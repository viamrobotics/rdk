--- conflicted
+++ resolved
@@ -425,7 +425,6 @@
 	return asc.EnableAuthServiceFunc(ctx, in, opts...)
 }
 
-<<<<<<< HEAD
 // DisableAuthService calls the injected DisableeAuthServiceFunc or the real version.
 func (asc *AppServiceClient) DisableAuthService(
 	ctx context.Context, in *apppb.DisableAuthServiceRequest, opts ...grpc.CallOption,
@@ -434,7 +433,8 @@
 		return asc.AppServiceClient.DisableAuthService(ctx, in, opts...)
 	}
 	return asc.DisableAuthServiceFunc(ctx, in, opts...)
-=======
+}
+
 // CreateOAuthApp calls the injected CreateOAuthAppFunc or the real version.
 func (asc *AppServiceClient) CreateOAuthApp(
 	ctx context.Context, in *apppb.CreateOAuthAppRequest, opts ...grpc.CallOption,
@@ -443,7 +443,6 @@
 		return asc.AppServiceClient.CreateOAuthApp(ctx, in, opts...)
 	}
 	return asc.CreateOAuthAppFunc(ctx, in, opts...)
->>>>>>> 9967c1b4
 }
 
 // UpdateOAuthApp calls the injected UpdateOAuthAppFunc or the real version.
