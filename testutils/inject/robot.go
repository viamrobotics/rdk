--- conflicted
+++ resolved
@@ -11,11 +11,6 @@
 	"go.viam.com/rdk/component/base"
 	"go.viam.com/rdk/component/board"
 	"go.viam.com/rdk/component/camera"
-<<<<<<< HEAD
-	"go.viam.com/rdk/component/gripper"
-=======
-	"go.viam.com/rdk/component/input"
->>>>>>> 249496c0
 	"go.viam.com/rdk/component/motor"
 	"go.viam.com/rdk/config"
 	pb "go.viam.com/rdk/proto/api/v1"
@@ -27,16 +22,13 @@
 // Robot is an injected robot.
 type Robot struct {
 	robot.Robot
-<<<<<<< HEAD
 	RemoteByNameFunc   func(name string) (robot.Robot, bool)
 	BaseByNameFunc     func(name string) (base.Base, bool)
-	GripperByNameFunc  func(name string) (gripper.Gripper, bool)
 	CameraByNameFunc   func(name string) (camera.Camera, bool)
 	BoardByNameFunc    func(name string) (board.Board, bool)
 	MotorByNameFunc    func(name string) (motor.Motor, bool)
 	ResourceByNameFunc func(name resource.Name) (interface{}, bool)
 	RemoteNamesFunc    func() []string
-	GripperNamesFunc   func() []string
 	CameraNamesFunc    func() []string
 	BaseNamesFunc      func() []string
 	BoardNamesFunc     func() []string
@@ -50,30 +42,6 @@
 	LoggerFunc         func() golog.Logger
 	CloseFunc          func(ctx context.Context) error
 	RefreshFunc        func(ctx context.Context) error
-=======
-	RemoteByNameFunc          func(name string) (robot.Robot, bool)
-	BaseByNameFunc            func(name string) (base.Base, bool)
-	CameraByNameFunc          func(name string) (camera.Camera, bool)
-	BoardByNameFunc           func(name string) (board.Board, bool)
-	MotorByNameFunc           func(name string) (motor.Motor, bool)
-	InputControllerByNameFunc func(name string) (input.Controller, bool)
-	ResourceByNameFunc        func(name resource.Name) (interface{}, bool)
-	RemoteNamesFunc           func() []string
-	CameraNamesFunc           func() []string
-	BaseNamesFunc             func() []string
-	BoardNamesFunc            func() []string
-	MotorNamesFunc            func() []string
-	InputControllerNamesFunc  func() []string
-	FunctionNamesFunc         func() []string
-	FrameSystemFunc           func(ctx context.Context, name string, prefix string) (referenceframe.FrameSystem, error)
-	ResourceNamesFunc         func() []resource.Name
-	ProcessManagerFunc        func() pexec.ProcessManager
-	ConfigFunc                func(ctx context.Context) (*config.Config, error)
-	StatusFunc                func(ctx context.Context) (*pb.Status, error)
-	LoggerFunc                func() golog.Logger
-	CloseFunc                 func(ctx context.Context) error
-	RefreshFunc               func(ctx context.Context) error
->>>>>>> 249496c0
 }
 
 // RemoteByName calls the injected RemoteByName or the real version.
