// Package inject provides dependency injected structures for mocking interfaces.
package inject

import (
	"context"
	"sync"

	"github.com/edaniels/golog"
	"go.viam.com/utils"
	"go.viam.com/utils/pexec"

	"go.viam.com/rdk/config"
	"go.viam.com/rdk/discovery"
	"go.viam.com/rdk/operation"
	commonpb "go.viam.com/rdk/proto/api/common/v1"
	"go.viam.com/rdk/referenceframe"
	"go.viam.com/rdk/resource"
	"go.viam.com/rdk/robot"
	framesystemparts "go.viam.com/rdk/robot/framesystem/parts"
)

// Robot is an injected robot.
type Robot struct {
	robot.LocalRobot
<<<<<<< HEAD
	DiscoverFunc       func(ctx context.Context, keys []discovery.Key) ([]discovery.Discovery, error)
	RemoteByNameFunc   func(name string) (robot.Robot, bool)
	ResourceByNameFunc func(name resource.Name) (interface{}, error)
	RemoteNamesFunc    func() []string
	ResourceNamesFunc  func() []resource.Name
	ProcessManagerFunc func() pexec.ProcessManager
	ConfigFunc         func(ctx context.Context) (*config.Config, error)
	LoggerFunc         func() golog.Logger
	CloseFunc          func(ctx context.Context) error
	RefreshFunc        func(ctx context.Context) error
=======
	RemoteByNameFunc      func(name string) (robot.Robot, bool)
	ResourceByNameFunc    func(name resource.Name) (interface{}, error)
	RemoteNamesFunc       func() []string
	ResourceNamesFunc     func() []resource.Name
	ProcessManagerFunc    func() pexec.ProcessManager
	ConfigFunc            func(ctx context.Context) (*config.Config, error)
	LoggerFunc            func() golog.Logger
	CloseFunc             func(ctx context.Context) error
	RefreshFunc           func(ctx context.Context) error
	FrameSystemConfigFunc func(ctx context.Context, additionalTransforms []*commonpb.Transform) (framesystemparts.Parts, error)
	TransformPoseFunc     func(
		ctx context.Context,
		pose *referenceframe.PoseInFrame,
		dst string,
		additionalTransforms []*commonpb.Transform,
	) (*referenceframe.PoseInFrame, error)
>>>>>>> 80f74948

	ops     *operation.Manager
	opsLock sync.Mutex
}

// MockResourcesFromMap mocks ResourceNames and ResourceByName based on a resource map.
func (r *Robot) MockResourcesFromMap(rs map[resource.Name]interface{}) {
	r.ResourceNamesFunc = func() []resource.Name {
		result := []resource.Name{}
		for name := range rs {
			result = append(result, name)
		}
		return result
	}
	r.ResourceByNameFunc = func(name resource.Name) (interface{}, error) {
		result, ok := rs[name]
		if ok {
			return result, nil
		}
		return r.ResourceByName(name)
	}
}

// RemoteByName calls the injected RemoteByName or the real version.
func (r *Robot) RemoteByName(name string) (robot.Robot, bool) {
	if r.RemoteByNameFunc == nil {
		return r.LocalRobot.RemoteByName(name)
	}
	return r.RemoteByNameFunc(name)
}

// ResourceByName calls the injected ResourceByName or the real version.
func (r *Robot) ResourceByName(name resource.Name) (interface{}, error) {
	if r.ResourceByNameFunc == nil {
		return r.LocalRobot.ResourceByName(name)
	}
	return r.ResourceByNameFunc(name)
}

// RemoteNames calls the injected RemoteNames or the real version.
func (r *Robot) RemoteNames() []string {
	if r.RemoteNamesFunc == nil {
		return r.LocalRobot.RemoteNames()
	}
	return r.RemoteNamesFunc()
}

// ResourceNames calls the injected ResourceNames or the real version.
func (r *Robot) ResourceNames() []resource.Name {
	if r.ResourceNamesFunc == nil {
		return r.LocalRobot.ResourceNames()
	}
	return r.ResourceNamesFunc()
}

// ProcessManager calls the injected ProcessManager or the real version.
func (r *Robot) ProcessManager() pexec.ProcessManager {
	if r.ProcessManagerFunc == nil {
		return r.LocalRobot.ProcessManager()
	}
	return r.ProcessManagerFunc()
}

// OperationManager calls the injected OperationManager or the real version.
func (r *Robot) OperationManager() *operation.Manager {
	r.opsLock.Lock()
	defer r.opsLock.Unlock()

	if r.ops == nil {
		r.ops = operation.NewManager()
	}
	return r.ops
}

// Config calls the injected Config or the real version.
func (r *Robot) Config(ctx context.Context) (*config.Config, error) {
	if r.ConfigFunc == nil {
		return r.LocalRobot.Config(ctx)
	}
	return r.ConfigFunc(ctx)
}

// Logger calls the injected Logger or the real version.
func (r *Robot) Logger() golog.Logger {
	if r.LoggerFunc == nil {
		return r.LocalRobot.Logger()
	}
	return r.LoggerFunc()
}

// Close calls the injected Close or the real version.
func (r *Robot) Close(ctx context.Context) error {
	if r.CloseFunc == nil {
		return utils.TryClose(ctx, r.LocalRobot)
	}
	return r.CloseFunc(ctx)
}

// Refresh calls the injected Refresh or the real version.
func (r *Robot) Refresh(ctx context.Context) error {
	if r.RefreshFunc == nil {
		if refresher, ok := r.LocalRobot.(robot.Refresher); ok {
			return refresher.Refresh(ctx)
		}
		return nil
	}
	return r.RefreshFunc(ctx)
}

// Discover call the injected Discover or the real one.
func (r *Robot) Discover(ctx context.Context, keys []discovery.Key) ([]discovery.Discovery, error) {
	if r.DiscoverFunc == nil {
		return r.LocalRobot.Discover(ctx, keys)
	}
	return r.DiscoverFunc(ctx, keys)
}

// RemoteRobot is an injected remote robot.
type RemoteRobot struct {
	Robot

	Disconnected bool
	ChangeChan   chan bool
}

// Changed returns a channel that returns true when the remote has changed.
func (r *RemoteRobot) Changed() <-chan bool {
	if r.ChangeChan == nil {
		r.ChangeChan = make(chan bool)
	}
	return r.ChangeChan
}

// Connected returns whether the injected robot is connected or not.
func (r *RemoteRobot) Connected() bool {
	return !r.Disconnected
}

// FrameSystemConfig calls the injected FrameSystemConfig or the real version.
func (r *Robot) FrameSystemConfig(ctx context.Context, additionalTransforms []*commonpb.Transform) (framesystemparts.Parts, error) {
	if r.FrameSystemConfigFunc == nil {
		return r.LocalRobot.FrameSystemConfig(ctx, additionalTransforms)
	}

	return r.FrameSystemConfigFunc(ctx, additionalTransforms)
}

// TransformPose calls the injected TransformPose or the real version.
func (r *Robot) TransformPose(
	ctx context.Context,
	pose *referenceframe.PoseInFrame,
	dst string,
	additionalTransforms []*commonpb.Transform,
) (*referenceframe.PoseInFrame, error) {
	if r.TransformPoseFunc == nil {
		return r.LocalRobot.TransformPose(ctx, pose, dst, additionalTransforms)
	}
	return r.TransformPoseFunc(ctx, pose, dst, additionalTransforms)
}<|MERGE_RESOLUTION|>--- conflicted
+++ resolved
@@ -22,18 +22,7 @@
 // Robot is an injected robot.
 type Robot struct {
 	robot.LocalRobot
-<<<<<<< HEAD
-	DiscoverFunc       func(ctx context.Context, keys []discovery.Key) ([]discovery.Discovery, error)
-	RemoteByNameFunc   func(name string) (robot.Robot, bool)
-	ResourceByNameFunc func(name resource.Name) (interface{}, error)
-	RemoteNamesFunc    func() []string
-	ResourceNamesFunc  func() []resource.Name
-	ProcessManagerFunc func() pexec.ProcessManager
-	ConfigFunc         func(ctx context.Context) (*config.Config, error)
-	LoggerFunc         func() golog.Logger
-	CloseFunc          func(ctx context.Context) error
-	RefreshFunc        func(ctx context.Context) error
-=======
+	DiscoverFunc          func(ctx context.Context, keys []discovery.Key) ([]discovery.Discovery, error)
 	RemoteByNameFunc      func(name string) (robot.Robot, bool)
 	ResourceByNameFunc    func(name resource.Name) (interface{}, error)
 	RemoteNamesFunc       func() []string
@@ -50,7 +39,6 @@
 		dst string,
 		additionalTransforms []*commonpb.Transform,
 	) (*referenceframe.PoseInFrame, error)
->>>>>>> 80f74948
 
 	ops     *operation.Manager
 	opsLock sync.Mutex
