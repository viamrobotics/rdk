// Package inject provides dependency injected structures for mocking interfaces.
package inject

import (
	"context"

	"github.com/edaniels/golog"
	"go.viam.com/utils"
	"go.viam.com/utils/pexec"

	"go.viam.com/rdk/component/board"
	"go.viam.com/rdk/component/motor"
	"go.viam.com/rdk/config"
	pb "go.viam.com/rdk/proto/api/v1"
	"go.viam.com/rdk/referenceframe"
	"go.viam.com/rdk/resource"
	"go.viam.com/rdk/robot"
)

// Robot is an injected robot.
type Robot struct {
	robot.Robot
	RemoteByNameFunc   func(name string) (robot.Robot, bool)
<<<<<<< HEAD
	CameraByNameFunc   func(name string) (camera.Camera, bool)
=======
	BaseByNameFunc     func(name string) (base.Base, bool)
>>>>>>> a720281a
	BoardByNameFunc    func(name string) (board.Board, bool)
	MotorByNameFunc    func(name string) (motor.Motor, bool)
	ResourceByNameFunc func(name resource.Name) (interface{}, bool)
	RemoteNamesFunc    func() []string
<<<<<<< HEAD
	CameraNamesFunc    func() []string
=======
	BaseNamesFunc      func() []string
>>>>>>> a720281a
	BoardNamesFunc     func() []string
	MotorNamesFunc     func() []string
	FunctionNamesFunc  func() []string
	FrameSystemFunc    func(ctx context.Context, name string, prefix string) (referenceframe.FrameSystem, error)
	ResourceNamesFunc  func() []resource.Name
	ProcessManagerFunc func() pexec.ProcessManager
	ConfigFunc         func(ctx context.Context) (*config.Config, error)
	StatusFunc         func(ctx context.Context) (*pb.Status, error)
	LoggerFunc         func() golog.Logger
	CloseFunc          func(ctx context.Context) error
	RefreshFunc        func(ctx context.Context) error
}

// RemoteByName calls the injected RemoteByName or the real version.
func (r *Robot) RemoteByName(name string) (robot.Robot, bool) {
	if r.RemoteByNameFunc == nil {
		return r.Robot.RemoteByName(name)
	}
	return r.RemoteByNameFunc(name)
}

<<<<<<< HEAD
// CameraByName calls the injected CameraByName or the real version.
func (r *Robot) CameraByName(name string) (camera.Camera, bool) {
	if r.CameraByNameFunc == nil {
		return r.Robot.CameraByName(name)
	}
	return r.CameraByNameFunc(name)
=======
// BaseByName calls the injected BaseByName or the real version.
func (r *Robot) BaseByName(name string) (base.Base, bool) {
	if r.BaseByNameFunc == nil {
		return r.Robot.BaseByName(name)
	}
	return r.BaseByNameFunc(name)
>>>>>>> a720281a
}

// BoardByName calls the injected BoardByName or the real version.
func (r *Robot) BoardByName(name string) (board.Board, bool) {
	if r.BoardByNameFunc == nil {
		return r.Robot.BoardByName(name)
	}
	return r.BoardByNameFunc(name)
}

// MotorByName calls the injected MotorByName or the real version.
func (r *Robot) MotorByName(name string) (motor.Motor, bool) {
	if r.MotorByNameFunc == nil {
		return r.Robot.MotorByName(name)
	}
	return r.MotorByNameFunc(name)
}

// ResourceByName calls the injected ResourceByName or the real version.
func (r *Robot) ResourceByName(name resource.Name) (interface{}, bool) {
	if r.ResourceByNameFunc == nil {
		return r.Robot.ResourceByName(name)
	}
	return r.ResourceByNameFunc(name)
}

// RemoteNames calls the injected RemoteNames or the real version.
func (r *Robot) RemoteNames() []string {
	if r.RemoteNamesFunc == nil {
		return r.Robot.RemoteNames()
	}
	return r.RemoteNamesFunc()
}

<<<<<<< HEAD
// CameraNames calls the injected CameraNames or the real version.
func (r *Robot) CameraNames() []string {
	if r.CameraNamesFunc == nil {
		return r.Robot.CameraNames()
	}
	return r.CameraNamesFunc()
=======
// BaseNames calls the injected BaseNames or the real version.
func (r *Robot) BaseNames() []string {
	if r.BaseNamesFunc == nil {
		return r.Robot.BaseNames()
	}
	return r.BaseNamesFunc()
>>>>>>> a720281a
}

// BoardNames calls the injected BoardNames or the real version.
func (r *Robot) BoardNames() []string {
	if r.BoardNamesFunc == nil {
		return r.Robot.BoardNames()
	}
	return r.BoardNamesFunc()
}

// MotorNames calls the injected MotorNames or the real version.
func (r *Robot) MotorNames() []string {
	if r.MotorNamesFunc == nil {
		return r.Robot.MotorNames()
	}
	return r.MotorNamesFunc()
}

// FunctionNames calls the injected FunctionNames or the real version.
func (r *Robot) FunctionNames() []string {
	if r.FunctionNamesFunc == nil {
		return r.Robot.FunctionNames()
	}
	return r.FunctionNamesFunc()
}

// FrameSystem calls the injected FrameSystemFunc or the real version.
func (r *Robot) FrameSystem(ctx context.Context, name, prefix string) (referenceframe.FrameSystem, error) {
	if r.FrameSystemFunc == nil {
		return r.Robot.FrameSystem(ctx, name, prefix)
	}
	return r.FrameSystemFunc(ctx, name, prefix)
}

// ResourceNames calls the injected ResourceNames or the real version.
func (r *Robot) ResourceNames() []resource.Name {
	if r.ResourceNamesFunc == nil {
		return r.Robot.ResourceNames()
	}
	return r.ResourceNamesFunc()
}

// ProcessManager calls the injected ProcessManager or the real version.
func (r *Robot) ProcessManager() pexec.ProcessManager {
	if r.ProcessManagerFunc == nil {
		return r.Robot.ProcessManager()
	}
	return r.ProcessManagerFunc()
}

// Config calls the injected Config or the real version.
func (r *Robot) Config(ctx context.Context) (*config.Config, error) {
	if r.ConfigFunc == nil {
		return r.Robot.Config(ctx)
	}
	return r.ConfigFunc(ctx)
}

// Status calls the injected Status or the real version.
func (r *Robot) Status(ctx context.Context) (*pb.Status, error) {
	if r.StatusFunc == nil {
		return r.Robot.Status(ctx)
	}
	return r.StatusFunc(ctx)
}

// Logger calls the injected Logger or the real version.
func (r *Robot) Logger() golog.Logger {
	if r.LoggerFunc == nil {
		return r.Robot.Logger()
	}
	return r.LoggerFunc()
}

// Close calls the injected Close or the real version.
func (r *Robot) Close(ctx context.Context) error {
	if r.CloseFunc == nil {
		return utils.TryClose(ctx, r.Robot)
	}
	return r.CloseFunc(ctx)
}

// Refresh calls the injected Refresh or the real version.
func (r *Robot) Refresh(ctx context.Context) error {
	if r.RefreshFunc == nil {
		if refresher, ok := r.Robot.(robot.Refresher); ok {
			return refresher.Refresh(ctx)
		}
		return nil
	}
	return r.RefreshFunc(ctx)
}<|MERGE_RESOLUTION|>--- conflicted
+++ resolved
@@ -21,20 +21,10 @@
 type Robot struct {
 	robot.Robot
 	RemoteByNameFunc   func(name string) (robot.Robot, bool)
-<<<<<<< HEAD
-	CameraByNameFunc   func(name string) (camera.Camera, bool)
-=======
-	BaseByNameFunc     func(name string) (base.Base, bool)
->>>>>>> a720281a
 	BoardByNameFunc    func(name string) (board.Board, bool)
 	MotorByNameFunc    func(name string) (motor.Motor, bool)
 	ResourceByNameFunc func(name resource.Name) (interface{}, bool)
 	RemoteNamesFunc    func() []string
-<<<<<<< HEAD
-	CameraNamesFunc    func() []string
-=======
-	BaseNamesFunc      func() []string
->>>>>>> a720281a
 	BoardNamesFunc     func() []string
 	MotorNamesFunc     func() []string
 	FunctionNamesFunc  func() []string
@@ -54,23 +44,6 @@
 		return r.Robot.RemoteByName(name)
 	}
 	return r.RemoteByNameFunc(name)
-}
-
-<<<<<<< HEAD
-// CameraByName calls the injected CameraByName or the real version.
-func (r *Robot) CameraByName(name string) (camera.Camera, bool) {
-	if r.CameraByNameFunc == nil {
-		return r.Robot.CameraByName(name)
-	}
-	return r.CameraByNameFunc(name)
-=======
-// BaseByName calls the injected BaseByName or the real version.
-func (r *Robot) BaseByName(name string) (base.Base, bool) {
-	if r.BaseByNameFunc == nil {
-		return r.Robot.BaseByName(name)
-	}
-	return r.BaseByNameFunc(name)
->>>>>>> a720281a
 }
 
 // BoardByName calls the injected BoardByName or the real version.
@@ -103,23 +76,6 @@
 		return r.Robot.RemoteNames()
 	}
 	return r.RemoteNamesFunc()
-}
-
-<<<<<<< HEAD
-// CameraNames calls the injected CameraNames or the real version.
-func (r *Robot) CameraNames() []string {
-	if r.CameraNamesFunc == nil {
-		return r.Robot.CameraNames()
-	}
-	return r.CameraNamesFunc()
-=======
-// BaseNames calls the injected BaseNames or the real version.
-func (r *Robot) BaseNames() []string {
-	if r.BaseNamesFunc == nil {
-		return r.Robot.BaseNames()
-	}
-	return r.BaseNamesFunc()
->>>>>>> a720281a
 }
 
 // BoardNames calls the injected BoardNames or the real version.
