--- conflicted
+++ resolved
@@ -48,22 +48,6 @@
 	return s.RegisterControlCallbackFunc(ctx, control, triggers, ctrlFunc)
 }
 
-<<<<<<< HEAD
-// InjectableInputController is an injected injectable InputController.
-type InjectableInputController struct {
-	InputController
-	input.Injectable
-
-	InjectEventFunc func(ctx context.Context, event input.Event) error
-}
-
-// InjectEvent calls the injected function or the real version.
-func (s *InjectableInputController) InjectEvent(ctx context.Context, event input.Event) error {
-	if s.InjectEventFunc == nil {
-		return s.InjectEvent(ctx, event)
-	}
-	return s.InjectEventFunc(ctx, event)
-=======
 // TriggerableInputController is an injected injectable InputController.
 type TriggerableInputController struct {
 	InputController
@@ -78,5 +62,4 @@
 		return s.TriggerEvent(ctx, event)
 	}
 	return s.TriggerEventFunc(ctx, event)
->>>>>>> a6399a92
 }