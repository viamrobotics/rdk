package kinematics

import (
	"context"
	"fmt"
	"math"
	"math/rand"

	"github.com/edaniels/golog"
	"github.com/go-errors/errors"
	"github.com/go-nlopt/nlopt"
	"go.uber.org/multierr"

	frame "go.viam.com/core/referenceframe"
	spatial "go.viam.com/core/spatialmath"
)

// NloptIK TODO
type NloptIK struct {
	id            int
	model         frame.Frame
	lowerBound    []float64
	upperBound    []float64
	iterations    int
	maxIterations int
	epsilon       float64
	goal          goal
	opt           *nlopt.NLopt
	logger        golog.Logger
	jump          float64
	randSeed      *rand.Rand
	SolveWeights  SolverDistanceWeights
	parallelSetup bool
	distFunc      func(spatial.Pose, spatial.Pose) float64
}

// CreateNloptIKSolver TODO
func CreateNloptIKSolver(mdl frame.Frame, logger golog.Logger, id int) (*NloptIK, error) {
	ik := &NloptIK{id: id, logger: logger}
	ik.randSeed = rand.New(rand.NewSource(1))
	ik.model = mdl
	// How close we want to get to the goal
	ik.epsilon = 0.001
	// The absolute smallest value able to be represented by a float64
	floatEpsilon := math.Nextafter(1, 2) - 1
	ik.maxIterations = 5000
	ik.iterations = 0
	ik.lowerBound, ik.upperBound = limitsToArrays(mdl.DoF())
	// How much to adjust joints to determine slope
	ik.jump = 0.00000001

	ik.SolveWeights = SolverDistanceWeights{XYZWeights{1.0, 1.0, 1.0}, XYZTHWeights{1.0, 1.0, 1.0, 1.0}}

	// May eventually need to be destroyed to prevent memory leaks
	// If we're in a situation where we're making lots of new nlopts rather than reusing this one
	opt, err := nlopt.NewNLopt(nlopt.LD_SLSQP, uint(len(ik.model.DoF())))
	if err != nil {
		return nil, fmt.Errorf("nlopt creation error: %w", err)
	}
	ik.opt = opt
	ik.distFunc = ik.defaultDistFunc

	// x is our joint positions
	// Gradient is, under the hood, a unsafe C structure that we are meant to mutate in place.
	nloptMinFunc := func(x, gradient []float64) float64 {

		ik.iterations++

		// TODO(pl): Might need to check if any of x is +/- Inf
		eePos, err := ik.model.Transform(frame.FloatsToInputs(x))
		if err != nil && eePos == nil {
			ik.logger.Errorf("error calculating eePos in nlopt %q", err)
			err = ik.opt.ForceStop()
			ik.logger.Errorf("forcestop error %q", err)
		}
		
		dist := ik.distFunc(eePos, ik.goal.GoalTransform)
		
		if len(gradient) > 0 {
			for i := range gradient {
				// Deep copy of our current joint positions
				xBak := append([]float64{}, x...)
				xBak[i] += ik.jump
				eePos, err := ik.model.Transform(frame.FloatsToInputs(xBak))
				if err != nil && eePos == nil {
					ik.logger.Errorf("error calculating eePos in nlopt %q", err)
					err = ik.opt.ForceStop()
					ik.logger.Errorf("forcestop error %q", err)
				}
				dist2 := ik.distFunc(eePos, ik.goal.GoalTransform)

				gradient[i] = (dist2 - dist) / (2 * ik.jump)
			}
		}
		return dist
	}
	if len(ik.lowerBound) == 0 || len(ik.upperBound) == 0 {
		return nil, errors.New("cannot set upper or lower bounds for nlopt, slice is empty")
	}

	err = multierr.Combine(
		opt.SetFtolAbs(floatEpsilon),
		opt.SetFtolRel(floatEpsilon),
		opt.SetLowerBounds(ik.lowerBound),
		opt.SetMinObjective(nloptMinFunc),
		opt.SetStopVal(ik.epsilon*ik.epsilon),
		opt.SetUpperBounds(ik.upperBound),
		opt.SetXtolAbs1(floatEpsilon),
		opt.SetXtolRel(floatEpsilon),
		opt.SetMaxEval(8001),
	)

	if err != nil {
		return nil, err
	}

	return ik, nil
}

// addGoal adds a nlopt IK goal
<<<<<<< HEAD
func (ik *NloptIK) addGoal(newGoal spatial.Pose, effectorID int) {

	ik.goal = goal{newGoal, effectorID}
=======
func (ik *NloptIK) addGoal(newGoal *pb.Pose, effectorID int) {

	goalQuat := spatial.NewPoseFromProtobuf(newGoal)
	ik.goals = append(ik.goals, goal{goalQuat, effectorID})
>>>>>>> 6d45c23d
}

// clearGoals clears all goals for the Ik object
func (ik *NloptIK) clearGoal() {
	ik.goal = goal{}
}

// SetSolveWeights sets the solve weights
func (ik *NloptIK) SetSolveWeights(weights SolverDistanceWeights) {
	ik.SolveWeights = weights
}

// SetDistFunc sets the function for distance between two poses
func (ik *NloptIK) SetDistFunc(f func(spatial.Pose, spatial.Pose) float64) {
	ik.distFunc = f
}

// SetMaxIter sets the number of times to 
func (ik *NloptIK) SetMaxIter(i int) {
	ik.maxIterations = i
}

// Solve runs the actual solver and returns a list of all
<<<<<<< HEAD
func (ik *NloptIK) Solve(ctx context.Context, c chan []frame.Input, newGoal spatial.Pose, seed []frame.Input) error {
=======
func (ik *NloptIK) Solve(ctx context.Context, newGoal *pb.Pose, seed []frame.Input) ([]frame.Input, error) {
>>>>>>> 6d45c23d
	var err error

	// Allow ~160 degrees of swing at most
	tries := 1
	ik.iterations = 0
	solutionsFound := 0
	startingPos := seed
	if ik.parallelSetup {

		// Solver with ID 1 seeds off current angles
		if ik.id == 1 {
			if len(seed) > len(ik.model.DoF()) {
				return errors.New("passed in too many joint positions")
			}
			startingPos = seed

			// Set initial restrictions on joints for more intuitive movement
			err = ik.updateBounds(startingPos, tries)
			if err != nil {
				return err
			}
		} else {
			//~ // Solvers whose ID is not 1 should skip ahead directly to trying random seeds
			startingPos = ik.GenerateRandomPositions()
			tries = 30
		}
	}
	ik.addGoal(newGoal, 0)
	defer ik.clearGoal()

	select {
	case <-ctx.Done():
		ik.logger.Info("solver halted before solving start; possibly solving twice in a row?")
		return err
	default:
	}

	for ik.iterations < ik.maxIterations {
		select {
		case <-ctx.Done():
			return err
		default:
		}
		ik.iterations++
		solutionRaw, result, nloptErr := ik.opt.Optimize(frame.InputsToFloats(startingPos))
		if nloptErr != nil {
			// This just *happens* sometimes due to weirdnesses in nonlinear randomized problems.
			// Ignore it, something else will find a solution
			err = multierr.Combine(err, nloptErr)
		}

		if result < ik.epsilon*ik.epsilon {
			select {
			case <-ctx.Done():
				return err
			case c <- frame.FloatsToInputs(solutionRaw):
			}
			solutionsFound++
		}
		tries++
		if ik.parallelSetup && tries < 30 {
			err = ik.updateBounds(seed, tries)
			if err != nil {
				return err
			}
		} else {
			err = multierr.Combine(
				ik.opt.SetLowerBounds(ik.lowerBound),
				ik.opt.SetUpperBounds(ik.upperBound),
			)
			if err != nil {
				return err
			}
			startingPos = ik.GenerateRandomPositions()
		}
	}
	if solutionsFound > 0 {
		return nil
	}
	//~ fmt.Println("no solve")
	return multierr.Combine(errors.New("kinematics could not solve for position"), err)
}

// SetSeed sets the random seed of this solver
func (ik *NloptIK) SetSeed(seed int64) {
	ik.randSeed = rand.New(rand.NewSource(seed))
}

// GenerateRandomPositions generates a random set of positions within the limits of this solver.
func (ik *NloptIK) GenerateRandomPositions() []frame.Input {
	pos := make([]frame.Input, len(ik.model.DoF()))
	for i, l := range ik.lowerBound {
		u := ik.upperBound[i]

		// Default to [-999,999] as range if limits are infinite
		if l == math.Inf(-1) {
			l = -999
		}
		if u == math.Inf(1) {
			u = 999
		}

		jRange := math.Abs(u - l)
		// Note that rand is unseeded and so will produce the same sequence of floats every time
		// However, since this will presumably happen at different positions to different joints, this shouldn't matter
		pos[i] = frame.Input{ik.randSeed.Float64()*jRange + l}
	}
	return pos
}

// Model returns the associated model
func (ik *NloptIK) Model() frame.Frame {
	return ik.model
}

// Close destroys the C nlopt object to prevent memory leaks.
func (ik *NloptIK) Close() error {
	err := ik.opt.ForceStop()
	ik.opt.Destroy()
	return err
}

// UpdateBounds updates the lower/upper bounds
func (ik *NloptIK) UpdateBounds(lower, upper []float64) error {
	return multierr.Combine(
		ik.opt.SetLowerBounds(lower),
		ik.opt.SetUpperBounds(upper),
	)
}

// defaultDistFunc 
func (ik *NloptIK) defaultDistFunc(from, to spatial.Pose) float64 {
	dx := make([]float64, 6)

	// Update dx with the delta to the desired position
	dxDelta := spatial.PoseDelta(from, to)

	for i, delta := range dxDelta {
		dx[i] = delta
	}

	return WeightedSquaredNorm(dx, ik.SolveWeights)
}

// updateBounds will set the allowable maximum/minimum joint angles to disincentivise large swings before small swings
// have been tried.
func (ik *NloptIK) updateBounds(seed []frame.Input, tries int) error {
	rangeStep := 0.1
	newLower := make([]float64, len(ik.lowerBound))
	newUpper := make([]float64, len(ik.upperBound))

	for i, pos := range seed {
		newLower[i] = math.Max(ik.lowerBound[i], pos.Value-(rangeStep*float64(tries*(i+1))))
		newUpper[i] = math.Min(ik.upperBound[i], pos.Value+(rangeStep*float64(tries*(i+1))))

		// Allow full freedom of movement for the two most distal joints
		if i > len(seed)-2 {
			newLower[i] = ik.lowerBound[i]
			newUpper[i] = ik.upperBound[i]
		}
	}
	return multierr.Combine(
		ik.opt.SetLowerBounds(newLower),
		ik.opt.SetUpperBounds(newUpper),
	)
}<|MERGE_RESOLUTION|>--- conflicted
+++ resolved
@@ -73,9 +73,9 @@
 			err = ik.opt.ForceStop()
 			ik.logger.Errorf("forcestop error %q", err)
 		}
-		
+
 		dist := ik.distFunc(eePos, ik.goal.GoalTransform)
-		
+
 		if len(gradient) > 0 {
 			for i := range gradient {
 				// Deep copy of our current joint positions
@@ -118,16 +118,9 @@
 }
 
 // addGoal adds a nlopt IK goal
-<<<<<<< HEAD
 func (ik *NloptIK) addGoal(newGoal spatial.Pose, effectorID int) {
 
 	ik.goal = goal{newGoal, effectorID}
-=======
-func (ik *NloptIK) addGoal(newGoal *pb.Pose, effectorID int) {
-
-	goalQuat := spatial.NewPoseFromProtobuf(newGoal)
-	ik.goals = append(ik.goals, goal{goalQuat, effectorID})
->>>>>>> 6d45c23d
 }
 
 // clearGoals clears all goals for the Ik object
@@ -145,17 +138,13 @@
 	ik.distFunc = f
 }
 
-// SetMaxIter sets the number of times to 
+// SetMaxIter sets the number of times to
 func (ik *NloptIK) SetMaxIter(i int) {
 	ik.maxIterations = i
 }
 
 // Solve runs the actual solver and returns a list of all
-<<<<<<< HEAD
 func (ik *NloptIK) Solve(ctx context.Context, c chan []frame.Input, newGoal spatial.Pose, seed []frame.Input) error {
-=======
-func (ik *NloptIK) Solve(ctx context.Context, newGoal *pb.Pose, seed []frame.Input) ([]frame.Input, error) {
->>>>>>> 6d45c23d
 	var err error
 
 	// Allow ~160 degrees of swing at most
@@ -286,7 +275,7 @@
 	)
 }
 
-// defaultDistFunc 
+// defaultDistFunc
 func (ik *NloptIK) defaultDistFunc(from, to spatial.Pose) float64 {
 	dx := make([]float64, 6)
 
