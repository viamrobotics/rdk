--- conflicted
+++ resolved
@@ -29,20 +29,16 @@
 	logger        golog.Logger
 	jump          float64
 	randSeed      *rand.Rand
-<<<<<<< HEAD
-	SolveWeights  SolverDistanceWeights
-	parallelSetup bool
+	SolveWeights  frame.SolverDistanceWeights
 	distFunc      func(spatial.Pose, spatial.Pose) float64
-=======
-	SolveWeights  frame.SolverDistanceWeights
->>>>>>> f35b7e4a
 }
 
 // CreateNloptIKSolver TODO
-func CreateNloptIKSolver(mdl frame.Frame, logger golog.Logger, id int) (*NloptIK, error) {
-	ik := &NloptIK{id: id, logger: logger}
+func CreateNloptIKSolver(mdl frame.Frame, logger golog.Logger) (*NloptIK, error) {
+	ik := &NloptIK{logger: logger}
 	ik.randSeed = rand.New(rand.NewSource(1))
 	ik.model = mdl
+	ik.id = 0
 	// How close we want to get to the goal
 	ik.epsilon = 0.001
 	// The absolute smallest value able to be represented by a float64
@@ -132,13 +128,8 @@
 	ik.goal = goal{}
 }
 
-<<<<<<< HEAD
-// SetSolveWeights sets the solve weights
-func (ik *NloptIK) SetSolveWeights(weights SolverDistanceWeights) {
-=======
 // SetSolveWeights sets the slve weights
 func (ik *NloptIK) SetSolveWeights(weights frame.SolverDistanceWeights) {
->>>>>>> f35b7e4a
 	ik.SolveWeights = weights
 }
 
@@ -161,7 +152,7 @@
 	ik.iterations = 0
 	solutionsFound := 0
 	startingPos := seed
-	if ik.parallelSetup {
+	if ik.id > 0 {
 
 		// Solver with ID 1 seeds off current angles
 		if ik.id == 1 {
@@ -214,7 +205,7 @@
 			solutionsFound++
 		}
 		tries++
-		if ik.parallelSetup && tries < 30 {
+		if ik.id > 0 && tries < 30 {
 			err = ik.updateBounds(seed, tries)
 			if err != nil {
 				return err
@@ -284,7 +275,7 @@
 	)
 }
 
-// defaultDistFunc
+// defaultDistFunc is the default distance function between two poses to be used for gradient descent
 func (ik *NloptIK) defaultDistFunc(from, to spatial.Pose) float64 {
 	dx := make([]float64, 6)
 
