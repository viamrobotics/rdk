--- conflicted
+++ resolved
@@ -140,14 +140,13 @@
 
 	positions := frame.StartPositions(fs)
 
-	// This will need to be updated once the gripper is removed from the xarm kinematics json file
 	// World point of xArm at 0 position
-	pointWorld1 := r3.Vector{207, 0, -88}
+	pointWorld1 := r3.Vector{207, 0, 112}
 	// World point of xArm at (90,-90,90,-90,90,-90) joint positions
-	pointWorld2 := r3.Vector{297, -207, -98}
+	pointWorld2 := r3.Vector{97, -207, -98}
 
 	// Note that because the arm is pointing in a different direction, this point is not a direct inverse of pointWorld2
-	pointXarm := r3.Vector{207, 98, -297}
+	pointXarm := r3.Vector{207, 98, -97}
 
 	transformPoint1, err := fs.TransformFrame(positions, fs.GetFrame("xArm6"), fs.GetFrame(frame.World))
 	test.That(t, err, test.ShouldBeNil)
@@ -191,7 +190,6 @@
 	test.That(t, err, test.ShouldBeNil)
 	fs.AddFrame(modelXarm, gantry)
 
-<<<<<<< HEAD
 	modelUR5e, err := ParseJSONFile(utils.ResolveFile("robots/universalrobots/ur5e.json"))
 	test.That(t, err, test.ShouldBeNil)
 	fs.AddFrame(modelUR5e, urOffset)
@@ -207,8 +205,8 @@
 	// Camera translates by 30, gripper is pointed at -Y
 	pointUR5eCam := r3.Vector{-717.2, -162.9, 262.8}
 
-	pointXarm := r3.Vector{157., -50, -288}
-	pointXarmFromCam := r3.Vector{874.2, -112.9, -550.8}
+	pointXarm := r3.Vector{157., -50, -88}
+	pointXarmFromCam := r3.Vector{874.2, -112.9, -350.8}
 
 	// Check the UR5e and camera default positions
 	transformPoint1, err := fs.TransformFrame(positions, fs.GetFrame("UR5e"), fs.GetFrame(frame.World))
@@ -237,7 +235,7 @@
 
 	// A point that is 813.6, -50, 200 from the camera
 	// This puts the point in the Z plane of the xArm6
-	targetPoint := r3.Vector{550.8, -50, 200}
+	targetPoint := r3.Vector{350.8, -50, 200}
 	// Target point in world
 	worldPointLoc, err := fs.TransformPoint(positions, targetPoint, fs.GetFrame("urCamera"), fs.GetFrame(frame.World))
 	test.That(t, err, test.ShouldBeNil)
@@ -258,10 +256,6 @@
 	test.That(t, pointCamToXarm.X, test.ShouldAlmostEqual, 0)
 	test.That(t, pointCamToXarm.Y, test.ShouldAlmostEqual, 0)
 	test.That(t, pointCamToXarm.Z, test.ShouldAlmostEqual, 0)
-=======
-	// The wx250s has the 4th and 6th joints inline
-	zeroed := ZeroInlineRotation(m, []float64{0, 0, 0, -1, 0, 1})
-	test.That(t, zeroed, test.ShouldResemble, []float64{0, 0, 0, 0, 0, 0})
 }
 
 func TestFixOvIncrement(t *testing.T) {
@@ -314,5 +308,4 @@
 	pos2.OX += 0.1
 	outpos = fixOvIncrement(pos2, pos1)
 	test.That(t, outpos, test.ShouldResemble, pos2)
->>>>>>> 611e4f65
 }