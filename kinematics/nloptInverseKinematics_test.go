package kinematics

import (
	"context"
	"testing"

	pb "go.viam.com/core/proto/api/v1"
	frame "go.viam.com/core/referenceframe"
	"go.viam.com/core/utils"

	"github.com/edaniels/golog"
	"go.viam.com/test"
)

func TestCreateNloptIKSolver(t *testing.T) {
	logger := golog.NewTestLogger(t)
	m, err := ParseJSONFile(utils.ResolveFile("robots/wx250s/wx250s_kinematics.json"))
	test.That(t, err, test.ShouldBeNil)
	ik := CreateNloptIKSolver(m, logger, 1)

	pos := &pb.ArmPosition{X: 360, Z: 362}
	seed := frame.FloatsToInputs([]float64{1, 1, 1, 1, 1, 0})

	_, err = ik.Solve(context.Background(), pos, seed)
	test.That(t, err, test.ShouldBeNil)

	pos = &pb.ArmPosition{X: -46, Y: -23, Z: 372, Theta: utils.RadToDeg(3.92), OX: -0.46, OY: 0.84, OZ: 0.28}

	seed = frame.JointPosToInputs(&pb.JointPositions{Degrees: []float64{49, 28, -101, 0, -73, 0}})

	_, err = ik.Solve(context.Background(), pos, seed)
	test.That(t, err, test.ShouldBeNil)
<<<<<<< HEAD
}

func TestInterpolateJoints(t *testing.T) {
	jp1 := frame.FloatsToInputs([]float64{0, 4})
	jp2 := frame.FloatsToInputs([]float64{8, -8})
	jpHalf := frame.FloatsToInputs([]float64{4, -2})
	jpQuarter := frame.FloatsToInputs([]float64{2, 1})

	interp1 := interpolateValues(jp1, jp2, 0.5)
	interp2 := interpolateValues(jp1, jp2, 0.25)
	test.That(t, interp1, test.ShouldResemble, jpHalf)
	test.That(t, interp2, test.ShouldResemble, jpQuarter)
=======
>>>>>>> 10bd068b
}<|MERGE_RESOLUTION|>--- conflicted
+++ resolved
@@ -30,19 +30,4 @@
 
 	_, err = ik.Solve(context.Background(), pos, seed)
 	test.That(t, err, test.ShouldBeNil)
-<<<<<<< HEAD
-}
-
-func TestInterpolateJoints(t *testing.T) {
-	jp1 := frame.FloatsToInputs([]float64{0, 4})
-	jp2 := frame.FloatsToInputs([]float64{8, -8})
-	jpHalf := frame.FloatsToInputs([]float64{4, -2})
-	jpQuarter := frame.FloatsToInputs([]float64{2, 1})
-
-	interp1 := interpolateValues(jp1, jp2, 0.5)
-	interp2 := interpolateValues(jp1, jp2, 0.25)
-	test.That(t, interp1, test.ShouldResemble, jpHalf)
-	test.That(t, interp2, test.ShouldResemble, jpQuarter)
-=======
->>>>>>> 10bd068b
 }