--- conflicted
+++ resolved
@@ -10,14 +10,10 @@
 )
 
 // Motions with swing values less than this are considered good enough to do without looking for better ones
-<<<<<<< HEAD
-const goodSwingAmt = 0.8
-=======
 const (
 	goodSwingAmt = 1.6
 	waypoints    = 4
 )
->>>>>>> 06ea5e4b
 
 // goal contains a pose representing a location and orientation to try to reach, and the ID of the end
 // effector which should be trying to reach it.
@@ -68,12 +64,6 @@
 // Positions passed in should be valid, as should their halfway points, so any error will return an infinite distance
 func calcSwingAmount(from, to []frame.Input, model frame.Frame) (float64, error) {
 
-<<<<<<< HEAD
-	// TODO(pl): This will become configurable in various different ways when motion planning is written
-	waypoints := 4
-
-=======
->>>>>>> 06ea5e4b
 	startPos, err := model.Transform(from)
 	if err != nil {
 		return math.Inf(1), err
@@ -82,51 +72,6 @@
 	if err != nil {
 		return math.Inf(1), err
 	}
-<<<<<<< HEAD
-
-	fullDist := SquaredNorm(spatial.PoseDelta(startPos, endPos))
-
-	dist := 0.
-	orientWeights := SolverDistanceWeights{Orient: XYZTHWeights{1, 1, 1, 1}}
-	for i := 0; i < waypoints; i++ {
-		waypoint := 1. / float64(i+2)
-		interp := interpolateValues(from, to, waypoint)
-		pathPos, err := model.Transform(interp)
-		if err != nil {
-			// This should never happen unless you have invalid waypoints
-			return math.Inf(1), err
-		}
-
-		compPos := pathPos
-		if waypoint != 0.5 {
-			// If we're not at the halfway point, check both sides- since joints move towards and away from singularities,
-			// a smooth joint movement won't be symmetrical.
-			interp = interpolateValues(from, to, 1-waypoint)
-			compPos, err = model.Transform(interp)
-			if err != nil {
-				// This should never happen unless you have invalid waypoints
-				return math.Inf(1), err
-			}
-		}
-
-		// Orientation should cleanly interpolate from one end to the other.
-		// Position will not since arm parts move in arcs, not straight lines, so we check that the position ratio is correct
-		idealPos := spatial.Interpolate(startPos, endPos, waypoint)
-
-		dist += WeightedSquaredNorm(spatial.PoseDelta(pathPos, idealPos), orientWeights) / 50
-
-		// Ensure that the path position is the correct distance ratio to both the start and end
-		// Note that this does NOT prefent linear deviation from the ideal path, only ensures that the waypoints are
-		// proportionally located from start to end
-		dist += 10 * math.Pow(waypoint-SquaredNorm(spatial.PoseDelta(pathPos, startPos))/fullDist, 2)
-		dist += 10 * math.Pow(waypoint-SquaredNorm(spatial.PoseDelta(compPos, endPos))/fullDist, 2)
-	}
-	
-	for i, f := range(from){
-		dist += math.Abs(f.Value - to[i].Value)/2
-	}
-	
-=======
 
 	fullDist := SquaredNorm(spatial.PoseDelta(startPos, endPos))
 
@@ -177,8 +122,6 @@
 	for i, f := range from {
 		dist += math.Abs(f.Value - to[i].Value)
 	}
-
->>>>>>> 06ea5e4b
 	return dist, nil
 }
 
