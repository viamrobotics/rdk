package kinematics

import (
	"context"
	"math"

	frame "go.viam.com/core/referenceframe"
	spatial "go.viam.com/core/spatialmath"
)

// Motions with swing values less than this are considered good enough to do without looking for better ones
const (
	goodSwingAmt = 1.6
	waypoints    = 4
)

// goal contains a pose representing a location and orientation to try to reach, and the ID of the end
// effector which should be trying to reach it.
type goal struct {
	GoalTransform spatial.Pose
	EffectorID    int
}

// InverseKinematics defines an interface which, provided with a goal position and seed inputs, will output all found
// solutions to the provided channel until cancelled or otherwise completes
type InverseKinematics interface {
<<<<<<< HEAD
	// Solve receives a context, the goal position, and current frame inputs.
	Solve(context.Context, chan []frame.Input, spatial.Pose, []frame.Input) error
=======
	// Solve receives a context, the goal arm position, and current joint angles.
	// It will return a boolean which will be true if it solved successfully, and the joint positions which
	// will yield that goal position.
	Solve(context.Context, *pb.Pose, []frame.Input) ([]frame.Input, error)
	Model() frame.Frame
>>>>>>> 6d45c23d
	SetSolveWeights(SolverDistanceWeights)
	SetDistFunc(func(spatial.Pose, spatial.Pose) float64)
	Close() error
}

// toArray returns the SolverDistanceWeights as a slice with the components in the same order as the array returned from
// pose ToDelta. Note that orientation components are multiplied by 100 since they are usually small, to avoid drift.
func (dc *SolverDistanceWeights) toArray() []float64 {
	return []float64{dc.Trans.X, dc.Trans.Y, dc.Trans.Z, 100 * dc.Orient.TH * dc.Orient.X, 100 * dc.Orient.TH * dc.Orient.Y, 100 * dc.Orient.TH * dc.Orient.Z}
}

// SquaredNorm returns the dot product of a vector with itself
func SquaredNorm(vec []float64) float64 {
	norm := 0.0
	for _, v := range vec {
		norm += v * v
	}
	return norm
}

// WeightedSquaredNorm returns the dot product of a vector with itself, applying the given weights to each piece.
func WeightedSquaredNorm(vec []float64, config SolverDistanceWeights) float64 {
	configArr := config.toArray()
	norm := 0.0
	for i, v := range vec {
		norm += v * v * configArr[i]
	}
	return norm
}

// calcSwingAmount will calculate the distance from the start position to the halfway point, and also the start position to
// the end position, and return the ratio of the two. If the result >1.0, then the halfway point is further from the
// start position than the end position is, and thus solution searching should continue.
// Positions passed in should be valid, as should their halfway points, so any error will return an infinite distance
func calcSwingAmount(from, to []frame.Input, model frame.Frame) (float64, error) {

	startPos, err := model.Transform(from)
	if err != nil {
		return math.Inf(1), err
	}
	endPos, err := model.Transform(to)
	if err != nil {
		return math.Inf(1), err
	}

	fullDist := SquaredNorm(spatial.PoseDelta(startPos, endPos))

	dist := 0.
	orientWeights := SolverDistanceWeights{Orient: XYZTHWeights{1, 1, 1, 1}}
	for i := 0; i < waypoints; i++ {
		// waypoint will be a sequence of fractions: 1/2, 1/3, 1/4, 1/5...
		// This represents how far down the path of motion to interpolate.
		// We will interpolate `waypoint` amount between the start/goal joint positions, and between the start/goal
		// cartesian positions, and compare those two distances- closer is better.
		// Note: Each waypoint (except 0.5) will check that distance from both ends of the path. For example, if
		// waypoint equals 0.2, that will check 0.2 and 0.8.
		waypoint := 1. / float64(i+2)
		interp := frame.InterpolateInputs(from, to, waypoint)
		pathPos, err := model.Transform(interp)
		if err != nil {
			// This should never happen unless you have invalid waypoints
			return math.Inf(1), err
		}

		compPos := pathPos
		if waypoint != 0.5 {
			// If we're not at the halfway point, check both sides- since joints move towards and away from singularities,
			// a smooth joint movement won't be symmetrical.
			interp = frame.InterpolateInputs(from, to, 1-waypoint)
			compPos, err = model.Transform(interp)
			if err != nil {
				// This should never happen unless you have invalid waypoints
				return math.Inf(1), err
			}
		}

		// Orientation should cleanly interpolate from one end to the other.
		// Position will not since arm parts move in arcs, not straight lines, so we check that the position ratio is correct
		idealPos := spatial.Interpolate(startPos, endPos, waypoint)

		// This should ensure that orientation is held approximately constant through a move
		dist += WeightedSquaredNorm(spatial.PoseDelta(pathPos, idealPos), orientWeights) / 50

		// Ensure that the path position is the correct distance ratio to both the start and end
		// Note that this does NOT prevent linear deviation from the ideal path, only ensures that the waypoints are
		// proportionally located from start to end
		dist += 10 * math.Pow(waypoint-SquaredNorm(spatial.PoseDelta(pathPos, startPos))/fullDist, 2)
		dist += 10 * math.Pow(waypoint-SquaredNorm(spatial.PoseDelta(compPos, endPos))/fullDist, 2)
	}

	// Add total amount of joint movement to distance
	for i, f := range from {
		dist += math.Abs(f.Value - to[i].Value)
	}
	return dist, nil
}

// bestSolution will select the best solution from a slice of possible solutions for a given model. "Best" is defined
// such that the interpolated halfway point of the motion is most in line with the movement from start to end.
func bestSolution(seedAngles []frame.Input, solutions [][]frame.Input, model frame.Frame) ([]frame.Input, float64, error) {
	var best []frame.Input
	dist := math.Inf(1)
	for _, solution := range solutions {
		newDist, err := calcSwingAmount(seedAngles, solution, model)
		if err != nil {
			return nil, math.Inf(1), err
		}
		if newDist < dist {
			dist = newDist
			best = solution
		}
	}
	return best, dist, nil
}<|MERGE_RESOLUTION|>--- conflicted
+++ resolved
@@ -24,16 +24,9 @@
 // InverseKinematics defines an interface which, provided with a goal position and seed inputs, will output all found
 // solutions to the provided channel until cancelled or otherwise completes
 type InverseKinematics interface {
-<<<<<<< HEAD
 	// Solve receives a context, the goal position, and current frame inputs.
 	Solve(context.Context, chan []frame.Input, spatial.Pose, []frame.Input) error
-=======
-	// Solve receives a context, the goal arm position, and current joint angles.
-	// It will return a boolean which will be true if it solved successfully, and the joint positions which
-	// will yield that goal position.
-	Solve(context.Context, *pb.Pose, []frame.Input) ([]frame.Input, error)
 	Model() frame.Frame
->>>>>>> 6d45c23d
 	SetSolveWeights(SolverDistanceWeights)
 	SetDistFunc(func(spatial.Pose, spatial.Pose) float64)
 	Close() error
