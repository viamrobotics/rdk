--- conflicted
+++ resolved
@@ -77,13 +77,8 @@
 
 	moveLock *sync.Mutex
 	logger   golog.Logger
-<<<<<<< HEAD
 	mp       motionplan.MotionPlanner
-	model    *kinematics.Model
-=======
 	model    *frame.Model
-	ik       kinematics.InverseKinematics
->>>>>>> f35b7e4a
 
 	frameJSON []byte
 }
