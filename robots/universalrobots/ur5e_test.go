--- conflicted
+++ resolved
@@ -49,13 +49,8 @@
 	}
 }
 
-<<<<<<< HEAD
 func testUR5eForwardKinements(t *testing.T, jointRadians []float64, correct *commonpb.Pose) {
-	m, err := kinematics.ParseJSON(ur5modeljson, "")
-=======
-func testUR5eForwardKinements(t *testing.T, jointRadians []float64, correct *pb.Pose) {
 	m, err := frame.ParseJSON(ur5modeljson, "")
->>>>>>> f35b7e4a
 	test.That(t, err, test.ShouldBeNil)
 
 	pos, err := kinematics.ComputePosition(m, frame.JointPositionsFromRadians(jointRadians))
