--- conflicted
+++ resolved
@@ -62,13 +62,8 @@
 	logger                  golog.Logger
 	cancel                  func()
 	activeBackgroundWorkers *sync.WaitGroup
-<<<<<<< HEAD
 	mp                      motionplan.MotionPlanner
-	model                   *kinematics.Model
-=======
 	model                   *frame.Model
-	ik                      kinematics.InverseKinematics
->>>>>>> f35b7e4a
 }
 
 const waitBackgroundWorkersDur = 5 * time.Second
