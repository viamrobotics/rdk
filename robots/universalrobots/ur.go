// Package universalrobots implements the UR arm from Universal Robots.
package universalrobots

import (
	"context"

	// for embedding model file.
	_ "embed"
	"encoding/binary"
	"fmt"
	"io"
	"math"
	"net"
	"sync"
	"time"

	"github.com/edaniels/golog"
	"github.com/pkg/errors"
	"go.uber.org/multierr"
	goutils "go.viam.com/utils"

	"go.viam.com/rdk/component/arm"
	"go.viam.com/rdk/config"
	"go.viam.com/rdk/motionplan"
	commonpb "go.viam.com/rdk/proto/api/common/v1"
	pb "go.viam.com/rdk/proto/api/component/v1"
	"go.viam.com/rdk/referenceframe"
	"go.viam.com/rdk/registry"
	"go.viam.com/rdk/robot"
	"go.viam.com/rdk/utils"
)

//go:embed ur5e.json
var ur5modeljson []byte

//go:embed ur5e_DH.json
var ur5DHmodeljson []byte

func init() {
	registry.RegisterComponent(arm.Subtype, "ur", registry.Component{
		Constructor: func(ctx context.Context, r robot.Robot, config config.Component, logger golog.Logger) (interface{}, error) {
			return URArmConnect(ctx, config, logger)
		},
	})
}

// Ur5eModel() returns the kinematics model of the xArm, also has all Frame information.
func ur5eModel() (referenceframe.Model, error) {
	return referenceframe.ParseJSON(ur5modeljson, "")
}

// URArm TODO.
type URArm struct {
	io.Closer
	mu                      *sync.Mutex
	muMove                  sync.Mutex
	conn                    net.Conn
	speed                   float64
	state                   RobotState
	runtimeError            error
	debug                   bool
	haveData                bool
	logger                  golog.Logger
	cancel                  func()
	activeBackgroundWorkers *sync.WaitGroup
	mp                      motionplan.MotionPlanner
	model                   referenceframe.Model
}

const waitBackgroundWorkersDur = 5 * time.Second

// Close TODO.
func (ua *URArm) Close(ctx context.Context) error {
	ua.cancel()

	closeConn := func() {
		if err := ua.conn.Close(); err != nil && !errors.Is(err, net.ErrClosed) {
			ua.logger.Errorw("error closing arm connection", "error", err)
		}
	}

	// give the worker some time to close but otherwise we must close the connection
	// since net.Conns do not utilize contexts.
	waitCtx, cancel := context.WithTimeout(ctx, waitBackgroundWorkersDur)
	defer cancel()
	goutils.PanicCapturingGo(func() {
		<-waitCtx.Done()
		if errors.Is(waitCtx.Err(), context.DeadlineExceeded) {
			closeConn()
		}
	})

	ua.activeBackgroundWorkers.Wait()
	cancel()
	closeConn()
	return waitCtx.Err()
}

// URArmConnect TODO.
func URArmConnect(ctx context.Context, cfg config.Component, logger golog.Logger) (arm.Arm, error) {
	speed := cfg.Attributes.Float64("speed", .1)
	host := cfg.Host
	if speed > 1 || speed < .1 {
		return nil, errors.New("speed for universalrobots has to be between .1 and 1")
	}

	model, err := ur5eModel()
	if err != nil {
		return nil, err
	}
	mp, err := motionplan.NewCBiRRTMotionPlanner(model, 4, logger)
	if err != nil {
		return nil, err
	}

	var d net.Dialer
	conn, err := d.DialContext(ctx, "tcp", host+":30001")
	if err != nil {
		return nil, err
	}

	cancelCtx, cancel := context.WithCancel(context.Background())
	newArm := &URArm{
		mu:                      &sync.Mutex{},
		activeBackgroundWorkers: &sync.WaitGroup{},
		conn:                    conn,
		speed:                   speed,
		debug:                   false,
		haveData:                false,
		logger:                  logger,
		cancel:                  cancel,
		mp:                      mp,
		model:                   model,
	}

	onData := make(chan struct{})
	var onDataOnce sync.Once
	newArm.activeBackgroundWorkers.Add(1)
	goutils.ManagedGo(func() {
		if err := reader(cancelCtx, conn, newArm, func() {
			onDataOnce.Do(func() {
				close(onData)
			})
		}); err != nil {
			logger.Errorw("reader failed", "error", err)
		}
	}, newArm.activeBackgroundWorkers.Done)

	respondTimeout := 2 * time.Second
	timer := time.NewTimer(respondTimeout)
	defer timer.Stop()
	select {
	case <-ctx.Done():
		return nil, multierr.Combine(ctx.Err(), newArm.Close(ctx))
	case <-timer.C:
		return nil, multierr.Combine(errors.Errorf("arm failed to respond in time (%s)", respondTimeout), newArm.Close(ctx))
	case <-onData:
		return newArm, nil
	}
}

// ModelFrame returns all the information necessary for including the arm in a FrameSystem.
func (ua *URArm) ModelFrame() referenceframe.Model {
	return ua.model
}

func (ua *URArm) setRuntimeError(re error) {
	ua.mu.Lock()
	ua.runtimeError = re
	ua.mu.Unlock()
}

func (ua *URArm) getAndResetRuntimeError() error {
	ua.mu.Lock()
	defer ua.mu.Unlock()
	re := ua.runtimeError
	ua.runtimeError = nil
	return re
}

func (ua *URArm) setState(state RobotState) {
	ua.mu.Lock()
	ua.state = state
	ua.mu.Unlock()
}

// State TODO.
func (ua *URArm) State() (RobotState, error) {
	ua.mu.Lock()
	defer ua.mu.Unlock()
	age := time.Since(ua.state.creationTime)
	if age > time.Second {
		return ua.state, fmt.Errorf("ur status is too old %v from: %v", age, ua.state.creationTime)
	}
	return ua.state, nil
}

// CurrentJointPositions TODO.
func (ua *URArm) CurrentJointPositions(ctx context.Context) (*pb.ArmJointPositions, error) {
	radians := []float64{}
	state, err := ua.State()
	if err != nil {
		return nil, err
	}
	for _, j := range state.Joints {
		radians = append(radians, j.Qactual)
	}
	return referenceframe.JointPositionsFromRadians(radians), nil
}

// CurrentPosition computes and returns the current cartesian position.
func (ua *URArm) CurrentPosition(ctx context.Context) (*commonpb.Pose, error) {
	joints, err := ua.CurrentJointPositions(ctx)
	if err != nil {
		return nil, err
	}
	return motionplan.ComputePosition(ua.mp.Frame(), joints)
}

// MoveToPosition moves the arm to the specified cartesian position.
func (ua *URArm) MoveToPosition(ctx context.Context, pos *commonpb.Pose) error {
	joints, err := ua.CurrentJointPositions(ctx)
	if err != nil {
		return err
	}
	start := time.Now()
<<<<<<< HEAD
	solution, err := ua.mp.Plan(ctx, pos, frame.JointPosToInputs(joints), nil)
=======
	solution, err := ua.mp.Plan(ctx, pos, referenceframe.JointPosToInputs(joints))
>>>>>>> 0784b938
	if err != nil {
		return err
	}
	timeToSolve := time.Since(start)
	if timeToSolve > time.Second {
		ua.logger.Debugf("ur took too long to solve position %v", timeToSolve)
		return fmt.Errorf("ur took too long to solve position %v", timeToSolve)
	}
	return arm.GoToWaypoints(ctx, ua, solution)
}

// JointMoveDelta TODO.
func (ua *URArm) JointMoveDelta(ctx context.Context, joint int, amountDegs float64) error {
	if joint < 0 || joint > 5 {
		return errors.New("invalid joint")
	}

	radians := []float64{}
	state, err := ua.State()
	if err != nil {
		return err
	}
	for _, j := range state.Joints {
		radians = append(radians, j.Qactual)
	}

	radians[joint] += utils.DegToRad(amountDegs)

	return ua.MoveToJointPositionRadians(ctx, radians)
}

// MoveToJointPositions TODO.
func (ua *URArm) MoveToJointPositions(ctx context.Context, joints *pb.ArmJointPositions) error {
	return ua.MoveToJointPositionRadians(ctx, referenceframe.JointPositionsToRadians(joints))
}

// MoveToJointPositionRadians TODO.
func (ua *URArm) MoveToJointPositionRadians(ctx context.Context, radians []float64) error {
	ua.muMove.Lock()
	defer ua.muMove.Unlock()

	if len(radians) != 6 {
		return errors.New("need 6 joints")
	}

	cmd := fmt.Sprintf("movej([%f,%f,%f,%f,%f,%f], a=%1.2f, v=%1.2f, r=0)\r\n",
		radians[0],
		radians[1],
		radians[2],
		radians[3],
		radians[4],
		radians[5],
		5.0*ua.speed,
		4.0*ua.speed,
	)

	_, err := ua.conn.Write([]byte(cmd))
	if err != nil {
		return err
	}

	retried := false
	slept := 0
	for {
		good := true
		state, err := ua.State()
		if err != nil {
			return err
		}
		for idx, r := range radians {
			if math.Round(r*100) != math.Round(state.Joints[idx].Qactual*100) {
				good = false
			}
		}

		if good {
			return nil
		}

		err = ua.getAndResetRuntimeError()
		if err != nil {
			return err
		}

		if slept > 5000 && !retried {
			_, err := ua.conn.Write([]byte(cmd))
			if err != nil {
				return err
			}
			retried = true
		}

		if slept > 10000 {
			return errors.Errorf("can't reach joint position.\n want: %f %f %f %f %f %f\n   at: %f %f %f %f %f %f",
				radians[0], radians[1], radians[2], radians[3], radians[4], radians[5],
				state.Joints[0].Qactual,
				state.Joints[1].Qactual,
				state.Joints[2].Qactual,
				state.Joints[3].Qactual,
				state.Joints[4].Qactual,
				state.Joints[5].Qactual,
			)
		}

		// TODO(erh): make responsive on new message
		if !goutils.SelectContextOrWait(ctx, 10*time.Millisecond) {
			return ctx.Err()
		}
		slept += 10
	}
}

// CurrentInputs TODO.
func (ua *URArm) CurrentInputs(ctx context.Context) ([]referenceframe.Input, error) {
	res, err := ua.CurrentJointPositions(ctx)
	if err != nil {
		return nil, err
	}
	return referenceframe.JointPosToInputs(res), nil
}

// GoToInputs TODO.
func (ua *URArm) GoToInputs(ctx context.Context, goal []referenceframe.Input) error {
	return ua.MoveToJointPositions(ctx, referenceframe.InputsToJointPos(goal))
}

// AddToLog TODO.
func (ua *URArm) AddToLog(msg string) error {
	// TODO(erh): check for " in msg
	cmd := fmt.Sprintf("textmsg(\"%s\")\r\n", msg)
	_, err := ua.conn.Write([]byte(cmd))
	return err
}

func reader(ctx context.Context, conn io.Reader, ua *URArm, onHaveData func()) error {
	for {
		select {
		case <-ctx.Done():
			return ctx.Err()
		default:
		}
		sizeBuf, err := goutils.ReadBytes(ctx, conn, 4)
		if err != nil {
			return err
		}

		msgSize := binary.BigEndian.Uint32(sizeBuf)
		if msgSize <= 4 || msgSize > 10000 {
			return errors.Errorf("invalid msg size: %d", msgSize)
		}

		buf, err := goutils.ReadBytes(ctx, conn, int(msgSize-4))
		if err != nil {
			return err
		}

		switch buf[0] {
		case 16:
			state, err := readRobotStateMessage(buf[1:], ua.logger)
			if err != nil {
				return err
			}
			ua.setState(state)
			onHaveData()
			if ua.debug {
				ua.logger.Debugf("isOn: %v stopped: %v joints: %f %f %f %f %f %f cartesian: %f %f %f %f %f %f\n",
					state.RobotModeData.IsRobotPowerOn,
					state.RobotModeData.IsEmergencyStopped || state.RobotModeData.IsProtectiveStopped,
					state.Joints[0].AngleDegrees(),
					state.Joints[1].AngleDegrees(),
					state.Joints[2].AngleDegrees(),
					state.Joints[3].AngleDegrees(),
					state.Joints[4].AngleDegrees(),
					state.Joints[5].AngleDegrees(),
					state.CartesianInfo.X,
					state.CartesianInfo.Y,
					state.CartesianInfo.Z,
					state.CartesianInfo.Rx,
					state.CartesianInfo.Ry,
					state.CartesianInfo.Rz)
			}
		case 20:
			userErr := readURRobotMessage(buf, ua.logger)
			if userErr != nil {
				ua.setRuntimeError(userErr)
			}
		case 5: // MODBUS_INFO_MESSAGE
			data := binary.BigEndian.Uint32(buf[1:])
			if data != 0 {
				ua.logger.Debugf("got unexpected MODBUS_INFO_MESSAGE %d\n", data)
			}
		case 23: // SAFETY_SETUP_BROADCAST_MESSAGE
		case 24: // SAFETY_COMPLIANCE_TOLERANCES_MESSAGE
		case 25: // PROGRAM_STATE_MESSAGE
			if len(buf) != 12 {
				ua.logger.Debug("got bad PROGRAM_STATE_MESSAGE ??")
			} else {
				a := binary.BigEndian.Uint32(buf[1:])
				b := buf[9]
				c := buf[10]
				d := buf[11]
				if a != 4294967295 || b != 1 || c != 0 || d != 0 {
					ua.logger.Debugf("got unknown PROGRAM_STATE_MESSAGE %v %v %v %v\n", a, b, c, d)
				}
			}
		default:
			ua.logger.Debugf("ur: unknown messageType: %v size: %d %v\n", buf[0], len(buf), buf)
		}
	}
}<|MERGE_RESOLUTION|>--- conflicted
+++ resolved
@@ -224,11 +224,7 @@
 		return err
 	}
 	start := time.Now()
-<<<<<<< HEAD
-	solution, err := ua.mp.Plan(ctx, pos, frame.JointPosToInputs(joints), nil)
-=======
-	solution, err := ua.mp.Plan(ctx, pos, referenceframe.JointPosToInputs(joints))
->>>>>>> 0784b938
+	solution, err := ua.mp.Plan(ctx, pos, referenceframe.JointPosToInputs(joints), nil)
 	if err != nil {
 		return err
 	}
