--- conflicted
+++ resolved
@@ -62,12 +62,8 @@
 	logger                  golog.Logger
 	cancel                  func()
 	activeBackgroundWorkers *sync.WaitGroup
-<<<<<<< HEAD
 	mp                      motionplan.MotionPlanner
-=======
 	model                   *kinematics.Model
-	ik                      kinematics.InverseKinematics
->>>>>>> 6d45c23d
 }
 
 const waitBackgroundWorkersDur = 5 * time.Second
@@ -133,12 +129,8 @@
 		haveData:                false,
 		logger:                  logger,
 		cancel:                  cancel,
-<<<<<<< HEAD
 		mp:                      mp,
-=======
 		model:                   model,
-		ik:                      ik,
->>>>>>> 6d45c23d
 	}
 
 	onData := make(chan struct{})
@@ -231,10 +223,15 @@
 	if err != nil {
 		return err
 	}
-<<<<<<< HEAD
+	start := time.Now()
 	solution, err := ua.mp.Plan(ctx, pos, frame.JointPosToInputs(joints))
 	if err != nil {
 		return err
+	}
+	timeToSolve := time.Since(start)
+	if timeToSolve > time.Second {
+		ua.logger.Debugf("ur took too long to solve position %v", timeToSolve)
+		return fmt.Errorf("ur took too long to solve position %v", timeToSolve)
 	}
 	for _, step := range solution {
 		err = ua.MoveToJointPositions(ctx, frame.InputsToJointPos(step))
@@ -243,19 +240,6 @@
 		}
 	}
 	return nil
-=======
-	start := time.Now()
-	solution, err := ua.ik.Solve(ctx, pos, frame.JointPosToInputs(joints))
-	if err != nil {
-		return err
-	}
-	timeToSolve := time.Since(start)
-	if timeToSolve > time.Second {
-		ua.logger.Debugf("ur took too long to solve position %v", timeToSolve)
-		return fmt.Errorf("ur took too long to solve position %v", timeToSolve)
-	}
-	return ua.MoveToJointPositions(ctx, frame.InputsToJointPos(solution))
->>>>>>> 6d45c23d
 }
 
 // JointMoveDelta TODO
