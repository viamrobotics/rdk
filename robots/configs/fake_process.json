--- conflicted
+++ resolved
@@ -3,7 +3,8 @@
         "fqdn": "something-unique",
         "bind_address": ":8080"
     },
-    "components": [
+    "components":
+    [
         {
             "model": "fake",
             "name": "arm1",
@@ -24,10 +25,7 @@
                 "start_latitude": 40.745297,
                 "start_longitude": -74.010916
             },
-            "depends_on": [
-                "base1_int",
-                "gps1"
-            ]
+            "depends_on": ["base1_int", "gps1"]
         },
         {
             "model": "fake",
@@ -43,19 +41,17 @@
             "model": "fake",
             "name": "board1",
             "type": "board",
-            "attributes": {
-                "analogs": [
+            "attributes":
+            {
+                "analogs":
+                [
                     {
                         "name": "analog1",
                         "pin": "0"
                     }
                 ],
-<<<<<<< HEAD
-                "digitalInterrupts": [
-=======
                 "digital_interrupts":
                 [
->>>>>>> 74deaf35
                     {
                         "name": "encoder",
                         "pin": "14"
@@ -67,7 +63,8 @@
             "model": "fake",
             "name": "servo1",
             "type": "servo",
-            "attributes": {
+            "attributes":
+            {
                 "pin": "12"
             }
         },
@@ -75,9 +72,11 @@
             "name": "g",
             "type": "motor",
             "model": "fake",
-            "attributes": {
+            "attributes":
+            {
                 "encoder": "encoder",
-                "pins": {
+                "pins":
+                {
                     "a": "1",
                     "b": "2",
                     "pwm": "3"
@@ -89,7 +88,7 @@
             "name": "gps1",
             "type": "gps",
             "model": "fake"
-        },
+        }, 
         {
             "name": "imu1",
             "type": "imu",
@@ -116,11 +115,13 @@
             "model": "fake"
         }
     ],
-    "processes": [
+    "processes":
+    [
         {
             "id": "1",
             "name": "echo",
-            "args": [
+            "args":
+            [
                 "hello",
                 "world"
             ],
@@ -129,14 +130,16 @@
         {
             "id": "2",
             "name": "bash",
-            "args": [
+            "args":
+            [
                 "-c",
                 "trap \"exit 0\" SIGINT; while true; do echo hey; sleep 2; done"
             ],
             "log": true
         }
     ],
-    "functions": [
+    "functions":
+    [
         {
             "name": "func1",
             "engine": "javascript",
@@ -148,10 +151,8 @@
             "source": "(function() { console.log(robot.gripperGrab('gripper1')); return 2}())"
         }
     ],
-    "services": [
-        {
-            "type": "configuration"
-        },
+    "services":
+    [
         {
             "type": "frame_system"
         },
