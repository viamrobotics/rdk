// Package vgripper implements versions of the Viam gripper.
package vgripper

import (
	"context"
	_ "embed" // used to import model frame
	"math"
	"time"

	"github.com/go-errors/errors"

	"go.viam.com/utils"

	"go.viam.com/core/board"
	"go.viam.com/core/config"
	"go.viam.com/core/gripper"
	"go.viam.com/core/kinematics"
	"go.viam.com/core/motor"
	pb "go.viam.com/core/proto/api/v1"
	"go.viam.com/core/registry"
	"go.viam.com/core/robot"
	"go.viam.com/core/sensor/forcematrix"

	"github.com/edaniels/golog"
	"go.uber.org/multierr"
)

// modelName is used to register the gripper to a model name.
const modelName = "viam-v2"

//go:embed vgripper_model.json
var vgripperv2json []byte

func init() {
	registry.RegisterGripper(modelName, registry.Gripper{
		Constructor: func(ctx context.Context, r robot.Robot, config config.Component, logger golog.Logger) (gripper.Gripper, error) {
			return New(ctx, r, config, logger)
		},
	})
}

// Parameters for calibration & operating the gripper.
const (
	targetRPM               = 200
	maxCurrent              = 300
	currentBadReadingCounts = 50
	openPosOffset           = 0.4  // Reduce maximum opening width, keeps out of mechanical binding region
	numMeasurementsCalib    = 10   // Number of measurements at each end position taken when calibrating the gripper
	positionTolerance       = 1    // Tolerance for motor position when reaching the open or closed position
	openTimeout             = 5000 // in ms
	grabTimeout             = 5000 // in ms
)

// GripperV2 represents a Viam gripper which operates with a ForceMatrix.
type GripperV2 struct {
	motor       motor.Motor
	current     board.AnalogReader
	forceMatrix forcematrix.ForceMatrix

	openPos, closedPos float64

	holdingPressure float32

	pressureLimit             float64
	calibrationNoiseThreshold float64

	closedDirection, openDirection pb.DirectionRelative
	logger                         golog.Logger

	model                 *kinematics.Model
	numBadCurrentReadings int
}

// New returns a GripperV2 which operates with a ForceMatrix.
func New(ctx context.Context, r robot.Robot, config config.Component, logger golog.Logger) (*GripperV2, error) {
	boardName := config.Attributes.String("board")
	board, exists := r.BoardByName(boardName)
	if !exists {
		return nil, errors.Errorf("%v gripper requires a board called %v", modelName, boardName)
	}

	motorName := config.Attributes.String("motor")
	motor, exists := r.MotorByName(motorName)
	if !exists {
		return nil, errors.Errorf("failed to find motor named '%v'", motorName)
	}

	supported, err := motor.PositionSupported(ctx)
	if err != nil {
		return nil, err
	}
	if !supported {
		return nil, errors.New("gripper motor needs to support position")
	}

	currentAnalogReaderName := config.Attributes.String("current")
	current, exists := board.AnalogReaderByName(currentAnalogReaderName)
	if !exists {
		return nil, errors.Errorf("failed to find analog reader named '%v'", currentAnalogReaderName)
	}

	forceMatrixName := config.Attributes.String("forcematrix")
	forceMatrix, exists := r.SensorByName(forceMatrixName)
	if !exists {
		return nil, errors.Errorf("failed to find a forcematrix sensor named '%v'", forceMatrixName)
	}

	forceMatrixDevice, ok := forceMatrix.(forcematrix.ForceMatrix)
	if !ok {
		return nil, errors.Errorf("(%v) is not a ForceMatrix device", forceMatrixName)
	}

	pressureLimit := config.Attributes.Float64("pressureLimit", 30)
	calibrationNoiseThreshold := config.Attributes.Float64("calibrationNoiseThreshold", 7)

	model, err := kinematics.ParseJSON(vgripperjson, "")
	if err != nil {
		return nil, err
	}

	vg := &GripperV2{
		motor:                     motor,
		current:                   current,
		forceMatrix:               forceMatrixDevice,
		pressureLimit:             pressureLimit,
		calibrationNoiseThreshold: calibrationNoiseThreshold,
		holdingPressure:           .5,
		logger:                    logger,
<<<<<<< HEAD
		model:                     model,
=======
		frameJSON:                 vgripperv2json,
>>>>>>> 45845467
	}

	if err := vg.calibrate(ctx, logger); err != nil {
		return nil, err
	}

	if err := vg.Open(ctx); err != nil {
		return nil, err
	}

	return vg, nil
}

// calibrate finds the open and close position, as well as which motor direction
// corresponds to opening and closing the gripper.
func (vg *GripperV2) calibrate(ctx context.Context, logger golog.Logger) error {
	// This will be passed to GoTillStop
	stopFuncHighCurrent := func(ctx context.Context) bool {
		current, err := vg.readCurrent(ctx)
		if err != nil {
			logger.Error(err)
			return true
		}

		err = vg.checkCurrentInAcceptableRange(ctx, current, "init")
		if err != nil {
			logger.Error(err)
			return true
		}
		return false
	}

	// Test forward motion for pressure/endpoint
	logger.Debug("init: moving forward")
	err := vg.motor.GoTillStop(ctx, pb.DirectionRelative_DIRECTION_RELATIVE_FORWARD, targetRPM/2, stopFuncHighCurrent)
	if err != nil {
		return err
	}
	pressure, err := vg.readRobustAveragePressure(ctx, numMeasurementsCalib)
	if err != nil {
		return err
	}
	position, err := vg.motor.Position(ctx)
	if err != nil {
		return err
	}

	var pressureOpen, pressureClosed float64
	if pressure > vg.pressureLimit {
		vg.closedPos = position
		vg.closedDirection = pb.DirectionRelative_DIRECTION_RELATIVE_FORWARD
		pressureClosed = pressure
	} else {
		vg.openPos = position
		vg.openDirection = pb.DirectionRelative_DIRECTION_RELATIVE_FORWARD
		pressureOpen = pressure
	}

	// Test backward motion for pressure/endpoint
	logger.Debug("init: moving backward")
	err = vg.motor.GoTillStop(ctx, pb.DirectionRelative_DIRECTION_RELATIVE_BACKWARD, targetRPM/2, stopFuncHighCurrent)
	if err != nil {
		return err
	}
	pressure, err = vg.readRobustAveragePressure(ctx, numMeasurementsCalib)
	if err != nil {
		return err
	}
	position, err = vg.motor.Position(ctx)
	if err != nil {
		return err
	}
	if pressure > vg.pressureLimit {
		vg.closedPos = position
		vg.closedDirection = pb.DirectionRelative_DIRECTION_RELATIVE_BACKWARD
		pressureClosed = pressure
	} else {
		vg.openPos = position
		vg.openDirection = pb.DirectionRelative_DIRECTION_RELATIVE_BACKWARD
		pressureOpen = pressure
	}

	// Sanity check; if the pressure difference between open & closed position is too small,
	// something went wrong
	if math.Abs(pressureOpen-pressureClosed) < vg.calibrationNoiseThreshold ||
		vg.closedDirection == pb.DirectionRelative_DIRECTION_RELATIVE_UNSPECIFIED ||
		vg.openDirection == pb.DirectionRelative_DIRECTION_RELATIVE_UNSPECIFIED {
		return errors.Errorf("init: open and closed positions can't be distinguished: "+
			"positions (closed, open): %f %f, pressures (closed, open): %f %f, "+
			"open direction: %v, closed direction: %v",
			vg.closedPos, vg.openPos, pressureClosed, pressureOpen, vg.openDirection, vg.closedDirection)
	}

	if vg.openDirection == vg.closedDirection {
		return errors.New("openDirection and vg.closedDirection have to be opposed")
	}

	vg.openPos += math.Copysign(openPosOffset, (vg.closedPos - vg.openPos))

	return nil
}

// ModelFrame returns the dynamic frame of the model
func (vg *GripperV2) ModelFrame() *kinematics.Model {
	return vg.model
}

// Open opens the jaws.
func (vg *GripperV2) Open(ctx context.Context) error {
	err := vg.Stop(ctx)
	if err != nil {
		return err
	}
	err = vg.motor.GoTo(ctx, targetRPM, vg.openPos)
	if err != nil {
		return err
	}

	msPer := 10
	total := 0
	for {
		wait := utils.SelectContextOrWait(ctx, time.Duration(msPer)*time.Millisecond)
		if !wait {
			return vg.stopAfterError(ctx, ctx.Err())
		}
		// If motor went all the way to open
		isOn, err := vg.motor.IsOn(ctx)
		if err != nil {
			return err
		}
		if !isOn {
			measuredPos, err := vg.motor.Position(ctx)
			if err != nil {
				return err
			}
			if math.Abs(measuredPos-vg.openPos) > positionTolerance {
				return errors.Errorf("didn't reach open position, wanted: %f +/- %v, am at: %f", vg.openPos, positionTolerance, measuredPos)

			}
			return nil
		}
		current, err := vg.readCurrent(ctx)
		if err != nil {
			return vg.stopAfterError(ctx, err)
		}
		err = vg.checkCurrentInAcceptableRange(ctx, current, "opening")
		if err != nil {
			return vg.stopAfterError(ctx, err)
		}

		total += msPer
		if total > openTimeout {
			measuredPos, err := vg.motor.Position(ctx)
			return vg.stopAfterError(ctx, multierr.Combine(errors.Errorf("open timed out, wanted: %f at: %f", vg.openPos, measuredPos), err))
		}
	}
}

// Grab closes the jaws until pressure is sensed and returns true,
// or until closed position is reached, and returns false.
func (vg *GripperV2) Grab(ctx context.Context) (bool, error) {
	err := vg.Stop(ctx)
	if err != nil {
		return false, err
	}
	err = vg.motor.GoTo(ctx, targetRPM, vg.closedPos)
	if err != nil {
		return false, err
	}

	msPer := 10
	total := 0
	for {
		wait := utils.SelectContextOrWait(ctx, time.Duration(msPer)*time.Millisecond)
		if !wait {
			return false, vg.stopAfterError(ctx, ctx.Err())
		}
		// If motor went all the way to closed
		isOn, err := vg.motor.IsOn(ctx)
		if err != nil {
			return false, vg.stopAfterError(ctx, err)
		}

		pressure, _, current, err := vg.analogs(ctx)
		if err != nil {
			return false, vg.stopAfterError(ctx, err)
		}

		if !isOn {
			measuredPos, err := vg.motor.Position(ctx)
			if err != nil {
				return false, err
			}
			if !pressure && math.Abs(measuredPos-vg.closedPos) > positionTolerance {
				return false, errors.Errorf("didn't reach closed position and am not holding an object,"+
					"closed position: %f +/- %v tolerance, actual position: %f", vg.closedPos, positionTolerance, measuredPos)

			}
			return false, nil
		}

		err = vg.checkCurrentInAcceptableRange(ctx, current, "grabbing")
		if err != nil {
			return false, vg.stopAfterError(ctx, err)
		}

		if pressure {
			now, err := vg.motor.Position(ctx)
			if err != nil {
				return false, err
			}
			vg.logger.Debugf("i think i grabbed something, have pressure, pos: %f closedPos: %v", now, vg.closedPos)
			err = vg.motor.Go(ctx, vg.closedDirection, vg.holdingPressure)
			return err == nil, err
		}

		total += msPer
		if total > grabTimeout {
			pressureRaw, err := vg.readAveragePressure(ctx)
			if err != nil {
				return false, vg.stopAfterError(ctx, err)
			}
			now, err := vg.motor.Position(ctx)
			if err != nil {
				return false, vg.stopAfterError(ctx, err)
			}
			return false, vg.stopAfterError(ctx, errors.Errorf("close timed out, wanted: %f at: %f pressure: %f",
				vg.closedPos, now, pressureRaw))
		}
	}
}

// checkCurrentInAcceptableRange checks if the current is within a healthy range or not.
func (vg *GripperV2) checkCurrentInAcceptableRange(ctx context.Context, current int, where string) error {
	if current < maxCurrent {
		vg.numBadCurrentReadings = 0
		return nil
	}
	vg.numBadCurrentReadings++
	if vg.numBadCurrentReadings < currentBadReadingCounts {
		return nil
	}
	return errors.Errorf("current too high for too long, currently %d during %s", current, where)
}

// Close stops the motors.
func (vg *GripperV2) Close() error {
	return vg.Stop(context.Background())
}

// stopAfterError stops the motor and returns the combined errors.
func (vg *GripperV2) stopAfterError(ctx context.Context, other error) error {
	return multierr.Combine(other, vg.motor.Off(ctx))
}

// Stop stops the motors.
func (vg *GripperV2) Stop(ctx context.Context) error {
	return vg.motor.Off(ctx)
}

// readCurrent reads the current.
func (vg *GripperV2) readCurrent(ctx context.Context) (int, error) {
	return vg.current.Read(ctx)
}

// readRobustAveragePressure reads the pressure multiple times and returns the average over
// all matrix cells and number of measurements.
func (vg *GripperV2) readRobustAveragePressure(ctx context.Context, numMeasurements int) (float64, error) {
	var averagePressure float64
	for i := 0; i < numMeasurements; i++ {
		avgPressure, err := vg.readAveragePressure(ctx)
		if err != nil {
			return 0, err
		}
		averagePressure += avgPressure
	}
	averagePressure /= float64(numMeasurements)
	return averagePressure, nil
}

// readAveragePressure reads the ForceMatrix sensors and returns the average over
// all matrix cells.
func (vg *GripperV2) readAveragePressure(ctx context.Context) (float64, error) {
	matrix, err := vg.forceMatrix.Matrix(ctx)
	if err != nil {
		return 0, err
	}

	sum := 0
	for r := range matrix {
		for _, v := range matrix[r] {
			sum += v
		}
	}
	averagePressure := float64(sum) / float64((len(matrix) * len(matrix[0])))
	return averagePressure, nil
}

// hasPressure checks if the average pressure measurement is above the
// pressureLimit threshold or not.
func (vg *GripperV2) hasPressure(ctx context.Context) (bool, float64, error) {
	p, err := vg.readAveragePressure(ctx)
	if err != nil {
		return false, 0, err
	}
	return p > vg.pressureLimit, p, err
}

// analogs returns measurements such as: boolean that indicates if the average
// pressure is above the pressure limit, the average pressure from the ForceMatrix,
// and the current in the motor.
func (vg *GripperV2) analogs(ctx context.Context) (bool, float64, int, error) {
	hasPressure, pressure, errP := vg.hasPressure(ctx)
	current, errC := vg.readCurrent(ctx)
	err := multierr.Combine(errP, errC)
	if err != nil {
		return false, 0, 0, err
	}
	return hasPressure, pressure, current, nil
}<|MERGE_RESOLUTION|>--- conflicted
+++ resolved
@@ -113,7 +113,7 @@
 	pressureLimit := config.Attributes.Float64("pressureLimit", 30)
 	calibrationNoiseThreshold := config.Attributes.Float64("calibrationNoiseThreshold", 7)
 
-	model, err := kinematics.ParseJSON(vgripperjson, "")
+	model, err := kinematics.ParseJSON(vgripperv2json, "")
 	if err != nil {
 		return nil, err
 	}
@@ -126,11 +126,7 @@
 		calibrationNoiseThreshold: calibrationNoiseThreshold,
 		holdingPressure:           .5,
 		logger:                    logger,
-<<<<<<< HEAD
 		model:                     model,
-=======
-		frameJSON:                 vgripperv2json,
->>>>>>> 45845467
 	}
 
 	if err := vg.calibrate(ctx, logger); err != nil {
