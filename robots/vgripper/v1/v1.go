--- conflicted
+++ resolved
@@ -88,7 +88,7 @@
 		return nil, errors.New("failed to find analog reader 'pressure'")
 	}
 
-	model, err := kinematics.ParseJSON(vgripperjson, "")
+	model, err := kinematics.ParseJSON(vgripperv1json, "")
 	if err != nil {
 		return nil, err
 	}
@@ -100,11 +100,7 @@
 		holdingPressure: .5,
 		pressureLimit:   pressureLimit,
 		logger:          logger,
-<<<<<<< HEAD
 		model:           model,
-=======
-		frameJSON:       vgripperv1json,
->>>>>>> 45845467
 	}
 
 	if vg.motor == nil {
