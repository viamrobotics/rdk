--- conflicted
+++ resolved
@@ -29,12 +29,7 @@
 	_, mp, err := createDofBotSolver(logger)
 	test.That(t, err, test.ShouldBeNil)
 
-<<<<<<< HEAD
-	goal := pb.Pose{X: 206.59, Y: -1.57, Z: 253.05, Theta: -180, OX: -.53, OY: 0, OZ: .85}
-	_, err = mp.Plan(ctx, &goal, referenceframe.JointPosToInputs(&pb.JointPositions{Degrees: make([]float64, 5)}))
-=======
 	goal := commonpb.Pose{X: 206.59, Y: -1.57, Z: 253.05, Theta: -180, OX: -.53, OY: 0, OZ: .85}
-	_, err = ik.Solve(ctx, &goal, referenceframe.JointPosToInputs(&componentpb.ArmJointPositions{Degrees: make([]float64, 5)}))
->>>>>>> f90c8244
+	_, err = mp.Plan(ctx, &goal, referenceframe.JointPosToInputs(&componentpb.ArmJointPositions{Degrees: make([]float64, 5)}))
 	test.That(t, err, test.ShouldBeNil)
 }