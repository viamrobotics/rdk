--- conflicted
+++ resolved
@@ -15,13 +15,9 @@
 	"go.viam.com/core/config"
 	"go.viam.com/core/gripper"
 	"go.viam.com/core/kinematics"
-<<<<<<< HEAD
 	"go.viam.com/core/motionplan"
-	pb "go.viam.com/core/proto/api/v1"
-=======
 	commonpb "go.viam.com/core/proto/api/common/v1"
 	componentpb "go.viam.com/core/proto/api/component/v1"
->>>>>>> f90c8244
 	frame "go.viam.com/core/referenceframe"
 	"go.viam.com/core/registry"
 	"go.viam.com/core/robot"
@@ -112,7 +108,7 @@
 	if err != nil {
 		return nil, nil, err
 	}
-	mp, err := motionplan.NewCBiRRTMotionPlanner(model, logger, 4)
+	mp, err := motionplan.NewCBiRRTMotionPlanner(model, 4, logger)
 	if err != nil {
 		return nil, nil, err
 	}
