// Package yahboom implements a yahboom based robot.
package yahboom

import (
	"context"

	// for embedding model file.
	_ "embed"
	"fmt"
	"math"
	"sync"
	"time"

	"github.com/edaniels/golog"
	"github.com/pkg/errors"
	gutils "go.viam.com/utils"

	"go.viam.com/rdk/component/arm"
	"go.viam.com/rdk/component/board"
	"go.viam.com/rdk/config"
	"go.viam.com/rdk/motionplan"
	commonpb "go.viam.com/rdk/proto/api/common/v1"
	componentpb "go.viam.com/rdk/proto/api/component/v1"
	"go.viam.com/rdk/referenceframe"
	"go.viam.com/rdk/registry"
	"go.viam.com/rdk/robot"
)

//go:embed dofbot.json
var modeljson []byte

func dofbotModel() (referenceframe.Model, error) {
	return referenceframe.ParseJSON(modeljson, "yahboom-dofbot")
}

type jointConfig struct {
	x, y, z float64
	offset  float64
}

var joints = []jointConfig{
	{2200, 180, 100, 150},
	{2200, 180, 100, 240},
	{2200, 180, 100, 158},
	{2200, 180, 100, 150},
	{2200, 180, 100, 110},
	{2200, 180, 100, 0},
}

func (jc jointConfig) toDegrees(n int) float64 {
	d := float64(n) - jc.z
	d /= jc.x
	d *= jc.y
	return d - jc.offset
}

func (jc jointConfig) toHw(degrees float64) int {
	degrees = math.Max(-270, degrees)
	degrees = math.Min(270, degrees)
	hw := int((jc.x * ((degrees + jc.offset) / jc.y)) + jc.z)
	if hw < 0 {
		hw = 0
	}
	return hw
}

func init() {
	registry.RegisterComponent(arm.Subtype, "yahboom-dofbot", registry.Component{
		Constructor: func(ctx context.Context, r robot.Robot, config config.Component, logger golog.Logger) (interface{}, error) {
			return newDofBot(r, config, logger)
		},
	})
}

type dofBot struct {
	handle board.I2CHandle
	model  referenceframe.Model
	mp     motionplan.MotionPlanner
	mu     sync.Mutex
	muMove sync.Mutex
}

func createDofBotSolver(logger golog.Logger) (referenceframe.Model, motionplan.MotionPlanner, error) {
	model, err := dofbotModel()
	if err != nil {
		return nil, nil, err
	}
	mp, err := motionplan.NewCBiRRTMotionPlanner(model, 4, logger)
	if err != nil {
		return nil, nil, err
	}
	return model, mp, nil
}

func newDofBot(r robot.Robot, config config.Component, logger golog.Logger) (arm.Arm, error) {
	var err error

	a := dofBot{}

	b, ok := r.BoardByName(config.Attributes.String("board"))
	if !ok {
		return nil, fmt.Errorf("no board for yahboom-dofbot arm %s", config.Name)
	}

	i2c, ok := b.I2CByName(config.Attributes.String("i2c"))
	if !ok {
		return nil, fmt.Errorf("no i2c for yahboom-dofbot arm %s", config.Name)
	}

	a.handle, err = i2c.OpenHandle(0x15)
	if err != nil {
		return nil, err
	}

	a.model, a.mp, err = createDofBotSolver(logger)
	if err != nil {
		return nil, err
	}

	return &a, nil
}

// CurrentPosition returns the current position of the arm.
func (a *dofBot) CurrentPosition(ctx context.Context) (*commonpb.Pose, error) {
	joints, err := a.CurrentJointPositions(ctx)
	if err != nil {
		return nil, err
	}
	return motionplan.ComputePosition(a.mp.Frame(), joints)
}

// MoveToPosition moves the arm to the given absolute position.
func (a *dofBot) MoveToPosition(ctx context.Context, pos *commonpb.Pose) error {
	joints, err := a.CurrentJointPositions(ctx)
	if err != nil {
		return err
	}
<<<<<<< HEAD
	// dofbot las limited dof
	opt := motionplan.NewDefaultPlannerOptions()
	opt.SetMetric(motionplan.NewPositionOnlyMetric())
	solution, err := a.mp.Plan(ctx, pos, frame.JointPosToInputs(joints), opt)
=======
	solution, err := a.mp.Plan(ctx, pos, referenceframe.JointPosToInputs(joints))
>>>>>>> 0784b938
	if err != nil {
		return err
	}
	return arm.GoToWaypoints(ctx, a, solution)
}

// MoveToJointPositions moves the arm's joints to the given positions.
func (a *dofBot) MoveToJointPositions(ctx context.Context, pos *componentpb.ArmJointPositions) error {
	a.muMove.Lock()
	defer a.muMove.Unlock()
	if len(pos.Degrees) > 5 {
		return fmt.Errorf("yahboom wrong number of degrees got %d, need at most 5", len(pos.Degrees))
	}

	for j := 0; j < 100; j++ {
		success, err := func() (bool, error) {
			a.mu.Lock()
			defer a.mu.Unlock()

			current, err := a.currentJointPositionsInLock(ctx)
			if err != nil {
				return false, err
			}

			movedAny := false

			for i, d := range pos.Degrees {
				delta := math.Abs(current.Degrees[i] - d)

				if delta < .5 {
					continue
				}

				if j > 5 && delta < 2 {
					// good enough
					continue
				}

				movedAny = true

				err := a.moveJointInLock(ctx, i+1, d)
				if err != nil {
					return false, fmt.Errorf("error moving joint %d: %w", i+1, err)
				}
				sleepFor := time.Duration(4+int(delta)) * time.Millisecond

				time.Sleep(sleepFor)
			}

			return !movedAny, nil
		}()
		if err != nil {
			return err
		}

		if success {
			return nil
		}
	}

	return errors.New("dofbot MoveToJointPositions timed out")
}

func (a *dofBot) moveJointInLock(ctx context.Context, joint int, degrees float64) error {
	pos := joints[joint-1].toHw(degrees)

	buf := make([]byte, 5)
	buf[0] = byte(0x10 + joint)
	buf[1] = byte((pos >> 8) & 0xFF)
	buf[2] = byte(pos & 0xFF)

	// time
	// TODO(erh): make configurable?
	buf[3] = 0
	buf[4] = 0xFF

	return a.handle.Write(ctx, buf)
}

// CurrentJointPositions returns the current joint positions of the arm.
func (a *dofBot) CurrentJointPositions(ctx context.Context) (*componentpb.ArmJointPositions, error) {
	a.mu.Lock()
	defer a.mu.Unlock()

	return a.currentJointPositionsInLock(ctx)
}

func (a *dofBot) currentJointPositionsInLock(ctx context.Context) (*componentpb.ArmJointPositions, error) {
	pos := componentpb.ArmJointPositions{}
	for i := 1; i <= 5; i++ {
		x, err := a.readJointInLock(ctx, i)
		if err != nil {
			return nil, err
		}
		pos.Degrees = append(pos.Degrees, x)
	}

	return &pos, nil
}

func (a *dofBot) readJointInLock(ctx context.Context, joint int) (float64, error) {
	reg := byte(0x30 + joint)
	err := a.handle.WriteByteData(ctx, reg, 0)
	if err != nil {
		return 0, err
	}

	time.Sleep(3 * time.Millisecond)

	res, err := a.handle.ReadWordData(ctx, reg)
	if err != nil {
		return 0, err
	}

	time.Sleep(3 * time.Millisecond)

	res = (res >> 8 & 0xff) | (res << 8 & 0xff00)
	return joints[joint-1].toDegrees(int(res)), nil
}

// JointMoveDelta moves a specific joint of the arm by the given amount.
func (a *dofBot) JointMoveDelta(ctx context.Context, joint int, amountDegs float64) error {
	return errors.New("yahboom dofBot doesn't support JointMoveDelta")
}

// ModelFrame returns all the information necessary for including the arm in a FrameSystem.
func (a *dofBot) ModelFrame() referenceframe.Model {
	return a.model
}

// Open opens the gripper.
func (a *dofBot) Open(ctx context.Context) error {
	a.mu.Lock()
	defer a.mu.Unlock()
	return a.moveJointInLock(ctx, 6, 100)
}

const grabAngle = 240.0

// Grab makes the gripper grab.
func (a *dofBot) Grab(ctx context.Context) (bool, error) {
	a.mu.Lock()
	defer a.mu.Unlock()
	err := a.moveJointInLock(ctx, 6, 360)
	if err != nil {
		return false, err
	}

	// wait a moment to get moving
	if !gutils.SelectContextOrWait(ctx, 200*time.Millisecond) {
		return false, errors.New("timeout while grabbing")
	}

	// wait till we stop moving
	last := -1.0

	for i := 0; i < 10; i++ {
		if !gutils.SelectContextOrWait(ctx, 50*time.Millisecond) {
			return false, errors.New("timeout while grabbing")
		}

		current, err := a.readJointInLock(ctx, 6)
		if err != nil {
			return false, err
		}

		if math.Abs(last-current) < 5 || current > grabAngle {
			break
		}

		last = current
	}

	return last < grabAngle, a.moveJointInLock(ctx, 6, last+20) // squeeze a tiny bit
}

func (a *dofBot) CurrentInputs(ctx context.Context) ([]referenceframe.Input, error) {
	res, err := a.CurrentJointPositions(ctx)
	if err != nil {
		return nil, err
	}
	return referenceframe.JointPosToInputs(res), nil
}

func (a *dofBot) GoToInputs(ctx context.Context, goal []referenceframe.Input) error {
	return a.MoveToJointPositions(ctx, referenceframe.InputsToJointPos(goal))
}

func (a *dofBot) Close() error {
	return a.handle.Close()
}<|MERGE_RESOLUTION|>--- conflicted
+++ resolved
@@ -135,14 +135,10 @@
 	if err != nil {
 		return err
 	}
-<<<<<<< HEAD
 	// dofbot las limited dof
 	opt := motionplan.NewDefaultPlannerOptions()
 	opt.SetMetric(motionplan.NewPositionOnlyMetric())
-	solution, err := a.mp.Plan(ctx, pos, frame.JointPosToInputs(joints), opt)
-=======
-	solution, err := a.mp.Plan(ctx, pos, referenceframe.JointPosToInputs(joints))
->>>>>>> 0784b938
+	solution, err := a.mp.Plan(ctx, pos, referenceframe.JointPosToInputs(joints), opt)
 	if err != nil {
 		return err
 	}
