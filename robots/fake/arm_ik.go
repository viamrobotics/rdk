package fake

import (
	"context"
	_ "embed" // for arm model

	"github.com/go-errors/errors"

	"go.viam.com/core/component/arm"
	"go.viam.com/core/config"
	"go.viam.com/core/kinematics"
<<<<<<< HEAD
	"go.viam.com/core/motionplan"
	pb "go.viam.com/core/proto/api/v1"
=======
	commonpb "go.viam.com/core/proto/api/common/v1"
	pb "go.viam.com/core/proto/api/component/v1"
>>>>>>> f90c8244
	frame "go.viam.com/core/referenceframe"
	"go.viam.com/core/registry"
	"go.viam.com/core/robot"

	"github.com/edaniels/golog"
)

//go:embed arm_model.json
var armikModelJSON []byte

func init() {
	registry.RegisterComponent(arm.Subtype, "fake_ik", registry.Component{
		Constructor: func(ctx context.Context, r robot.Robot, config config.Component, logger golog.Logger) (interface{}, error) {
			if config.Attributes.Bool("fail_new", false) {
				return nil, errors.New("whoops")
			}
			return NewArmIK(ctx, config, logger)
		},
	})
}

// fakeModel returns the kinematics model
func fakeModel() (*frame.Model, error) {
	return frame.ParseJSON(armikModelJSON, "")
}

// NewArmIK returns a new fake arm.
func NewArmIK(ctx context.Context, cfg config.Component, logger golog.Logger) (arm.Arm, error) {
	name := cfg.Name
	model, err := fakeModel()
	if err != nil {
		return nil, err
	}
	mp, err := motionplan.NewCBiRRTMotionPlanner(model, logger, 4)
	if err != nil {
		return nil, err
	}

	return &ArmIK{
		Name:     name,
<<<<<<< HEAD
		position: &pb.Pose{},
		joints:   &pb.JointPositions{Degrees: []float64{0, 0, 0, 0, 0, 0}},
		mp:       mp,
=======
		position: &commonpb.Pose{},
		joints:   &pb.ArmJointPositions{Degrees: []float64{0, 0, 0, 0, 0, 0}},
		ik:       ik,
>>>>>>> f90c8244
		model:    model,
	}, nil
}

// ArmIK is a fake arm that can simply read and set properties.
type ArmIK struct {
	Name       string
<<<<<<< HEAD
	position   *pb.Pose
	joints     *pb.JointPositions
	mp         motionplan.MotionPlanner
=======
	position   *commonpb.Pose
	joints     *pb.ArmJointPositions
	ik         kinematics.InverseKinematics
>>>>>>> f90c8244
	CloseCount int
	model      *frame.Model
}

// ModelFrame returns the dynamic frame of the model
func (a *ArmIK) ModelFrame() *frame.Model {
	return a.model
}

// CurrentPosition returns the set position.
func (a *ArmIK) CurrentPosition(ctx context.Context) (*commonpb.Pose, error) {
	joints, err := a.CurrentJointPositions(ctx)
	if err != nil {
		return nil, err
	}
	return kinematics.ComputePosition(a.mp.Frame(), joints)
}

// MoveToPosition sets the position.
func (a *ArmIK) MoveToPosition(ctx context.Context, pos *commonpb.Pose) error {
	joints, err := a.CurrentJointPositions(ctx)
	if err != nil {
		return err
	}
	solution, err := a.mp.Plan(ctx, pos, frame.JointPosToInputs(joints))
	if err != nil {
		return err
	}
	for _, step := range solution {
		err = a.MoveToJointPositions(ctx, frame.InputsToJointPos(step))
		if err != nil {
			return err
		}
	}
	return nil
}

// MoveToJointPositions sets the joints.
func (a *ArmIK) MoveToJointPositions(ctx context.Context, joints *pb.ArmJointPositions) error {
	a.joints = joints
	return nil
}

// CurrentJointPositions returns the set joints.
func (a *ArmIK) CurrentJointPositions(ctx context.Context) (*pb.ArmJointPositions, error) {
	return a.joints, nil
}

// JointMoveDelta returns an error.
func (a *ArmIK) JointMoveDelta(ctx context.Context, joint int, amountDegs float64) error {
	return errors.New("arm JointMoveDelta does nothing")
}

// CurrentInputs TODO
func (a *ArmIK) CurrentInputs(ctx context.Context) ([]frame.Input, error) {
	res, err := a.CurrentJointPositions(ctx)
	if err != nil {
		return nil, err
	}
	return frame.JointPosToInputs(res), nil
}

// GoToInputs TODO
func (a *ArmIK) GoToInputs(ctx context.Context, goal []frame.Input) error {
	return a.MoveToJointPositions(ctx, frame.InputsToJointPos(goal))
}

// Close does nothing.
func (a *ArmIK) Close() error {
	a.CloseCount++
	return nil
}<|MERGE_RESOLUTION|>--- conflicted
+++ resolved
@@ -9,13 +9,9 @@
 	"go.viam.com/core/component/arm"
 	"go.viam.com/core/config"
 	"go.viam.com/core/kinematics"
-<<<<<<< HEAD
 	"go.viam.com/core/motionplan"
-	pb "go.viam.com/core/proto/api/v1"
-=======
 	commonpb "go.viam.com/core/proto/api/common/v1"
 	pb "go.viam.com/core/proto/api/component/v1"
->>>>>>> f90c8244
 	frame "go.viam.com/core/referenceframe"
 	"go.viam.com/core/registry"
 	"go.viam.com/core/robot"
@@ -49,22 +45,16 @@
 	if err != nil {
 		return nil, err
 	}
-	mp, err := motionplan.NewCBiRRTMotionPlanner(model, logger, 4)
+	mp, err := motionplan.NewCBiRRTMotionPlanner(model, 4, logger)
 	if err != nil {
 		return nil, err
 	}
 
 	return &ArmIK{
 		Name:     name,
-<<<<<<< HEAD
-		position: &pb.Pose{},
-		joints:   &pb.JointPositions{Degrees: []float64{0, 0, 0, 0, 0, 0}},
-		mp:       mp,
-=======
 		position: &commonpb.Pose{},
 		joints:   &pb.ArmJointPositions{Degrees: []float64{0, 0, 0, 0, 0, 0}},
-		ik:       ik,
->>>>>>> f90c8244
+		mp:       mp,
 		model:    model,
 	}, nil
 }
@@ -72,15 +62,9 @@
 // ArmIK is a fake arm that can simply read and set properties.
 type ArmIK struct {
 	Name       string
-<<<<<<< HEAD
-	position   *pb.Pose
-	joints     *pb.JointPositions
-	mp         motionplan.MotionPlanner
-=======
 	position   *commonpb.Pose
 	joints     *pb.ArmJointPositions
-	ik         kinematics.InverseKinematics
->>>>>>> f90c8244
+	mp         motionplan.MotionPlanner
 	CloseCount int
 	model      *frame.Model
 }
