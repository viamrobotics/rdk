--- conflicted
+++ resolved
@@ -49,19 +49,7 @@
 func init() {
 	registry.RegisterComponent(arm.Subtype, "varm1", registry.Component{
 		Constructor: func(ctx context.Context, r robot.Robot, config config.Component, logger golog.Logger) (interface{}, error) {
-<<<<<<< HEAD
-			model, err := kinematics.ParseJSON(v1modeljson)
-			if err != nil {
-				return nil, err
-			}
-			mp, err := motionplan.NewLinearMotionPlanner(model, logger, 4)
-			if err != nil {
-				return nil, err
-			}
-			raw, err := NewArmV1(ctx, r, logger, mp)
-=======
 			raw, err := newArmV1(ctx, r, logger)
->>>>>>> 6d45c23d
 			if err != nil {
 				return nil, err
 			}
@@ -172,12 +160,6 @@
 	return math.NaN(), motorOffError(ctx, m, errors.New("testing joint limit timed out"))
 }
 
-<<<<<<< HEAD
-// NewArmV1 TODO
-func NewArmV1(ctx context.Context, r robot.Robot, logger golog.Logger, mp motionplan.MotionPlanner) (arm.Arm, error) {
-	var err error
-	newArm := &ArmV1{mp: mp}
-=======
 func newArmV1(ctx context.Context, r robot.Robot, logger golog.Logger) (arm.Arm, error) {
 	var err error
 	newArm := &armV1{}
@@ -186,11 +168,10 @@
 	if err != nil {
 		return nil, err
 	}
-	newArm.ik, err = kinematics.CreateCombinedIKSolver(newArm.model, logger, 4)
-	if err != nil {
-		return nil, err
-	}
->>>>>>> 6d45c23d
+	newArm.mp, err = motionplan.NewCBiRRTMotionPlanner(newArm.model, logger, 4)
+	if err != nil {
+		return nil, err
+	}
 
 	newArm.j0.degMin = -135.0
 	newArm.j0.degMax = 75.0
@@ -239,12 +220,8 @@
 	j0Motor, j1Motor motor.Motor
 
 	j0, j1 joint
-<<<<<<< HEAD
 	mp     motionplan.MotionPlanner
-=======
 	model  *kinematics.Model
-	ik     kinematics.InverseKinematics
->>>>>>> 6d45c23d
 }
 
 // CurrentPosition computes and returns the current cartesian position.
