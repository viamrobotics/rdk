--- conflicted
+++ resolved
@@ -220,13 +220,8 @@
 	j0Motor, j1Motor motor.Motor
 
 	j0, j1 joint
-<<<<<<< HEAD
 	mp     motionplan.MotionPlanner
-	model  *kinematics.Model
-=======
 	model  *frame.Model
-	ik     kinematics.InverseKinematics
->>>>>>> f35b7e4a
 }
 
 // CurrentPosition computes and returns the current cartesian position.
