--- conflicted
+++ resolved
@@ -22,19 +22,16 @@
 )
 
 func init() {
-<<<<<<< HEAD
 	registry.RegisterGripper("wx250s", registry.GripperRegistration{Constructor: func(ctx context.Context, r robot.Robot, config config.Component, logger golog.Logger) (gripper.Gripper, error) {
 		mut, err := robot.AsMutable(r)
 		if err != nil {
 			return nil, err
 		}
-		return NewGripper(config.Attributes, getProviderOrCreate(mut).moveLock, logger)
+		return NewGripper(config.Attributes, logger)
 	}})
-=======
 	registry.RegisterGripper("wx250s", func(ctx context.Context, r robot.Robot, config config.Component, logger golog.Logger) (gripper.Gripper, error) {
 		return NewGripper(config.Attributes, logger)
 	})
->>>>>>> 197dfe49
 }
 
 // Gripper TODO
