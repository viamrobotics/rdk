// Package wx250s implements the WidowX 250 Robot Arm from Trossen Robotics.
package wx250s

import (
	"context"
	_ "embed" // for embedding model file
	"fmt"
	"math"
	"strconv"
	"sync"
	"time"

	"github.com/go-errors/errors"

	"github.com/edaniels/golog"
	"github.com/jacobsa/go-serial/serial"

	"go.viam.com/dynamixel/network"
	"go.viam.com/dynamixel/servo"
	"go.viam.com/dynamixel/servo/s_model"

	"go.viam.com/utils"

	"go.viam.com/core/component/arm"
	"go.viam.com/core/config"
	"go.viam.com/core/motionplan"
	"go.viam.com/core/kinematics"
	pb "go.viam.com/core/proto/api/v1"
	frame "go.viam.com/core/referenceframe"
	"go.viam.com/core/registry"
	"go.viam.com/core/robot"
)

//go:embed wx250s_kinematics.json
var wx250smodeljson []byte

func init() {
	registry.RegisterComponent(arm.Subtype, "wx250s", registry.Component{
		Constructor: func(ctx context.Context, r robot.Robot, config config.Component, logger golog.Logger) (interface{}, error) {
			return NewArm(ctx, config.Attributes, logger)
		},
	})
}

// SleepAngles are the angles we go to to prepare to turn off torque
var SleepAngles = map[string]float64{
	"Waist":       2048,
	"Shoulder":    840,
	"Elbow":       3090,
	"Forearm_rot": 2048,
	"Wrist":       2509,
	"Wrist_rot":   2048,
}

// OffAngles are the angles the arm falls into after torque is off
var OffAngles = map[string]float64{
	"Waist":       2048,
	"Shoulder":    795,
	"Elbow":       3091,
	"Forearm_rot": 2048,
	"Wrist":       2566,
	"Wrist_rot":   2048,
}

// Arm TODO
type Arm struct {
	Joints   map[string][]*servo.Servo
	moveLock *sync.Mutex
	logger   golog.Logger
<<<<<<< HEAD
	mp       motionplan.MotionPlanner
=======
	model    *kinematics.Model
	ik       kinematics.InverseKinematics
>>>>>>> 6d45c23d
}

// servoPosToDegrees takes a 360 degree 0-4096 servo position, centered at 2048,
// and converts it to degrees, centered at 0
func servoPosToDegrees(pos float64) float64 {
	return ((pos - 2048) * 180) / 2048
}

// degreeToServoPos takes a 0-centered radian and converts to a 360 degree 0-4096 servo position, centered at 2048
func degreeToServoPos(pos float64) int {
	return int(2048 + (pos/180)*2048)
}

var (
	portMapping   = map[string]*sync.Mutex{}
	portMappingMu sync.Mutex
)

func getPortMutex(port string) *sync.Mutex {
	portMappingMu.Lock()
	defer portMappingMu.Unlock()
	mu, ok := portMapping[port]
	if !ok {
		mu = &sync.Mutex{}
		portMapping[port] = mu
	}
	return mu
}

// NewArm TODO
func NewArm(ctx context.Context, attributes config.AttributeMap, logger golog.Logger) (arm.Arm, error) {
	usbPort := attributes.String("usbPort")
	servos, err := findServos(usbPort, attributes.String("baudRate"), attributes.String("armServoCount"))
	if err != nil {
		return nil, err
	}

	model, err := kinematics.ParseJSON(wx250smodeljson, "")
	if err != nil {
		return nil, err
	}
	mp, err := motionplan.NewLinearMotionPlanner(model, logger, 4)
	if err != nil {
		return nil, err
	}

	return &Arm{
		Joints: map[string][]*servo.Servo{
			"Waist":       {servos[0]},
			"Shoulder":    {servos[1], servos[2]},
			"Elbow":       {servos[3], servos[4]},
			"Forearm_rot": {servos[5]},
			"Wrist":       {servos[6]},
			"Wrist_rot":   {servos[7]},
		},
		moveLock: getPortMutex(usbPort),
		logger:   logger,
<<<<<<< HEAD
		mp:       mp,
=======
		model:    model,
		ik:       ik,
>>>>>>> 6d45c23d
	}, nil
}

// CurrentPosition computes and returns the current cartesian position.
func (a *Arm) CurrentPosition(ctx context.Context) (*pb.Pose, error) {
	joints, err := a.CurrentJointPositions(ctx)
	if err != nil {
		return nil, err
	}
	return kinematics.ComputePosition(a.mp.Frame(), joints)
}

// MoveToPosition moves the arm to the specified cartesian position.
func (a *Arm) MoveToPosition(ctx context.Context, pos *pb.Pose) error {
	joints, err := a.CurrentJointPositions(ctx)
	if err != nil {
		return err
	}
	solution, err := a.mp.Plan(ctx, pos, frame.JointPosToInputs(joints))
	if err != nil {
		return err
	}
	for _, step := range solution {
		err = a.MoveToJointPositions(ctx, frame.InputsToJointPos(step))
		if err != nil {
			return err
		}
	}
	return nil
}

// MoveToJointPositions takes a list of degrees and sets the corresponding joints to that position
func (a *Arm) MoveToJointPositions(ctx context.Context, jp *pb.JointPositions) error {
	if len(jp.Degrees) > len(a.JointOrder()) {
		return errors.New("passed in too many positions")
	}

	a.moveLock.Lock()

	// TODO(pl): make block configurable
	block := false
	for i, pos := range jp.Degrees {
		a.JointTo(a.JointOrder()[i], degreeToServoPos(pos), block)
	}

	a.moveLock.Unlock()
	return a.WaitForMovement(ctx)
}

// CurrentJointPositions returns an empty struct, because the wx250s should use joint angles from kinematics
func (a *Arm) CurrentJointPositions(ctx context.Context) (*pb.JointPositions, error) {
	return &pb.JointPositions{}, nil
}

// JointMoveDelta TODO
func (a *Arm) JointMoveDelta(ctx context.Context, joint int, amountDegs float64) error {
	return errors.New("not done yet")
}

// Close will get the arm ready to be turned off
func (a *Arm) Close() error {
	// First, check if we are approximately in the sleep position
	// If so, we can just turn off torque
	// If not, let's move through the home position first
	angles, err := a.GetAllAngles()
	if err != nil {
		a.logger.Errorf("failed to get angles: %s", err)
	}
	alreadyAtSleep := true
	for _, joint := range a.JointOrder() {
		if !within(angles[joint], SleepAngles[joint], 15) && !within(angles[joint], OffAngles[joint], 15) {
			alreadyAtSleep = false
		}
	}
	if !alreadyAtSleep {
		err = a.HomePosition(context.Background())
		if err != nil {
			a.logger.Errorf("Home position error: %s", err)
		}
	}
	err = a.SleepPosition(context.Background())
	if err != nil {
		a.logger.Errorf("Sleep pos error: %s", err)
	}
	err = a.TorqueOff()
	if err != nil {
		a.logger.Errorf("Torque off error: %s", err)
	}
	return nil
}

// GetAllAngles will return a map of the angles of each joint, denominated in servo position.
func (a *Arm) GetAllAngles() (map[string]float64, error) {
	a.moveLock.Lock()
	defer a.moveLock.Unlock()
	angles := make(map[string]float64)
	for jointName, servos := range a.Joints {
		angleSum := 0
		for _, s := range servos {
			pos, err := s.PresentPosition()
			if err != nil {
				return angles, err
			}
			angleSum += pos
		}
		angleMean := float64(angleSum / len(servos))
		angles[jointName] = angleMean
	}
	return angles, nil
}

// JointOrder TODO
func (a *Arm) JointOrder() []string {
	return []string{"Waist", "Shoulder", "Elbow", "Forearm_rot", "Wrist", "Wrist_rot"}
}

// PrintPositions print positions of all servos.
// TODO(pl): Print joint names, not just servo numbers
func (a *Arm) PrintPositions() error {
	posString := ""
	for i, s := range a.GetAllServos() {
		pos, err := s.PresentPosition()
		if err != nil {
			return err
		}
		posString = fmt.Sprintf("%s || %d : %d, %f degrees", posString, i, pos, servoPosToDegrees(float64(pos)))
	}
	return nil
}

// GetAllServos return a slice containing all servos in the arm.
func (a *Arm) GetAllServos() []*servo.Servo {
	var servos []*servo.Servo
	for _, joint := range a.JointOrder() {
		servos = append(servos, a.Joints[joint]...)
	}
	return servos
}

// GetServos returns a slice containing all servos in the named joint.
func (a *Arm) GetServos(jointName string) []*servo.Servo {
	var servos []*servo.Servo
	servos = append(servos, a.Joints[jointName]...)
	return servos
}

// SetAcceleration sets acceleration for servos.
func (a *Arm) SetAcceleration(accel int) error {
	a.moveLock.Lock()
	defer a.moveLock.Unlock()
	for _, s := range a.GetAllServos() {
		err := s.SetProfileAcceleration(accel)
		if err != nil {
			return err
		}
	}
	return nil
}

// SetVelocity set velocity for servos in travel time;
// recommended value 1000.
func (a *Arm) SetVelocity(veloc int) error {
	a.moveLock.Lock()
	defer a.moveLock.Unlock()
	for _, s := range a.GetAllServos() {
		err := s.SetProfileVelocity(veloc)
		if err != nil {
			return err
		}
	}
	return nil
}

// TorqueOn turns on torque for all servos.
func (a *Arm) TorqueOn() error {
	a.moveLock.Lock()
	defer a.moveLock.Unlock()
	for _, s := range a.GetAllServos() {
		err := s.SetTorqueEnable(true)
		if err != nil {
			return err
		}
	}
	return nil
}

// TorqueOff turns off torque for all servos.
func (a *Arm) TorqueOff() error {
	a.moveLock.Lock()
	defer a.moveLock.Unlock()
	for _, s := range a.GetAllServos() {
		err := s.SetTorqueEnable(false)
		if err != nil {
			return err
		}
	}
	return nil
}

// JointTo sets a joint to a position.
func (a *Arm) JointTo(jointName string, pos int, block bool) {
	if pos > 4095 {
		pos = 4095
	} else if pos < 0 {
		pos = 0
	}

	err := servo.GoalAndTrack(pos, block, a.GetServos(jointName)...)
	if err != nil {
		a.logger.Errorf("%s jointTo error: %s", jointName, err)
	}
}

// SleepPosition goes back to the sleep position, ready to turn off torque.
func (a *Arm) SleepPosition(ctx context.Context) error {
	a.moveLock.Lock()
	sleepWait := false
	a.JointTo("Waist", 2048, sleepWait)
	a.JointTo("Shoulder", 840, sleepWait)
	a.JointTo("Wrist_rot", 2048, sleepWait)
	a.JointTo("Wrist", 2509, sleepWait)
	a.JointTo("Forearm_rot", 2048, sleepWait)
	a.JointTo("Elbow", 3090, sleepWait)
	a.moveLock.Unlock()
	return a.WaitForMovement(ctx)
}

// GetMoveLock TODO
func (a *Arm) GetMoveLock() *sync.Mutex {
	return a.moveLock
}

// HomePosition goes to the home position.
func (a *Arm) HomePosition(ctx context.Context) error {
	a.moveLock.Lock()

	wait := false
	for jointName := range a.Joints {
		a.JointTo(jointName, 2048, wait)
	}
	a.moveLock.Unlock()
	return a.WaitForMovement(ctx)
}

// WaitForMovement takes some servos, and will block until the servos are done moving.
func (a *Arm) WaitForMovement(ctx context.Context) error {
	a.moveLock.Lock()
	defer a.moveLock.Unlock()
	allAtPos := false

	for !allAtPos {
		if !utils.SelectContextOrWait(ctx, 200*time.Millisecond) {
			return ctx.Err()
		}
		allAtPos = true
		for _, s := range a.GetAllServos() {
			isMoving, err := s.Moving()
			if err != nil {
				return err
			}
			// TODO(pl): Make this configurable
			if isMoving != 0 {
				allAtPos = false
			}
		}
	}
	return nil
}

// ModelFrame TODO
func (a *Arm) ModelFrame() *kinematics.Model {
	return a.model
}

func setServoDefaults(newServo *servo.Servo) error {
	dm, err := newServo.DriveMode()
	if err != nil {
		return errors.Errorf("error DriveMode servo %d: %w", newServo.ID, err)
	}
	if dm == 4 {
		err = newServo.SetDriveMode(0)
		if err != nil {
			return errors.Errorf("error SetDriveMode0 servo %d: %w", newServo.ID, err)
		}
	}
	if dm == 5 {
		err = newServo.SetDriveMode(1)
		if err != nil {
			return errors.Errorf("error DriveMode1 servo %d: %w", newServo.ID, err)
		}
	}
	err = newServo.SetPGain(2800)
	if err != nil {
		return errors.Errorf("error SetPGain servo %d: %w", newServo.ID, err)
	}
	err = newServo.SetIGain(50)
	if err != nil {
		return errors.Errorf("error SetIGain servo %d: %w", newServo.ID, err)
	}
	err = newServo.SetTorqueEnable(true)
	if err != nil {
		return errors.Errorf("error SetTorqueEnable servo %d: %w", newServo.ID, err)
	}
	err = newServo.SetProfileVelocity(50)
	if err != nil {
		return errors.Errorf("error SetProfileVelocity servo %d: %w", newServo.ID, err)
	}
	err = newServo.SetProfileAcceleration(10)
	if err != nil {
		return errors.Errorf("error SetProfileAcceleration servo %d: %w", newServo.ID, err)
	}
	return nil
}

// findServos find the specified number of Dynamixel servos on the specified USB port
// we are going to hardcode some USB parameters that we will literally never want to change.
func findServos(usbPort, baudRateStr, armServoCountStr string) ([]*servo.Servo, error) {
	baudRate, err := strconv.Atoi(baudRateStr)
	if err != nil {
		return nil, errors.Errorf("mangled baudrate: %w", err)
	}
	armServoCount, err := strconv.Atoi(armServoCountStr)
	if err != nil {
		return nil, errors.Errorf("mangled servo count: %w", err)
	}

	options := serial.OpenOptions{
		PortName:              usbPort,
		BaudRate:              uint(baudRate),
		DataBits:              8,
		StopBits:              1,
		MinimumReadSize:       0,
		InterCharacterTimeout: 100,
	}

	serial, err := serial.Open(options)
	if err != nil {
		return nil, errors.Errorf("error opening serial port: %w", err)
	}

	var servos []*servo.Servo

	network := network.New(serial)

	// By default, Dynamixel servos come 1-indexed out of the box because reasons
	for i := 1; i <= armServoCount; i++ {
		//Get model ID of each servo
		newServo, err := s_model.New(network, i)
		if err != nil {
			return nil, errors.Errorf("error initializing servo %d: %w", i, err)
		}

		err = setServoDefaults(newServo)
		if err != nil {
			return nil, err
		}

		servos = append(servos, newServo)
	}

	return servos, nil
}

func within(a, b, c float64) bool {
	return math.Abs(a-b) <= c
}<|MERGE_RESOLUTION|>--- conflicted
+++ resolved
@@ -23,8 +23,8 @@
 
 	"go.viam.com/core/component/arm"
 	"go.viam.com/core/config"
+	"go.viam.com/core/kinematics"
 	"go.viam.com/core/motionplan"
-	"go.viam.com/core/kinematics"
 	pb "go.viam.com/core/proto/api/v1"
 	frame "go.viam.com/core/referenceframe"
 	"go.viam.com/core/registry"
@@ -67,12 +67,8 @@
 	Joints   map[string][]*servo.Servo
 	moveLock *sync.Mutex
 	logger   golog.Logger
-<<<<<<< HEAD
 	mp       motionplan.MotionPlanner
-=======
 	model    *kinematics.Model
-	ik       kinematics.InverseKinematics
->>>>>>> 6d45c23d
 }
 
 // servoPosToDegrees takes a 360 degree 0-4096 servo position, centered at 2048,
@@ -130,12 +126,8 @@
 		},
 		moveLock: getPortMutex(usbPort),
 		logger:   logger,
-<<<<<<< HEAD
 		mp:       mp,
-=======
 		model:    model,
-		ik:       ik,
->>>>>>> 6d45c23d
 	}, nil
 }
 
