--- conflicted
+++ resolved
@@ -67,13 +67,8 @@
 	Joints   map[string][]*servo.Servo
 	moveLock *sync.Mutex
 	logger   golog.Logger
-<<<<<<< HEAD
 	mp       motionplan.MotionPlanner
-	model    *kinematics.Model
-=======
 	model    *frame.Model
-	ik       kinematics.InverseKinematics
->>>>>>> f35b7e4a
 }
 
 // servoPosToDegrees takes a 360 degree 0-4096 servo position, centered at 2048,
@@ -115,7 +110,7 @@
 	if err != nil {
 		return nil, err
 	}
-	mp, err := motionplan.NewLinearMotionPlanner(model, logger, 4)
+	mp, err := motionplan.NewCBiRRTMotionPlanner(model, logger, 4)
 	if err != nil {
 		return nil, err
 	}
