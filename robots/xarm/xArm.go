package xarm

import (
	"context"
	_ "embed" // for embedding model file
	"errors"
	"net"
	"runtime"
	"sync"

	"go.viam.com/core/component/arm"
	"go.viam.com/core/config"
	"go.viam.com/core/kinematics"
	"go.viam.com/core/motionplan"

	"go.viam.com/core/registry"
	"go.viam.com/core/robot"

	"github.com/edaniels/golog"
)

type xArm struct {
	dof      int
	tid      uint16
	conn     net.Conn
	speed    float32 //speed=20*π/180rad/s
	accel    float32 //acceleration=500*π/180rad/s^2
	moveLock *sync.Mutex
<<<<<<< HEAD
	mp       motionplan.MotionPlanner
=======
	model    *kinematics.Model
	ik       kinematics.InverseKinematics
>>>>>>> 6d45c23d
}

//go:embed xArm6_kinematics.json
var xArm6modeljson []byte

//go:embed xArm7_kinematics.json
var xArm7modeljson []byte

func init() {
	registry.RegisterComponent(arm.Subtype, "xArm6", registry.Component{
		Constructor: func(ctx context.Context, r robot.Robot, config config.Component, logger golog.Logger) (interface{}, error) {
			return NewxArm(ctx, config, logger, 6)
		},
	})
	registry.RegisterComponent(arm.Subtype, "xArm7", registry.Component{
		Constructor: func(ctx context.Context, r robot.Robot, config config.Component, logger golog.Logger) (interface{}, error) {
			return NewxArm(ctx, config, logger, 7)
		},
	})
}

// XArmModel returns the kinematics model of the xArm, also has all Frame information.
func xArmModel(dof int) (*kinematics.Model, error) {
	if dof == 6 {
		return kinematics.ParseJSON(xArm6modeljson, "")
	} else if dof == 7 {
		return kinematics.ParseJSON(xArm7modeljson, "")
	}
	return nil, errors.New("no kinematics model for xarm with specified degrees of freedom")
}

// NewxArm returns a new xArm with the specified dof
func NewxArm(ctx context.Context, cfg config.Component, logger golog.Logger, dof int) (arm.Arm, error) {
	host := cfg.Host
	conn, err := net.Dial("tcp", host+":502")
	if err != nil {
		return nil, err
	}
	model, err := xArmModel(dof)
	if err != nil {
		return nil, err
	}
	nCPU := runtime.NumCPU()
	mp, err := motionplan.NewCBiRRTMotionPlanner(model, logger, nCPU)
	if err != nil {
		return nil, err
	}

	mutex := &sync.Mutex{}
	// Start with default speed/acceleration parameters
	// TODO(pl): add settable speed
<<<<<<< HEAD
	xA := xArm{dof, 0, conn, 1.35, 18.7, mutex, mp}
=======
	xA := xArm{dof, 0, conn, 0.35, 8.7, mutex, model, ik}
>>>>>>> 6d45c23d

	err = xA.start()
	if err != nil {
		return nil, err
	}

	return &xA, nil
}

// ModelFrame returns the dynamic frame of the model
func (x *xArm) ModelFrame() *kinematics.Model {
	return x.model
}<|MERGE_RESOLUTION|>--- conflicted
+++ resolved
@@ -26,12 +26,8 @@
 	speed    float32 //speed=20*π/180rad/s
 	accel    float32 //acceleration=500*π/180rad/s^2
 	moveLock *sync.Mutex
-<<<<<<< HEAD
 	mp       motionplan.MotionPlanner
-=======
 	model    *kinematics.Model
-	ik       kinematics.InverseKinematics
->>>>>>> 6d45c23d
 }
 
 //go:embed xArm6_kinematics.json
@@ -83,11 +79,7 @@
 	mutex := &sync.Mutex{}
 	// Start with default speed/acceleration parameters
 	// TODO(pl): add settable speed
-<<<<<<< HEAD
-	xA := xArm{dof, 0, conn, 1.35, 18.7, mutex, mp}
-=======
-	xA := xArm{dof, 0, conn, 0.35, 8.7, mutex, model, ik}
->>>>>>> 6d45c23d
+	xA := xArm{dof, 0, conn, 0.35, 8.7, mutex, mp, model}
 
 	err = xA.start()
 	if err != nil {
