--- conflicted
+++ resolved
@@ -11,11 +11,9 @@
 	"go.viam.com/core/arm"
 	"go.viam.com/core/config"
 	"go.viam.com/core/kinematics"
-<<<<<<< HEAD
-	pb "go.viam.com/core/proto/api/v1"
+
 	"go.viam.com/core/referenceframe"
-=======
->>>>>>> 611e4f65
+
 	"go.viam.com/core/registry"
 	"go.viam.com/core/robot"
 
@@ -39,43 +37,33 @@
 var xArm7modeljson []byte
 
 func init() {
-<<<<<<< HEAD
 	registry.RegisterArm("xArm6", registry.ArmRegistration{
 		Constructor: func(ctx context.Context, r robot.Robot, config config.Component, logger golog.Logger) (arm.Arm, error) {
-			return NewxArm6(ctx, config.Host, logger)
+			return NewxArm(ctx, config.Host, logger, 6)
+		},
+		Frame: func(name string) (referenceframe.Frame, error) { return xArmFrame(name) },
+	})
+	registry.RegisterArm("xArm7", registry.ArmRegistration{
+		Constructor: func(ctx context.Context, r robot.Robot, config config.Component, logger golog.Logger) (arm.Arm, error) {
+			return NewxArm(ctx, config.Host, logger, 7)
 		},
 		Frame: func(name string) (referenceframe.Frame, error) { return xArmFrame(name) },
 	})
 }
 
-func (c *cmd) bytes() []byte {
-	var bin []byte
-	uintBin := make([]byte, 2)
-	binary.BigEndian.PutUint16(uintBin, c.tid)
-	bin = append(bin, uintBin...)
-	binary.BigEndian.PutUint16(uintBin, c.prot)
-	bin = append(bin, uintBin...)
-	binary.BigEndian.PutUint16(uintBin, 1+uint16(len(c.params)))
-	bin = append(bin, uintBin...)
-	bin = append(bin, c.reg)
-	bin = append(bin, c.params...)
-	return bin
-}
-
-func float64fromByte32(bytes []byte) float64 {
-	bits := binary.LittleEndian.Uint32(bytes)
-	float := math.Float32frombits(bits)
-	return float64(float)
-}
-
 // XArmModel returns the kinematics model of the xArm, also has all Frame information.
-func xArmModel() (*kinematics.Model, error) {
-	return kinematics.ParseJSON(xArm6modeljson)
+func xArmModel(dof int) (*kinematics.Model, error) {
+	if dof == 6 {
+		return = kinematics.ParseJSON(xArm6modeljson)
+	} else if dof == 7 {
+		return = kinematics.ParseJSON(xArm7modeljson)
+	}
+	return &xArm{}, errors.New("no kinematics model for xarm with specified degrees of freedom")
 }
 
 // xArmFrame returns the reference frame of the arm with the given name.
-func xArmFrame(name string) (referenceframe.Frame, error) {
-	frame, err := xArmModel()
+func xArmFrame(name string, dof int) (referenceframe.Frame, error) {
+	frame, err := xArmModel(dof)
 	if err != nil {
 		return nil, err
 	}
@@ -84,239 +72,22 @@
 }
 
 // NewxArm6 returns a new xArm6 arm wrapped in a kinematics arm
-func NewxArm6(ctx context.Context, host string, logger golog.Logger) (arm.Arm, error) {
+func NewxArm6(ctx context.Context, host string, logger golog.Logger, dof int) (arm.Arm, error) {
 	conn, err := net.Dial("tcp", host+":502")
 	if err != nil {
 		return &xArm6{}, err
 	}
-	model, err := xArmModel()
+	model, err := xArmModel(dof)
 	if err != nil {
-		return &xArm6{}, err
+		return &xArm{}, err
 	}
-	ik := kinematics.CreateCombinedIKSolver(model, logger, 4)
+	nCPU := runtime.NumCPU()
+	ik := kinematics.CreateCombinedIKSolver(model, logger, nCPU)
 
 	mutex := &sync.Mutex{}
 	// Start with default speed/acceleration parameters
 	// TODO(pl): add settable speed
-	xArm := xArm6{0, conn, 0.35, 8.7, mutex, ik}
-
-	err = xArm.start()
-	if err != nil {
-		return &xArm6{}, err
-	}
-
-	return &xArm, nil
-}
-
-func (x *xArm6) newCmd(reg byte) cmd {
-	x.tid++
-	return cmd{tid: x.tid, prot: 2, reg: reg}
-}
-
-func (x *xArm6) send(ctx context.Context, c cmd, checkError bool) (cmd, error) {
-
-	x.moveLock.Lock()
-
-	b := c.bytes()
-	_, err := x.conn.Write(b)
-	if err != nil {
-		return cmd{}, err
-	}
-
-	c2, err := x.response(ctx)
-	if err != nil {
-		return cmd{}, err
-	}
-	x.moveLock.Unlock()
-
-	if checkError {
-		state := c2.params[0]
-		if state&96 != 0 {
-			// Error (64) and/or warning (32) bit is set
-			e2 := multierr.Combine(
-				x.readError(ctx),
-				x.clearErrorAndWarning(ctx))
-			return c2, e2
-		}
-		// If bit 16 is set, that just means we have not yet activated motion- this happens at startup and shutdown
-	}
-	return c2, err
-}
-
-func (x *xArm6) response(ctx context.Context) (cmd, error) {
-	// Read response header
-	buf, err := utils.ReadBytes(ctx, x.conn, 7)
-	if err != nil {
-		return cmd{}, err
-	}
-	c := cmd{}
-	c.tid = binary.BigEndian.Uint16(buf[0:2])
-	c.prot = binary.BigEndian.Uint16(buf[2:4])
-	c.reg = buf[6]
-	length := binary.BigEndian.Uint16(buf[4:6])
-	c.params, err = utils.ReadBytes(ctx, x.conn, int(length-1))
-	if err != nil {
-		return cmd{}, err
-	}
-	return c, err
-}
-
-// checkServoErrors will query the individual servos for any servo-specific
-// errors. It may be useful for troubleshooting but as the SDK does not call
-// it directly ever, we probably don't need to either during normal operation
-func (x *xArm6) CheckServoErrors(ctx context.Context) error {
-	c := x.newCmd(regMap["ServoError"])
-	e, err := x.send(ctx, c, false)
-	if err != nil {
-		return err
-	}
-	if len(e.params) < 18 {
-		return errors.New("bad servo error query response")
-	}
-
-	// Get error codes for all (8) servos.
-	// xArm 6 has 6, xArm 7 has 7, and plus one in the xArm gripper
-	for i := 1; i < 9; i++ {
-		errCode := e.params[i*2]
-		errMsg, isErr := servoErrorMap[errCode]
-		if isErr {
-			err = multierr.Append(err, errors.New(errMsg))
-		}
-	}
-	return err
-}
-
-func (x *xArm6) clearErrorAndWarning(ctx context.Context) error {
-	c1 := x.newCmd(regMap["ClearError"])
-	c2 := x.newCmd(regMap["ClearWarn"])
-	_, err1 := x.send(ctx, c1, false)
-	_, err2 := x.send(ctx, c2, false)
-	err3 := x.setMotionState(context.Background(), 0)
-	return multierr.Combine(err1, err2, err3)
-}
-
-func (x *xArm6) readError(ctx context.Context) error {
-	c := x.newCmd(regMap["GetError"])
-	e, err := x.send(ctx, c, false)
-	if err != nil {
-		return err
-	}
-	if len(e.params) < 3 {
-		return errors.New("bad arm error query response")
-	}
-
-	errCode := e.params[1]
-	warnCode := e.params[2]
-	errMsg, isErr := armBoxErrorMap[errCode]
-	warnMsg, isWarn := armBoxWarnMap[warnCode]
-	if isErr || isWarn {
-		return multierr.Combine(errors.New(errMsg),
-			errors.New(warnMsg))
-	}
-	// Commands are returning error codes that are not mentioned in the
-	// developer manual
-	return errors.New("xArm: UNKNOWN ERROR")
-}
-
-// setMotionState sets the motion state of the arm.
-// Useful states:
-// 0: Servo motion mode
-// 3: Suspend current movement
-// 4: Stop all motion, restart system
-func (x *xArm6) setMotionState(ctx context.Context, state byte) error {
-	c := x.newCmd(regMap["SetState"])
-	c.params = append(c.params, state)
-	_, err := x.send(ctx, c, true)
-	return err
-}
-
-// toggleServos toggles the servos on or off.
-// True enables servos and disengages brakes.
-// False disables servos without engaging brakes.
-func (x *xArm6) toggleServos(ctx context.Context, enable bool) error {
-	c := x.newCmd(regMap["ToggleServo"])
-	var enByte byte
-	if enable {
-		enByte = 1
-=======
-	registry.RegisterArm("xArm6", func(ctx context.Context, r robot.Robot, config config.Component, logger golog.Logger) (arm.Arm, error) {
-		return NewxArm(ctx, config.Host, logger, 6)
-	})
-	registry.RegisterArm("xArm7", func(ctx context.Context, r robot.Robot, config config.Component, logger golog.Logger) (arm.Arm, error) {
-		return NewxArm(ctx, config.Host, logger, 7)
-	})
-}
-
-// NewxArm returns a new xArm with an IK solver and the specified
-func NewxArm(ctx context.Context, host string, logger golog.Logger, dof int) (arm.Arm, error) {
-	conn, err := net.Dial("tcp", host+":502")
-	if err != nil {
-		return &xArm{}, err
->>>>>>> 611e4f65
-	}
-	var model *kinematics.Model
-	if dof == 6 {
-		model, err = kinematics.ParseJSON(xArm6modeljson)
-		if err != nil {
-			return &xArm{}, err
-		}
-	} else if dof == 7 {
-		model, err = kinematics.ParseJSON(xArm7modeljson)
-		if err != nil {
-			return &xArm{}, err
-		}
-	} else {
-		return &xArm{}, errors.New("no kinematics model for xarm with specified degrees of freedom")
-	}
-	nCPU := runtime.NumCPU()
-	ik := kinematics.CreateCombinedIKSolver(model, logger, nCPU)
-
-<<<<<<< HEAD
-	// add motion time, 0
-	c.params = append(c.params, 0, 0, 0, 0)
-	_, err := x.send(ctx, c, true)
-	if err != nil {
-		return err
-	}
-	return x.motionWait(ctx)
-}
-
-// JointMoveDelta TODO
-func (x *xArm6) JointMoveDelta(ctx context.Context, joint int, amountDegs float64) error {
-	return errors.New("not done yet")
-}
-
-// CurrentPosition computes and returns the current cartesian position.
-func (x *xArm6) CurrentPosition(ctx context.Context) (*pb.ArmPosition, error) {
-	joints, err := x.CurrentJointPositions(ctx)
-	if err != nil {
-		return nil, err
-	}
-	return kinematics.ComputePosition(x.ik.Model(), joints)
-}
-
-// MoveToPosition moves the arm to the specified cartesian position.
-func (x *xArm6) MoveToPosition(ctx context.Context, pos *pb.ArmPosition) error {
-	joints, err := x.CurrentJointPositions(ctx)
-	if err != nil {
-		return err
-	}
-	solution, err := x.ik.Solve(ctx, pos, joints)
-	if err != nil {
-		return err
-	}
-	return x.MoveToJointPositions(ctx, solution)
-}
-
-// CurrentJointPositions returns the current positions of all joints.
-func (x *xArm6) CurrentJointPositions(ctx context.Context) (*pb.JointPositions, error) {
-	c := x.newCmd(regMap["JointPos"])
-=======
-	mutex := &sync.Mutex{}
-	// Start with default speed/acceleration parameters
-	// TODO(pl): add settable speed
 	xA := xArm{dof, 0, conn, 0.35, 8.7, mutex, ik}
->>>>>>> 611e4f65
 
 	err = xA.start()
 	if err != nil {
