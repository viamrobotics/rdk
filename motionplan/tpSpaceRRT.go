//go:build !windows && !no_cgo

package motionplan

import (
	"context"
	"errors"
	"fmt"
	"math"
	"math/rand"
	"sync"

	"github.com/golang/geo/r3"
	"go.uber.org/multierr"
	"go.viam.com/utils"

	"go.viam.com/rdk/logging"
	"go.viam.com/rdk/motionplan/ik"
	"go.viam.com/rdk/motionplan/tpspace"
	"go.viam.com/rdk/referenceframe"
	"go.viam.com/rdk/spatialmath"
)

const (
	defaultAutoBB = 0.8 // Automatic bounding box on driveable area as a multiple of start-goal distance
	// Note: while fully holonomic planners can use the limits of the frame as implicit boundaries, with non-holonomic motion
	// this is not the case, and the total workspace available to the planned frame is not directly related to the motion available
	// from a single set of inputs.

	// How much the bounding box of random points to sample increases in size with each algorithm iteration.
	autoBBscale = 0.1

	// Add a subnode every this many mm along a valid trajectory. Large values run faster, small gives better paths
	// Meaningless if the above is false.
	defaultAddNodeEvery = 1000.

	// Don't add new RRT tree nodes if there is an existing node within this distance. This is the distance determined by the DistanceFunc,
	// so is the sum of the square of the distance in mm, and the orientation distance accounting for scale adjustment.
	// Note that since the orientation adjustment is very large, this must be as well.
	defaultIdenticalNodeDistance = 2000.

	// When extending the RRT tree towards some point, do not extend more than this many times in a single RRT invocation.
	defaultMaxReseeds = 20

	// Make an attempt to solve the tree every this many iterations
	// For a unidirectional solve, this means attempting to reach the goal rather than a random point
	// For a bidirectional solve, this means trying to connect the two trees directly.
	defaultAttemptSolveEvery = 15

	// When attempting a solve per the above, make no more than this many tries. Preserves performance with large trees.
	defaultMaxConnectAttempts = 20

	// default motion planning collision resolution is every 2mm.
	// For bases we increase this to 60mm, a bit more than 2 inches.
	defaultPTGCollisionResolution = 60

	// When checking a PTG for validity and finding a collision, using the last good configuration will result in a highly restricted
	// node that is directly facing a wall. To prevent this, we walk back along the trajectory by this percentage of the traj length
	// so that the node we add has more freedom of movement to extend in the future.
	defaultCollisionWalkbackPct = 0.8

	// When evaluating the partial node to add to a tree after defaultCollisionWalkbackPct is applied, ensure the trajectory is still at
	// least this long.
	defaultMinTrajectoryLength = 450

	// When smoothing, each piece of the path up to the first index will be broken into this many sub-nodes to form the new start tree.
	// A larger number gives more nucleation points for solving, but makes solving run slower.
	defaultSmoothChunkCount = 6

	// Print very fine-grained debug info. Useful for observing the inner RRT tree structure directly.
	pathdebug = false
)

// Using the standard SquaredNormMetric, we run into issues where far apart distances will underflow gradient calculations.
// This metric, used only for gradient descent, computes the gradient using centimeters rather than millimeters allowing for smaller
// values that do not underflow.
var defaultGoalMetricConstructor = ik.NewPosWeightSquaredNormMetric

// Used to flip goal nodes so they can solve forwards.
var flipPose = spatialmath.NewPoseFromOrientation(&spatialmath.OrientationVectorDegrees{OZ: 1, Theta: 180})

type tpspaceOptions struct {
	// TODO: base this on frame limits?
	autoBB float64 // Automatic bounding box on driveable area as a multiple of start-goal distance

	// Add a subnode every this many mm along a valid trajectory. Large values run faster, small gives better paths
	// Meaningless if the above is false.
	addNodeEvery float64

	// Don't add new RRT tree nodes if there is an existing node within this distance.
	identicalNodeDistance float64

	// Make an attempt to solve the tree every this many iterations
	// For a unidirectional solve, this means attempting to reach the goal rather than a random point
	// For a bidirectional solve, this means trying to connect the two trees directly
	attemptSolveEvery int

	goalMetricConstructor func(spatialmath.Pose) ik.StateMetric

	// Cached functions for calculating TP-space distances for each PTG
	distOptions map[tpspace.PTG]*plannerOptions
}

// candidate is putative node which could be added to an RRT tree. It includes a distance score, the new node and its future parent.
type candidate struct {
	dist     float64
	treeNode node
	newNodes []node
	err      error
}

type nodeAndError struct {
	node
	error
}

// tpSpaceRRTMotionPlanner.
type tpSpaceRRTMotionPlanner struct {
	*planner
	algOpts *tpspaceOptions
	tpFrame tpspace.PTGProvider

	// This tracks the nodes added to the goal tree in an ordered fashion. Nodes will always be added to this slice in the
	// same order, yielding deterministic results when the goal tree is iterated over.
	goalNodes []node
}

// newTPSpaceMotionPlanner creates a newTPSpaceMotionPlanner object with a user specified random seed.
func newTPSpaceMotionPlanner(
	frame referenceframe.Frame,
	seed *rand.Rand,
	logger logging.Logger,
	opt *plannerOptions,
) (motionPlanner, error) {
	if opt == nil {
		return nil, errNoPlannerOptions
	}

	mp, err := newPlanner(frame, seed, logger, opt)
	if err != nil {
		return nil, err
	}

	tpFrame, ok := mp.frame.(tpspace.PTGProvider)
	if !ok {
		return nil, fmt.Errorf("frame %v must be a PTGProvider", mp.frame)
	}

	tpPlanner := &tpSpaceRRTMotionPlanner{
		planner: mp,
		tpFrame: tpFrame,
	}
	tpPlanner.setupTPSpaceOptions()

	return tpPlanner, nil
}

// TODO: seed is not immediately useful for TP-space.
func (mp *tpSpaceRRTMotionPlanner) plan(ctx context.Context,
	goal spatialmath.Pose,
	seed []referenceframe.Input,
) ([]node, error) {
	mp.planOpts.SetGoal(goal)
	solutionChan := make(chan *rrtPlanReturn, 1)

	seedPos := spatialmath.NewZeroPose()

	startNode := &basicNode{q: make([]referenceframe.Input, len(mp.frame.DoF())), cost: 0, pose: seedPos, corner: false}
	maps := &rrtMaps{startMap: map[node]node{startNode: nil}}
	if mp.opt().PositionSeeds > 0 && mp.opt().profile == PositionOnlyMotionProfile {
		err := maps.fillPosOnlyGoal(goal, mp.opt().PositionSeeds, len(mp.frame.DoF()))
		if err != nil {
			return nil, err
		}
	} else {
		goalNode := &basicNode{
			q:      make([]referenceframe.Input, len(mp.frame.DoF())),
			cost:   0,
			pose:   spatialmath.Compose(goal, flipPose),
			corner: false,
		}
		maps.goalMap = map[node]node{goalNode: nil}
	}

	var planRunners sync.WaitGroup

	planRunners.Add(1)
	utils.PanicCapturingGo(func() {
		defer planRunners.Done()
		mp.rrtBackgroundRunner(ctx, seed, &rrtParallelPlannerShared{
			maps,
			nil,
			solutionChan,
		})
	})
	select {
	case <-ctx.Done():
		planRunners.Wait()
		return nil, ctx.Err()
	case plan := <-solutionChan:
		if plan != nil {
			return plan.steps, plan.err()
		}
		return nil, errors.New("nil tp-space plan returned, unable to complete plan")
	}
}

// planRunner will execute the plan. Plan() will call planRunner in a separate thread and wait for results.
// Separating this allows other things to call planRunner in parallel allowing the thread-agnostic Plan to be accessible.
func (mp *tpSpaceRRTMotionPlanner) rrtBackgroundRunner(
	ctx context.Context,
	_ []referenceframe.Input, // TODO: this may be needed for smoothing
	rrt *rrtParallelPlannerShared,
) {
	defer close(rrt.solutionChan)
	// get start and goal poses
	var startPose spatialmath.Pose
	var goalPose spatialmath.Pose
	var goalNode node

	goalScore := math.Inf(1)
	for k, v := range rrt.maps.startMap {
		if v == nil {
			if k.Pose() != nil {
				startPose = k.Pose()
			} else {
				rrt.solutionChan <- &rrtPlanReturn{planerr: fmt.Errorf("node %v must provide a Pose", k)}
				return
			}
			break
		}
	}
	for k, v := range rrt.maps.goalMap {
		if v == nil {
			// There may be more than one node in the tree which satisfies the goal, i.e. its parent is nil.
			// However for the purposes of this we can just take the first one we see.
			if k.Pose() != nil {
				dist := mp.planOpts.DistanceFunc(&ik.Segment{StartPosition: startPose, EndPosition: k.Pose()})
				if dist < goalScore {
					// Update to use the closest goal to the start.
					// This is necessary in order to solve deterministically.
					goalPose = k.Pose()
					goalScore = dist
					goalNode = k
				}
			} else {
				rrt.solutionChan <- &rrtPlanReturn{planerr: fmt.Errorf("node %v must provide a Pose", k)}
				return
			}
		}
	}
	mp.goalNodes = append(mp.goalNodes, goalNode)
	mp.logger.CDebugf(ctx, "Starting TPspace solving with startMap len %d and goalMap len %d", len(rrt.maps.startMap), len(rrt.maps.goalMap))

	publishFinishedPath := func(path []node) {
		// If we've reached the goal, extract the path from the RRT trees and return
		correctedPath, err := rectifyTPspacePath(path, mp.frame, spatialmath.NewZeroPose())
		if err != nil {
			rrt.solutionChan <- &rrtPlanReturn{planerr: err, maps: rrt.maps}
			return
		}
		rrt.solutionChan <- &rrtPlanReturn{steps: correctedPath, maps: rrt.maps}

		// Print debug info if requested
		if pathdebug {
			allPtgs := mp.tpFrame.PTGSolvers()
			lastPose := spatialmath.NewZeroPose()
			for _, mynode := range correctedPath {
				trajPts, err := allPtgs[int(mynode.Q()[0].Value)].Trajectory(mynode.Q()[1].Value, mynode.Q()[2].Value)
				if err != nil {
					// Unimportant; this is just for debug visualization
					break
				}
				for i, pt := range trajPts {
					intPose := spatialmath.Compose(lastPose, pt.Pose)
					if i == 0 {
						mp.logger.Debugf("$WP,%f,%f", intPose.Point().X, intPose.Point().Y)
					}
					mp.logger.Debugf("$FINALPATH,%f,%f", intPose.Point().X, intPose.Point().Y)
					if i == len(trajPts)-1 {
						lastPose = intPose
						break
					}
				}
			}
		}
	}

	m1chan := make(chan *nodeAndError, 1)
	m2chan := make(chan *nodeAndError, 1)
	defer close(m1chan)
	defer close(m2chan)

	// The midpoint should not be the 50% interpolation of start/goal poses, but should be the 50% interpolated point with the orientation
	// pointing at the goal from the start
	midPt := startPose.Point().Add(goalPose.Point()).Mul(0.5)
	midOrient := &spatialmath.OrientationVector{OZ: 1, Theta: math.Atan2(-midPt.X, midPt.Y)}

	midptNode := &basicNode{pose: spatialmath.NewPose(midPt, midOrient), cost: midPt.Sub(startPose.Point()).Norm()}
	var randPosNode node = midptNode

	for iter := 0; iter < mp.planOpts.PlanIter; iter++ {
		mp.logger.CDebugf(ctx, "TP Space RRT iteration %d", iter)
		if ctx.Err() != nil {
			mp.logger.CDebugf(ctx, "TP Space RRT timed out after %d iterations", iter)
			rrt.solutionChan <- &rrtPlanReturn{planerr: fmt.Errorf("TP Space RRT timeout %w", ctx.Err()), maps: rrt.maps}
			return
		}

		utils.PanicCapturingGo(func() {
			m1chan <- mp.attemptExtension(ctx, randPosNode, rrt.maps.startMap, false)
		})
		utils.PanicCapturingGo(func() {
			m2chan <- mp.attemptExtension(ctx, flipNode(randPosNode), rrt.maps.goalMap, true)
		})
		seedReached := <-m1chan
		goalReached := <-m2chan

		err := multierr.Combine(seedReached.error, goalReached.error)
		if err != nil {
			rrt.solutionChan <- &rrtPlanReturn{planerr: err, maps: rrt.maps}
			return
		}

		var reachedDelta float64
		if seedReached.node != nil && goalReached.node != nil {
			// Flip the orientation of the goal node for distance calculation and seed extension
			reachedDelta = mp.planOpts.DistanceFunc(&ik.Segment{
				StartPosition: seedReached.node.Pose(),
				EndPosition:   flipNode(goalReached.node).Pose(),
			})
			if reachedDelta > mp.planOpts.GoalThreshold {
				// If both maps extended, but did not reach the same point, then attempt to extend them towards each other
				seedReached = mp.attemptExtension(ctx, flipNode(goalReached.node), rrt.maps.startMap, false)
				if seedReached.error != nil {
					rrt.solutionChan <- &rrtPlanReturn{planerr: seedReached.error, maps: rrt.maps}
					return
				}
				if seedReached.node != nil {
					reachedDelta = mp.planOpts.DistanceFunc(&ik.Segment{
						StartPosition: seedReached.node.Pose(),
						EndPosition:   flipNode(goalReached.node).Pose(),
					})
					if reachedDelta > mp.planOpts.GoalThreshold {
						goalReached = mp.attemptExtension(ctx, flipNode(seedReached.node), rrt.maps.goalMap, true)
						if goalReached.error != nil {
							rrt.solutionChan <- &rrtPlanReturn{planerr: goalReached.error, maps: rrt.maps}
							return
						}
					}
					if goalReached.node != nil {
						reachedDelta = mp.planOpts.DistanceFunc(&ik.Segment{
							StartPosition: seedReached.node.Pose(),
							EndPosition:   flipNode(goalReached.node).Pose(),
						})
					}
				}
			}
			if reachedDelta <= mp.planOpts.GoalThreshold {
				// If we've reached the goal, extract the path from the RRT trees and return
				path := extractTPspacePath(rrt.maps.startMap, rrt.maps.goalMap, &nodePair{a: seedReached.node, b: goalReached.node})
				publishFinishedPath(path)
				return
			}
		}
		if iter%mp.algOpts.attemptSolveEvery == mp.algOpts.attemptSolveEvery-1 {
			// Attempt a solve; we iterate through our goal tree and attempt to find any connection to the seed tree
			paths := [][]node{}

			// Exhaustively searching the tree gets expensive quickly, so we cap the number of connect attempts we make each time we call
			// this.
			attempts := 0                                                                     // Track the number of connection attempts we have made
			pctCheck := 100 * float64(defaultMaxConnectAttempts) / float64(len(mp.goalNodes)) // Target checking this proportion of nodes.

			for _, goalMapNode := range mp.goalNodes {
				if ctx.Err() != nil {
					rrt.solutionChan <- &rrtPlanReturn{planerr: fmt.Errorf("TP Space RRT timeout %w", ctx.Err()), maps: rrt.maps}
					return
				}

				// Exhaustively iterating the goal map gets *very* expensive, so we only iterate a given number of times
				if attempts > defaultMaxConnectAttempts {
					break
				}
				if pctCheck < 100. { // If we're not checking every node, see if this node is one of the ones we want to check.
					doCheck := 100 * mp.randseed.Float64()
					if doCheck < pctCheck {
						continue
					}
				}
				attempts++

				seedReached := mp.attemptExtension(ctx, flipNode(goalMapNode), rrt.maps.startMap, false)
				if seedReached.error != nil {
					rrt.solutionChan <- &rrtPlanReturn{planerr: seedReached.error, maps: rrt.maps}
					return
				}
				if seedReached.node == nil {
					continue
				}
				reachedDelta = mp.planOpts.DistanceFunc(&ik.Segment{
					StartPosition: seedReached.node.Pose(),
					EndPosition:   flipNode(goalMapNode).Pose(),
				})
				if reachedDelta <= mp.planOpts.GoalThreshold {
					// If we've reached the goal, extract the path from the RRT trees and return
					path := extractTPspacePath(rrt.maps.startMap, rrt.maps.goalMap, &nodePair{a: seedReached.node, b: goalMapNode})
					paths = append(paths, path)
				}
			}
			mp.goalNodes = []node{goalNode}
			if len(paths) > 0 {
				var bestPath []node
				bestCost := math.Inf(1)
				for _, goodPath := range paths {
					currCost := sumCosts(goodPath)
					if currCost < bestCost {
						bestCost = currCost
						bestPath = goodPath
					}
				}
				publishFinishedPath(bestPath)
				return
			}
		}

		// Get random cartesian configuration
		randPosNode, err = mp.sample(midptNode, iter)
		if err != nil {
			rrt.solutionChan <- &rrtPlanReturn{planerr: err, maps: rrt.maps}
			return
		}
	}
	rrt.solutionChan <- &rrtPlanReturn{maps: rrt.maps, planerr: errors.New("tpspace RRT unable to create valid path")}
}

// getExtensionCandidate will return either nil, or the best node on a valid PTG to reach the desired random node and its RRT tree parent.
func (mp *tpSpaceRRTMotionPlanner) getExtensionCandidate(
	ctx context.Context,
	randPosNode node,
	ptgNum int,
	curPtg tpspace.PTGSolver,
	rrt rrtMap,
	nearest node,
) (*candidate, error) {
	nm := &neighborManager{nCPU: mp.planOpts.NumThreads / len(mp.tpFrame.PTGSolvers())}
	nm.parallelNeighbors = 10

	var successNode node
	// Get the distance function that will find the nearest RRT map node in TP-space of *this* PTG
	ptgDistOpt := mp.algOpts.distOptions[curPtg]

	if nearest == nil {
		// Get nearest neighbor to rand config in tree using this PTG
		// TODO: running nearestNeighbor actually involves a ptg.Solve() call, duplicating work.
		nearest = nm.nearestNeighbor(ctx, ptgDistOpt, randPosNode, rrt)
		if nearest == nil {
			return nil, errNoNeighbors
		}
	}
	// TODO: We could potentially improve solving by first getting the rough distance to the randPosNode to any point in the rrt tree,
	// then dynamically expanding or contracting the limits of IK to be some fraction of that distance.

	// Get cartesian distance from NN to rand
	var targetFunc ik.StateMetric
	relPose := spatialmath.PoseBetween(nearest.Pose(), randPosNode.Pose())
	targetFunc = mp.algOpts.goalMetricConstructor(relPose)
	seedDist := relPose.Point().Norm()
	seed := tpspace.PTGIKSeed(curPtg)
	dof := curPtg.DoF()
	if seedDist < dof[1].Max {
		seed[1].Value = seedDist
	}

	solutionChan := make(chan *ik.Solution, 1)
<<<<<<< HEAD
	err := curPtg.Solve(context.Background(), solutionChan, seed, targetFunc, rseed)
=======
	err := curPtg.Solve(context.Background(), solutionChan, nil, targetFunc, 0)
>>>>>>> 011c40ed

	var bestNode *ik.Solution
	select {
	case bestNode = <-solutionChan:
	default:
	}
	if err != nil || bestNode == nil {
		return nil, err
	}
	arcStartPose := nearest.Pose()
	successNodes := []node{}
	arcPose := spatialmath.NewZeroPose() // This will be the relative pose that is the delta from one end of the combined traj to the other.
	// We may produce more than one consecutive arc. Reduce the one configuration to several 2dof arcs
	for i := 0; i < len(bestNode.Configuration); i += 2 {
		subNode := newConfigurationNode(bestNode.Configuration[i : i+2])

		// Check collisions along this traj and get the longest distance viable
		trajK, err := curPtg.Trajectory(subNode.Q()[0].Value, subNode.Q()[1].Value)
		if err != nil {
			return nil, err
		}
		goodNode := mp.checkTraj(trajK, arcStartPose)
		if goodNode == nil {
			break
		}
		partialExtend := false

		for i, val := range subNode.Q() {
			if goodNode.Q()[i] != val {
				partialExtend = true
			}
		}
		arcPose = spatialmath.Compose(arcPose, goodNode.Pose())

		// add the last node in trajectory
		arcStartPose = spatialmath.Compose(arcStartPose, goodNode.Pose())
		successNode = &basicNode{
			q:      append([]referenceframe.Input{{float64(ptgNum)}}, goodNode.Q()...),
			cost:   goodNode.Cost(),
			pose:   arcStartPose,
			corner: false,
		}
		successNodes = append(successNodes, successNode)
		if partialExtend {
			break
		}
	}

	if len(successNodes) == 0 {
		return nil, errInvalidCandidate
	}

	bestDist := targetFunc(&ik.State{Position: arcPose})

	cand := &candidate{dist: bestDist, treeNode: nearest, newNodes: successNodes}
	// check if this  successNode is too close to nodes already in the tree, and if so, do not add.
	// Get nearest neighbor to new node that's already in the tree. Note that this uses cartesian distance (planOpts.DistanceFunc) rather
	// than the TP-space distance functions in algOpts.
	nearest = nm.nearestNeighbor(ctx, mp.planOpts, successNode, rrt)
	if nearest != nil {
		dist := mp.planOpts.DistanceFunc(&ik.Segment{StartPosition: successNode.Pose(), EndPosition: nearest.Pose()})
		// Ensure successNode is sufficiently far from the nearest node already existing in the tree
		// If too close, don't add a new node
		if dist < mp.algOpts.identicalNodeDistance {
			cand = nil
		}
	}
	return cand, nil
}

// Check our constraints (mainly collision) and return a valid node to add, or nil if no nodes along the traj are valid.
func (mp *tpSpaceRRTMotionPlanner) checkTraj(trajK []*tpspace.TrajNode, arcStartPose spatialmath.Pose) node {
	sinceLastCollideCheck := 0.
	lastDist := 0.
	passed := []node{}
	// Check each point along the trajectory to confirm constraints are met
	// TODO: RSDK-5007 will allow this to use a Segment and be better integrated into our existing frameworks.
	for i := 0; i < len(trajK); i++ {
		trajPt := trajK[i]

		sinceLastCollideCheck += math.Abs(trajPt.Dist - lastDist)
		trajState := &ik.State{Position: spatialmath.Compose(arcStartPose, trajPt.Pose), Frame: mp.frame}
		if sinceLastCollideCheck > mp.planOpts.Resolution || i == 0 || i == len(trajK)-1 {
			// In addition to checking every `Resolution`, we also check both endpoints.
			ok, _ := mp.planOpts.CheckStateConstraints(trajState)
			if !ok {
				okDist := trajPt.Dist * defaultCollisionWalkbackPct
				if okDist > defaultMinTrajectoryLength {
					// Check that okDist is larger than the minimum distance to move to add a partial trajectory.
					for i := len(passed) - 1; i > 0; i-- {
						if passed[i].Cost() < defaultMinTrajectoryLength {
							break
						}
						// Return the most recent node whose dist is less than okDist and larger than defaultMinTrajectoryLength
						if passed[i].Cost() < okDist {
							return passed[i]
						}
					}
				}
				return nil
			}
			sinceLastCollideCheck = 0.
		}

		okNode := &basicNode{
			q:    []referenceframe.Input{{trajPt.Alpha}, {trajPt.Dist}},
			cost: trajPt.Dist,
			pose: trajPt.Pose,
		}
		passed = append(passed, okNode)
		lastDist = trajPt.Dist
	}
	return &basicNode{
		q:    []referenceframe.Input{{trajK[(len(trajK) - 1)].Alpha}, {trajK[(len(trajK) - 1)].Dist}},
		cost: trajK[(len(trajK) - 1)].Dist,
		pose: passed[len(passed)-1].Pose(),
	}
}

// attemptExtension will attempt to extend the rrt map towards the goal node, and will return the candidate added to the map that is
// closest to that goal.
func (mp *tpSpaceRRTMotionPlanner) attemptExtension(
	ctx context.Context,
	goalNode node,
	rrt rrtMap,
	isGoalTree bool,
) *nodeAndError {
	var reseedCandidate *candidate
	var seedNode node
	maxReseeds := 1 // Will be updated as necessary
	lastIteration := false
	candChan := make(chan *candidate, len(mp.tpFrame.PTGSolvers()))
	defer close(candChan)
	var activeSolvers sync.WaitGroup
	defer activeSolvers.Wait()

	for i := 0; i <= maxReseeds; i++ {
		select {
		case <-ctx.Done():
			return &nodeAndError{nil, ctx.Err()}
		default:
		}
		candidates := []*candidate{}

		for ptgNum, curPtg := range mp.tpFrame.PTGSolvers() {
			// Find the best traj point for each traj family, and store for later comparison
			ptgNumPar, curPtgPar := ptgNum, curPtg
			activeSolvers.Add(1)
			utils.PanicCapturingGo(func() {
				defer activeSolvers.Done()
				cand, err := mp.getExtensionCandidate(ctx, goalNode, ptgNumPar, curPtgPar, rrt, seedNode)
				if err != nil && !errors.Is(err, errNoNeighbors) && !errors.Is(err, errInvalidCandidate) {
					candChan <- nil
					return
				}
				if cand != nil {
					if cand.err == nil {
						candChan <- cand
						return
					}
				}
				candChan <- nil
			})
		}

		for i := 0; i < len(mp.tpFrame.PTGSolvers()); i++ {
			select {
			case <-ctx.Done():
				return &nodeAndError{nil, ctx.Err()}
			case cand := <-candChan:
				if cand != nil {
					candidates = append(candidates, cand)
				}
			}
		}
		var err error
		newReseedCandidate, err := mp.extendMap(ctx, candidates, rrt, isGoalTree)
		if err != nil && !errors.Is(err, errNoCandidates) {
			return &nodeAndError{nil, err}
		}
		if newReseedCandidate == nil {
			if reseedCandidate == nil {
				// We failed to extend at all
				return &nodeAndError{nil, nil}
			}
			break
		}
		reseedCandidate = newReseedCandidate
		endNode := reseedCandidate.newNodes[len(reseedCandidate.newNodes)-1]
		dist := mp.planOpts.DistanceFunc(&ik.Segment{StartPosition: endNode.Pose(), EndPosition: goalNode.Pose()})
		if dist < mp.planOpts.GoalThreshold || lastIteration {
			// Reached the goal position, or otherwise failed to fully extend to the end of a trajectory
			return &nodeAndError{endNode, nil}
		}
		if i == 0 {
			// TP-space distance is NOT the same thing as cartesian distance, but they track sufficiently well that this is valid to do.
			maxReseeds = int(math.Min(float64(defaultMaxReseeds), math.Ceil(math.Sqrt(dist)/endNode.Q()[2].Value)+2))
		}
		// If our most recent traj was not a full-length extension, try to extend one more time and then return our best node.
		// This helps prevent the planner from doing a 15-point turn to adjust orientation, which is very difficult to accurately execute.
		if math.Sqrt(dist) < endNode.Q()[2].Value/2 {
			lastIteration = true
		}

		seedNode = endNode
	}
	return &nodeAndError{reseedCandidate.newNodes[len(reseedCandidate.newNodes)-1], nil}
}

// extendMap grows the rrt map to the best candidate node, returning the added candidate.
func (mp *tpSpaceRRTMotionPlanner) extendMap(
	ctx context.Context,
	candidates []*candidate,
	rrt rrtMap,
	isGoalTree bool,
) (*candidate, error) {
	if len(candidates) == 0 {
		return nil, errNoCandidates
	}
	var addedNode *basicNode
	// If we found any valid nodes that we can extend to, find the very best one and add that to the tree
	bestDist := math.Inf(1)
	var bestCand *candidate
	for _, cand := range candidates {
		if cand.dist < bestDist {
			bestCand = cand
			bestDist = cand.dist
		} else if cand.dist == bestDist {
			// Need a tiebreaker for determinism
			if cand.newNodes[0].Q()[0].Value < bestCand.newNodes[0].Q()[0].Value {
				bestCand = cand
				bestDist = cand.dist
			}
		}
	}
	treeNode := bestCand.treeNode // The node already in the tree to which we are parenting
	newNodes := bestCand.newNodes // The node we are adding because it was the best extending PTG

	for _, newNode := range newNodes {
		ptgNum := int(newNode.Q()[0].Value)
		randAlpha := newNode.Q()[1].Value
		randDist := newNode.Q()[2].Value

		trajK, err := mp.tpFrame.PTGSolvers()[ptgNum].Trajectory(randAlpha, randDist)
		if err != nil {
			return nil, err
		}
		arcStartPose := treeNode.Pose()
		lastDist := 0.
		sinceLastNode := 0.

		var trajState *ik.State
		for i := 0; i < len(trajK); i++ {
			trajPt := trajK[i]
			if i == 0 {
				lastDist = trajPt.Dist
			}
			if ctx.Err() != nil {
				return nil, ctx.Err()
			}
			trajState = &ik.State{Position: spatialmath.Compose(arcStartPose, trajPt.Pose)}
			if pathdebug {
				if !isGoalTree {
					mp.logger.CDebugf(ctx, "$FWDTREE,%f,%f", trajState.Position.Point().X, trajState.Position.Point().Y)
				} else {
					mp.logger.CDebugf(ctx, "$REVTREE,%f,%f", trajState.Position.Point().X, trajState.Position.Point().Y)
				}
			}
			sinceLastNode += math.Abs(trajPt.Dist - lastDist)

			// Optionally add sub-nodes along the way. Will make the final path a bit better
			if sinceLastNode > mp.algOpts.addNodeEvery {
				// add the last node in trajectory
				addedNode = &basicNode{
					q:      referenceframe.FloatsToInputs([]float64{float64(ptgNum), randAlpha, trajPt.Dist}),
					cost:   trajPt.Dist,
					pose:   trajState.Position,
					corner: false,
				}
				rrt[addedNode] = treeNode
				sinceLastNode = 0.
			}
			lastDist = trajPt.Dist
		}
		if pathdebug {
			mp.logger.CDebugf(ctx, "$WPI,%f,%f", trajState.Position.Point().X, trajState.Position.Point().Y)
		}
		if isGoalTree {
			mp.goalNodes = append(mp.goalNodes, newNode)
		}
		rrt[newNode] = treeNode
		treeNode = newNode
	}
	return bestCand, nil
}

func (mp *tpSpaceRRTMotionPlanner) setupTPSpaceOptions() {
	if mp.planOpts.Resolution == defaultResolution {
		mp.planOpts.Resolution = defaultPTGCollisionResolution
	}

	tpOpt := &tpspaceOptions{
		autoBB: defaultAutoBB,

		addNodeEvery:      defaultAddNodeEvery,
		attemptSolveEvery: defaultAttemptSolveEvery,

		identicalNodeDistance: defaultIdenticalNodeDistance,

		distOptions: map[tpspace.PTG]*plannerOptions{},

		goalMetricConstructor: defaultGoalMetricConstructor,
	}

	for _, curPtg := range mp.tpFrame.PTGSolvers() {
		tpOpt.distOptions[curPtg] = mp.make2DTPSpaceDistanceOptions(curPtg)
	}

	mp.algOpts = tpOpt
}

// make2DTPSpaceDistanceOptions will create a plannerOptions object with a custom DistanceFunc constructed such that
// distances can be computed in TP space using the given PTG.
func (mp *tpSpaceRRTMotionPlanner) make2DTPSpaceDistanceOptions(ptg tpspace.PTGSolver) *plannerOptions {
	opts := newBasicPlannerOptions(mp.frame)
	segMetric := func(seg *ik.Segment) float64 {
		// When running NearestNeighbor:
		// StartPosition is the seed/query
		// EndPosition is the pose already in the RRT tree
		if seg.StartPosition == nil || seg.EndPosition == nil {
			return math.Inf(1)
		}
		var targetFunc ik.StateMetric
		relPose := spatialmath.PoseBetween(seg.EndPosition, seg.StartPosition)
		seedDist := relPose.Point().Norm()
		targetFunc = mp.algOpts.goalMetricConstructor(relPose)
		seed := tpspace.PTGIKSeed(ptg)
		dof := ptg.DoF()
		if seedDist < dof[1].Max {
			seed[1].Value = seedDist
		}
		solutionChan := make(chan *ik.Solution, 1)
<<<<<<< HEAD
		err := ptg.Solve(context.Background(), solutionChan, seed, targetFunc, randSeed.Int())
=======
		err := ptg.Solve(context.Background(), solutionChan, nil, targetFunc, 0)
>>>>>>> 011c40ed
		var closeNode *ik.Solution
		select {
		case closeNode = <-solutionChan:
		default:
		}
		if err != nil || closeNode == nil {
			return math.Inf(1)
		}
		pose, err := ptg.Transform(closeNode.Configuration)
		if err != nil {
			return math.Inf(1)
		}
		return targetFunc(&ik.State{Position: pose})
	}
	opts.DistanceFunc = segMetric
	return opts
}

func (mp *tpSpaceRRTMotionPlanner) smoothPath(ctx context.Context, path []node) []node {
	toIter := int(math.Min(float64(len(path)*len(path))/2, float64(mp.planOpts.SmoothIter)))
	currCost := sumCosts(path)

	maxCost := math.Inf(-1)
	for _, wp := range path {
		if wp.Cost() > maxCost {
			maxCost = wp.Cost()
		}
	}
	smoothPlannerMP, err := newTPSpaceMotionPlanner(mp.frame, mp.randseed, mp.logger, mp.planOpts)
	if err != nil {
		return path
	}
	smoothPlanner := smoothPlannerMP.(*tpSpaceRRTMotionPlanner)
	smoothPlanner.algOpts.identicalNodeDistance = -1
	for i := 0; i < toIter; i++ {
		mp.logger.CDebugf(ctx, "TP Space smoothing iteration %d of %d", i, toIter)
		select {
		case <-ctx.Done():
			return path
		default:
		}
		// get start node of first edge. Cannot be either the last or second-to-last node.
		// Intn will return an int in the half-open interval half-open interval [0,n)
		firstEdge := mp.randseed.Intn(len(path) - 2)
		secondEdge := firstEdge + 1 + mp.randseed.Intn((len(path)-2)-firstEdge)

		newInputSteps, err := mp.attemptSmooth(ctx, path, firstEdge, secondEdge, smoothPlanner)
		if err != nil || newInputSteps == nil {
			continue
		}
		newCost := sumCosts(newInputSteps)
		if newCost >= currCost {
			// The smoothed path is longer than the original
			continue
		}

		path = newInputSteps
		currCost = newCost
	}

	if pathdebug {
		allPtgs := mp.tpFrame.PTGSolvers()
		lastPose := spatialmath.NewZeroPose()
		for _, mynode := range path {
			trajPts, err := allPtgs[int(mynode.Q()[0].Value)].Trajectory(mynode.Q()[1].Value, mynode.Q()[2].Value)
			if err != nil {
				// Unimportant; this is just for debug visualization
				break
			}
			for i, pt := range trajPts {
				intPose := spatialmath.Compose(lastPose, pt.Pose)
				if i == 0 {
					mp.logger.Debugf("$SMOOTHWP,%f,%f", intPose.Point().X, intPose.Point().Y)
				}
				mp.logger.Debugf("$SMOOTHPATH,%f,%f", intPose.Point().X, intPose.Point().Y)
				if pt.Dist >= math.Abs(mynode.Q()[2].Value) {
					lastPose = intPose
					break
				}
			}
		}
	}

	return path
}

// attemptSmooth attempts to connect two given points in a path. The points must not be adjacent.
// Strategy is to subdivide the seed-side trajectories to give a greater probability of solving.
func (mp *tpSpaceRRTMotionPlanner) attemptSmooth(
	ctx context.Context,
	path []node,
	firstEdge, secondEdge int,
	smoother *tpSpaceRRTMotionPlanner,
) ([]node, error) {
	startMap := map[node]node{}
	var parent node
	parentPose := spatialmath.NewZeroPose()

	for j := 0; j <= firstEdge; j++ {
		pathNode := path[j]
		startMap[pathNode] = parent
		for adjNum := 1; adjNum < defaultSmoothChunkCount; adjNum++ {
			adj := float64(adjNum) / float64(defaultSmoothChunkCount)
			fullQ := pathNode.Q()
			newQ := []referenceframe.Input{fullQ[0], fullQ[1], {fullQ[2].Value * adj}}
			trajK, err := smoother.tpFrame.PTGSolvers()[int(math.Round(newQ[0].Value))].Trajectory(newQ[1].Value, newQ[2].Value)
			if err != nil {
				continue
			}

			intNode := &basicNode{
				q:      newQ,
				cost:   pathNode.Cost() - (math.Abs(pathNode.Q()[2].Value) * (1 - adj)),
				pose:   spatialmath.Compose(parentPose, trajK[len(trajK)-1].Pose),
				corner: false,
			}
			startMap[intNode] = parent
		}
		parent = pathNode
		parentPose = parent.Pose()
	}
	// TODO: everything below this point can become an invocation of `smoother.planRunner`
	reached := smoother.attemptExtension(ctx, path[secondEdge], startMap, false)
	if reached.error != nil || reached.node == nil {
		return nil, errors.New("could not extend to smoothing destination")
	}

	reachedDelta := mp.planOpts.DistanceFunc(&ik.Segment{StartPosition: reached.Pose(), EndPosition: path[secondEdge].Pose()})
	// If we tried the goal and have a close-enough XY location, check if the node is good enough to be a final goal
	if reachedDelta > mp.planOpts.GoalThreshold {
		return nil, errors.New("could not precisely reach smoothing destination")
	}
	newInputSteps := extractPath(startMap, nil, &nodePair{a: reached.node, b: nil}, false)

	if secondEdge < len(path)-1 {
		newInputSteps = append(newInputSteps, path[secondEdge+1:]...)
	} else {
		// If secondEdge is the last node of the plan, then it's the node at the goal pose whose configuration should be 0, 0, 0.
		// newInputSteps will not contain this 0, 0, 0 node because it just extended to it. But path[secondEdge+1:] will not include it
		// either, it will reach past the end of the path.
		// Essentially, if we smoothed all the way to the goal node, then that smoothing process will have removed the path endpoint node,
		// so this step will replace it.
		newInputSteps = append(newInputSteps, path[len(path)-1])
	}
	return rectifyTPspacePath(newInputSteps, mp.frame, spatialmath.NewZeroPose())
}

func (mp *tpSpaceRRTMotionPlanner) sample(rSeed node, iter int) (node, error) {
	dist := rSeed.Cost()
	if dist == 0 {
		dist = 1.0
	}
	rDist := dist * (mp.algOpts.autoBB + float64(iter)*autoBBscale)
	randPosX := float64(mp.randseed.Intn(int(rDist)))
	randPosY := float64(mp.randseed.Intn(int(rDist)))
	randPosTheta := math.Pi * (mp.randseed.Float64() - 0.5)
	randPos := spatialmath.NewPose(
		r3.Vector{rSeed.Pose().Point().X + (randPosX - rDist/2.), rSeed.Pose().Point().Y + (randPosY - rDist/2.), 0},
		&spatialmath.OrientationVector{OZ: 1, Theta: randPosTheta},
	)
	return &basicNode{pose: randPos}, nil
}

// rectifyTPspacePath is needed because of how trees are currently stored. As trees grow from the start or goal, the Pose stored in the node
// is the distal pose away from the root of the tree, which in the case of the goal tree is in fact the 0-distance point of the traj.
// When this becomes a single path, poses should reflect the transformation at the end of each traj. Here we go through and recompute
// each pose in order to ensure correctness.
// TODO: if trees are stored as segments rather than nodes, then this becomes simpler/unnecessary. Related to RSDK-4139.
func rectifyTPspacePath(path []node, frame referenceframe.Frame, startPose spatialmath.Pose) ([]node, error) {
	correctedPath := []node{}
	runningPose := startPose
	for _, wp := range path {
		wpPose, err := frame.Transform(wp.Q())
		if err != nil {
			return nil, err
		}
		runningPose = spatialmath.Compose(runningPose, wpPose)

		thisNode := &basicNode{
			q:      wp.Q(),
			cost:   wp.Cost(),
			pose:   runningPose,
			corner: wp.Corner(),
		}
		correctedPath = append(correctedPath, thisNode)
	}
	return correctedPath, nil
}

func extractTPspacePath(startMap, goalMap map[node]node, pair *nodePair) []node {
	// need to figure out which of the two nodes is in the start map
	var startReached, goalReached node
	if _, ok := startMap[pair.a]; ok {
		startReached, goalReached = pair.a, pair.b
	} else {
		startReached, goalReached = pair.b, pair.a
	}

	// extract the path to the seed
	path := make([]node, 0)
	for startReached != nil {
		path = append(path, startReached)
		startReached = startMap[startReached]
	}

	// reverse the slice
	for i, j := 0, len(path)-1; i < j; i, j = i+1, j-1 {
		path[i], path[j] = path[j], path[i]
	}

	// extract the path to the goal
	for goalReached != nil {
		goalReachedReversed := &basicNode{
			q: []referenceframe.Input{
				goalReached.Q()[0],
				goalReached.Q()[1],
				{goalReached.Q()[2].Value * -1},
			},
			cost:   goalReached.Cost(),
			pose:   spatialmath.Compose(goalReached.Pose(), flipPose),
			corner: goalReached.Corner(),
		}
		path = append(path, goalReachedReversed)
		goalReached = goalMap[goalReached]
	}
	return path
}

// Returns a new node whose orientation is flipped 180 degrees from the provided node.
func flipNode(n node) node {
	return &basicNode{
		q:      n.Q(),
		cost:   n.Cost(),
		pose:   spatialmath.Compose(n.Pose(), flipPose),
		corner: n.Corner(),
	}
}<|MERGE_RESOLUTION|>--- conflicted
+++ resolved
@@ -473,11 +473,7 @@
 	}
 
 	solutionChan := make(chan *ik.Solution, 1)
-<<<<<<< HEAD
-	err := curPtg.Solve(context.Background(), solutionChan, seed, targetFunc, rseed)
-=======
-	err := curPtg.Solve(context.Background(), solutionChan, nil, targetFunc, 0)
->>>>>>> 011c40ed
+	err := curPtg.Solve(context.Background(), solutionChan, seed, targetFunc, 0)
 
 	var bestNode *ik.Solution
 	select {
@@ -820,11 +816,7 @@
 			seed[1].Value = seedDist
 		}
 		solutionChan := make(chan *ik.Solution, 1)
-<<<<<<< HEAD
-		err := ptg.Solve(context.Background(), solutionChan, seed, targetFunc, randSeed.Int())
-=======
-		err := ptg.Solve(context.Background(), solutionChan, nil, targetFunc, 0)
->>>>>>> 011c40ed
+		err := ptg.Solve(context.Background(), solutionChan, seed, targetFunc, 0)
 		var closeNode *ik.Solution
 		select {
 		case closeNode = <-solutionChan:
