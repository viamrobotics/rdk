//go:build !windows

package motionplan

import (
	"context"
	"errors"
	"fmt"
	"math"
	"math/rand"

	"github.com/edaniels/golog"
	"github.com/golang/geo/r3"
	"go.viam.com/utils"

	"go.viam.com/rdk/motionplan/tpspace"
	"go.viam.com/rdk/referenceframe"
	"go.viam.com/rdk/spatialmath"
)

const (
	defaultGoalCheck = 5  // Check if the goal is reachable every this many iterations
	defaultAutoBB    = 1. // Automatic bounding box on driveable area as a multiple of start-goal distance
	// Note: while fully holonomic planners can use the limits of the frame as implicit boundaries, with non-holonomic motion
	// this is not the case, and the total workspace available to the planned frame is not directly related to the motion available
	// from a single set of inputs.

	// whether to add intermediate waypoints.
	defaultAddInt = false
	// Add a subnode every this many mm along a valid trajectory. Large values run faster, small gives better paths
	// Meaningless if the above is false.
	defaultAddNodeEvery = 50.

	// When getting the closest node to a pose, only look for nodes at least this far away.
	defaultDuplicateNodeBuffer = 50.

	// Don't add new RRT tree nodes if there is an existing node within this distance.
	defaultIdenticalNodeDistance = 5.

	// Default distance in mm to get within for tp-space trajectories.
	defaultTPSpaceGoalDist = 10.
)

type tpspaceOptions struct {
	*rrtOptions
	goalCheck int // Check if goal is reachable every this many iters

	// TODO: base this on frame limits?
	autoBB float64 // Automatic bounding box on driveable area as a multiple of start-goal distance

	addIntermediate bool // whether to add intermediate waypoints.
	// Add a subnode every this many mm along a valid trajectory. Large values run faster, small gives better paths
	// Meaningless if the above is false.
	addNodeEvery float64

	// Don't add new RRT tree nodes if there is an existing node within this distance
	dupeNodeBuffer float64

	// Cached functions for calculating TP-space distances for each PTG
	distOptions map[tpspace.PTG]*plannerOptions
}

// candidate is putative node which could be added to an RRT tree. It includes a distance score, the new node and its future parent.
type candidate struct {
	dist       float64
	treeNode   node
	newNode    node
	err        error
	lastInTraj bool
}

// tpSpaceRRTMotionPlanner.
type tpSpaceRRTMotionPlanner struct {
	*planner
	algOpts *tpspaceOptions
	tpFrame tpspace.PTGProvider
}

// newTPSpaceMotionPlanner creates a newTPSpaceMotionPlanner object with a user specified random seed.
func newTPSpaceMotionPlanner(
	frame referenceframe.Frame,
	seed *rand.Rand,
	logger golog.Logger,
	opt *plannerOptions,
) (motionPlanner, error) {
	if opt == nil {
		return nil, errNoPlannerOptions
	}
	mp, err := newPlanner(frame, seed, logger, opt)
	if err != nil {
		return nil, err
	}

	// either the passed in frame,
	tpFrame, ok := mp.frame.(tpspace.PTGProvider)
	if !ok {
		return nil, fmt.Errorf("frame %v must be a PTGProvider", mp.frame)
	}

	tpPlanner := &tpSpaceRRTMotionPlanner{
		planner: mp,
		tpFrame: tpFrame,
	}
	tpPlanner.setupTPSpaceOptions()
	return tpPlanner, nil
}

// TODO: seed is not immediately useful for TP-space.
func (mp *tpSpaceRRTMotionPlanner) plan(ctx context.Context,
	goal spatialmath.Pose,
	seed []referenceframe.Input,
) ([]node, error) {
	solutionChan := make(chan *rrtPlanReturn, 1)

	seedPos := spatialmath.NewZeroPose()

	startNode := &basicNode{q: make([]referenceframe.Input, len(mp.frame.DoF())), cost: 0, pose: seedPos, corner: false}
	goalNode := &basicNode{q: nil, cost: 0, pose: goal, corner: false}

	utils.PanicCapturingGo(func() {
		mp.planRunner(ctx, seed, &rrtParallelPlannerShared{
			&rrtMaps{
				startMap: map[node]node{startNode: nil},
				goalMap:  map[node]node{goalNode: nil},
			},
			nil,
			solutionChan,
		})
	})
	select {
	case <-ctx.Done():
		return nil, ctx.Err()
	case plan := <-solutionChan:
		if plan != nil {
			return plan.steps, plan.err()
		}
		return nil, errors.New("nil tp-space plan returned, unable to complete plan")
	}
}

// planRunner will execute the plan. Plan() will call planRunner in a separate thread and wait for results.
// Separating this allows other things to call planRunner in parallel allowing the thread-agnostic Plan to be accessible.
func (mp *tpSpaceRRTMotionPlanner) planRunner(
	ctx context.Context,
	_ []referenceframe.Input, // TODO: this may be needed for smoothing
	rrt *rrtParallelPlannerShared,
) {
	defer close(rrt.solutionChan)

	// get start and goal poses
	var startPose spatialmath.Pose
	var goalPose spatialmath.Pose
	for k, v := range rrt.maps.startMap {
		if v == nil {
			if k.Pose() != nil {
				startPose = k.Pose()
			} else {
				rrt.solutionChan <- &rrtPlanReturn{planerr: fmt.Errorf("node %v must provide a Pose", k)}
				return
			}
			break
		}
	}
	for k, v := range rrt.maps.goalMap {
		if v == nil {
			if k.Pose() != nil {
				goalPose = k.Pose()
			} else {
				rrt.solutionChan <- &rrtPlanReturn{planerr: fmt.Errorf("node %v must provide a Pose", k)}
				return
			}
			break
		}
	}

	dist := math.Sqrt(mp.planOpts.DistanceFunc(&Segment{StartPosition: startPose, EndPosition: goalPose}))
	midPt := goalPose.Point().Sub(startPose.Point())

	var randPos spatialmath.Pose
	for iter := 0; iter < mp.algOpts.PlanIter; iter++ {
		if ctx.Err() != nil {
			mp.logger.Debugf("TP Space RRT timed out after %d iterations", iter)
			rrt.solutionChan <- &rrtPlanReturn{planerr: fmt.Errorf("TP Space RRT timeout %w", ctx.Err()), maps: rrt.maps}
			return
		}
		// Get random cartesian configuration
		tryGoal := true
		// Check if we can reach the goal every N iters
		if iter%mp.algOpts.goalCheck != 0 {
			rDist := dist * (mp.algOpts.autoBB + float64(iter)/10.)
			tryGoal = false
			randPosX := float64(mp.randseed.Intn(int(rDist)))
			randPosY := float64(mp.randseed.Intn(int(rDist)))
			randPosTheta := math.Pi * (mp.randseed.Float64() - 0.5)
			randPos = spatialmath.NewPose(
				r3.Vector{midPt.X + (randPosX - rDist/2.), midPt.Y + (randPosY - rDist/2.), 0},
				&spatialmath.OrientationVector{OZ: 1, Theta: randPosTheta},
			)
		} else {
			randPos = goalPose
		}
		randPosNode := &basicNode{q: nil, cost: 0, pose: randPos, corner: false}

		successNode := mp.attemptExtension(ctx, nil, randPosNode, rrt)
		// If we tried the goal and have a close-enough XY location, check if the node is good enough to be a final goal
		if tryGoal && successNode != nil {
			if mp.planOpts.GoalThreshold > mp.planOpts.goalMetric(&State{Position: successNode.Pose(), Frame: mp.frame}) {
				// If we've reached the goal, break out
				path := extractPath(rrt.maps.startMap, rrt.maps.goalMap, &nodePair{a: successNode})
				rrt.solutionChan <- &rrtPlanReturn{steps: path, maps: rrt.maps}
				return
			}
		}
	}
	rrt.solutionChan <- &rrtPlanReturn{maps: rrt.maps, planerr: errors.New("tpspace RRT unable to create valid path")}
}

// getExtensionCandidate will return either nil, or the best node on a PTG to reach the desired random node and its RRT tree parent.
func (mp *tpSpaceRRTMotionPlanner) getExtensionCandidate(
	ctx context.Context,
	randPosNode node,
	ptgNum int,
	curPtg tpspace.PTG,
	rrt *rrtParallelPlannerShared,
	nearest node,
	planOpts *plannerOptions, // Need to pass this in explicitly for smoothing
) *candidate {
	nm := &neighborManager{nCPU: mp.planOpts.NumThreads}
	nm.parallelNeighbors = 10

	var successNode node
	// Get the distance function that will find the nearest RRT map node in TP-space of *this* PTG
	ptgDistOpt := mp.algOpts.distOptions[curPtg]

	if nearest == nil {
		// Get nearest neighbor to rand config in tree using this PTG
		nearest = nm.nearestNeighbor(ctx, ptgDistOpt, randPosNode, rrt.maps.startMap)
		if nearest == nil {
			return nil
		}
	}

	// Get cartesian distance from NN to rand
	relPose := spatialmath.Compose(spatialmath.PoseInverse(nearest.Pose()), randPosNode.Pose())
	relPosePt := relPose.Point()

	// Convert cartesian distance to tp-space using inverse curPtg, yielding TP-space coordinates goalK and goalD
	nodes := curPtg.CToTP(relPosePt.X, relPosePt.Y)
	bestNode, bestDist := mp.closestNode(relPose, nodes, mp.algOpts.dupeNodeBuffer)
	if bestNode == nil {
		return nil
	}
	goalK := bestNode.K
	goalD := bestNode.Dist
	// Check collisions along this traj and get the longest distance viable
	trajK := curPtg.Trajectory(goalK)
	var lastNode *tpspace.TrajNode
	var lastPose spatialmath.Pose

	sinceLastCollideCheck := 0.
	lastDist := 0.

	isLastNode := true
	// Check each point along the trajectory to confirm constraints are met
	for _, trajPt := range trajK {
		if trajPt.Dist > goalD {
			// After we've passed randD, no need to keep checking, just add to RRT tree
			isLastNode = false
			break
		}
		sinceLastCollideCheck += (trajPt.Dist - lastDist)
		trajState := &State{Position: spatialmath.Compose(nearest.Pose(), trajPt.Pose), Frame: mp.frame}
		if sinceLastCollideCheck > planOpts.Resolution {
			ok, _ := planOpts.CheckStateConstraints(trajState)
			if !ok {
				return nil
			}
			sinceLastCollideCheck = 0.
		}

		lastPose = trajState.Position
		lastNode = trajPt
		lastDist = lastNode.Dist
	}
	// add the last node in trajectory
	successNode = &basicNode{
		q:      referenceframe.FloatsToInputs([]float64{float64(ptgNum), float64(goalK), lastNode.Dist}),
		cost:   nearest.Cost() + lastNode.Dist,
		pose:   lastPose,
		corner: false,
	}

	cand := &candidate{dist: bestDist, treeNode: nearest, newNode: successNode, lastInTraj: isLastNode}

	// check if this  successNode is too close to nodes already in the tree, and if so, do not add.
	// Get nearest neighbor to new node that's already in the tree
	nearest = nm.nearestNeighbor(ctx, planOpts, successNode, rrt.maps.startMap)
	if nearest != nil {
		dist := planOpts.DistanceFunc(&Segment{StartPosition: successNode.Pose(), EndPosition: nearest.Pose()})
		// Ensure successNode is sufficiently far from the nearest node already existing in the tree
		// If too close, don't add a new node
		if dist < defaultIdenticalNodeDistance {
			cand = nil
		}
	}
	return cand
}

// attemptExtension will attempt to extend the rrt map towards the goal node, and will return the candidate added to the map that is
// closest to that goal.
func (mp *tpSpaceRRTMotionPlanner) attemptExtension(
	ctx context.Context,
	seedNode,
	goalNode node,
	rrt *rrtParallelPlannerShared,
) node {
	for {
		select {
		case <-ctx.Done():
			return nil
		default:
		}
		candidates := []*candidate{}
		for ptgNum, curPtg := range mp.tpFrame.PTGs() {
			// Find the best traj point for each traj family, and store for later comparison
			// TODO: run in parallel
			cand := mp.getExtensionCandidate(ctx, goalNode, ptgNum, curPtg, rrt, seedNode, mp.planOpts)
			if cand != nil {
				if cand.err == nil {
					candidates = append(candidates, cand)
				}
			}
		}
		reseedCandidate := mp.extendMap(ctx, candidates, rrt)
		if reseedCandidate == nil {
			return nil
		}
		dist := mp.planOpts.DistanceFunc(&Segment{StartPosition: reseedCandidate.newNode.Pose(), EndPosition: goalNode.Pose()})
		if dist < mp.planOpts.GoalThreshold || !reseedCandidate.lastInTraj {
			// Reached the goal position, or otherwise failed to fully extend to the end of a trajectory
			return reseedCandidate.newNode
		}
		seedNode = reseedCandidate.newNode
	}
}

// extendMap grows the rrt map to the best candidate node if it is valid to do so, returning the added candidate.
func (mp *tpSpaceRRTMotionPlanner) extendMap(
	ctx context.Context,
	candidates []*candidate,
	rrt *rrtParallelPlannerShared,
) *candidate {
	if len(candidates) == 0 {
		return nil
	}
	var addedNode node
	// If we found any valid nodes that we can extend to, find the very best one and add that to the tree
	bestDist := math.Inf(1)
	var bestCand *candidate
	for _, cand := range candidates {
		if cand.dist < bestDist {
			bestCand = cand
			bestDist = cand.dist
		}
	}
	treeNode := bestCand.treeNode
	newNode := bestCand.newNode

	ptgNum := int(newNode.Q()[0].Value)
	randK := uint(newNode.Q()[1].Value)

	trajK := mp.tpFrame.PTGs()[ptgNum].Trajectory(randK)

	lastDist := 0.
	sinceLastNode := 0.

<<<<<<< HEAD
		for _, trajPt := range trajK {
			if ctx.Err() != nil {
				return
			}
			if trajPt.Dist > bestNode[1].Q()[2].Value {
				// After we've passed goalD, no need to keep checking, just add to RRT tree
				break
			}
			trajState := &State{Position: spatialmath.Compose(bestNode[0].Pose(), trajPt.Pose)}
			sinceLastNode += (trajPt.Dist - lastDist)

			// Optionally add sub-nodes along the way. Will make the final path a bit better
			if mp.algOpts.addIntermediate && sinceLastNode > mp.algOpts.addNodeEvery {
				// add the last node in trajectory
				addedNode = &basicNode{
					q:      referenceframe.FloatsToInputs([]float64{float64(ptgNum), float64(randK), trajPt.Dist}),
					cost:   bestNode[0].Cost() + trajPt.Dist,
					pose:   trajState.Position,
					corner: false,
				}
				rrt.maps.startMap[addedNode] = bestNode[0]
				sinceLastNode = 0.
=======
	for _, trajPt := range trajK {
		if ctx.Err() != nil {
			return nil
		}
		if trajPt.Dist > newNode.Q()[2].Value {
			// After we've passed goalD, no need to keep checking, just add to RRT tree
			break
		}
		trajState := &State{Position: spatialmath.Compose(treeNode.Pose(), trajPt.Pose)}
		sinceLastNode += (trajPt.Dist - lastDist)

		// Optionally add sub-nodes along the way. Will make the final path a bit better
		if mp.algOpts.addIntermediate && sinceLastNode > mp.algOpts.addNodeEvery {
			// add the last node in trajectory
			addedNode = &basicNode{
				referenceframe.FloatsToInputs([]float64{float64(ptgNum), float64(randK), trajPt.Dist}),
				treeNode.Cost() + trajPt.Dist,
				trajState.Position,
>>>>>>> 31cc6d4f
			}
			rrt.maps.startMap[addedNode] = treeNode
			sinceLastNode = 0.
		}
		lastDist = trajPt.Dist
	}
	rrt.maps.startMap[newNode] = treeNode
	return bestCand
}

func (mp *tpSpaceRRTMotionPlanner) setupTPSpaceOptions() {
	tpOpt := &tpspaceOptions{
		rrtOptions: newRRTOptions(),
		goalCheck:  defaultGoalCheck,
		autoBB:     defaultAutoBB,

		addIntermediate: defaultAddInt,
		addNodeEvery:    defaultAddNodeEvery,

		dupeNodeBuffer: defaultDuplicateNodeBuffer,

		distOptions: map[tpspace.PTG]*plannerOptions{},
	}

	for _, curPtg := range mp.tpFrame.PTGs() {
		tpOpt.distOptions[curPtg] = mp.make2DTPSpaceDistanceOptions(curPtg, tpOpt.dupeNodeBuffer)
	}

	mp.algOpts = tpOpt
}

// closestNode will look through a set of nodes and return the one that is closest to a given pose
// A minimum distance may be passed beyond which nodes are disregarded.
func (mp *tpSpaceRRTMotionPlanner) closestNode(pose spatialmath.Pose, nodes []*tpspace.TrajNode, min float64) (*tpspace.TrajNode, float64) {
	var bestNode *tpspace.TrajNode
	bestDist := math.Inf(1)
	for _, tNode := range nodes {
		if tNode.Dist < min {
			continue
		}
		dist := mp.planOpts.DistanceFunc(&Segment{StartPosition: pose, EndPosition: tNode.Pose})
		if dist < bestDist {
			bestNode = tNode
			bestDist = dist
		}
	}
	return bestNode, bestDist
}

// make2DTPSpaceDistanceOptions will create a plannerOptions object with a custom DistanceFunc constructed such that
// distances can be computed in TP space using the given PTG.
func (mp *tpSpaceRRTMotionPlanner) make2DTPSpaceDistanceOptions(ptg tpspace.PTG, min float64) *plannerOptions {
	opts := newBasicPlannerOptions()

	segMet := func(seg *Segment) float64 {
		if seg.StartPosition == nil || seg.EndPosition == nil {
			return math.Inf(1)
		}
		relPose := spatialmath.Compose(spatialmath.PoseInverse(seg.StartPosition), seg.EndPosition)
		relPosePt := relPose.Point()
		nodes := ptg.CToTP(relPosePt.X, relPosePt.Y)
		closeNode, _ := mp.closestNode(relPose, nodes, min)
		if closeNode == nil {
			return math.Inf(1)
		}
		return closeNode.Dist
	}
	opts.DistanceFunc = segMet
	return opts
}

func (mp *tpSpaceRRTMotionPlanner) smoothPath(ctx context.Context, path []node) []node {
	mp.logger.Info("smoothing not yet supported for tp-space")
	return path
}<|MERGE_RESOLUTION|>--- conflicted
+++ resolved
@@ -374,30 +374,6 @@
 	lastDist := 0.
 	sinceLastNode := 0.
 
-<<<<<<< HEAD
-		for _, trajPt := range trajK {
-			if ctx.Err() != nil {
-				return
-			}
-			if trajPt.Dist > bestNode[1].Q()[2].Value {
-				// After we've passed goalD, no need to keep checking, just add to RRT tree
-				break
-			}
-			trajState := &State{Position: spatialmath.Compose(bestNode[0].Pose(), trajPt.Pose)}
-			sinceLastNode += (trajPt.Dist - lastDist)
-
-			// Optionally add sub-nodes along the way. Will make the final path a bit better
-			if mp.algOpts.addIntermediate && sinceLastNode > mp.algOpts.addNodeEvery {
-				// add the last node in trajectory
-				addedNode = &basicNode{
-					q:      referenceframe.FloatsToInputs([]float64{float64(ptgNum), float64(randK), trajPt.Dist}),
-					cost:   bestNode[0].Cost() + trajPt.Dist,
-					pose:   trajState.Position,
-					corner: false,
-				}
-				rrt.maps.startMap[addedNode] = bestNode[0]
-				sinceLastNode = 0.
-=======
 	for _, trajPt := range trajK {
 		if ctx.Err() != nil {
 			return nil
@@ -413,10 +389,10 @@
 		if mp.algOpts.addIntermediate && sinceLastNode > mp.algOpts.addNodeEvery {
 			// add the last node in trajectory
 			addedNode = &basicNode{
-				referenceframe.FloatsToInputs([]float64{float64(ptgNum), float64(randK), trajPt.Dist}),
-				treeNode.Cost() + trajPt.Dist,
-				trajState.Position,
->>>>>>> 31cc6d4f
+				q: referenceframe.FloatsToInputs([]float64{float64(ptgNum), float64(randK), trajPt.Dist}),
+				cost: treeNode.Cost() + trajPt.Dist,
+				pose: trajState.Position,
+				corner: false,
 			}
 			rrt.maps.startMap[addedNode] = treeNode
 			sinceLastNode = 0.
