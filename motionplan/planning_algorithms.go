package motionplan

import (
	"math/rand"

	"go.viam.com/rdk/logging"
	"go.viam.com/rdk/referenceframe"
)

// PlanningAlgorithm is an enum that determines which implmentation of motion planning should be used.
// It is meant to be passed to newMotionPlanner (along with the arguments expected by the plannerConstructor
// function type) in order to acquire an implementer of motionPlanner.
type PlanningAlgorithm string

const (
	// CBiRRT indicates that a CBiRRTMotionPlanner should be used. This is currently the
	// default motion planner.
	CBiRRT PlanningAlgorithm = "cbirrt"
	// RRTStar indicates that an RRTStarConnectMotionPlanner should be used.
	RRTStar PlanningAlgorithm = "rrtstar"
	// TPSpace indicates that TPSpaceMotionPlanner should be used.
	TPSpace PlanningAlgorithm = "tpspace"
	// UnspecifiedAlgorithm indicates that the use of our motion planning will accept whatever defaults the package
	// provides. As of the creation of this comment, that algorithm will be cBiRRT.
	UnspecifiedAlgorithm PlanningAlgorithm = ""
)

// AlgorithmSettings is a polymorphic representation of motion planning algorithms and their parameters. The `Algorithm`
// should correlate with the available options (e.g. if `Algorithm` us CBiRRT, RRTStarOpts should be nil and CBirrtOpts should not).
type AlgorithmSettings struct {
	Algorithm   PlanningAlgorithm      `json:"algorithm"`
	CBirrtOpts  *cbirrtOptions         `json:"cbirrt_settings"`
	RRTStarOpts *rrtStarConnectOptions `json:"rrtstar_settings"`
}

// move back to cBiRRT.go when motionplan is taken out of RDK.
type cbirrtOptions struct {
	// Number of IK solutions with which to seed the goal side of the bidirectional tree.
	SolutionsToSeed int `json:"solutions_to_seed"`

	// This is how far cbirrt will try to extend the map towards a goal per-step. Determined from FrameStep
	qstep map[string][]float64
}

// move back to rrtStarConnect.go when motionplan is taken out of RDK.
type rrtStarConnectOptions struct {
	// The number of nearest neighbors to consider when adding a new sample to the tree
	NeighborhoodSize int `json:"neighborhood_size"`

	// This is how far rrtStarConnect will try to extend the map towards a goal per-step
	qstep map[string][]float64
}

type plannerConstructor func(
	referenceframe.FrameSystem,
	*rand.Rand,
	logging.Logger,
	*plannerOptions,
	*ConstraintHandler,
	*motionChains,
) (motionPlanner, error)

<<<<<<< HEAD
=======
func newPlannerConstructor(algo PlanningAlgorithm) plannerConstructor {
	switch algo {
	case CBiRRT:
		return newCBiRRTMotionPlanner
	case RRTStar:
		return newRRTStarConnectMotionPlanner
	case TPSpace:
		return newTPSpaceMotionPlanner
	case UnspecifiedAlgorithm:
		return newCBiRRTMotionPlanner
	default:
		return newCBiRRTMotionPlanner
	}
}

>>>>>>> bedf954b
func newMotionPlanner(
	fs referenceframe.FrameSystem,
	seed *rand.Rand,
	logger logging.Logger,
	opt *plannerOptions,
	constraintHandler *ConstraintHandler,
	chains *motionChains,
) (motionPlanner, error) {
<<<<<<< HEAD
	switch algo {
	case CBiRRT:
		return newCBiRRTMotionPlanner(fs, seed, logger, opt, constraintHandler, chains)
	case RRTStar:
		return newRRTStarConnectMotionPlanner(fs, seed, logger, opt, constraintHandler, chains)
	case TPSpace:
		return newTPSpaceMotionPlanner(fs, seed, logger, opt, constraintHandler, chains)
	default:
		return newCBiRRTMotionPlanner(fs, seed, logger, opt, constraintHandler, chains)
	}
=======
	return newPlannerConstructor(opt.PlanningAlgorithm())(
		fs, seed, logger, opt, constraintHandler)
>>>>>>> bedf954b
}<|MERGE_RESOLUTION|>--- conflicted
+++ resolved
@@ -60,24 +60,6 @@
 	*motionChains,
 ) (motionPlanner, error)
 
-<<<<<<< HEAD
-=======
-func newPlannerConstructor(algo PlanningAlgorithm) plannerConstructor {
-	switch algo {
-	case CBiRRT:
-		return newCBiRRTMotionPlanner
-	case RRTStar:
-		return newRRTStarConnectMotionPlanner
-	case TPSpace:
-		return newTPSpaceMotionPlanner
-	case UnspecifiedAlgorithm:
-		return newCBiRRTMotionPlanner
-	default:
-		return newCBiRRTMotionPlanner
-	}
-}
-
->>>>>>> bedf954b
 func newMotionPlanner(
 	fs referenceframe.FrameSystem,
 	seed *rand.Rand,
@@ -86,8 +68,7 @@
 	constraintHandler *ConstraintHandler,
 	chains *motionChains,
 ) (motionPlanner, error) {
-<<<<<<< HEAD
-	switch algo {
+	switch opt.PlanningAlgorithm() {
 	case CBiRRT:
 		return newCBiRRTMotionPlanner(fs, seed, logger, opt, constraintHandler, chains)
 	case RRTStar:
@@ -97,8 +78,4 @@
 	default:
 		return newCBiRRTMotionPlanner(fs, seed, logger, opt, constraintHandler, chains)
 	}
-=======
-	return newPlannerConstructor(opt.PlanningAlgorithm())(
-		fs, seed, logger, opt, constraintHandler)
->>>>>>> bedf954b
 }