--- conflicted
+++ resolved
@@ -11,13 +11,7 @@
 // solutions to the provided channel until cancelled or otherwise completes.
 type InverseKinematics interface {
 	// Solve receives a context, the goal arm position, and current joint angles.
-<<<<<<< HEAD
-	Solve(ctx context.Context, c chan<- []frame.Input, goal spatial.Pose, seed []frame.Input, m Metric) error
-=======
-	Solve(ctx context.Context, c chan<- []referenceframe.Input, goal spatial.Pose, seed []referenceframe.Input) error
-	SetMetric(Metric)
-	Close() error
->>>>>>> 0784b938
+	Solve(ctx context.Context, c chan<- []referenceframe.Input, goal spatial.Pose, seed []referenceframe.Input, m Metric) error
 }
 
 func limitsToArrays(limits []referenceframe.Limit) ([]float64, []float64) {
