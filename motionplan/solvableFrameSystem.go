--- conflicted
+++ resolved
@@ -29,13 +29,12 @@
 // then try to path plan the full frame system such that the solveFrame has the goal pose from the perspective of the goalFrame.
 // For example, if a world system has a gripper attached to an arm attached to a gantry, and the system was being solved
 // to place the gripper at a particular pose in the world, the solveFrame would be the gripper and the goalFrame would be
-<<<<<<< HEAD
 // the world frame. It will use the default planner options.
 func (fss *SolvableFrameSystem) SolvePose(ctx context.Context,
-	seedMap map[string][]frame.Input,
+	seedMap map[string][]referenceframe.Input,
 	goal spatial.Pose,
-	solveFrame, goalFrame frame.Frame,
-) ([]map[string][]frame.Input, error) {
+	solveFrame, goalFrame referenceframe.Frame,
+) ([]map[string][]referenceframe.Input, error) {
 
 	return fss.SolvePoseWithOptions(ctx, seedMap, goal, solveFrame, goalFrame, nil)
 }
@@ -44,26 +43,17 @@
 // set of PlannerOptions. It will solve the solveFrame to the goal pose with respect to the goal frame using the provided
 // planning options.
 func (fss *SolvableFrameSystem) SolvePoseWithOptions(ctx context.Context,
-	seedMap map[string][]frame.Input,
+	seedMap map[string][]referenceframe.Input,
 	goal spatial.Pose,
-	solveFrame, goalFrame frame.Frame,
+	solveFrame, goalFrame referenceframe.Frame,
 	opt *PlannerOptions,
-) ([]map[string][]frame.Input, error) {
+) ([]map[string][]referenceframe.Input, error) {
 
 	// Default for opt if nil
 	if opt == nil {
 		opt = NewDefaultPlannerOptions()
 	}
 
-=======
-// the world referenceframe.
-func (fss *SolvableFrameSystem) SolvePose(
-	ctx context.Context,
-	seedMap map[string][]referenceframe.Input,
-	goal spatial.Pose,
-	solveFrame, goalFrame referenceframe.Frame,
-) ([]map[string][]referenceframe.Input, error) {
->>>>>>> 0784b938
 	// Get parentage of both frames. This will also verify the frames are in the frame system
 	sFrames, err := fss.TracebackFrame(solveFrame)
 	if err != nil {
