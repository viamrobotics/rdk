--- conflicted
+++ resolved
@@ -123,18 +123,10 @@
 	return sf.fss.TransformFrame(sf.sliceToMap(inputs), sf.solveFrame, sf.goalFrame)
 }
 
-<<<<<<< HEAD
 // Volume takes a solverFrame and a list of joint angles in radians and computes the 3D space occupied by each of the
 //intermediate frames (if any exist) up to and including the end effector, and eturns a map of frame names to volumes.
 // The key for each frame in the map will be the string: "<model_name>:<frame_name>"
 func (sf *solverFrame) Volume(inputs []frame.Input) (map[string]spatial.Volume, error) {
-=======
-// VerboseTransform takes a solverFrame and a list of joint angles in radians and computes the dual quaterions
-// representing poses of each of the intermediate frames (if any exist) up to and including the end effector, and
-// returns a map of frame names to poses. The key for each frame in the map will be the string
-// "<model_name>:<frame_name>".
-func (sf *solverFrame) VerboseTransform(inputs []referenceframe.Input) (map[string]spatial.Pose, error) {
->>>>>>> 1a5cb41f
 	if len(inputs) != len(sf.DoF()) {
 		return nil, errors.New("incorrect number of inputs to transform")
 	}
