package motionplan

import (
	"encoding/json"
	"errors"
	"fmt"
	"math"

	"github.com/golang/geo/r3"
	geo "github.com/kellydunn/golang-geo"
	commonpb "go.viam.com/api/common/v1"
	pb "go.viam.com/api/service/motion/v1"

	"go.viam.com/rdk/motionplan/ik"
	"go.viam.com/rdk/referenceframe"
	"go.viam.com/rdk/spatialmath"
)

// Plan is an interface that describes plans returned by this package.  There are two key components to a Plan:
// Its Trajectory contains information pertaining to the commands required to actuate the robot to realize the Plan.
// Its Path contains information describing the Pose of the robot as it travels the Plan.
type Plan interface {
	Trajectory() Trajectory
	Path() Path
}

// RemainingPlan returns a new Plan equal to the given plan from the waypointIndex onwards.
func RemainingPlan(plan Plan, waypointIndex int) (Plan, error) {
	if waypointIndex < 0 {
		return nil, errors.New("could not access plan with negative waypoint index")
	}
	traj := plan.Trajectory()
	if traj != nil && waypointIndex > len(traj) {
		return nil, fmt.Errorf("could not access trajectory index %d, must be less than %d", waypointIndex, len(plan.Trajectory()))
	}
	path := plan.Path()
	if path != nil && waypointIndex > len(path) {
		return nil, fmt.Errorf("could not access path index %d, must be less than %d", waypointIndex, len(plan.Path()))
	}
	simplePlan := NewSimplePlan(path[waypointIndex:], traj[waypointIndex:])
	if rrt, ok := plan.(*rrtPlan); ok {
		return &rrtPlan{SimplePlan: *simplePlan, nodes: rrt.nodes[waypointIndex:]}, nil
	}
	return simplePlan, nil
}

// OffsetPlan returns a new Plan that is equivalent to the given Plan if its Path was offset by the given Pose.
// Does not modify Trajectory.
func OffsetPlan(plan Plan, offset spatialmath.Pose) Plan {
	path := plan.Path()
	if path == nil {
		return NewSimplePlan(nil, plan.Trajectory())
	}
	newPath := make([]referenceframe.FrameSystemPoses, 0, len(path))
	for _, step := range path {
		newStep := make(referenceframe.FrameSystemPoses, len(step))
		for frame, pose := range step {
			newStep[frame] = referenceframe.NewPoseInFrame(pose.Parent(), spatialmath.Compose(offset, pose.Pose()))
		}
		newPath = append(newPath, newStep)
	}
	simplePlan := NewSimplePlan(newPath, plan.Trajectory())
	if rrt, ok := plan.(*rrtPlan); ok {
		return &rrtPlan{SimplePlan: *simplePlan, nodes: rrt.nodes}
	}
	return simplePlan
}

// Trajectory is a slice of maps describing a series of Inputs for a robot to travel to in the course of following a Plan.
// Each item in this slice maps a Frame's name (found by calling frame.Name()) to the Inputs that Frame should be modified by.
type Trajectory []referenceframe.FrameSystemInputs

// GetFrameInputs is a helper function which will extract the waypoints of a single frame from the map output of a trajectory.
func (traj Trajectory) GetFrameInputs(frameName string) ([][]referenceframe.Input, error) {
	solution := make([][]referenceframe.Input, 0, len(traj))
	for _, step := range traj {
		frameStep, ok := step[frameName]
		if !ok {
			return nil, fmt.Errorf("frame named %s not found in trajectory", frameName)
		}
		solution = append(solution, frameStep)
	}
	return solution, nil
}

// String returns a human-readable version of the trajectory, suitable for debugging.
func (traj Trajectory) String() string {
	var str string
	for _, step := range traj {
		str += "\n"
		for frame, input := range step {
			if len(input) > 0 {
				str += fmt.Sprintf("%s: %v\t", frame, input)
			}
		}
	}
	return str
}

// EvaluateCost calculates a cost to a trajectory as measured by the given distFunc Metric.
func (traj Trajectory) EvaluateCost(distFunc ik.SegmentFSMetric) float64 {
	var totalCost float64
	last := referenceframe.FrameSystemInputs{}
	for i, step := range traj {
		if i != 0 {
			cost := distFunc(&ik.SegmentFS{
				StartConfiguration: last,
				EndConfiguration:   step,
			})
			totalCost += cost
		}
		for k, v := range step {
			last[k] = v
		}
	}
	return totalCost
}

// Path is a slice of FrameSystemPoses describing a series of Poses for a robot to travel to in the course of following a Plan.
// The pose of the referenceframe.FrameSystemPoses is the pose at the end of the corresponding set of inputs in the Trajectory.
type Path []referenceframe.FrameSystemPoses

func newPath(solution []node, fs referenceframe.FrameSystem) (Path, error) {
	path := make(Path, 0, len(solution))
	for _, inputNode := range solution {
		poseMap := make(map[string]*referenceframe.PoseInFrame)
		for frame := range inputNode.Q() {
			tf, err := fs.Transform(inputNode.Q(), referenceframe.NewPoseInFrame(frame, spatialmath.NewZeroPose()), referenceframe.World)
			if err != nil {
				return nil, err
			}
			pose, ok := tf.(*referenceframe.PoseInFrame)
			if !ok {
				return nil, errors.New("pose not transformable")
			}
			poseMap[frame] = pose
		}
		path = append(path, poseMap)
	}
	return path, nil
}

func newPathFromRelativePath(path Path) (Path, error) {
	if len(path) < 2 {
		return nil, errors.New("need to have at least 2 elements in path")
	}
	newPath := make([]referenceframe.FrameSystemPoses, 0, len(path))
	newPath = append(newPath, path[0])
	for i, step := range path[1:] {
		newStep := make(referenceframe.FrameSystemPoses, len(step))
		for frame, pose := range step {
			lastPose := newPath[i][frame].Pose()
			newStep[frame] = referenceframe.NewPoseInFrame(referenceframe.World, spatialmath.Compose(lastPose, pose.Pose()))
		}
		newPath = append(newPath, newStep)
	}
	return newPath, nil
}

// GetFramePoses returns a slice of poses a given frame should visit in the course of the Path.
func (path Path) GetFramePoses(frameName string) ([]spatialmath.Pose, error) {
	poses := []spatialmath.Pose{}
	for _, step := range path {
		poseInFrame, ok := step[frameName]
		if !ok {
			return nil, fmt.Errorf("frame named %s not found in path", frameName)
		}
		poses = append(poses, poseInFrame.Pose())
	}
	return poses, nil
}

func (path Path) String() string {
	var str string
	for _, step := range path {
		str += "\n"
		for frame, pose := range step {
			str += fmt.Sprintf("%s: %v %v\t", frame, pose.Pose().Point(), *pose.Pose().Orientation().OrientationVectorDegrees())
		}
	}
	return str
}

// FrameSystemPosesToProto converts a referenceframe.FrameSystemPoses to its representation in protobuf.
func FrameSystemPosesToProto(ps referenceframe.FrameSystemPoses) *pb.PlanStep {
	step := make(map[string]*pb.ComponentState)
	for name, pose := range ps {
		pbPose := spatialmath.PoseToProtobuf(pose.Pose())
		step[name] = &pb.ComponentState{Pose: pbPose}
	}
	return &pb.PlanStep{Step: step}
}

// FrameSystemPosesFromProto converts a *pb.PlanStep to a PlanStep.
func FrameSystemPosesFromProto(ps *pb.PlanStep) (referenceframe.FrameSystemPoses, error) {
	if ps == nil {
		return referenceframe.FrameSystemPoses{}, errors.New("received nil *pb.PlanStep")
	}

	step := make(referenceframe.FrameSystemPoses, len(ps.Step))
	for k, v := range ps.Step {
		step[k] = referenceframe.NewPoseInFrame(referenceframe.World, spatialmath.NewPoseFromProtobuf(v.Pose))
	}
	return step, nil
}

// NewGeoPlan returns a Plan containing a Path with GPS coordinates smuggled into the Pose struct. Each GPS point is created using:
// A Point with X as the longitude and Y as the latitude
// An orientation using the heading as the theta in an OrientationVector with Z=1.
func NewGeoPlan(plan Plan, pt *geo.Point) Plan {
	newPath := make([]referenceframe.FrameSystemPoses, 0, len(plan.Path()))
	for _, step := range plan.Path() {
		newStep := make(referenceframe.FrameSystemPoses)
		for frame, pif := range step {
			pose := pif.Pose()
			geoPose := spatialmath.PoseToGeoPose(spatialmath.NewGeoPose(pt, 0), pose)
			heading := math.Mod(math.Abs(geoPose.Heading()-360), 360)
			o := &spatialmath.OrientationVectorDegrees{OZ: 1, Theta: heading}
			smuggledGeoPose := spatialmath.NewPose(r3.Vector{X: geoPose.Location().Lng(), Y: geoPose.Location().Lat()}, o)
			newStep[frame] = referenceframe.NewPoseInFrame(pif.Parent(), smuggledGeoPose)
		}
		newPath = append(newPath, newStep)
	}
	return NewSimplePlan(newPath, plan.Trajectory())
}

// SimplePlan is a struct containing a Path and a Trajectory, together these comprise a Plan.
type SimplePlan struct {
	path Path
	traj Trajectory
}

// NewSimplePlan instantiates a new Plan from a Path and Trajectory.
func NewSimplePlan(path Path, traj Trajectory) *SimplePlan {
	if path == nil {
		path = Path{}
	}
	if traj == nil {
		traj = Trajectory{}
	}
	return &SimplePlan{path: path, traj: traj}
}

// Path returns the Path associated with the Plan.
func (plan *SimplePlan) Path() Path {
	return plan.path
}

// Trajectory returns the Trajectory associated with the Plan.
func (plan *SimplePlan) Trajectory() Trajectory {
	return plan.traj
}

// ExecutionState describes a plan and a particular state along it.
type ExecutionState struct {
	plan  Plan
	index int

	// The current inputs of input-enabled elements described by the plan
	currentInputs referenceframe.FrameSystemInputs

	// The current PoseInFrames of input-enabled elements described by this plan.
	currentPose referenceframe.FrameSystemPoses
}

// NewExecutionState will construct an ExecutionState struct.
func NewExecutionState(
	plan Plan,
	index int,
	currentInputs referenceframe.FrameSystemInputs,
	currentPose referenceframe.FrameSystemPoses,
) (ExecutionState, error) {
	if plan == nil {
		return ExecutionState{}, errors.New("cannot create new ExecutionState with nil plan")
	}
	if currentInputs == nil {
		return ExecutionState{}, errors.New("cannot create new ExecutionState with nil currentInputs")
	}
	if currentPose == nil {
		return ExecutionState{}, errors.New("cannot create new ExecutionState with nil currentPose")
	}
	return ExecutionState{
		plan:          plan,
		index:         index,
		currentInputs: currentInputs,
		currentPose:   currentPose,
	}, nil
}

// Plan returns the plan associated with the execution state.
func (e *ExecutionState) Plan() Plan {
	return e.plan
}

// Index returns the currently-executing index of the execution state's Plan.
func (e *ExecutionState) Index() int {
	return e.index
}

// CurrentInputs returns the current inputs of the components associated with the ExecutionState.
func (e *ExecutionState) CurrentInputs() referenceframe.FrameSystemInputs {
	return e.currentInputs
}

// CurrentPoses returns the current poses in frame of the components associated with the ExecutionState.
func (e *ExecutionState) CurrentPoses() referenceframe.FrameSystemPoses {
	return e.currentPose
}

// CalculateFrameErrorState takes an ExecutionState and a Frame and calculates the error between the Frame's expected
// and actual positions.
func CalculateFrameErrorState(e ExecutionState, executionFrame, localizationFrame referenceframe.Frame) (spatialmath.Pose, error) {
	currentInputs, ok := e.CurrentInputs()[executionFrame.Name()]
	if !ok {
		return nil, newFrameNotFoundError(executionFrame.Name())
	}
	currentPose, ok := e.CurrentPoses()[localizationFrame.Name()]
	if !ok {
		return nil, newFrameNotFoundError(localizationFrame.Name())
	}
	currPoseInArc, err := executionFrame.Transform(currentInputs)
	if err != nil {
		return nil, err
	}
	path := e.Plan().Path()
	if path == nil {
		return nil, errors.New("cannot calculate error state on a nil Path")
	}
	if len(path) == 0 {
		return spatialmath.NewZeroPose(), nil
	}
	index := e.Index() - 1
	if index < 0 || index >= len(path) {
		return nil, fmt.Errorf("index %d out of bounds for Path of length %d", index, len(path))
	}
	pose, ok := path[index][executionFrame.Name()]
	if !ok {
		return nil, newFrameNotFoundError(executionFrame.Name())
	}
	if pose.Parent() != currentPose.Parent() {
		return nil, errors.New("cannot compose two PoseInFrames with different parents")
	}
	nominalPose := spatialmath.Compose(pose.Pose(), currPoseInArc)
	return spatialmath.PoseBetween(nominalPose, currentPose.Pose()), nil
}

// newFrameNotFoundError returns an error indicating that a given frame was not found in the given ExecutionState.
func newFrameNotFoundError(frameName string) error {
	return fmt.Errorf("could not find frame %s in ExecutionState", frameName)
}

// PlanState is a struct which holds both a referenceframe.FrameSystemPoses and a configuration.
// This is intended to be used as start or goal states for plans. Either field may be nil.
type PlanState struct {
	poses         referenceframe.FrameSystemPoses
	configuration referenceframe.FrameSystemInputs
}

// NewPlanState creates a PlanState from the given poses and configuration. Either or both may be nil.
func NewPlanState(poses referenceframe.FrameSystemPoses, configuration referenceframe.FrameSystemInputs) *PlanState {
	return &PlanState{poses: poses, configuration: configuration}
}

// Poses returns the poses of the PlanState.
func (p *PlanState) Poses() referenceframe.FrameSystemPoses {
	return p.poses
}

// Configuration returns the configuration of the PlanState.
func (p *PlanState) Configuration() referenceframe.FrameSystemInputs {
	return p.configuration
}

// ComputePoses returns the poses of a PlanState if they are populated, or computes them using the given FrameSystem if not.
<<<<<<< HEAD
func (p *PlanState) ComputePoses(fs referenceframe.FrameSystem) (PathState, error) {
	if len(p.poses) > 0 {
=======
func (p *PlanState) ComputePoses(fs referenceframe.FrameSystem) (referenceframe.FrameSystemPoses, error) {
	if p.poses != nil {
>>>>>>> fe84eee7
		return p.poses, nil
	}

	if len(p.configuration) == 0 {
		return nil, errors.New("cannot computes poses, neither poses nor configuration are populated")
	}

	return p.configuration.ComputePoses(fs)
}

// Serialize turns a PlanState into a map[string]interface suitable for being transmitted over proto.
func (p PlanState) Serialize() map[string]interface{} {
	m := map[string]interface{}{}
	poseMap := map[string]interface{}{}
	confMap := map[string]interface{}{}
	for fName, pif := range p.poses {
		pifProto := referenceframe.PoseInFrameToProtobuf(pif)
		poseMap[fName] = pifProto
	}
	for fName, conf := range p.configuration {
		confMap[fName] = referenceframe.InputsToFloats(conf)
	}
	m["poses"] = poseMap
	m["configuration"] = confMap
	return m
}

// DeserializePlanState turns a serialized PlanState back into a PlanState.
func DeserializePlanState(iface map[string]interface{}) (*PlanState, error) {
	ps := &PlanState{
		poses:         referenceframe.FrameSystemPoses{},
		configuration: referenceframe.FrameSystemInputs{},
	}
	if posesIface, ok := iface["poses"]; ok {
		if frameSystemPoseMap, ok := posesIface.(map[string]interface{}); ok {
			for fName, pifIface := range frameSystemPoseMap {
				pifJSON, err := json.Marshal(pifIface)
				if err != nil {
					return nil, err
				}
				pifPb := &commonpb.PoseInFrame{}
				err = json.Unmarshal(pifJSON, pifPb)
				if err != nil {
					return nil, err
				}
				pif := referenceframe.ProtobufToPoseInFrame(pifPb)
				ps.poses[fName] = pif
			}
		} else {
			return nil, errors.New("could not decode contents of poses")
		}
	}
	if confIface, ok := iface["configuration"]; ok {
		if confMap, ok := confIface.(map[string]interface{}); ok {
			for fName, inputsArrIface := range confMap {
				if inputsArr, ok := inputsArrIface.([]interface{}); ok {
					floats := make([]float64, 0, len(inputsArr))
					for _, inputIface := range inputsArr {
						if val, ok := inputIface.(float64); ok {
							floats = append(floats, val)
						} else {
							return nil, errors.New("configuration input array did not contain floats")
						}
					}
					ps.configuration[fName] = referenceframe.FloatsToInputs(floats)
				} else {
					return nil, errors.New("configuration did not contain array of inputs")
				}
			}
		} else {
			return nil, errors.New("could not decode contents of configuration")
		}
	}
	return ps, nil
}<|MERGE_RESOLUTION|>--- conflicted
+++ resolved
@@ -372,13 +372,8 @@
 }
 
 // ComputePoses returns the poses of a PlanState if they are populated, or computes them using the given FrameSystem if not.
-<<<<<<< HEAD
-func (p *PlanState) ComputePoses(fs referenceframe.FrameSystem) (PathState, error) {
-	if len(p.poses) > 0 {
-=======
 func (p *PlanState) ComputePoses(fs referenceframe.FrameSystem) (referenceframe.FrameSystemPoses, error) {
 	if p.poses != nil {
->>>>>>> fe84eee7
 		return p.poses, nil
 	}
 
