--- conflicted
+++ resolved
@@ -411,20 +411,8 @@
 
 	opt.extra = planningOpts
 
-<<<<<<< HEAD
 	// add collision constraints
 	selfCollisionConstraint, err := newSelfCollisionConstraint(pm.frame, pm.fs, seedMap, []*Collision{}, getCollisionDepth)
-=======
-	err := opt.createCollisionConstraints(
-		pm.frame,
-		pm.fs,
-		worldState,
-		seedMap,
-		cons.GetCollisionSpecification(),
-		defaultGetCollisionDepth,
-		pm.logger,
-	)
->>>>>>> fc57483e
 	if err != nil {
 		return nil, err
 	}
