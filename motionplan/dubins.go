package motionplan

import (
<<<<<<< HEAD
=======
	"errors"
	"fmt"
>>>>>>> a93f909f
	"math"
	"sort"
)

type Dubins struct {
	radius           float64
	point_separation float64
}

type dubinOption struct {
	totalLen   float64
	dubinsPath []float64
	straight   bool
}

func NewDubins(radius float64, point_separation float64) (*Dubins, error) {
	if radius <= 0 {
		return nil, errors.New("Radius must be greater than 0")
	}
	if point_separation <= 0 {
		return nil, errors.New("Point Separation must be greater than 0")
	}
	dubins := &Dubins{radius: radius, point_separation: point_separation}
	return dubins, nil
}

func (d *Dubins) FindCenter(point []float64, side string) []float64 {
	angle := point[2]
	if side == "L" {
		angle += math.Pi / 2
	} else {
		angle -= math.Pi / 2
	}
	center := []float64{point[0] + math.Cos(angle)*d.radius, point[1] + math.Sin(angle)*d.radius}
	return center
}

func (d *Dubins) lsl(start []float64, end []float64, center_0 []float64, center_2 []float64) dubinOption {
	straight_dist := d.dist(center_0, center_2)
	alpha := math.Atan2(d.sub(center_2, center_0)[1], d.sub(center_2, center_0)[0])
	beta_2 := math.Mod((end[2] - alpha), 2*math.Pi)
	beta_0 := math.Mod((alpha - start[2]), 2*math.Pi)
	total_len := d.radius*(beta_2+beta_0) + straight_dist

	path := make([]float64, 3)
	path[0] = beta_0
	path[1] = beta_2
	path[2] = straight_dist

	dubin := dubinOption{totalLen: total_len, dubinsPath: path, straight: true}

	return dubin
}

func (d *Dubins) rsr(start []float64, end []float64, center_0 []float64, center_2 []float64) dubinOption {
	straight_dist := d.dist(center_0, center_2)
	alpha := math.Atan2(d.sub(center_2, center_0)[1], d.sub(center_2, center_0)[0])
	beta_2 := math.Mod((-end[2] + alpha), 2*math.Pi)
	beta_0 := math.Mod((-alpha + start[2]), 2*math.Pi)
	total_len := d.radius*(beta_2+beta_0) + straight_dist

	path := make([]float64, 3)
	path[0] = -beta_0
	path[1] = -beta_2
	path[2] = straight_dist

	dubin := dubinOption{totalLen: total_len, dubinsPath: path, straight: true}

	return dubin
}

func (d *Dubins) rsl(start []float64, end []float64, center_0 []float64, center_2 []float64) dubinOption {
	median_point := []float64{d.sub(center_2, center_0)[0] / 2, d.sub(center_2, center_0)[1] / 2}
	psia := math.Atan2(median_point[1], median_point[0])
	half_intercenter := d.norm(median_point)
	if half_intercenter < d.radius {
		zeros := []float64{0., 0., 0.}
		dubin := dubinOption{totalLen: math.Inf(1), dubinsPath: zeros, straight: true}
		return dubin
	}
	alpha := math.Acos(d.radius / half_intercenter)
	beta_0 := math.Mod(-(psia + alpha - start[2] - math.Pi/2), 2*math.Pi)
	beta_2 := math.Mod(math.Pi+end[2]-math.Pi/2-alpha-psia, 2*math.Pi)
	straight_dist := 2 * math.Sqrt((math.Pow(half_intercenter, 2) - math.Pow(d.radius, 2)))
	total_len := d.radius*(beta_2+beta_0) + straight_dist

	path := make([]float64, 3)
	path[0] = -beta_0
	path[1] = beta_2
	path[2] = straight_dist

	dubin := dubinOption{totalLen: total_len, dubinsPath: path, straight: true}

	return dubin
}

func (d *Dubins) lsr(start []float64, end []float64, center_0 []float64, center_2 []float64) dubinOption {
	median_point := []float64{d.sub(center_2, center_0)[0] / 2, d.sub(center_2, center_0)[1] / 2}
	psia := math.Atan2(median_point[1], median_point[0])
	half_intercenter := d.norm(median_point)
	if half_intercenter < d.radius {
		zeros := []float64{0., 0., 0.}
		dubin := dubinOption{totalLen: math.Inf(1), dubinsPath: zeros, straight: true}
		return dubin
	}
	alpha := math.Acos(d.radius / half_intercenter)
	beta_0 := math.Mod((psia - alpha - start[2] + math.Pi/2), 2*math.Pi)
	beta_2 := math.Mod(0.5*math.Pi-end[2]-alpha+psia, 2*math.Pi)
	straight_dist := 2 * math.Sqrt((math.Pow(half_intercenter, 2) - math.Pow(d.radius, 2)))
	total_len := d.radius*(beta_2+beta_0) + straight_dist

	path := make([]float64, 3)
	path[0] = beta_0
	path[1] = -beta_2
	path[2] = straight_dist

	dubin := dubinOption{totalLen: total_len, dubinsPath: path, straight: true}

	return dubin
}

func (d *Dubins) lrl(start []float64, end []float64, center_0 []float64, center_2 []float64) dubinOption {
	dist_intercenter := d.dist(center_0, center_2)
	intercenter := []float64{d.sub(center_2, center_0)[0] / 2, d.sub(center_2, center_0)[1] / 2}
	psia := math.Atan2(intercenter[1], intercenter[0])
	if 2*d.radius < dist_intercenter && dist_intercenter > 4*d.radius {
		zeros := []float64{0., 0., 0.}
		dubin := dubinOption{totalLen: math.Inf(1), dubinsPath: zeros, straight: true}
		return dubin
	}
	gamma := 2 * math.Asin(dist_intercenter/(4*d.radius))
	beta_0 := math.Mod((psia - start[2] + math.Pi/2 + (math.Pi-gamma)/2), 2*math.Pi)
	beta_1 := math.Mod((-psia + math.Pi/2 + end[2] + (math.Pi-gamma)/2), 2*math.Pi)
	total_len := (2*math.Pi - gamma + math.Abs(beta_0) + math.Abs(beta_1)) * d.radius

	path := make([]float64, 3)
	path[0] = beta_0
	path[1] = beta_1
	path[2] = 2*math.Pi - gamma

	dubin := dubinOption{totalLen: total_len, dubinsPath: path, straight: true}

	return dubin
}

func (d *Dubins) rlr(start []float64, end []float64, center_0 []float64, center_2 []float64) dubinOption {
	dist_intercenter := d.dist(center_0, center_2)
	intercenter := []float64{d.sub(center_2, center_0)[0] / 2, d.sub(center_2, center_0)[1] / 2}
	psia := math.Atan2(intercenter[1], intercenter[0])
	if 2*d.radius < dist_intercenter && dist_intercenter > 4*d.radius {
		zeros := []float64{0., 0., 0.}
		dubin := dubinOption{totalLen: math.Inf(1), dubinsPath: zeros, straight: true}
		return dubin
	}
	gamma := 2 * math.Asin(dist_intercenter/(4*d.radius))
	beta_0 := math.Mod(-(-psia + (start[2] + math.Pi/2) + (math.Pi-gamma)/2), 2*math.Pi)
	beta_1 := math.Mod(-(psia + math.Pi/2 - end[2] + (math.Pi-gamma)/2), 2*math.Pi)
	total_len := (2*math.Pi - gamma + math.Abs(beta_0) + math.Abs(beta_1)) * d.radius

	path := make([]float64, 3)
	path[0] = beta_0
	path[1] = beta_1
	path[2] = 2*math.Pi - gamma

	dubin := dubinOption{totalLen: total_len, dubinsPath: path, straight: true}

	return dubin
}

<<<<<<< HEAD
func (d *Dubins) all_options(start []float64, end []float64, sorts bool) []dubinOption {
	center_0_left := d.find_center(start, "L")
	center_0_right := d.find_center(start, "R")
	center_2_left := d.find_center(end, "L")
	center_2_right := d.find_center(end, "R")
=======

func (d *Dubins) AllOptions(start []float64, end []float64, sort bool) ([]dubinOption){
	center_0_left := d.FindCenter(start, "L")
	center_0_right := d.FindCenter(start, "R")
	center_2_left := d.FindCenter(end, "L")
	center_2_right := d.FindCenter(end, "R")
>>>>>>> a93f909f

	options := []dubinOption{d.lsl(start, end, center_0_left, center_2_left),
		d.rsr(start, end, center_0_right, center_2_right),
		d.rsl(start, end, center_0_right, center_2_left),
		d.lsr(start, end, center_0_left, center_2_right),
		d.rlr(start, end, center_0_right, center_2_right),
		d.lrl(start, end, center_0_left, center_2_left)}
	if sorts {
		//sort by first element in options
		sort.SliceStable(options, func(i, j int) bool {
			return options[i].totalLen < options[j].totalLen
		})
	}
	return options
}

<<<<<<< HEAD
func (d *Dubins) generate_points_straight(start []float64, end []float64, path []float64) [][]float64 {
	total := d.radius*(math.Abs(path[1])+math.Abs(path[0])) + path[2]
=======
func (d *Dubins) GeneratePointsStraight(start []float64, end []float64, path []float64) [][]float64 {
	total := d.radius*(math.Abs(path[1])+math.Abs(path[0]))+path[2]
>>>>>>> a93f909f

	center_0 := d.FindCenter(start, "R")
	center_2 := d.FindCenter(end, "R")

	if path[0] > 0 {
		center_0 = d.FindCenter(start, "L")
		center_2 = d.FindCenter(end, "L")
	}

	//start of straight
	ini := start[:2] //if less than 0
	if math.Abs(path[0]) > 0 {
		angle := start[2]
		if path[0] > 0 {
			angle += (math.Abs(path[0]) - math.Pi/2)
		} else if path[0] < 0 {
			angle -= (math.Abs(path[0]) - math.Pi/2)
		}
		sides := []float64{math.Cos(angle), math.Sin(angle)}
		ini = d.add(center_0, d.mul(sides, d.radius))
	}

	//end of straight
	fin := end[:2]
	if math.Abs(path[1]) > 0 {
		angle := end[2] + (-math.Abs(path[1]) - math.Pi/2)
		if path[1] > 0 {
			angle += (-math.Abs(path[1]) - math.Pi/2)
		} else if path[1] < 0 {
			angle -= (-math.Abs(path[1]) - math.Pi/2)
		}
		sides := []float64{math.Cos(angle), math.Sin(angle)}
		fin = d.add(center_2, sides)
	}

	dist_straight := d.dist(ini, fin)

	//generate all points
	// points_len := int(total/d.point_separation)
	var points = make([][]float64, 0)
	x := 0.0
	ind := 0
	for x < total {
		if x < math.Abs(path[0])*d.radius {
			points[ind] = d.circle_arc(start, path[0], center_0, x)
		} else if x > total-math.Abs(path[1])*d.radius {
			points[ind] = d.circle_arc(end, path[1], center_2, x-total)
		} else {
			coeff := (x - math.Abs(path[0])*d.radius) / dist_straight
			points[ind] = d.add(d.mul(fin, coeff), d.mul(ini, (1-coeff)))
		}
		x += d.point_separation
		ind++
	}
	points[ind] = end[:2]
	return points
}

<<<<<<< HEAD
func (d *Dubins) generate_points_curve(start []float64, end []float64, path []float64) [][]float64 {
	total := d.radius*(math.Abs(path[1])+math.Abs(path[0])) + path[2]
=======
func (d *Dubins) GeneratePointsCurve(start []float64, end []float64, path []float64) [][]float64 {
	total := d.radius*(math.Abs(path[1])+math.Abs(path[0]))+path[2]
>>>>>>> a93f909f

	center_0 := d.FindCenter(start, "R")
	center_2 := d.FindCenter(end, "R")
	if path[0] > 0 {
<<<<<<< HEAD
		center_0 = d.find_center(start, "L")
		center_2 = d.find_center(end, "L")
	}
=======
		center_0 = d.FindCenter(start, "L")
		center_2 = d.FindCenter(end, "L")
	} 
>>>>>>> a93f909f

	intercenter := d.dist(center_0, center_2)
	center_1 := d.mul(d.add(center_0, center_2), 0.5)
	if path[0] > 0 {
		d.add(center_1, d.mul(d.ortho(d.mul(d.sub(center_2, center_0), 1/intercenter)), math.Sqrt((4*math.Pow(d.radius, 2)-math.Pow((intercenter/2), 2)))))
	} else if path[0] < 0 {
		d.sub(center_1, d.mul(d.ortho(d.mul(d.sub(center_2, center_0), 1/intercenter)), math.Sqrt((4*math.Pow(d.radius, 2)-math.Pow((intercenter/2), 2)))))
	}
	psi_0 := math.Atan2(d.sub(center_1, center_0)[1], d.sub(center_1, center_0)[0]) - math.Pi

	//generate all points
	// points_len := int(total/d.point_separation)
	var points = make([][]float64, 0)
	x := 0.0
	ind := 0
	for x < total {
		if x < math.Abs(path[0])*d.radius {
			points[ind] = d.circle_arc(start, path[0], center_0, x)
		} else if x > total-math.Abs(path[1])*d.radius {
			points[ind] = d.circle_arc(end, path[1], center_2, x-total)
		} else {
			angle := psi_0
			if path[0] > 0 {
				angle += (x/d.radius - math.Abs(path[0]))
			} else if path[0] < 0 {
				angle -= (x/d.radius - math.Abs(path[0]))
			}
			sides := []float64{math.Cos(angle), math.Sin(angle)}
			points[ind] = d.add(center_1, d.mul(sides, d.radius))
		}
		x += d.point_separation
		ind++
	}
	points[ind] = end[:2]
	return points
}

func (d *Dubins) circle_arc(reference []float64, beta float64, center []float64, x float64) []float64 {
	angle := reference[2]
	if beta > 0 {
		angle += ((x / d.radius) - math.Pi/2)
	} else if beta < 0 {
		angle -= ((x / d.radius) - math.Pi/2)
	}
	sides := []float64{math.Cos(angle), math.Sin(angle)}
	point := d.add(center, d.mul(sides, d.radius))
	return point
}

func (d *Dubins) GeneratePoints(start []float64, end []float64, DubinsPath []float64, straight bool) [][]float64 {
	if straight {
		return d.GeneratePointsStraight(start, end, DubinsPath)
	}
	return d.GeneratePointsCurve(start, end, DubinsPath)
}

<<<<<<< HEAD
func (d *Dubins) dubins_path(start []float64, end []float64) [][]float64 {
	options := d.all_options(start, end, true)
	dubins_path, straight := options[0].dubinsPath, options[0].straight
	return d.generate_points(start, end, dubins_path, straight)
}
=======
func (d *Dubins) DubinsPath(start []float64, end []float64) ([][]float64) {
	options := d.AllOptions(start, end, false)
	//sort by first element in options
	sort.SliceStable(options, func(i, j int) bool {
		return options[i].totalLen < options[j].totalLen
	})
	DubinsPath, straight := options[0].dubinsPath, options[0].straight
	return d.GeneratePoints(start, end, DubinsPath, straight)
} 
>>>>>>> a93f909f

//Helper functions
func (d *Dubins) dist(p1 []float64, p2 []float64) float64 {
	dist := math.Sqrt(math.Pow((p1[0]-p2[0]), 2) + math.Pow((p1[1]-p2[1]), 2))
	return dist
}

func (d *Dubins) norm(p1 []float64) float64 {
	return math.Sqrt(math.Pow(p1[0], 2) + math.Pow(p1[1], 2))
}

func (d *Dubins) ortho(vect []float64) []float64 {
	orth := []float64{-vect[1], vect[0]}
	return orth
}

// element wise subtraction
func (d *Dubins) sub(vect1 []float64, vect2 []float64) []float64 {
	var subv []float64
	for i, _ := range vect1 {
		subv[i] = vect1[i] - vect2[i]
	}
	return subv
}

// element wise addition
func (d *Dubins) add(vect1 []float64, vect2 []float64) []float64 {
	var addv []float64
	for i, _ := range vect1 {
		addv[i] = vect1[i] + vect2[i]
	}
	return addv
}

// element wise multiplication by a scalar
func (d *Dubins) mul(vect1 []float64, scalar float64) []float64 {
	var mulv []float64
	for i, x := range vect1 {
		mulv[i] = x * scalar
	}
	return mulv
}<|MERGE_RESOLUTION|>--- conflicted
+++ resolved
@@ -1,11 +1,8 @@
 package motionplan
 
 import (
-<<<<<<< HEAD
-=======
 	"errors"
 	"fmt"
->>>>>>> a93f909f
 	"math"
 	"sort"
 )
@@ -175,20 +172,12 @@
 	return dubin
 }
 
-<<<<<<< HEAD
-func (d *Dubins) all_options(start []float64, end []float64, sorts bool) []dubinOption {
-	center_0_left := d.find_center(start, "L")
-	center_0_right := d.find_center(start, "R")
-	center_2_left := d.find_center(end, "L")
-	center_2_right := d.find_center(end, "R")
-=======
-
-func (d *Dubins) AllOptions(start []float64, end []float64, sort bool) ([]dubinOption){
+
+func (d *Dubins) AllOptions(start []float64, end []float64, sorts bool) ([]dubinOption){
 	center_0_left := d.FindCenter(start, "L")
 	center_0_right := d.FindCenter(start, "R")
 	center_2_left := d.FindCenter(end, "L")
 	center_2_right := d.FindCenter(end, "R")
->>>>>>> a93f909f
 
 	options := []dubinOption{d.lsl(start, end, center_0_left, center_2_left),
 		d.rsr(start, end, center_0_right, center_2_right),
@@ -205,13 +194,8 @@
 	return options
 }
 
-<<<<<<< HEAD
-func (d *Dubins) generate_points_straight(start []float64, end []float64, path []float64) [][]float64 {
-	total := d.radius*(math.Abs(path[1])+math.Abs(path[0])) + path[2]
-=======
 func (d *Dubins) GeneratePointsStraight(start []float64, end []float64, path []float64) [][]float64 {
 	total := d.radius*(math.Abs(path[1])+math.Abs(path[0]))+path[2]
->>>>>>> a93f909f
 
 	center_0 := d.FindCenter(start, "R")
 	center_2 := d.FindCenter(end, "R")
@@ -270,26 +254,15 @@
 	return points
 }
 
-<<<<<<< HEAD
-func (d *Dubins) generate_points_curve(start []float64, end []float64, path []float64) [][]float64 {
-	total := d.radius*(math.Abs(path[1])+math.Abs(path[0])) + path[2]
-=======
 func (d *Dubins) GeneratePointsCurve(start []float64, end []float64, path []float64) [][]float64 {
 	total := d.radius*(math.Abs(path[1])+math.Abs(path[0]))+path[2]
->>>>>>> a93f909f
 
 	center_0 := d.FindCenter(start, "R")
 	center_2 := d.FindCenter(end, "R")
 	if path[0] > 0 {
-<<<<<<< HEAD
-		center_0 = d.find_center(start, "L")
-		center_2 = d.find_center(end, "L")
-	}
-=======
 		center_0 = d.FindCenter(start, "L")
 		center_2 = d.FindCenter(end, "L")
 	} 
->>>>>>> a93f909f
 
 	intercenter := d.dist(center_0, center_2)
 	center_1 := d.mul(d.add(center_0, center_2), 0.5)
@@ -346,13 +319,6 @@
 	return d.GeneratePointsCurve(start, end, DubinsPath)
 }
 
-<<<<<<< HEAD
-func (d *Dubins) dubins_path(start []float64, end []float64) [][]float64 {
-	options := d.all_options(start, end, true)
-	dubins_path, straight := options[0].dubinsPath, options[0].straight
-	return d.generate_points(start, end, dubins_path, straight)
-}
-=======
 func (d *Dubins) DubinsPath(start []float64, end []float64) ([][]float64) {
 	options := d.AllOptions(start, end, false)
 	//sort by first element in options
@@ -362,7 +328,6 @@
 	DubinsPath, straight := options[0].dubinsPath, options[0].straight
 	return d.GeneratePoints(start, end, DubinsPath, straight)
 } 
->>>>>>> a93f909f
 
 //Helper functions
 func (d *Dubins) dist(p1 []float64, p2 []float64) float64 {
