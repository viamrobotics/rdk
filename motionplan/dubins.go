--- conflicted
+++ resolved
@@ -14,15 +14,9 @@
 }
 
 type dubinOption struct {
-<<<<<<< HEAD
-	totalLen 		float64
-	dubinsPath 		[]float64
-	straight 		bool
-=======
     totalLen        float64
     dubinsPath      []float64
     straight        bool
->>>>>>> f3a21f78
 }
 
 func (d *Dubins) find_center(point []float64, side string) []float64 {
