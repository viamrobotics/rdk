--- conflicted
+++ resolved
@@ -151,15 +151,9 @@
 	frames := uniqInPlaceSlice(append(sFrames, gFrames...))
 	sf := &solverFrame{"", solver, frames, solveFrame, goalFrame}
 
-<<<<<<< HEAD
 	// get the Volume at the zero position and test that the output is correct
 	inputs := frame.StartPositions(solver)
 	vols, err := sf.Volume(sf.mapToSlice(inputs))
-=======
-	// get the VerboseTransform at the zero position
-	inputs := referenceframe.StartPositions(solver)
-	poseMap, err := sf.VerboseTransform(sf.mapToSlice(inputs))
->>>>>>> 1a5cb41f
 	test.That(t, err, test.ShouldBeNil)
 	linkMidpoint := spatial.NewPoseFromPoint(r3.Vector{0, 0, -49.8})
 	poseExpect, err := sf.Transform(sf.mapToSlice(inputs))
