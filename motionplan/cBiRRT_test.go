package motionplan

import (
	"context"
	"math/rand"
	"testing"

	"github.com/edaniels/golog"
	"go.viam.com/test"

	commonpb "go.viam.com/rdk/proto/api/common/v1"
	"go.viam.com/rdk/referenceframe"
	"go.viam.com/rdk/utils"
)

var interp = referenceframe.FloatsToInputs([]float64{
	0.22034293025523666,
	0.023301860367034785,
	0.0035938741832804775,
	0.03706780636626979,
	-0.006010542176591475,
	0.013764993693680328,
	0.22994099248696265,
})

// This should test a simple linear motion.
func TestSimpleLinearMotion(t *testing.T) {
	nSolutions := 5
	inputSteps := []*node{}
	ctx := context.Background()
	logger := golog.NewTestLogger(t)
	m, err := referenceframe.ParseModelJSONFile(utils.ResolveFile("component/arm/xarm/xarm7_kinematics.json"), "")
	test.That(t, err, test.ShouldBeNil)

	ik, err := CreateCombinedIKSolver(m, logger, nCPU)
	test.That(t, err, test.ShouldBeNil)
	nlopt, err := CreateNloptIKSolver(m, logger, 1)
	test.That(t, err, test.ShouldBeNil)
	// nlopt should try only once
	mp := &cBiRRTMotionPlanner{solver: ik, fastGradDescent: nlopt, frame: m, logger: logger}

	mp.randseed = rand.New(rand.NewSource(42))

	opt := NewBasicPlannerOptions()

	pos := &commonpb.Pose{
		X:  206,
		Y:  100,
		Z:  120.5,
		OY: -1,
	}
	corners := map[*node]bool{}

	solutions, err := getSolutions(ctx, opt, mp.solver, pos, home7, mp.Frame())
	test.That(t, err, test.ShouldBeNil)

	near1 := &node{q: home7}
	seedMap := make(map[*node]*node)
	seedMap[near1] = nil
	target := interp

	goalMap := make(map[*node]*node)

	if len(solutions) < nSolutions {
		nSolutions = len(solutions)
	}

	for _, solution := range solutions[:nSolutions] {
		goalMap[&node{q: solution}] = nil
	}
	nn := &neighborManager{nCPU: nCPU}

	cOpt, err := newCbirrtOptions(opt, m)
	test.That(t, err, test.ShouldBeNil)

	// Extend tree seedMap as far towards target as it can get. It may or may not reach it.
	seedReached := mp.constrainedExtend(ctx, cOpt, seedMap, near1, target)
	// Find the nearest point in goalMap to the furthest point reached in seedMap
	near2 := nn.nearestNeighbor(ctx, seedReached.q, goalMap)
	// extend goalMap towards the point in seedMap
<<<<<<< HEAD
	goalReached := mp.constrainedExtend(ctx, opt, goalMap, near2, seedReached.q)

	test.That(t, inputDist(seedReached.q, goalReached.q) < mp.solDist, test.ShouldBeTrue)
=======
	goalReached := mp.constrainedExtend(ctx, cOpt, goalMap, near2, seedReached)

	test.That(t, inputDist(seedReached.inputs, goalReached.inputs) < cOpt.JointSolveDist, test.ShouldBeTrue)
>>>>>>> 988a0e37

	corners[seedReached] = true
	corners[goalReached] = true

	// extract the path to the seed
	for seedReached != nil {
		inputSteps = append(inputSteps, seedReached)
		seedReached = seedMap[seedReached]
	}
	// reverse the slice
	for i, j := 0, len(inputSteps)-1; i < j; i, j = i+1, j-1 {
		inputSteps[i], inputSteps[j] = inputSteps[j], inputSteps[i]
	}
	// extract the path to the goal
	for goalReached != nil {
		inputSteps = append(inputSteps, goalReached)
		goalReached = goalMap[goalReached]
	}

	// Test that smoothing succeeds and does not lengthen the path (it may be the same length)
	unsmoothLen := len(inputSteps)
	finalSteps := mp.SmoothPath(ctx, cOpt, inputSteps, corners)
	test.That(t, len(finalSteps), test.ShouldBeLessThanOrEqualTo, unsmoothLen)
}<|MERGE_RESOLUTION|>--- conflicted
+++ resolved
@@ -78,15 +78,9 @@
 	// Find the nearest point in goalMap to the furthest point reached in seedMap
 	near2 := nn.nearestNeighbor(ctx, seedReached.q, goalMap)
 	// extend goalMap towards the point in seedMap
-<<<<<<< HEAD
-	goalReached := mp.constrainedExtend(ctx, opt, goalMap, near2, seedReached.q)
+	goalReached := mp.constrainedExtend(ctx, cOpt, goalMap, near2, seedReached.q)
 
-	test.That(t, inputDist(seedReached.q, goalReached.q) < mp.solDist, test.ShouldBeTrue)
-=======
-	goalReached := mp.constrainedExtend(ctx, cOpt, goalMap, near2, seedReached)
-
-	test.That(t, inputDist(seedReached.inputs, goalReached.inputs) < cOpt.JointSolveDist, test.ShouldBeTrue)
->>>>>>> 988a0e37
+	test.That(t, inputDist(seedReached.q, goalReached.q) < cOpt.solDist, test.ShouldBeTrue)
 
 	corners[seedReached] = true
 	corners[goalReached] = true
