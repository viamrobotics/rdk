package motionplan

import (
	"context"
	"errors"
	"math"
	"math/rand"
	"runtime"
	"testing"

	"github.com/edaniels/golog"
	"github.com/golang/geo/r3"
	pb "go.viam.com/api/component/arm/v1"
	"go.viam.com/test"
	"gonum.org/v1/gonum/num/quat"

	frame "go.viam.com/rdk/referenceframe"
	spatial "go.viam.com/rdk/spatialmath"
	"go.viam.com/rdk/utils"
)

var (
	home = frame.FloatsToInputs([]float64{0, 0, 0, 0, 0, 0})
	nCPU = int(math.Max(1.0, float64(runtime.NumCPU()/4)))
)

func BenchmarkFK(b *testing.B) {
	m, err := frame.ParseModelJSONFile(utils.ResolveFile("components/arm/trossen/trossen_wx250s_test.json"), "")
	test.That(b, err, test.ShouldBeNil)
	for n := 0; n < b.N; n++ {
		_, err := ComputePosition(m, &pb.JointPositions{Values: []float64{0, 0, 0, 0, 0}})
		test.That(b, err, test.ShouldBeNil)
	}
}

// This should test forward kinematics functions.
func TestForwardKinematics(t *testing.T) {
	// Test fake 5DOF arm to confirm kinematics works with non-6dof arms
	m, err := frame.ParseModelJSONFile(utils.ResolveFile("components/arm/trossen/trossen_wx250s_test.json"), "")
	test.That(t, err, test.ShouldBeNil)

	// Confirm end effector starts at 300, 0, 360.25
	expect := spatial.NewPoseFromOrientation(
		r3.Vector{X: 300, Y: 0, Z: 360.25},
		&spatial.OrientationVectorDegrees{Theta: 0, OX: 1, OY: 0, OZ: 0},
	)
	pos, err := ComputePosition(m, &pb.JointPositions{Values: make([]float64, 5)})
	test.That(t, err, test.ShouldBeNil)
	test.That(t, spatial.PoseAlmostEqual(expect, pos), test.ShouldBeTrue)

	// Test the 6dof arm we actually have
	m, err = frame.ParseModelJSONFile(utils.ResolveFile("components/arm/trossen/trossen_wx250s_kinematics.json"), "")
	test.That(t, err, test.ShouldBeNil)

	// Confirm end effector starts at 365, 0, 360.25
	expect = spatial.NewPoseFromOrientation(
		r3.Vector{X: 365, Y: 0, Z: 360.25},
		&spatial.OrientationVectorDegrees{Theta: 0, OX: 1, OY: 0, OZ: 0},
	)
	pos, err = ComputePosition(m, &pb.JointPositions{Values: make([]float64, 6)})
	test.That(t, err, test.ShouldBeNil)
	test.That(t, spatial.PoseAlmostEqual(expect, pos), test.ShouldBeTrue)

	// Test incorrect joints
	_, err = ComputePosition(m, &pb.JointPositions{Values: []float64{}})
	test.That(t, err, test.ShouldNotBeNil)
	_, err = ComputePosition(m, &pb.JointPositions{Values: make([]float64, 7)})
	test.That(t, err, test.ShouldNotBeNil)

	newPos := []float64{45, -45, 0, 0, 0, 0}
	pos, err = ComputePosition(m, &pb.JointPositions{Values: newPos})
	test.That(t, err, test.ShouldBeNil)
	expect = spatial.NewPoseFromOrientation(
		r3.Vector{X: 57.5, Y: 57.5, Z: 545.1208197765168},
		&spatial.OrientationVectorDegrees{Theta: 0, OX: 0.5, OY: 0.5, OZ: 0.707},
	)
	test.That(t, spatial.PoseAlmostEqualEps(expect, pos, 0.01), test.ShouldBeTrue)

	newPos = []float64{-45, 0, 0, 0, 0, 45}
	pos, err = ComputePosition(m, &pb.JointPositions{Values: newPos})
	test.That(t, err, test.ShouldBeNil)
	expect = spatial.NewPoseFromOrientation(
		r3.Vector{X: 258.0935, Y: -258.0935, Z: 360.25},
		&spatial.OrientationVectorDegrees{Theta: utils.RadToDeg(0.7854), OX: 0.707, OY: -0.707, OZ: 0},
	)
	test.That(t, spatial.PoseAlmostEqualEps(expect, pos, 0.01), test.ShouldBeTrue)

	// Test out of bounds. Note that ComputePosition will return nil on OOB.
	newPos = []float64{-45, 0, 0, 0, 0, 999}
	pos, err = ComputePosition(m, &pb.JointPositions{Values: newPos})
	test.That(t, pos, test.ShouldBeNil)
	test.That(t, err, test.ShouldNotBeNil)
}

const derivEqualityEpsilon = 1e-16

func derivComponentAlmostEqual(left, right float64) bool {
	return math.Abs(left-right) <= derivEqualityEpsilon
}

func areDerivsEqual(q1, q2 []quat.Number) bool {
	if len(q1) != len(q2) {
		return false
	}
	for i, dq1 := range q1 {
		dq2 := q2[i]
		if !derivComponentAlmostEqual(dq1.Real, dq2.Real) {
			return false
		}
		if !derivComponentAlmostEqual(dq1.Imag, dq2.Imag) {
			return false
		}
		if !derivComponentAlmostEqual(dq1.Jmag, dq2.Jmag) {
			return false
		}
		if !derivComponentAlmostEqual(dq1.Kmag, dq2.Kmag) {
			return false
		}
	}
	return true
}

func TestDeriv(t *testing.T) {
	// Test identity quaternion
	q := quat.Number{1, 0, 0, 0}
	qDeriv := []quat.Number{{0, 1, 0, 0}, {0, 0, 1, 0}, {0, 0, 0, 1}}

	match := areDerivsEqual(qDeriv, deriv(q))
	test.That(t, match, test.ShouldBeTrue)

	// Test non-identity single-axis unit quaternion
	q = quat.Exp(quat.Number{0, 2, 0, 0})

	qDeriv = []quat.Number{
		{-0.9092974268256816, -0.4161468365471424, 0, 0},
		{0, 0, 0.4546487134128408, 0},
		{0, 0, 0, 0.4546487134128408},
	}

	match = areDerivsEqual(qDeriv, deriv(q))
	test.That(t, match, test.ShouldBeTrue)

	// Test non-identity multi-axis unit quaternion
	q = quat.Exp(quat.Number{0, 2, 1.5, 0.2})

	qDeriv = []quat.Number{
		{-0.472134934000233, -0.42654977821280804, -0.4969629339096933, -0.06626172452129245},
		{-0.35410120050017474, -0.4969629339096933, -0.13665473343215354, -0.049696293390969336},
		{-0.0472134934000233, -0.06626172452129245, -0.049696293390969336, 0.22944129454798728},
	}

	match = areDerivsEqual(qDeriv, deriv(q))
	test.That(t, match, test.ShouldBeTrue)
}

// Test dynamic frame systems
// Since kinematics imports reference frame, this needs to be here to avoid circular dependencies.
func TestDynamicFrameSystemXArm(t *testing.T) {
	fs := frame.NewEmptySimpleFrameSystem("test")

	model, err := frame.ParseModelJSONFile(utils.ResolveFile("components/arm/xarm/xarm6_kinematics.json"), "")
	test.That(t, err, test.ShouldBeNil)
	fs.AddFrame(model, fs.World())

	positions := frame.StartPositions(fs)

	// World point of xArm at 0 position
	poseWorld1 := spatial.NewPoseFromPoint(r3.Vector{207, 0, 112})
	// World point of xArm at (90,-90,90,-90,90,-90) joint positions
	poseWorld2 := spatial.NewPoseFromPoint(r3.Vector{97, -207, -98})

	// Note that because the arm is pointing in a different direction, this point is not a direct inverse of pointWorld2
	pointXarm := spatial.NewPoseFromPoint(r3.Vector{207, 98, -97})

	transformPoint1, err := fs.Transform(positions, frame.NewPoseInFrame("xArm6", spatial.NewZeroPose()), frame.World)
	test.That(t, err, test.ShouldBeNil)
	test.That(t, spatial.PoseAlmostCoincident(transformPoint1.(*frame.PoseInFrame).Pose(), poseWorld1), test.ShouldBeTrue)

	// Test ability to calculate hypothetical out-of-bounds positions for the arm, but still return an error
	positions["xArm6"] = frame.FloatsToInputs(
		[]float64{math.Pi / 2, -math.Pi / 2, math.Pi / 2, -math.Pi / 2, math.Pi / 2, -math.Pi / 2})
	transformPoint2, err := fs.Transform(positions, frame.NewPoseInFrame("xArm6", spatial.NewZeroPose()), frame.World)
	test.That(t, err, test.ShouldBeNil)
	test.That(t, spatial.PoseAlmostCoincident(transformPoint2.(*frame.PoseInFrame).Pose(), poseWorld2), test.ShouldBeTrue)

	transformPoint3, err := fs.Transform(positions, frame.NewPoseInFrame(frame.World, spatial.NewZeroPose()), "xArm6")
	test.That(t, err, test.ShouldBeNil)
	test.That(t, spatial.PoseAlmostCoincident(transformPoint3.(*frame.PoseInFrame).Pose(), pointXarm), test.ShouldBeTrue)
}

// Test a complicated dynamic frame system. We model a UR5 at (100,100,200) holding a camera pointing in line with the
// gripper on a 3cm stick. We also model a xArm6 which is placed on an XY gantry, which is zeroed at (-50,-50,-200).
// Ensure that we are able to transform points from the camera frame into world frame, to gantry frame, and to xarm frame.
func TestComplicatedDynamicFrameSystem(t *testing.T) {
	fs := frame.NewEmptySimpleFrameSystem("test")

	// robot offsets
	urOffset, err := frame.NewStaticFrame("urOffset", spatial.NewPoseFromPoint(r3.Vector{100, 100, 200}))
	test.That(t, err, test.ShouldBeNil)
	fs.AddFrame(urOffset, fs.World())
	gantryOffset, err := frame.NewStaticFrame("gantryXOffset", spatial.NewPoseFromPoint(r3.Vector{-50, -50, -200}))
	test.That(t, err, test.ShouldBeNil)
	fs.AddFrame(gantryOffset, fs.World())

	// build 2 axis gantry manually
	gantryX, err := frame.NewTranslationalFrame("gantryX", r3.Vector{1, 0, 0}, frame.Limit{math.Inf(-1), math.Inf(1)})
	test.That(t, err, test.ShouldBeNil)
	fs.AddFrame(gantryX, gantryOffset)
	gantryY, err := frame.NewTranslationalFrame("gantryY", r3.Vector{0, 1, 0}, frame.Limit{math.Inf(-1), math.Inf(1)})
	test.That(t, err, test.ShouldBeNil)
	fs.AddFrame(gantryY, gantryX)

	// xarm on gantry
	modelXarm, err := frame.ParseModelJSONFile(utils.ResolveFile("components/arm/xarm/xarm6_kinematics.json"), "")
	test.That(t, err, test.ShouldBeNil)
	fs.AddFrame(modelXarm, gantryY)

	// ur5
	modelUR5e, err := frame.ParseModelJSONFile(utils.ResolveFile("components/arm/universalrobots/ur5e.json"), "")
	test.That(t, err, test.ShouldBeNil)
	fs.AddFrame(modelUR5e, urOffset)

	// Note that positive Z is always "forwards". If the position of the arm is such that it is pointing elsewhere,
	// the resulting translation will be similarly oriented
	urCamera, err := frame.NewStaticFrame("urCamera", spatial.NewPoseFromPoint(r3.Vector{0, 0, 30}))
	test.That(t, err, test.ShouldBeNil)
	fs.AddFrame(urCamera, modelUR5e)

	positions := frame.StartPositions(fs)

	poseUR5e := spatial.NewPoseFromPoint(r3.Vector{-717.2, -132.9, 262.8})
	// Camera translates by 30, gripper is pointed at -Y
	poseUR5eCam := spatial.NewPoseFromPoint(r3.Vector{-717.2, -162.9, 262.8})

	poseXarm := spatial.NewPoseFromPoint(r3.Vector{157., -50, -88})
	poseXarmFromCam := spatial.NewPoseFromPoint(r3.Vector{874.2, -112.9, -350.8})

	// Check the UR5e and camera default positions
	transformPoint1, err := fs.Transform(positions, frame.NewPoseInFrame("UR5e", spatial.NewZeroPose()), frame.World)
	test.That(t, err, test.ShouldBeNil)
	transformPoint2, err := fs.Transform(positions, frame.NewPoseInFrame("urCamera", spatial.NewZeroPose()), frame.World)
	test.That(t, err, test.ShouldBeNil)
	transformPoint3, err := fs.Transform(positions, frame.NewPoseInFrame("xArm6", spatial.NewZeroPose()), frame.World)
	test.That(t, err, test.ShouldBeNil)
	transformPoint4, err := fs.Transform(positions, frame.NewPoseInFrame("urCamera", spatial.NewZeroPose()), "xArm6")
	test.That(t, err, test.ShouldBeNil)
	test.That(t, spatial.PoseAlmostCoincident(transformPoint1.(*frame.PoseInFrame).Pose(), poseUR5e), test.ShouldBeTrue)
	test.That(t, spatial.PoseAlmostCoincident(transformPoint2.(*frame.PoseInFrame).Pose(), poseUR5eCam), test.ShouldBeTrue)
	test.That(t, spatial.PoseAlmostCoincident(transformPoint3.(*frame.PoseInFrame).Pose(), poseXarm), test.ShouldBeTrue)
	test.That(t, spatial.PoseAlmostCoincident(transformPoint4.(*frame.PoseInFrame).Pose(), poseXarmFromCam), test.ShouldBeTrue)

	// Move the UR5e so its local Z axis is pointing approximately towards the xArm (at positive X)
	positions["UR5e"] = frame.FloatsToInputs([]float64{0, 0, 0, 0, -math.Pi / 2, -math.Pi / 2})

	// A point that is 813.6, -50, 200 from the camera
	// This puts the point in the Z plane of the xArm6
	targetPoint := spatial.NewPoseFromPoint(r3.Vector{350.8, -50, 200})
	// Target point in world
	tf, err := fs.Transform(positions, frame.NewPoseInFrame("urCamera", targetPoint), frame.World)
	test.That(t, err, test.ShouldBeNil)
	worldPointLoc := spatial.NewPoseFromPoint(tf.(*frame.PoseInFrame).Pose().Point())

	// Move the XY gantry such that the xArm6 is now at the point specified
	positions["gantryX"] = frame.FloatsToInputs([]float64{worldPointLoc.Point().X - poseXarm.Point().X})
	positions["gantryY"] = frame.FloatsToInputs([]float64{worldPointLoc.Point().Y - poseXarm.Point().Y})

	// Confirm the xArm6 is now at the same location as the point
	newPointXarm, err := fs.Transform(positions, frame.NewPoseInFrame("xArm6", spatial.NewZeroPose()), frame.World)
	test.That(t, err, test.ShouldBeNil)
	test.That(t, spatial.PoseAlmostCoincident(newPointXarm.(*frame.PoseInFrame).Pose(), worldPointLoc), test.ShouldBeTrue)

	// If the above passes, then converting one directly to the other should be (0,0,0)
	pointCamToXarm, err := fs.Transform(positions, frame.NewPoseInFrame("urCamera", targetPoint), "xArm6")
	test.That(t, err, test.ShouldBeNil)
	test.That(t, spatial.PoseAlmostCoincident(pointCamToXarm.(*frame.PoseInFrame).Pose(), spatial.NewZeroPose()), test.ShouldBeTrue)
}

func TestCombinedIKinematics(t *testing.T) {
	logger := golog.NewTestLogger(t)
	m, err := frame.ParseModelJSONFile(utils.ResolveFile("components/arm/trossen/trossen_wx250s_kinematics.json"), "")
	test.That(t, err, test.ShouldBeNil)
	ik, err := CreateCombinedIKSolver(m, logger, nCPU)
	test.That(t, err, test.ShouldBeNil)

	// Test ability to arrive at another position
	pos := spatial.NewPoseFromOrientation(
		r3.Vector{X: -46, Y: -133, Z: 372},
		&spatial.OrientationVectorDegrees{OX: 1.79, OY: -1.32, OZ: -1.11},
	)
	solution, err := solveTest(context.Background(), ik, pos, home)
	test.That(t, err, test.ShouldBeNil)

	// Test moving forward 20 in X direction from previous position
	pos = spatial.NewPoseFromOrientation(
		r3.Vector{X: -66, Y: -133, Z: 372},
		&spatial.OrientationVectorDegrees{OX: 1.78, OY: -3.3, OZ: -1.11},
	)
	_, err = solveTest(context.Background(), ik, pos, solution[0])
	test.That(t, err, test.ShouldBeNil)
}

func TestUR5NloptIKinematics(t *testing.T) {
	logger := golog.NewTestLogger(t)

	m, err := frame.ParseModelJSONFile(utils.ResolveFile("components/arm/universalrobots/ur5e.json"), "")
	test.That(t, err, test.ShouldBeNil)
	ik, err := CreateCombinedIKSolver(m, logger, nCPU)
	test.That(t, err, test.ShouldBeNil)

	goalJP := frame.JointPositionsFromRadians([]float64{-4.128, 2.71, 2.798, 2.3, 1.291, 0.62})
	goal, err := ComputePosition(m, goalJP)
	test.That(t, err, test.ShouldBeNil)
	_, err = solveTest(context.Background(), ik, goal, home)
	test.That(t, err, test.ShouldBeNil)
}

func TestSVAvsDH(t *testing.T) {
	mSVA, err := frame.ParseModelJSONFile(utils.ResolveFile("components/arm/universalrobots/ur5e.json"), "")
	test.That(t, err, test.ShouldBeNil)
	mDH, err := frame.ParseModelJSONFile(utils.ResolveFile("referenceframe/testjson/ur5eDH.json"), "")
	test.That(t, err, test.ShouldBeNil)

	numTests := 10000

	seed := rand.New(rand.NewSource(23))
	for i := 0; i < numTests; i++ {
		joints := mSVA.ProtobufFromInput(frame.RandomFrameInputs(mSVA, seed))

		posSVA, err := ComputePosition(mSVA, joints)
		test.That(t, err, test.ShouldBeNil)
		posDH, err := ComputePosition(mDH, joints)
		test.That(t, err, test.ShouldBeNil)
		test.That(t, spatial.PoseAlmostEqual(posSVA, posDH), test.ShouldBeTrue)
	}
}

func TestCombinedCPUs(t *testing.T) {
	logger := golog.NewTestLogger(t)
	m, err := frame.ParseModelJSONFile(utils.ResolveFile("components/arm/trossen/trossen_wx250s_test.json"), "")
	test.That(t, err, test.ShouldBeNil)
	ik, err := CreateCombinedIKSolver(m, logger, runtime.NumCPU()/400000)
	test.That(t, err, test.ShouldBeNil)
	test.That(t, len(ik.solvers), test.ShouldEqual, 1)
}

func solveTest(ctx context.Context, solver InverseKinematics, goal spatial.Pose, seed []frame.Input) ([][]frame.Input, error) {
	solutionGen := make(chan []frame.Input)
	ikErr := make(chan error)
	ctxWithCancel, cancel := context.WithCancel(ctx)
	defer cancel()

	// Spawn the IK solver to generate solutions until done
	go func() {
		defer close(ikErr)
		ikErr <- solver.Solve(ctxWithCancel, solutionGen, goal, seed, NewSquaredNormMetric(), 1)
	}()

	var solutions [][]frame.Input

	// Solve the IK solver. Loop labels are required because `break` etc in a `select` will break only the `select`.
IK:
	for {
		select {
		case <-ctx.Done():
			return nil, ctx.Err()
		default:
		}

		select {
		case step := <-solutionGen:
			solutions = append(solutions, step)
			// Skip the return check below until we have nothing left to read from solutionGen
			continue IK
		default:
		}

		select {
		case <-ikErr:
			// If we have a return from the IK solver, there are no more solutions, so we finish processing above
			// until we've drained the channel
			break IK
		default:
		}
	}
	cancel()
	if len(solutions) == 0 {
		return nil, errors.New("unable to solve for position")
	}

	return solutions, nil
}

<<<<<<< HEAD
// Test model loading for different kinematics parameter styles and using FK to compare the results.
func TestModelLoadingSVAvsDH(t *testing.T) {
	numTests := 10000

	mSVA, err := frame.ParseModelJSONFile(utils.ResolveFile("components/arm/universalrobots/ur5e.json"), "")
	test.That(t, err, test.ShouldBeNil)
	mDH, err := frame.ParseModelJSONFile(utils.ResolveFile("referenceframe/testjson/ur5e_DH.json"), "")
	test.That(t, err, test.ShouldBeNil)

	seed := rand.New(rand.NewSource(23))
	for i := 0; i < numTests; i++ {
		joints := frame.JointPositionsFromRadians(frame.GenerateRandomConfiguration(mSVA, seed))

		posSVA, err := ComputePosition(mSVA, joints)
		test.That(t, err, test.ShouldBeNil)
		posDH, err := ComputePosition(mDH, joints)
		test.That(t, err, test.ShouldBeNil)
		test.That(t, spatial.PoseAlmostEqual(posSVA, posDH), test.ShouldBeTrue)
	}
}

=======
>>>>>>> a8a872e3
// Test loading model kinematics of the same arm via ModelJSON parsing and URDF parsing and comparing results.
func TestKinematicsJSONvsURDF(t *testing.T) {
	numTests := 100

	mJSON, err := frame.ParseModelJSONFile(utils.ResolveFile("components/arm/universalrobots/ur5e.json"), "")
	test.That(t, err, test.ShouldBeNil)
	mURDF, err := frame.ParseURDFFile(utils.ResolveFile("referenceframe/testurdf/ur5_viam.urdf"), "")
	test.That(t, err, test.ShouldBeNil)

	seed := rand.New(rand.NewSource(50))
	for i := 0; i < numTests; i++ {
		joints := frame.JointPositionsFromRadians(frame.GenerateRandomConfiguration(mJSON, seed))

		posJSON, err := ComputePosition(mJSON, joints)
		test.That(t, err, test.ShouldBeNil)
		posURDF, err := ComputePosition(mURDF, joints)
		test.That(t, err, test.ShouldBeNil)

		test.That(t, spatial.PoseAlmostEqual(posJSON, posURDF), test.ShouldBeTrue)
	}
}<|MERGE_RESOLUTION|>--- conflicted
+++ resolved
@@ -390,30 +390,6 @@
 	return solutions, nil
 }
 
-<<<<<<< HEAD
-// Test model loading for different kinematics parameter styles and using FK to compare the results.
-func TestModelLoadingSVAvsDH(t *testing.T) {
-	numTests := 10000
-
-	mSVA, err := frame.ParseModelJSONFile(utils.ResolveFile("components/arm/universalrobots/ur5e.json"), "")
-	test.That(t, err, test.ShouldBeNil)
-	mDH, err := frame.ParseModelJSONFile(utils.ResolveFile("referenceframe/testjson/ur5e_DH.json"), "")
-	test.That(t, err, test.ShouldBeNil)
-
-	seed := rand.New(rand.NewSource(23))
-	for i := 0; i < numTests; i++ {
-		joints := frame.JointPositionsFromRadians(frame.GenerateRandomConfiguration(mSVA, seed))
-
-		posSVA, err := ComputePosition(mSVA, joints)
-		test.That(t, err, test.ShouldBeNil)
-		posDH, err := ComputePosition(mDH, joints)
-		test.That(t, err, test.ShouldBeNil)
-		test.That(t, spatial.PoseAlmostEqual(posSVA, posDH), test.ShouldBeTrue)
-	}
-}
-
-=======
->>>>>>> a8a872e3
 // Test loading model kinematics of the same arm via ModelJSON parsing and URDF parsing and comparing results.
 func TestKinematicsJSONvsURDF(t *testing.T) {
 	numTests := 100
