--- conflicted
+++ resolved
@@ -24,11 +24,6 @@
 	nCPU = int(math.Max(1.0, float64(runtime.NumCPU()/4)))
 )
 
-<<<<<<< HEAD
-func poseToSlice(p *commonpb.Pose) []float64 {
-	return []float64{p.X, p.Y, p.Z, p.Theta, p.OX, p.OY, p.OZ}
-}
-
 func BenchmarkFK(b *testing.B) {
 	m, err := frame.ParseModelJSONFile(utils.ResolveFile("components/arm/trossen/trossen_wx250s_test.json"), "")
 	test.That(b, err, test.ShouldBeNil)
@@ -38,8 +33,6 @@
 	}
 }
 
-=======
->>>>>>> 147a845a
 // This should test forward kinematics functions.
 func TestForwardKinematics(t *testing.T) {
 	// Test fake 5DOF arm to confirm kinematics works with non-6dof arms
