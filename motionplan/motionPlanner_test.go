package motionplan

import (
	"context"
	"math"
	"math/rand"
	"strconv"
	"testing"

	"github.com/golang/geo/r3"
	"go.uber.org/zap"
	commonpb "go.viam.com/api/common/v1"
	"go.viam.com/test"

	frame "go.viam.com/rdk/referenceframe"
	"go.viam.com/rdk/spatialmath"
	"go.viam.com/rdk/utils"
)

var (
	home7 = frame.FloatsToInputs([]float64{0, 0, 0, 0, 0, 0, 0})
	home6 = frame.FloatsToInputs([]float64{0, 0, 0, 0, 0, 0})
)

var logger, _ = zap.Config{
	Level:             zap.NewAtomicLevelAt(zap.FatalLevel),
	Encoding:          "console",
	DisableStacktrace: true,
}.Build()

type planConfig struct {
	Start      []frame.Input
	Goal       spatialmath.Pose
	RobotFrame frame.Frame
	Options    *plannerOptions
}

type planConfigConstructor func() (*planConfig, error)

func TestUnconstrainedMotion(t *testing.T) {
	t.Parallel()
	planners := []plannerConstructor{
		newRRTStarConnectMotionPlanner,
		newCBiRRTMotionPlanner,
	}
	testCases := []struct {
		name   string
		config planConfigConstructor
	}{
		{"2D plan test", simple2DMap},
		{"6D plan test", simpleUR5eMotion},
		{"7D plan test", simpleXArmMotion},
	}
	for _, testCase := range testCases {
		t.Run(testCase.name, func(t *testing.T) {
			t.Parallel()
			for _, p := range planners {
				testPlanner(t, p, testCase.config, 1)
			}
		})
	}
}

func TestConstrainedMotion(t *testing.T) {
	t.Parallel()
	planners := []plannerConstructor{
		newCBiRRTMotionPlanner,
	}
	testCases := []struct {
		name   string
		config planConfigConstructor
	}{
		{"linear motion, no-spill", constrainedXArmMotion},
	}
	for _, testCase := range testCases {
		t.Run(testCase.name, func(t *testing.T) {
			t.Parallel()
			for _, p := range planners {
				testPlanner(t, p, testCase.config, 1)
			}
		})
	}
}

// TestConstrainedArmMotion tests a simple linear motion on a longer path, with a no-spill constraint.
func constrainedXArmMotion() (*planConfig, error) {
	model, err := frame.ParseModelJSONFile(utils.ResolveFile("components/arm/xarm/xarm7_kinematics.json"), "")
	if err != nil {
		return nil, err
	}

	// Test ability to arrive at another position
	pos := spatialmath.NewPoseFromProtobuf(&commonpb.Pose{X: -206, Y: 100, Z: 120, OZ: -1})

	opt := newBasicPlannerOptions()
	orientMetric := NewPoseFlexOVMetric(pos, 0.09)

	oFunc := orientDistToRegion(pos.Orientation(), 0.1)
	oFuncMet := func(from, to spatialmath.Pose) float64 {
		return oFunc(from.Orientation())
	}
	orientConstraint := func(o spatialmath.Orientation) bool {
		return oFunc(o) == 0
	}

	opt.SetMetric(orientMetric)
	opt.SetPathDist(oFuncMet)
	opt.AddConstraint("orientation", NewOrientationConstraint(orientConstraint))

	return &planConfig{
		Start:      home7,
		Goal:       pos,
		RobotFrame: model,
		Options:    opt,
	}, nil
}

func TestPlanningWithGripper(t *testing.T) {
	fs := frame.NewEmptySimpleFrameSystem("")
	ur5e, err := frame.ParseModelJSONFile(utils.ResolveFile("components/arm/universalrobots/ur5e.json"), "ur")
	test.That(t, err, test.ShouldBeNil)
	err = fs.AddFrame(ur5e, fs.World())
	test.That(t, err, test.ShouldBeNil)
	bc, _ := spatialmath.NewBox(spatialmath.NewPoseFromPoint(r3.Vector{Z: 75}), r3.Vector{200, 200, 200}, "")
	gripper, err := frame.NewStaticFrameWithGeometry("gripper", spatialmath.NewPoseFromPoint(r3.Vector{Z: 150}), bc)
	test.That(t, err, test.ShouldBeNil)
	err = fs.AddFrame(gripper, ur5e)
	test.That(t, err, test.ShouldBeNil)
	zeroPos := frame.StartPositions(fs)

	newPose := frame.NewPoseInFrame("gripper", spatialmath.NewPoseFromPoint(r3.Vector{100, 100, 0}))
	solutionMap, err := PlanMotion(
		context.Background(),
		logger.Sugar(),
		newPose,
		gripper,
		zeroPos,
		fs,
		nil,
		nil,
	)
	test.That(t, err, test.ShouldBeNil)
	test.That(t, len(solutionMap), test.ShouldBeGreaterThanOrEqualTo, 2)
}

// simple2DMapConfig returns a planConfig with the following map
//   - start at (-9, 9) and end at (9, 9)
//   - bounds are from (-10, -10) to (10, 10)
//   - obstacle from (-4, 2) to (4, 10)
//
// ------------------------
// | +      |    |      + |
// |        |    |        |
// |        |    |        |
// |        |    |        |
// |        ------        |
// |          *           |
// |                      |
// |                      |
// |                      |
// ------------------------.
func simple2DMap() (*planConfig, error) {
	// build model
	limits := []frame.Limit{{Min: -100, Max: 100}, {Min: -100, Max: 100}}
	physicalGeometry, err := spatialmath.NewBox(spatialmath.NewZeroPose(), r3.Vector{X: 10, Y: 10, Z: 10}, "")
	if err != nil {
		return nil, err
	}
	model, err := frame.NewMobile2DFrame("mobile-base", limits, physicalGeometry)
	if err != nil {
		return nil, err
	}

	// obstacles
	box, err := spatialmath.NewBox(spatialmath.NewPoseFromPoint(r3.Vector{0, 50, 0}), r3.Vector{80, 80, 1}, "")
	if err != nil {
		return nil, err
	}

	// setup planner options
	opt := newBasicPlannerOptions()
	toMap := func(geometries []spatialmath.Geometry) map[string]spatialmath.Geometry {
		geometryMap := make(map[string]spatialmath.Geometry, 0)
		for i, geometry := range geometries {
			geometryMap[strconv.Itoa(i)] = geometry
		}
		return geometryMap
	}
	startInput := frame.FloatsToInputs([]float64{-90., 90.})
<<<<<<< HEAD
	opt.AddConstraint("collision", NewCollisionConstraint(model, startInput, toMap([]spatialmath.Geometry{box}), nil, nil, false))
=======
	opt.AddConstraint("collision", NewCollisionConstraint(model, startInput, toMap([]spatialmath.Geometry{box}), false))
>>>>>>> cdda1fe3

	return &planConfig{
		Start:      startInput,
		Goal:       spatialmath.NewPoseFromPoint(r3.Vector{X: 90, Y: 90, Z: 0}),
		RobotFrame: model,
		Options:    opt,
	}, nil
}

// simpleArmMotion tests moving an xArm7.
func simpleXArmMotion() (*planConfig, error) {
	xarm, err := frame.ParseModelJSONFile(utils.ResolveFile("components/arm/xarm/xarm7_kinematics.json"), "")
	if err != nil {
		return nil, err
	}

	// setup planner options
	opt := newBasicPlannerOptions()
<<<<<<< HEAD
	opt.AddConstraint("collision", NewCollisionConstraint(xarm, home7, nil, nil, nil, false))
=======
	opt.AddConstraint("collision", NewCollisionConstraint(xarm, home7, nil, false))
>>>>>>> cdda1fe3

	return &planConfig{
		Start:      home7,
		Goal:       spatialmath.NewPoseFromProtobuf(&commonpb.Pose{X: 206, Y: 100, Z: 120, OZ: -1}),
		RobotFrame: xarm,
		Options:    opt,
	}, nil
}

// simpleUR5eMotion tests a simple motion for a UR5e.
func simpleUR5eMotion() (*planConfig, error) {
	ur5e, err := frame.ParseModelJSONFile(utils.ResolveFile("components/arm/universalrobots/ur5e.json"), "")
	if err != nil {
		return nil, err
	}

	// setup planner options
	opt := newBasicPlannerOptions()
<<<<<<< HEAD
	opt.AddConstraint("collision", NewCollisionConstraint(ur5e, home6, nil, nil, nil, false))
=======
	opt.AddConstraint("collision", NewCollisionConstraint(ur5e, home6, nil, false))
>>>>>>> cdda1fe3

	return &planConfig{
		Start:      home6,
		Goal:       spatialmath.NewPoseFromProtobuf(&commonpb.Pose{X: -750, Y: -250, Z: 200, OX: -1}),
		RobotFrame: ur5e,
		Options:    opt,
	}, nil
}

// testPlanner is a helper function that takes a planner and a planning query specified through a config object and tests that it
// returns a valid set of waypoints.
func testPlanner(t *testing.T, plannerFunc plannerConstructor, config planConfigConstructor, seed int) {
	t.Helper()

	// plan
	cfg, err := config()
	test.That(t, err, test.ShouldBeNil)
	mp, err := plannerFunc(cfg.RobotFrame, rand.New(rand.NewSource(int64(seed))), logger.Sugar(), cfg.Options)
	test.That(t, err, test.ShouldBeNil)
	path, err := mp.plan(context.Background(), cfg.Goal, cfg.Start)
	test.That(t, err, test.ShouldBeNil)
	// test that path doesn't violate constraints
	test.That(t, len(path), test.ShouldBeGreaterThanOrEqualTo, 2)
	for j := 0; j < len(path)-1; j++ {
		ok, _ := cfg.Options.constraintHandler.CheckConstraintPath(&ConstraintInput{
			StartInput: path[j],
			EndInput:   path[j+1],
			Frame:      cfg.RobotFrame,
		}, cfg.Options.Resolution)
		test.That(t, ok, test.ShouldBeTrue)
	}
}

func makeTestFS(t *testing.T) frame.FrameSystem {
	t.Helper()
	fs := frame.NewEmptySimpleFrameSystem("test")

	urOffset, err := frame.NewStaticFrame("urOffset", spatialmath.NewPoseFromPoint(r3.Vector{100, 100, 200}))
	test.That(t, err, test.ShouldBeNil)
	fs.AddFrame(urOffset, fs.World())
	gantryOffset, err := frame.NewStaticFrame("gantryOffset", spatialmath.NewPoseFromPoint(r3.Vector{-50, -50, -200}))
	test.That(t, err, test.ShouldBeNil)
	fs.AddFrame(gantryOffset, fs.World())

	gantryX, err := frame.NewTranslationalFrame("gantryX", r3.Vector{1, 0, 0}, frame.Limit{math.Inf(-1), math.Inf(1)})
	test.That(t, err, test.ShouldBeNil)
	fs.AddFrame(gantryX, gantryOffset)
	gantryY, err := frame.NewTranslationalFrame("gantryY", r3.Vector{0, 1, 0}, frame.Limit{math.Inf(-1), math.Inf(1)})
	test.That(t, err, test.ShouldBeNil)
	fs.AddFrame(gantryY, gantryX)

	modelXarm, err := frame.ParseModelJSONFile(utils.ResolveFile("components/arm/xarm/xarm6_kinematics.json"), "")
	test.That(t, err, test.ShouldBeNil)
	fs.AddFrame(modelXarm, gantryY)

	modelUR5e, err := frame.ParseModelJSONFile(utils.ResolveFile("components/arm/universalrobots/ur5e.json"), "")
	test.That(t, err, test.ShouldBeNil)
	fs.AddFrame(modelUR5e, urOffset)

	// Note that positive Z is always "forwards". If the position of the arm is such that it is pointing elsewhere,
	// the resulting translation will be similarly oriented
	urCamera, err := frame.NewStaticFrame("urCamera", spatialmath.NewPoseFromPoint(r3.Vector{0, 0, 30}))
	test.That(t, err, test.ShouldBeNil)
	fs.AddFrame(urCamera, modelUR5e)

	// Add static frame for the gripper
	bc, _ := spatialmath.NewBox(spatialmath.NewPoseFromPoint(r3.Vector{Z: 100}), r3.Vector{200, 200, 200}, "")
	xArmVgripper, err := frame.NewStaticFrameWithGeometry("xArmVgripper", spatialmath.NewPoseFromPoint(r3.Vector{Z: 200}), bc)
	test.That(t, err, test.ShouldBeNil)
	fs.AddFrame(xArmVgripper, modelXarm)

	return fs
}

func TestArmOOBSolve(t *testing.T) {
	fs := makeTestFS(t)
	positions := frame.StartPositions(fs)

	// Set a goal unreachable by the UR due to sheer distance
	goal1 := spatialmath.NewPose(r3.Vector{X: 257, Y: 21000, Z: -300}, &spatialmath.OrientationVectorDegrees{OZ: -1})
	_, err := PlanMotion(
		context.Background(),
		logger.Sugar(),
		frame.NewPoseInFrame(frame.World, goal1),
		fs.Frame("urCamera"),
		positions,
		fs,
		nil,
		nil,
	)
	test.That(t, err, test.ShouldNotBeNil)
	test.That(t, err.Error(), test.ShouldEqual, errIKSolve.Error())
}

func TestArmObstacleSolve(t *testing.T) {
	fs := makeTestFS(t)
	positions := frame.StartPositions(fs)

	// Set an obstacle such that it is impossible to reach the goal without colliding with it
	obstacle, err := spatialmath.NewBox(spatialmath.NewPoseFromPoint(r3.Vector{X: 257, Y: 210, Z: -300}), r3.Vector{10, 10, 100}, "")
	test.That(t, err, test.ShouldBeNil)
	geometries := make(map[string]spatialmath.Geometry)
	geometries["obstacle"] = obstacle
	obstacles := frame.NewGeometriesInFrame(frame.World, geometries)
	worldState := &frame.WorldState{Obstacles: []*frame.GeometriesInFrame{obstacles}}

	// Set a goal unreachable by the UR
	goal1 := spatialmath.NewPose(r3.Vector{X: 257, Y: 210, Z: -300}, &spatialmath.OrientationVectorDegrees{OZ: -1})
	_, err = PlanMotion(
		context.Background(),
		logger.Sugar(),
		frame.NewPoseInFrame(frame.World, goal1),
		fs.Frame("urCamera"),
		positions,
		fs,
		worldState,
		nil,
	)
	test.That(t, err, test.ShouldNotBeNil)
	test.That(t, err.Error(), test.ShouldEqual, "all IK solutions failed constraints. Failures: { defaultCollisionConstraint: 100.00% }, ")
}

func TestArmAndGantrySolve(t *testing.T) {
	fs := makeTestFS(t)
	positions := frame.StartPositions(fs)
	pointXarmGripper := spatialmath.NewPoseFromPoint(r3.Vector{157., -50, -288})
	transformPoint, err := fs.Transform(positions, frame.NewPoseInFrame("xArmVgripper", spatialmath.NewZeroPose()), frame.World)
	test.That(t, err, test.ShouldBeNil)
	test.That(t, spatialmath.PoseAlmostCoincident(transformPoint.(*frame.PoseInFrame).Pose(), pointXarmGripper), test.ShouldBeTrue)

	// Set a goal such that the gantry and arm must both be used to solve
	goal1 := spatialmath.NewPose(r3.Vector{X: 257, Y: 2100, Z: -300}, &spatialmath.OrientationVectorDegrees{OZ: -1})
	newPos, err := PlanMotion(
		context.Background(),
		logger.Sugar(),
		frame.NewPoseInFrame(frame.World, goal1),
		fs.Frame("xArmVgripper"),
		positions,
		fs,
		nil,
		nil,
	)
	test.That(t, err, test.ShouldBeNil)
	solvedPose, err := fs.Transform(newPos[len(newPos)-1], frame.NewPoseInFrame("xArmVgripper", spatialmath.NewZeroPose()), frame.World)
	test.That(t, err, test.ShouldBeNil)
	test.That(t, spatialmath.PoseAlmostCoincidentEps(solvedPose.(*frame.PoseInFrame).Pose(), goal1, 0.01), test.ShouldBeTrue)
}

func TestMultiArmSolve(t *testing.T) {
	fs := makeTestFS(t)
	positions := frame.StartPositions(fs)
	// Solve such that the ur5 and xArm are pointing at each other, 60mm from gripper to camera
	goal2 := spatialmath.NewPose(r3.Vector{Z: 60}, &spatialmath.OrientationVectorDegrees{OZ: -1})
	newPos, err := PlanMotion(
		context.Background(),
		logger.Sugar(),
		frame.NewPoseInFrame("urCamera", goal2),
		fs.Frame("xArmVgripper"),
		positions,
		fs,
		nil,
		map[string]interface{}{"max_ik_solutions": 100, "timeout": 150.0},
	)
	test.That(t, err, test.ShouldBeNil)

	// Both frames should wind up at the goal relative to one another
	solvedPose, err := fs.Transform(newPos[len(newPos)-1], frame.NewPoseInFrame("xArmVgripper", spatialmath.NewZeroPose()), "urCamera")
	test.That(t, err, test.ShouldBeNil)
	solvedPose2, err := fs.Transform(newPos[len(newPos)-1], frame.NewPoseInFrame("urCamera", spatialmath.NewZeroPose()), "xArmVgripper")
	test.That(t, err, test.ShouldBeNil)
	test.That(t, spatialmath.PoseAlmostCoincidentEps(solvedPose.(*frame.PoseInFrame).Pose(), goal2, 0.1), test.ShouldBeTrue)
	test.That(t, spatialmath.PoseAlmostCoincidentEps(solvedPose2.(*frame.PoseInFrame).Pose(), goal2, 0.1), test.ShouldBeTrue)
}

func TestSliceUniq(t *testing.T) {
	fs := makeTestFS(t)
	slice := []frame.Frame{}
	slice = append(slice, fs.Frame("urCamera"))
	slice = append(slice, fs.Frame("gantryOffset"))
	slice = append(slice, fs.Frame("xArmVgripper"))
	slice = append(slice, fs.Frame("urCamera"))
	uniqd := uniqInPlaceSlice(slice)
	test.That(t, len(uniqd), test.ShouldEqual, 3)
}

func TestSolverFrameGeometries(t *testing.T) {
	fs := makeTestFS(t)
	sFrames, err := fs.TracebackFrame(fs.Frame("xArmVgripper"))
	test.That(t, err, test.ShouldBeNil)
	sf, err := newSolverFrame(fs, sFrames, frame.World, frame.StartPositions(fs))
	test.That(t, err, test.ShouldBeNil)

	sfPlanner, err := newPlanManager(sf, fs, logger.Sugar(), 1)
	test.That(t, err, test.ShouldBeNil)
	position, err := sfPlanner.PlanSingleWaypoint(
		context.Background(),
		sf.sliceToMap(make([]frame.Input, len(sf.DoF()))),
		spatialmath.NewPoseFromPoint(r3.Vector{300, 300, 100}),
		nil,
		nil,
	)
	test.That(t, err, test.ShouldBeNil)
	gf, _ := sf.Geometries(position[len(position)-1])
	test.That(t, gf, test.ShouldNotBeNil)
	gripperCenter := gf.Geometries()["xArmVgripper"].Pose().Point()
	test.That(t, spatialmath.R3VectorAlmostEqual(gripperCenter, r3.Vector{300, 300, 0}, 1e-2), test.ShouldBeTrue)
}

func TestMovementWithGripper(t *testing.T) {
	// TODO(rb): move these tests to a separate repo eventually, as they take up too much time for general CI pipeline
	t.Skip()

	// setup solverFrame and planning query
	fs := makeTestFS(t)
	fs.RemoveFrame(fs.Frame("urOffset"))
	sFrames, err := fs.TracebackFrame(fs.Frame("xArmVgripper"))
	test.That(t, err, test.ShouldBeNil)
	sf, err := newSolverFrame(fs, sFrames, frame.World, frame.StartPositions(fs))
	test.That(t, err, test.ShouldBeNil)
	goal := spatialmath.NewPose(r3.Vector{500, 0, -300}, &spatialmath.OrientationVector{OZ: -1})
	zeroPosition := sf.sliceToMap(make([]frame.Input, len(sf.DoF())))

	// linearly plan with the gripper
	motionConfig := make(map[string]interface{})
	motionConfig["motion_profile"] = LinearMotionProfile
	sfPlanner, err := newPlanManager(sf, fs, logger.Sugar(), 1)
	test.That(t, err, test.ShouldBeNil)
	solution, err := sfPlanner.PlanSingleWaypoint(context.Background(), zeroPosition, goal, nil, motionConfig)
	test.That(t, err, test.ShouldBeNil)
	test.That(t, solution, test.ShouldNotBeNil)

	// plan around the obstacle with the gripper
	obstacle, err := spatialmath.NewBox(spatialmath.NewPoseFromPoint(r3.Vector{300, 0, -400}), r3.Vector{50, 500, 500}, "")
	test.That(t, err, test.ShouldBeNil)
	geometries := make(map[string]spatialmath.Geometry)
	geometries["obstacle"] = obstacle
	obstacles := frame.NewGeometriesInFrame(frame.World, geometries)
	worldState := &frame.WorldState{Obstacles: []*frame.GeometriesInFrame{obstacles}}
	sfPlanner, err = newPlanManager(sf, fs, logger.Sugar(), 1)
	test.That(t, err, test.ShouldBeNil)
	solution, err = sfPlanner.PlanSingleWaypoint(context.Background(), zeroPosition, goal, worldState, nil)
	test.That(t, err, test.ShouldBeNil)
	test.That(t, solution, test.ShouldNotBeNil)

	// plan with end of arm with gripper attached - this will fail
	sFrames, err = fs.TracebackFrame(fs.Frame("xArm6"))
	test.That(t, err, test.ShouldBeNil)
	sf, err = newSolverFrame(fs, sFrames, frame.World, frame.StartPositions(fs))
	test.That(t, err, test.ShouldBeNil)
	goal = spatialmath.NewPose(r3.Vector{500, 0, -100}, &spatialmath.OrientationVector{OZ: -1})
	zeroPosition = sf.sliceToMap(make([]frame.Input, len(sf.DoF())))
	sfPlanner, err = newPlanManager(sf, fs, logger.Sugar(), 1)
	test.That(t, err, test.ShouldBeNil)
	_, err = sfPlanner.PlanSingleWaypoint(context.Background(), zeroPosition, goal, worldState, motionConfig)
	test.That(t, err, test.ShouldNotBeNil)

	// remove linear constraint and try again
	sfPlanner, err = newPlanManager(sf, fs, logger.Sugar(), 1)
	test.That(t, err, test.ShouldBeNil)
	solution, err = sfPlanner.PlanSingleWaypoint(context.Background(), zeroPosition, goal, worldState, nil)
	test.That(t, err, test.ShouldBeNil)
	test.That(t, solution, test.ShouldNotBeNil)

	// remove gripper and try with linear constraint
	fs.RemoveFrame(fs.Frame("xArmVgripper"))
	sFrames, err = fs.TracebackFrame(fs.Frame("xArm6"))
	test.That(t, err, test.ShouldBeNil)
	sf, err = newSolverFrame(fs, sFrames, frame.World, frame.StartPositions(fs))
	test.That(t, err, test.ShouldBeNil)
	zeroPosition = sf.sliceToMap(make([]frame.Input, len(sf.DoF())))
	sfPlanner, err = newPlanManager(sf, fs, logger.Sugar(), 1)
	test.That(t, err, test.ShouldBeNil)
	solution, err = sfPlanner.PlanSingleWaypoint(context.Background(), zeroPosition, goal, worldState, motionConfig)
	test.That(t, err, test.ShouldBeNil)
	test.That(t, solution, test.ShouldNotBeNil)
}<|MERGE_RESOLUTION|>--- conflicted
+++ resolved
@@ -187,11 +187,7 @@
 		return geometryMap
 	}
 	startInput := frame.FloatsToInputs([]float64{-90., 90.})
-<<<<<<< HEAD
-	opt.AddConstraint("collision", NewCollisionConstraint(model, startInput, toMap([]spatialmath.Geometry{box}), nil, nil, false))
-=======
-	opt.AddConstraint("collision", NewCollisionConstraint(model, startInput, toMap([]spatialmath.Geometry{box}), false))
->>>>>>> cdda1fe3
+	opt.AddConstraint("collision", NewCollisionConstraint(model, startInput, toMap([]spatialmath.Geometry{box}), nil, false))
 
 	return &planConfig{
 		Start:      startInput,
@@ -210,11 +206,7 @@
 
 	// setup planner options
 	opt := newBasicPlannerOptions()
-<<<<<<< HEAD
-	opt.AddConstraint("collision", NewCollisionConstraint(xarm, home7, nil, nil, nil, false))
-=======
-	opt.AddConstraint("collision", NewCollisionConstraint(xarm, home7, nil, false))
->>>>>>> cdda1fe3
+	opt.AddConstraint("collision", NewCollisionConstraint(xarm, home7, nil, nil, false))
 
 	return &planConfig{
 		Start:      home7,
@@ -233,11 +225,7 @@
 
 	// setup planner options
 	opt := newBasicPlannerOptions()
-<<<<<<< HEAD
-	opt.AddConstraint("collision", NewCollisionConstraint(ur5e, home6, nil, nil, nil, false))
-=======
-	opt.AddConstraint("collision", NewCollisionConstraint(ur5e, home6, nil, false))
->>>>>>> cdda1fe3
+	opt.AddConstraint("collision", NewCollisionConstraint(ur5e, home6, nil, nil, false))
 
 	return &planConfig{
 		Start:      home6,
