--- conflicted
+++ resolved
@@ -41,12 +41,11 @@
 	return ik, nil
 }
 
-<<<<<<< HEAD
 func runSolver(ctx context.Context,
 	solver InverseKinematics,
-	c chan<- []frame.Input,
+	c chan<- []referenceframe.Input,
 	pos spatialmath.Pose,
-	seed []frame.Input,
+	seed []referenceframe.Input,
 	m Metric,
 ) error {
 
@@ -55,27 +54,7 @@
 
 // Solve will initiate solving for the given position in all child solvers, seeding with the specified initial joint
 // positions. If unable to solve, the returned error will be non-nil
-func (ik *CombinedIK) Solve(ctx context.Context, c chan<- []frame.Input, newGoal spatialmath.Pose, seed []frame.Input, m Metric) error {
-=======
-func runSolver(
-	ctx context.Context,
-	solver InverseKinematics,
-	c chan<- []referenceframe.Input,
-	pos spatialmath.Pose,
-	seed []referenceframe.Input,
-) error {
-	return solver.Solve(ctx, c, pos, seed)
-}
-
-// Solve will initiate solving for the given position in all child solvers, seeding with the specified
-// initial joint positions. If unable to solve, the returned error will be non-nil.
-func (ik *CombinedIK) Solve(
-	ctx context.Context,
-	c chan<- []referenceframe.Input,
-	newGoal spatialmath.Pose,
-	seed []referenceframe.Input,
-) error {
->>>>>>> 0784b938
+func (ik *CombinedIK) Solve(ctx context.Context, c chan<- []referenceframe.Input, newGoal spatialmath.Pose, seed []referenceframe.Input, m Metric) error {
 	ik.logger.Debugf("starting joint positions: %v", seed)
 	startPos, err := ik.model.Transform(seed)
 	if err != nil {
@@ -149,23 +128,4 @@
 // Frame returns the associated referenceframe.
 func (ik *CombinedIK) Frame() referenceframe.Frame {
 	return ik.model
-<<<<<<< HEAD
-=======
-}
-
-// Close closes all member IK solvers.
-func (ik *CombinedIK) Close() error {
-	var err error
-	for _, solver := range ik.solvers {
-		err = multierr.Combine(err, solver.Close())
-	}
-	return err
-}
-
-// SetMetric sets the function for distance between two poses.
-func (ik *CombinedIK) SetMetric(m Metric) {
-	for _, solver := range ik.solvers {
-		solver.SetMetric(m)
-	}
->>>>>>> 0784b938
 }