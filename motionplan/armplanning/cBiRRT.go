--- conflicted
+++ resolved
@@ -118,12 +118,9 @@
 	target := newConfigurationNode(interpConfig)
 
 	map1, map2 := rrtMaps.startMap, rrtMaps.goalMap
-<<<<<<< HEAD
 	for iterNum := 0; iterNum < mp.pc.planOpts.PlanIter; iterNum++ {
-=======
-	for i := 0; i < mp.pc.planOpts.PlanIter; i++ {
-		mp.pc.logger.CDebugf(ctx, "iteration: %d target: %v", i, logging.FloatArrayFormat{"", target.inputs.GetLinearizedInputs()})
->>>>>>> afe72a73
+		mp.pc.logger.CDebugf(ctx, "iteration: %d target: %v", iterNum,
+			logging.FloatArrayFormat{"", target.inputs.GetLinearizedInputs()})
 		if ctx.Err() != nil {
 			mp.pc.logger.CDebugf(ctx, "CBiRRT timed out after %d iterations", iterNum)
 			return &rrtSolution{maps: rrtMaps}, fmt.Errorf("cbirrt timeout %w", ctx.Err())
