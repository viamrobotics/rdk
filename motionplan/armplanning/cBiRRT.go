package armplanning

import (
	"context"
	"fmt"
	"math"
	"slices"
	"time"

	"go.opencensus.io/trace"

	"go.viam.com/rdk/logging"
	"go.viam.com/rdk/motionplan"
	"go.viam.com/rdk/motionplan/ik"
	"go.viam.com/rdk/referenceframe"
)

const (
	maxPlanIter = 2500

	// Maximum number of iterations that constrainedExtend will run before exiting.
	maxExtendIter = 5000

	// When we generate solutions, if a new solution is within this level of similarity to an existing one, discard it as a duplicate.
	// This prevents seeding the solution tree with 50 copies of essentially the same configuration.
	defaultSimScore = 0.05
)

var debugConstrainNear = false

// cBiRRTMotionPlanner an object able to solve constrained paths around obstacles to some goal for a given referenceframe.
// It uses the Constrained Bidirctional Rapidly-expanding Random Tree algorithm, Berenson et al 2009
// https://ieeexplore.ieee.org/document/5152399/
type cBiRRTMotionPlanner struct {
	pc     *planContext
	psc    *planSegmentContext
	logger logging.Logger

	fastGradDescent *ik.NloptIK
}

// newCBiRRTMotionPlannerWithSeed creates a cBiRRTMotionPlanner object with a user specified random seed.
func newCBiRRTMotionPlanner(ctx context.Context, pc *planContext, psc *planSegmentContext, logger logging.Logger,
) (*cBiRRTMotionPlanner, error) {
	_, span := trace.StartSpan(ctx, "newCBiRRTMotionPlanner")
	defer span.End()
	c := &cBiRRTMotionPlanner{
		pc:     pc,
		psc:    psc,
		logger: logger,
	}

	var err error

	// nlopt should try only once
	c.fastGradDescent, err = ik.CreateNloptSolver(logger, 1, true, true)
	if err != nil {
		return nil, err
	}

	return c, nil
}

// only used for testin.
func (mp *cBiRRTMotionPlanner) planForTest(ctx context.Context) ([]*referenceframe.LinearInputs, error) {
	initMaps, err := initRRTSolutions(ctx, mp.psc, mp.psc.pc.logger.Sublogger("ik"))
	if err != nil {
		return nil, err
	}

	x := []*referenceframe.LinearInputs{mp.psc.start}

	if initMaps.steps != nil {
		x = append(x, initMaps.steps...)
		return x, nil
	}

	solution, err := mp.rrtRunner(ctx, initMaps.maps)
	if err != nil {
		return nil, err
	}

	x = append(x, solution.steps...)

	return x, nil
}

func (mp *cBiRRTMotionPlanner) rrtRunner(
	ctx context.Context,
	rrtMaps *rrtMaps,
) (*rrtSolution, error) {
	ctx, span := trace.StartSpan(ctx, "rrtRunner")
	defer span.End()

	mp.logger.CDebugf(ctx, "starting cbirrt with start map len %d and goal map len %d\n", len(rrtMaps.startMap), len(rrtMaps.goalMap))

	// setup planner options
	if mp.pc.planOpts == nil {
		return nil, errNoPlannerOptions
	}

	_, cancel := context.WithCancel(ctx)
	defer cancel()
	startTime := time.Now()

	// initialize maps
	// Pick a random (first in map) seed node to create the first interp node
	var seed *referenceframe.LinearInputs
	for sNode, parent := range rrtMaps.startMap {
		if parent == nil {
			seed = sNode.inputs
			break
		}
	}
	mp.logger.CDebugf(ctx, "goal node: %v\n", rrtMaps.optNode.inputs)
	mp.logger.CDebugf(ctx, "start node: %v\n", seed)
	mp.logger.Debug("DOF", mp.pc.lis.GetLimits())

	interpConfig, err := referenceframe.InterpolateFS(mp.pc.fs, seed, rrtMaps.optNode.inputs, 0.5)
	if err != nil {
		return nil, err
	}

	target := newConfigurationNode(interpConfig)

	map1, map2 := rrtMaps.startMap, rrtMaps.goalMap
<<<<<<< HEAD
	for i := 0; i < mp.pc.planOpts.PlanIter; i++ {
		mp.logger.CDebugf(ctx, "iteration: %d target: %v", i, logging.FloatArrayFormat{"", target.inputs.GetLinearizedInputs()})
=======
	for i := 0; i < maxPlanIter; i++ {
		mp.pc.logger.CDebugf(ctx, "iteration: %d target: %v", i, logging.FloatArrayFormat{"", target.inputs.GetLinearizedInputs()})
>>>>>>> 371a2c5c
		if ctx.Err() != nil {
			mp.logger.CDebugf(ctx, "CBiRRT timed out after %d iterations", i)
			return &rrtSolution{maps: rrtMaps}, fmt.Errorf("cbirrt timeout %w", ctx.Err())
		}

		tryExtend := func(target *node) (*node, *node) {
			// attempt to extend maps 1 and 2 towards the target

			nearest1 := nearestNeighbor(target, map1, nodeConfigurationDistanceFunc)
			nearest2 := nearestNeighbor(target, map2, nodeConfigurationDistanceFunc)

			map1reached := mp.constrainedExtend(ctx, i, map1, nearest1, target)
			map2reached := mp.constrainedExtend(ctx, i, map2, nearest2, target)

			map1reached.corner = true
			map2reached.corner = true

			return map1reached, map2reached
		}

		map1reached, map2reached := tryExtend(target)

		reachedDelta := mp.pc.configurationDistanceFunc(
			&motionplan.SegmentFS{
				StartConfiguration: map1reached.inputs,
				EndConfiguration:   map2reached.inputs,
			},
		)

		// Second iteration; extend maps 1 and 2 towards the halfway point between where they reached
		if reachedDelta > mp.pc.planOpts.InputIdentDist {
			targetConf, err := referenceframe.InterpolateFS(mp.pc.fs, map1reached.inputs, map2reached.inputs, 0.5)
			if err != nil {
				return &rrtSolution{maps: rrtMaps}, err
			}
			target = newConfigurationNode(targetConf)
			map1reached, map2reached = tryExtend(target)

			reachedDelta = mp.pc.configurationDistanceFunc(&motionplan.SegmentFS{
				StartConfiguration: map1reached.inputs,
				EndConfiguration:   map2reached.inputs,
			})
		}

		// Solved!
		if reachedDelta <= mp.pc.planOpts.InputIdentDist {
			mp.logger.CDebugf(ctx, "CBiRRT found solution after %d iterations in %v", i, time.Since(startTime))
			cancel()
			path := extractPath(rrtMaps.startMap, rrtMaps.goalMap, &nodePair{map1reached, map2reached}, true)
			return &rrtSolution{steps: path, maps: rrtMaps}, nil
		}

		// sample near map 1 and switch which map is which to keep adding to them even
		target, err = mp.sample(map1reached, i)
		if err != nil {
			return &rrtSolution{maps: rrtMaps}, err
		}
		map1, map2 = map2, map1
	}

	return &rrtSolution{maps: rrtMaps}, errPlannerFailed
}

// constrainedExtend will try to extend the map towards the target while meeting constraints along the way. It will
// return the closest solution to the target that it reaches, which may or may not actually be the target.
func (mp *cBiRRTMotionPlanner) constrainedExtend(
	ctx context.Context,
	iterationNumber int,
	rrtMap map[*node]*node,
	near, target *node,
) *node {
	ctx, span := trace.StartSpan(ctx, "constrainedExtend")
	defer span.End()
	qstep := mp.getFrameSteps(defaultFrameStep, iterationNumber, false)

	// Allow qstep to be doubled as a means to escape from configurations which gradient descend to their seed
	doubled := false

	oldNear := near
	// This should iterate until one of the following conditions:
	// 1) we have reached the target
	// 2) the request is cancelled/times out
	// 3) we are no longer approaching the target and our "best" node is further away than the previous best
	// 4) further iterations change our best node by close-to-zero amounts
	// 5) we have iterated more than maxExtendIter times
	for i := 0; i < maxExtendIter; i++ {
		configDistMetric := mp.pc.configurationDistanceFunc
		dist := configDistMetric(
			&motionplan.SegmentFS{StartConfiguration: near.inputs, EndConfiguration: target.inputs})
		oldDist := configDistMetric(
			&motionplan.SegmentFS{StartConfiguration: oldNear.inputs, EndConfiguration: target.inputs})

		switch {
		case dist < mp.pc.planOpts.InputIdentDist:
			return near
		case dist > oldDist:
			return oldNear
		}

		oldNear = near

		newNear := fixedStepInterpolation(near, target, qstep)
		// Check whether newNear meets constraints, and if not, update it to a configuration that does meet constraints (or nil)
		newNear = mp.constrainNear(ctx, oldNear.inputs, newNear)

		if newNear == nil {
			return oldNear
		}

		nearDist := mp.pc.configurationDistanceFunc(
			&motionplan.SegmentFS{StartConfiguration: oldNear.inputs, EndConfiguration: newNear})

		if nearDist < math.Pow(mp.pc.planOpts.InputIdentDist, 3) {
			if !doubled {
				// Check if doubling qstep will allow escape from the identical configuration
				// If not, we terminate and return.
				// If so, qstep will be reset to its original value after the rescue.

				doubled = true
				qstep = mp.getFrameSteps(defaultFrameStep, iterationNumber, true)
				continue
			}
			// We've arrived back at very nearly the same configuration again; stop solving and send back oldNear.
			// Do not add the near-identical configuration to the RRT map
			return oldNear
		}
		if doubled {
			qstep = mp.getFrameSteps(defaultFrameStep, iterationNumber, false)
			doubled = false
		}
		// constrainNear will ensure path between oldNear and newNear satisfies constraints along the way
		near = &node{inputs: newNear}
		rrtMap[near] = oldNear
	}
	return oldNear
}

// constrainNear will do a IK gradient descent from seedInputs to target. If a gradient descent distance
// function has been specified, this will use that.
// This function will return either a valid configuration that meets constraints, or nil.
func (mp *cBiRRTMotionPlanner) constrainNear(
	ctx context.Context,
	seedInputs,
	target *referenceframe.LinearInputs,
) *referenceframe.LinearInputs {
	if debugConstrainNear {
		mp.logger.Infof("constrainNear called")
		mp.logger.Infof("\t start: %v end: %v",
			logging.FloatArrayFormat{"", seedInputs.GetLinearizedInputs()}, logging.FloatArrayFormat{"", target.GetLinearizedInputs()})
	}

	newArc := &motionplan.SegmentFS{
		StartConfiguration: seedInputs,
		EndConfiguration:   target,
		FS:                 mp.pc.fs,
	}

	// Check if the arc of "seedInputs" to "target" is valid
	_, err := mp.psc.checker.CheckStateConstraintsAcrossSegmentFS(ctx, newArc, mp.pc.planOpts.Resolution)
	if debugConstrainNear {
		mp.logger.Infof("\t err %v", err)
	}
	if err == nil {
		return target
	}

<<<<<<< HEAD
	linearSeed := target.GetLinearizedInputs()
	solutions, _, err := ik.DoSolve(ctx, mp.fastGradDescent,
		mp.psc.pc.linearizeFSmetric(mp.psc.checker.PathMetric()),
		[][]float64{linearSeed}, [][]referenceframe.Limit{ik.ComputeAdjustLimits(linearSeed, mp.pc.lis.GetLimits(), .05)})
	if err != nil {
		mp.logger.Debugf("constrainNear fail (DoSolve): %v", err)
		return nil
	}
=======
	if len(mp.psc.pc.request.Constraints.OrientationConstraint) > 0 {
		myFunc := func(metric *motionplan.StateFS) float64 {
			score := 0.0
			now, err := metric.Poses()
			if err != nil {
				panic(err)
			}
			for f, g := range mp.psc.goal {
				s := mp.psc.startPoses[f]
				n := now[f]
				if g.Parent() != referenceframe.World ||
					s.Parent() != referenceframe.World ||
					n.Parent() != referenceframe.World {
					panic(fmt.Errorf("mismatch frame %v %v %v", g.Parent(), s.Parent(), n.Parent()))
				}
>>>>>>> 371a2c5c

				for _, c := range mp.psc.pc.request.Constraints.OrientationConstraint {
					score += c.Score(
						s.Pose().Orientation(),
						g.Pose().Orientation(),
						n.Pose().Orientation(),
					)
				}
			}

<<<<<<< HEAD
	if debugConstrainNear {
		mp.logger.Infof("\t -> %v", logging.FloatArrayFormat{"", solutions[0]})
	}

	solutionMap, err := mp.psc.pc.lis.FloatsToInputs(solutions[0])
	if err != nil {
		mp.logger.Infof("constrainNear fail (FloatsToInputs): %v", err)
		return nil
=======
			return score
		}

		linearSeed := target.GetLinearizedInputs()
		solutions, _, err := ik.DoSolve(ctx, mp.fastGradDescent,
			mp.psc.pc.linearizeFSmetric(myFunc),
			[][]float64{linearSeed}, [][]referenceframe.Limit{ik.ComputeAdjustLimits(linearSeed, mp.pc.lis.GetLimits(), .05)})
		if err != nil {
			mp.pc.logger.Debugf("constrainNear fail (DoSolve): %v", err)
			return nil
		}

		if len(solutions) == 0 {
			return nil
		}

		if debugConstrainNear {
			mp.pc.logger.Infof("\t -> %v", logging.FloatArrayFormat{"", solutions[0]})
		}

		target, err = mp.psc.pc.lis.FloatsToInputs(solutions[0])
		if err != nil {
			mp.pc.logger.Infof("constrainNear fail (FloatsToInputs): %v", err)
			return nil
		}
>>>>>>> 371a2c5c
	}

	failpos, err := mp.psc.checker.CheckStateConstraintsAcrossSegmentFS(
		ctx,
		&motionplan.SegmentFS{
			StartConfiguration: seedInputs,
			EndConfiguration:   target,
			FS:                 mp.pc.fs,
		},
		mp.pc.planOpts.Resolution,
	)
	if debugConstrainNear {
		mp.logger.Infof("\t failpos: %v err: %v", failpos != nil, err)
	}
	if err == nil {
		return target
	}

	if failpos == nil {
		// no forward progress
		return nil
	}

	dist := mp.pc.configurationDistanceFunc(&motionplan.SegmentFS{
		StartConfiguration: seedInputs,
		EndConfiguration:   failpos.EndConfiguration,
	})

	if dist < mp.pc.planOpts.InputIdentDist {
		// next position is no better, give up
		return nil
	}

	target = failpos.EndConfiguration
	if debugConstrainNear {
		mp.logger.Infof("\t new target %v", logging.FloatArrayFormat{"", target.GetLinearizedInputs()})
	}
	return target
}

// getFrameSteps will return a slice of positive values representing the largest amount a particular DOF of a frame should
// move in any given step. The second argument is a float describing the percentage of the total movement.
func (mp *cBiRRTMotionPlanner) getFrameSteps(percentTotalMovement float64, iterationNumber int, double bool) map[string][]float64 {
	moving, _ := mp.psc.motionChains.framesFilteredByMovingAndNonmoving()

	frameQstep := map[string][]float64{}
	for _, fName := range mp.pc.lis.FrameNamesInOrder() {
		f := mp.pc.fs.Frame(fName)
		if f == nil {
			continue
		}

		isMoving := slices.Contains(moving, f.Name())
		if !isMoving && !double {
			continue
		}

		dof := f.DoF()
		if len(dof) == 0 {
			continue
		}

		pos := make([]float64, len(dof))
		for i, lim := range dof {
			_, _, jRange := lim.GoodLimits()
			pos[i] = jRange * percentTotalMovement

			if isMoving {
				if iterationNumber > 20 {
					pos[i] *= 2
				}
				if double {
					pos[i] *= 2
				}
			} else { // nonmoving
				// we move non-moving frames just a little if we have to get them out of the way
				if iterationNumber > 50 {
					pos[i] *= .5
				} else if iterationNumber > 20 {
					pos[i] *= .25 // we move non-moving frames just a little if we have to get them out of the way
				} else {
					pos[i] = 0
				}
			}
		}
		frameQstep[f.Name()] = pos
	}
	return frameQstep
}

func (mp *cBiRRTMotionPlanner) sample(rSeed *node, sampleNum int) (*node, error) {
	// we look close first, and expand
	// we try to find a balance between not making wild motions for simple motions
	// while looking broadly for situations we have to make large movements to work around obstacles.

	percent := min(1, float64(sampleNum)/1000.0)

	newInputs := referenceframe.NewLinearInputs()
	for name, inputs := range rSeed.inputs.Items() {
		f := mp.pc.fs.Frame(name)
		if f != nil && len(f.DoF()) > 0 {
			q, err := referenceframe.RestrictedRandomFrameInputs(f, mp.pc.randseed, percent, inputs)
			if err != nil {
				return nil, err
			}
			newInputs.Put(name, q)
		}
	}
	return newConfigurationNode(newInputs), nil
}<|MERGE_RESOLUTION|>--- conflicted
+++ resolved
@@ -124,13 +124,8 @@
 	target := newConfigurationNode(interpConfig)
 
 	map1, map2 := rrtMaps.startMap, rrtMaps.goalMap
-<<<<<<< HEAD
-	for i := 0; i < mp.pc.planOpts.PlanIter; i++ {
+	for i := 0; i < maxPlanIter; i++ {
 		mp.logger.CDebugf(ctx, "iteration: %d target: %v", i, logging.FloatArrayFormat{"", target.inputs.GetLinearizedInputs()})
-=======
-	for i := 0; i < maxPlanIter; i++ {
-		mp.pc.logger.CDebugf(ctx, "iteration: %d target: %v", i, logging.FloatArrayFormat{"", target.inputs.GetLinearizedInputs()})
->>>>>>> 371a2c5c
 		if ctx.Err() != nil {
 			mp.logger.CDebugf(ctx, "CBiRRT timed out after %d iterations", i)
 			return &rrtSolution{maps: rrtMaps}, fmt.Errorf("cbirrt timeout %w", ctx.Err())
@@ -297,16 +292,6 @@
 		return target
 	}
 
-<<<<<<< HEAD
-	linearSeed := target.GetLinearizedInputs()
-	solutions, _, err := ik.DoSolve(ctx, mp.fastGradDescent,
-		mp.psc.pc.linearizeFSmetric(mp.psc.checker.PathMetric()),
-		[][]float64{linearSeed}, [][]referenceframe.Limit{ik.ComputeAdjustLimits(linearSeed, mp.pc.lis.GetLimits(), .05)})
-	if err != nil {
-		mp.logger.Debugf("constrainNear fail (DoSolve): %v", err)
-		return nil
-	}
-=======
 	if len(mp.psc.pc.request.Constraints.OrientationConstraint) > 0 {
 		myFunc := func(metric *motionplan.StateFS) float64 {
 			score := 0.0
@@ -322,7 +307,6 @@
 					n.Parent() != referenceframe.World {
 					panic(fmt.Errorf("mismatch frame %v %v %v", g.Parent(), s.Parent(), n.Parent()))
 				}
->>>>>>> 371a2c5c
 
 				for _, c := range mp.psc.pc.request.Constraints.OrientationConstraint {
 					score += c.Score(
@@ -333,16 +317,6 @@
 				}
 			}
 
-<<<<<<< HEAD
-	if debugConstrainNear {
-		mp.logger.Infof("\t -> %v", logging.FloatArrayFormat{"", solutions[0]})
-	}
-
-	solutionMap, err := mp.psc.pc.lis.FloatsToInputs(solutions[0])
-	if err != nil {
-		mp.logger.Infof("constrainNear fail (FloatsToInputs): %v", err)
-		return nil
-=======
 			return score
 		}
 
@@ -351,7 +325,7 @@
 			mp.psc.pc.linearizeFSmetric(myFunc),
 			[][]float64{linearSeed}, [][]referenceframe.Limit{ik.ComputeAdjustLimits(linearSeed, mp.pc.lis.GetLimits(), .05)})
 		if err != nil {
-			mp.pc.logger.Debugf("constrainNear fail (DoSolve): %v", err)
+			mp.logger.Debugf("constrainNear fail (DoSolve): %v", err)
 			return nil
 		}
 
@@ -360,15 +334,14 @@
 		}
 
 		if debugConstrainNear {
-			mp.pc.logger.Infof("\t -> %v", logging.FloatArrayFormat{"", solutions[0]})
+			mp.logger.Infof("\t -> %v", logging.FloatArrayFormat{"", solutions[0]})
 		}
 
 		target, err = mp.psc.pc.lis.FloatsToInputs(solutions[0])
 		if err != nil {
-			mp.pc.logger.Infof("constrainNear fail (FloatsToInputs): %v", err)
+			mp.logger.Infof("constrainNear fail (FloatsToInputs): %v", err)
 			return nil
 		}
->>>>>>> 371a2c5c
 	}
 
 	failpos, err := mp.psc.checker.CheckStateConstraintsAcrossSegmentFS(
