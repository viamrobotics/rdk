--- conflicted
+++ resolved
@@ -266,6 +266,7 @@
 	seedInputs,
 	target *referenceframe.LinearInputs,
 ) *referenceframe.LinearInputs {
+
 	if debugConstrainNear {
 		mp.pc.logger.Infof("constrainNear called")
 		mp.pc.logger.Infof("\t start: %v end: %v",
@@ -288,7 +289,7 @@
 	}
 
 	linearSeed := target.GetLinearizedInputs()
-	solutions, err := ik.DoSolve(ctx, mp.fastGradDescent,
+	solutions, _, err := ik.DoSolve(ctx, mp.fastGradDescent,
 		mp.psc.pc.linearizeFSmetric(mp.psc.checker.PathMetric()),
 		[][]float64{linearSeed}, [][]referenceframe.Limit{ik.ComputeAdjustLimits(linearSeed, mp.pc.lis.GetLimits(), .05)})
 	if err != nil {
@@ -326,21 +327,10 @@
 		return solutionMap
 	}
 
-<<<<<<< HEAD
-		linearSeed := target.GetLinearizedInputs()
-		solutions, _, err := ik.DoSolve(ctx, mp.fastGradDescent,
-			mp.psc.pc.linearizeFSmetric(mp.psc.checker.PathMetric()),
-			[][]float64{linearSeed}, [][]referenceframe.Limit{ik.ComputeAdjustLimits(linearSeed, mp.pc.lis.GetLimits(), .25)})
-		if err != nil {
-			mp.pc.logger.Debugf("constrainNear fail (DoSolve): %v", err)
-			return nil
-		}
-=======
 	if failpos == nil {
 		// no forward progress
 		return nil
 	}
->>>>>>> afe72a73
 
 	dist := mp.pc.configurationDistanceFunc(&motionplan.SegmentFS{
 		StartConfiguration: seedInputs,
