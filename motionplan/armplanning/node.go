--- conflicted
+++ resolved
@@ -175,14 +175,10 @@
 
 		altSeeds, altLimitDivisors, err := ssc.findSeeds(ctx, psc.goal, psc.start, 5 /* TODO */, logger)
 		if err != nil {
-<<<<<<< HEAD
 			if errors.Is(err, &tooFarError{}) {
 				return nil, err
 			}
-			psc.pc.logger.Warnf("findSeeds failed, ignoring: %v", err)
-=======
 			logger.Warnf("findSeeds failed, ignoring: %v", err)
->>>>>>> 1ceae726
 		}
 
 		logger.Infof("got %d altSeeds", len(altSeeds))
