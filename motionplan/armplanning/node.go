package armplanning

import (
	"context"
	"fmt"
	"math"
	"sort"
	"sync"
	"time"

	"go.opencensus.io/trace"
	"go.viam.com/utils"

	"go.viam.com/rdk/motionplan"
	"go.viam.com/rdk/motionplan/ik"
	"go.viam.com/rdk/referenceframe"
)

// fixedStepInterpolation returns inputs at qstep distance along the path from start to target.
func fixedStepInterpolation(start, target *node, qstep map[string][]float64) referenceframe.FrameSystemInputs {
	newNear := make(referenceframe.FrameSystemInputs)

	for frameName, startInputs := range start.inputs {
		// As this is constructed in-algorithm from already-near nodes, this is guaranteed to always exist
		targetInputs := target.inputs[frameName]
		frameSteps := make([]referenceframe.Input, len(startInputs))

		qframe, ok := qstep[frameName]
		for j, nearInput := range startInputs {
			v1, v2 := nearInput.Value, targetInputs[j].Value

			step := 0.0
			if ok {
				step = qframe[j]
			}
			if step > math.Abs(v2-v1) {
				frameSteps[j] = referenceframe.Input{Value: v2}
			} else if v1 < v2 {
				frameSteps[j] = referenceframe.Input{Value: nearInput.Value + step}
			} else {
				frameSteps[j] = referenceframe.Input{Value: nearInput.Value - step}
			}
		}
		newNear[frameName] = frameSteps
	}
	return newNear
}

type node struct {
	inputs referenceframe.FrameSystemInputs
	// Dan: What is a corner?
	corner bool
	// cost of moving from seed to this inputs
	cost float64
	// checkPath is true when the path has been checked and was determined to meet constraints
	checkPath bool
}

func newConfigurationNode(q referenceframe.FrameSystemInputs) *node {
	return &node{
		inputs: q,
		corner: false,
	}
}

// nodePair groups together nodes in a tuple
// TODO(rb): in the future we might think about making this into a list of nodes.
type nodePair struct{ a, b *node }

func extractPath(startMap, goalMap rrtMap, pair *nodePair, matched bool) []referenceframe.FrameSystemInputs {
	// need to figure out which of the two nodes is in the start map
	var startReached, goalReached *node
	if _, ok := startMap[pair.a]; ok {
		startReached, goalReached = pair.a, pair.b
	} else {
		startReached, goalReached = pair.b, pair.a
	}

	// extract the path to the seed
	path := []referenceframe.FrameSystemInputs{}
	for startReached != nil {
		path = append(path, startReached.inputs)
		startReached = startMap[startReached]
	}

	// reverse the slice
	for i, j := 0, len(path)-1; i < j; i, j = i+1, j-1 {
		path[i], path[j] = path[j], path[i]
	}

	if goalReached != nil {
		if matched {
			// skip goalReached node and go directly to its parent in order to not repeat this node
			goalReached = goalMap[goalReached]
		}

		// extract the path to the goal
		for goalReached != nil {
			path = append(path, goalReached.inputs)
			goalReached = goalMap[goalReached]
		}
	}
	return path
}

type solutionSolvingState struct {
	psc          *planSegmentContext
	maxSolutions int

	seed              referenceframe.FrameSystemInputs
	linearSeed        []float64
	moving, nonmoving []string

	ratios   []float64
	goodCost float64

	processCalls int
	failures     *IkConstraintError

	solutions         []*node
	startTime         time.Time
	bestScore         float64
	firstSolutionTime time.Duration
}

func newSolutionSolvingState(psc *planSegmentContext) (*solutionSolvingState, error) {
	var err error

	sss := &solutionSolvingState{
		psc:               psc,
		seed:              psc.start,
		solutions:         []*node{},
		failures:          newIkConstraintError(psc.pc.fs, psc.checker),
		startTime:         time.Now(),
		firstSolutionTime: time.Hour,
		bestScore:         10000000,
		maxSolutions:      psc.pc.planOpts.MaxSolutions,
	}

	if sss.maxSolutions <= 0 {
		sss.maxSolutions = defaultSolutionsToSeed
	}

	if len(psc.pc.lfs.dof) <= 6 {
		ssc, err := smartSeed(psc.pc.fs)
		if err != nil {
			return nil, err
		}
		
		sss.seed, err = ssc.findSeed(psc.goal, psc.start, psc.pc.logger)
		if err != nil {
			return nil, err
		}
	}
	psc.pc.logger.Debugf("psc.start -> seed: \n%v\n%v", psc.start, sss.seed)


	sss.linearSeed, err = psc.pc.lfs.mapToSlice(sss.seed)
	if err != nil {
		return nil, err
	}

	sss.moving, sss.nonmoving = sss.psc.motionChains.framesFilteredByMovingAndNonmoving()

	err = sss.computeGoodCost(psc.goal)
	if err != nil {
		return nil, err
	}

	return sss, nil
}

func (sss *solutionSolvingState) computeGoodCost(goal referenceframe.FrameSystemPoses) error {
	sss.ratios = sss.psc.pc.lfs.inputChangeRatio(sss.psc.motionChains, sss.seed,
		sss.psc.pc.planOpts.getGoalMetric(goal), sss.psc.pc.logger)

	adjusted := []float64{}
	for idx, r := range sss.ratios {
		adjusted = append(adjusted, sss.psc.pc.lfs.jog(idx, sss.linearSeed[idx], r))
	}
	step, err := sss.psc.pc.lfs.sliceToMap(adjusted)
	if err != nil {
		return err
	}
	stepArc := &motionplan.SegmentFS{
		StartConfiguration: sss.psc.start,
		EndConfiguration:   step,
		FS:                 sss.psc.pc.fs,
	}
	sss.goodCost = sss.psc.pc.configurationDistanceFunc(stepArc)
	sss.psc.pc.logger.Debugf("goodCost: %v", sss.goodCost)
	return nil
}

// The purpose of this function is to allow solves that require the movement of components not in a motion chain, while preventing wild or
// random motion of these components unnecessarily. A classic example would be a scene with two arms. One arm is given a goal in World
// which it could reach, but the other arm is in the way. Randomly seeded IK will produce a valid configuration for the moving arm, and a
// random configuration for the other. This function attempts to replace that random configuration with the seed configuration, if valid,
// and if invalid will interpolate the solved random configuration towards the seed and set its configuration to the closest valid
// configuration to the seed.
func (sss *solutionSolvingState) nonchainMinimize(seed, step referenceframe.FrameSystemInputs) referenceframe.FrameSystemInputs {
	// Create a map with nonmoving configurations replaced with their seed values
	alteredStep := referenceframe.FrameSystemInputs{}
	for _, frame := range sss.moving {
		alteredStep[frame] = step[frame]
	}
	for _, frame := range sss.nonmoving {
		alteredStep[frame] = seed[frame]
	}
	if sss.psc.checkInputs(alteredStep) {
		return alteredStep
	}

	// Failing constraints with nonmoving frames at seed. Find the closest passing configuration to seed.

	//nolint:errcheck
	lastGood, _ := sss.psc.checker.CheckStateConstraintsAcrossSegmentFS(
		&motionplan.SegmentFS{
			StartConfiguration: step,
			EndConfiguration:   alteredStep,
			FS:                 sss.psc.pc.fs,
		}, sss.psc.pc.planOpts.Resolution,
	)
	if lastGood != nil {
		return lastGood.EndConfiguration
	}
	return nil
}

// return bool is if we should stop because we're done.
func (sss *solutionSolvingState) process(ctx context.Context, stepSolution *ik.Solution,
) bool {
	ctx, span := trace.StartSpan(ctx, "process")
	defer span.End()
	sss.processCalls++

	step, err := sss.psc.pc.lfs.sliceToMap(stepSolution.Configuration)
	if err != nil {
		sss.psc.pc.logger.Warnf("bad stepSolution.Configuration %v %v", stepSolution.Configuration, err)
		return false
	}

	alteredStep := sss.nonchainMinimize(sss.psc.start, step)
	if alteredStep != nil {
		// if nil, step is guaranteed to fail the below check, but we want to do it anyway to capture the failure reason
		step = alteredStep
	}
	// Ensure the end state is a valid one
	err = sss.psc.checker.CheckStateFSConstraints(&motionplan.StateFS{
		Configuration: step,
		FS:            sss.psc.pc.fs,
	})
	if err != nil {
		sss.failures.add(step, err)
		return false
	}

	stepArc := &motionplan.SegmentFS{
		StartConfiguration: sss.psc.start,
		EndConfiguration:   step,
		FS:                 sss.psc.pc.fs,
	}
	err = sss.psc.checker.CheckSegmentFSConstraints(stepArc)
	if err != nil {
		sss.failures.add(step, err)
		return false
	}

	for _, oldSol := range sss.solutions {
		similarity := &motionplan.SegmentFS{
			StartConfiguration: oldSol.inputs,
			EndConfiguration:   step,
			FS:                 sss.psc.pc.fs,
		}
		simscore := sss.psc.pc.configurationDistanceFunc(similarity)
		if simscore < defaultSimScore {
			return false
		}
	}

	if len(sss.solutions) == 0 {
		sss.firstSolutionTime = time.Since(sss.startTime)
	} 


	
	myNode := &node{inputs: step, cost: sss.psc.pc.configurationDistanceFunc(stepArc)}
	sss.solutions = append(sss.solutions, myNode)

	if myNode.cost < sss.bestScore {
		sss.bestScore = myNode.cost
	}

<<<<<<< HEAD
	if myNode.cost < min(sss.goodCost, sss.bestScore*defaultOptimalityMultiple) {
		whyNot := sss.psc.checkPath(sss.psc.start, step)
=======
	if myNode.cost < sss.goodCost || // this checks the absolute score of the plan
		// if we've got something sane, and it's really good, let's check
		myNode.cost < (sss.bestScore*defaultOptimalityMultiple) {
		whyNot := sss.psc.checkPath(ctx, sss.psc.start, step)
>>>>>>> cf800c72
		sss.psc.pc.logger.Debugf("got score %0.4f and goodCost: %0.2f - result: %v", myNode.cost, sss.goodCost, whyNot)
		myNode.checkPath = whyNot == nil
	}

	return sss.shouldStopEarly()
}

// return bool is if we should stop because we're done.
func (sss *solutionSolvingState) shouldStopEarly() bool {
	elapsed := time.Since(sss.startTime)
	
	if len(sss.solutions) >= sss.maxSolutions {
		sss.psc.pc.logger.Debugf("stopping with %d solutions after: %v", len(sss.solutions), elapsed)
		return true
	}

	if sss.bestScore < .2 {
		sss.psc.pc.logger.Debugf("stopping early with amazing %0.2f after: %v", sss.bestScore, elapsed)
		return true
	}

	
	if sss.bestScore < (sss.goodCost / 10) && elapsed > 100 * time.Millisecond {
		sss.psc.pc.logger.Debugf("stopping early with bestScore %0.2f (%0.2f) after: %v", sss.bestScore, sss.goodCost, elapsed)
		return true
	}

	multiple := 50.0
	if sss.bestScore < sss.goodCost {
		multiple *= (sss.bestScore / sss.goodCost)
	}

	if elapsed > max(sss.firstSolutionTime * time.Duration(multiple), 100*time.Millisecond) {
		sss.psc.pc.logger.Debugf("stopping early with bestScore %0.2f after: %v", sss.bestScore, elapsed)
		return true
	}

	return false
}


// getSolutions will initiate an IK solver for the given position and seed, collect solutions, and
// score them by constraints.
//
// If maxSolutions is positive, once that many solutions have been collected, the solver will
// terminate and return that many solutions.
//
// If minScore is positive, if a solution scoring below that amount is found, the solver will
// terminate and return that one solution.
func getSolutions(ctx context.Context, psc *planSegmentContext) ([]*node, error) {
	if len(psc.start) == 0 {
		return nil, fmt.Errorf("getSolutions start can't be empty")
	}

	solvingState, err := newSolutionSolvingState(psc)
	if err != nil {
		return nil, err
	}

	// Spawn the IK solver to generate solutions until done
	minFunc := psc.pc.linearizeFSmetric(psc.pc.planOpts.getGoalMetric(psc.goal))

	ctxWithCancel, cancel := context.WithCancel(ctx)
	defer cancel()

	solutionGen := make(chan *ik.Solution, psc.pc.planOpts.NumThreads*20)
	defer func() {
		// In lieu of creating a separate WaitGroup to wait on before returning, we simply wait to
		// see the `solutionGen` channel get closed to know that the goroutine we spawned has
		// finished.
		for range solutionGen {
		}
	}()

	solver, err := ik.CreateCombinedIKSolver(psc.pc.lfs.dof, psc.pc.logger, psc.pc.planOpts.NumThreads, psc.pc.planOpts.GoalThreshold)
	if err != nil {
		return nil, err
	}

	var solveError error
	var solveErrorLock sync.Mutex

	// Spawn the IK solver to generate solutions until done
	utils.PanicCapturingGo(func() {
		// This channel close doubles as signaling that the goroutine has exited.
		defer close(solutionGen)
		_, err := solver.Solve(ctxWithCancel, solutionGen, solvingState.linearSeed, solvingState.ratios, minFunc, psc.pc.randseed.Int())
		if err != nil {
			solveErrorLock.Lock()
			solveError = err
			solveErrorLock.Unlock()
		}
	})

solutionLoop:
	for {
		select {
		case <-ctx.Done():
			// We've been canceled. So have our workers. Can just return.
			return nil, ctx.Err()
		case stepSolution, ok := <-solutionGen:
			if !ok || solvingState.process(ctx, stepSolution) {
				// No longer using the generated solutions. Cancel the workers.
				cancel()
				break solutionLoop
			}
		}
	}

	solveErrorLock.Lock()
	defer solveErrorLock.Unlock()
	if solveError != nil {
		return nil, fmt.Errorf("solver had an error: %w", solveError)
	}

	if len(solvingState.solutions) == 0 {
		// We have failed to produce a usable IK solution. Let the user know if zero IK solutions
		// were produced, or if non-zero solutions were produced, which constraints were violated.
		if solvingState.failures.Count == 0 {
			return nil, errIKSolve
		}

		return nil, solvingState.failures
	}

	sort.Slice(solvingState.solutions, func(i, j int) bool {
		return solvingState.solutions[i].cost < solvingState.solutions[j].cost
	})

	return solvingState.solutions, nil
}<|MERGE_RESOLUTION|>--- conflicted
+++ resolved
@@ -291,15 +291,8 @@
 		sss.bestScore = myNode.cost
 	}
 
-<<<<<<< HEAD
 	if myNode.cost < min(sss.goodCost, sss.bestScore*defaultOptimalityMultiple) {
-		whyNot := sss.psc.checkPath(sss.psc.start, step)
-=======
-	if myNode.cost < sss.goodCost || // this checks the absolute score of the plan
-		// if we've got something sane, and it's really good, let's check
-		myNode.cost < (sss.bestScore*defaultOptimalityMultiple) {
 		whyNot := sss.psc.checkPath(ctx, sss.psc.start, step)
->>>>>>> cf800c72
 		sss.psc.pc.logger.Debugf("got score %0.4f and goodCost: %0.2f - result: %v", myNode.cost, sss.goodCost, whyNot)
 		myNode.checkPath = whyNot == nil
 	}
