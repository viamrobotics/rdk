--- conflicted
+++ resolved
@@ -148,33 +148,6 @@
 }
 
 var pirIdealJointValues = [][]referenceframe.Input{
-	{{0 * 3.1415 / 180.0}, {0}, {-90 * 3.1415 / 180.0}, {0}, {0}, {0}},
-	{{30 * 3.1415 / 180.0}, {0}, {-90 * 3.1415 / 180.0}, {0}, {0}, {0}},
-	{{60 * 3.1415 / 180.0}, {0}, {-90 * 3.1415 / 180.0}, {0}, {0}, {0}},
-	{{90 * 3.1415 / 180.0}, {0}, {-90 * 3.1415 / 180.0}, {0}, {0}, {0}},
-	{{120 * 3.1415 / 180.0}, {0}, {-90 * 3.1415 / 180.0}, {0}, {0}, {0}},
-	{{150 * 3.1415 / 180.0}, {0}, {-90 * 3.1415 / 180.0}, {0}, {0}, {0}},
-	{{180 * 3.1415 / 180.0}, {0}, {-90 * 3.1415 / 180.0}, {0}, {0}, {0}},
-	{{180 * 3.1415 / 180.0}, {0}, {-90 * 3.1415 / 180.0}, {0}, {0}, {0}},
-	{{150 * 3.1415 / 180.0}, {0}, {-90 * 3.1415 / 180.0}, {0}, {0}, {0}},
-	{{120 * 3.1415 / 180.0}, {0}, {-90 * 3.1415 / 180.0}, {0}, {0}, {0}},
-	{{90 * 3.1415 / 180.0}, {0}, {-90 * 3.1415 / 180.0}, {0}, {0}, {0}},
-	{{60 * 3.1415 / 180.0}, {0}, {-90 * 3.1415 / 180.0}, {0}, {0}, {0}},
-	{{30 * 3.1415 / 180.0}, {0}, {-90 * 3.1415 / 180.0}, {0}, {0}, {0}},
-	{{0 * 3.1415 / 180.0}, {0}, {-90 * 3.1415 / 180.0}, {0}, {0}, {0}},
-}
-
-func TestPirouette(t *testing.T) {
-	// get arm kinematics for forward kinematics
-	armName := "ur5e"
-	armKinematics, err := referenceframe.ParseModelJSONFile(utils.ResolveFile("components/arm/fake/kinematics/ur5e.json"), armName)
-	test.That(t, err, test.ShouldBeNil)
-
-<<<<<<< HEAD
-	idealJointValues := pirIdealJointValues
-
-=======
-	idealJointValues := [][]referenceframe.Input{
 		{0 * 3.1415 / 180.0, 0, -90 * 3.1415 / 180.0, 0, 0, 0},
 		{30 * 3.1415 / 180.0, 0, -90 * 3.1415 / 180.0, 0, 0, 0},
 		{60 * 3.1415 / 180.0, 0, -90 * 3.1415 / 180.0, 0, 0, 0},
@@ -189,8 +162,16 @@
 		{60 * 3.1415 / 180.0, 0, -90 * 3.1415 / 180.0, 0, 0, 0},
 		{30 * 3.1415 / 180.0, 0, -90 * 3.1415 / 180.0, 0, 0, 0},
 		{0 * 3.1415 / 180.0, 0, -90 * 3.1415 / 180.0, 0, 0, 0},
-	}
->>>>>>> 713cf197
+}
+
+func TestPirouette(t *testing.T) {
+	// get arm kinematics for forward kinematics
+	armName := "ur5e"
+	armKinematics, err := referenceframe.ParseModelJSONFile(utils.ResolveFile("components/arm/fake/kinematics/ur5e.json"), armName)
+	test.That(t, err, test.ShouldBeNil)
+
+	idealJointValues := pirIdealJointValues
+
 	// the only change here is in joint 0 in increments of 30, while all the other joints are kept at a constant value
 	// below is change in joint 0 in degrees:
 	// 0 -> 30 -> 60 -> 90 -> 120 -> 150 -> 180 -> 180 -> 150 -> 120 -> 90 -> 60 -> 30 -> 0
