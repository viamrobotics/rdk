package armplanning

import (
	"encoding/json"
	"errors"
	"fmt"
	"runtime"
	"time"

	"go.viam.com/rdk/motionplan"
	"go.viam.com/rdk/referenceframe"
	"go.viam.com/rdk/utils"
)

// default values for planning options.
const (
	defaultCollisionBufferMM = 1e-8

	// Number of IK solutions that should be generated before stopping.
	defaultSolutionsToSeed = 100

	// Check constraints are still met every this many mm/degrees of movement.
	defaultResolution = 2.0

	// If an IK solution scores below this much, return it immediately.
	defaultMinIkScore = 0.01

	// default number of seconds to try to solve in total before returning.
	defaultTimeout = 300.

	// random seed.
	defaultRandomSeed = 0

	// When breaking down a path into smaller waypoints, add a waypoint every this many mm of movement.
	defaultStepSizeMM = 10

	// The maximum percent of a joints range of motion to allow per step.
	defaultFrameStep = 0.01

	// If the dot product between two sets of configurations is less than this, consider them identical.
	defaultInputIdentDist = 0.0001

	// Number of iterations to run before beginning to accept randomly seeded locations.
	defaultIterBeforeRand = 50

	defaultOptimalityMultiple = 3.0
)

var defaultNumThreads = utils.MinInt(runtime.NumCPU()/2, 10)

func init() {
	defaultNumThreads = utils.GetenvInt("MP_NUM_THREADS", defaultNumThreads)
}

// NewBasicPlannerOptions specifies a set of basic options for the planner.
func NewBasicPlannerOptions() *PlannerOptions {
	opt := &PlannerOptions{}
	opt.GoalMetricType = motionplan.SquaredNorm
	opt.ConfigurationDistanceMetric = motionplan.FSConfigurationL2DistanceMetric

	// TODO: RSDK-6079 this should be properly used, and deduplicated with defaultEpsilon, InputIdentDist, etc.
	opt.GoalThreshold = 0.1
	// Set defaults
	opt.MaxSolutions = defaultSolutionsToSeed
	opt.MinScore = defaultMinIkScore
	opt.Resolution = defaultResolution
	opt.Timeout = defaultTimeout

	opt.FrameStep = defaultFrameStep
	opt.InputIdentDist = defaultInputIdentDist
	opt.IterBeforeRand = defaultIterBeforeRand

	opt.CollisionBufferMM = defaultCollisionBufferMM
	opt.RandomSeed = defaultRandomSeed

	return opt
}

// PlannerOptions are a set of options to be passed to a planner which will specify how to solve a motion planning problem.
type PlannerOptions struct {
	// This is used to create functions which are passed to IK for solving. This may be used to turn starting or ending state poses into
	// configurations for nodes.
	GoalMetricType motionplan.GoalMetricType `json:"goal_metric_type"`

	// For the below values, if left uninitialized, default values will be used. To disable, set < 0
	// Max number of ik solutions to consider
	MaxSolutions int `json:"max_ik_solutions"`

	// Movements that score below this amount are considered "good enough" and returned immediately
	MinScore float64 `json:"min_ik_score"`

	// Check constraints are still met every this many mm/degrees of movement.
	Resolution float64 `json:"resolution"`

	// Number of seconds before terminating planner
	Timeout float64 `json:"timeout"`

	// How close to get to the goal
	GoalThreshold float64 `json:"goal_threshold"`

	// The maximum percent of a joints range of motion to allow per step.
	FrameStep float64 `json:"frame_step"`

	// If the dot product between two sets of inputs is less than this, consider them identical.
	InputIdentDist float64 `json:"input_ident_dist"`

	// Number of iterations to mrun before beginning to accept randomly seeded locations.
	IterBeforeRand int `json:"iter_before_rand"`

	// Number of seeds to pre-generate for bidirectional position-only solving.
	PositionSeeds int `json:"position_seeds"`

	// If at least one intermediate waypoint is solved for, but the plan fails before reaching the ultimate goal,
	// this will if true return the valid plan up to the last solved waypoint.
	ReturnPartialPlan bool `json:"return_partial_plan"`

	// Determines the algorithm that the planner will use to measure the degree of "closeness" between two states of the robot
	// See metrics.go for options
	ConfigurationDistanceMetric motionplan.SegmentFSMetricType `json:"configuration_distance_metric"`

	// No two geometries that did not start the motion in collision may come within this distance of
	// one another at any time during a motion.
	CollisionBufferMM float64 `json:"collision_buffer_mm"`

	// The random seed used by motion algorithms during planning. This parameter guarantees deterministic
	// outputs for a given set of identical inputs
	RandomSeed int `json:"rseed"`

	// Setting indicating that all mesh geometries should be converted into octrees.
	MeshesAsOctrees bool `json:"meshes_as_octrees"`
}

// NewPlannerOptionsFromExtra returns basic default settings updated by overridden parameters
// found in the "extra" of protobuf MoveRequest. The extra must be converted to an instance of
// map[string]interface{} first.
func NewPlannerOptionsFromExtra(extra map[string]interface{}) (*PlannerOptions, error) {
	opt := NewBasicPlannerOptions()

	jsonString, err := json.Marshal(extra)
	if err != nil {
		return nil, err
	}
	err = json.Unmarshal(jsonString, opt)
	if err != nil {
		return nil, err
	}

	if opt.CollisionBufferMM < 0 {
		return nil, errors.New("collision_buffer_mm can't be negative")
	}

	return opt, nil
}

// getGoalMetric creates the distance metric for the solver using the configured options.
func (p *PlannerOptions) getGoalMetric(goals referenceframe.FrameSystemPoses) motionplan.StateFSMetric {
	cartesianScale := 0.1
	orientScale := 10.0

	if p.GoalMetricType == motionplan.PositionOnly {
		orientScale = 0
	}

	return func(state *motionplan.StateFS) float64 {
		score := 0.
<<<<<<< HEAD
		for frame, goalMetric := range metrics {
			poseParent := frames[frame]
			var currPose spatialmath.Pose

			dq, err := state.FS.TransformToDQ(state.Configuration, frame, poseParent, nil)
=======
		for frame, goal := range goals {
			dq, err := state.FS.TransformToDQ(state.Configuration, frame, goal.Parent())
>>>>>>> 47e99b78
			if err != nil {
				panic(fmt.Errorf("frame: %v goal parent: %s", frame, goal.Parent()))
			}

			score += motionplan.WeightedSquaredNormDistanceWithOptions(goal.Pose(), &dq, cartesianScale, orientScale)
		}
		return score
	}
}

// SetMaxSolutions sets the maximum number of IK solutions to generate for the planner.
func (p *PlannerOptions) SetMaxSolutions(maxSolutions int) {
	p.MaxSolutions = maxSolutions
}

// SetMinScore specifies the IK stopping score for the planner.
func (p *PlannerOptions) SetMinScore(minScore float64) {
	p.MinScore = minScore
}

func (p *PlannerOptions) timeoutDuration() time.Duration {
	return time.Duration(p.Timeout * float64(time.Second))
}<|MERGE_RESOLUTION|>--- conflicted
+++ resolved
@@ -163,16 +163,8 @@
 
 	return func(state *motionplan.StateFS) float64 {
 		score := 0.
-<<<<<<< HEAD
-		for frame, goalMetric := range metrics {
-			poseParent := frames[frame]
-			var currPose spatialmath.Pose
-
-			dq, err := state.FS.TransformToDQ(state.Configuration, frame, poseParent, nil)
-=======
 		for frame, goal := range goals {
-			dq, err := state.FS.TransformToDQ(state.Configuration, frame, goal.Parent())
->>>>>>> 47e99b78
+			dq, err := state.FS.TransformToDQ(state.Configuration, frame, goal.Parent(), nil)
 			if err != nil {
 				panic(fmt.Errorf("frame: %v goal parent: %s", frame, goal.Parent()))
 			}
