--- conflicted
+++ resolved
@@ -71,16 +71,13 @@
 		return nil, mainErr
 	}
 
-<<<<<<< HEAD
-	logger.Infof("time to do raw building: %v of %d entries", time.Since(start), len(ccf.entriesForCacheBuilding))
-=======
 	total := 0
 	for _, l := range ccf.entriesForCacheBuilding {
 		total += len(l)
 	}
 
 	logger.Debugf("time to do raw building: %v of %d entries", time.Since(start), total)
->>>>>>> 371a2c5c
+	logger.Infof("time to do raw building: %v of %d entries", time.Since(start), total)
 
 	start = time.Now()
 	ccf.buildInverseCache()
