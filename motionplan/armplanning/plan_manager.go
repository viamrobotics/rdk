--- conflicted
+++ resolved
@@ -321,52 +321,4 @@
 	rrt.maps.startMap[&node{inputs: seed.inputs}] = nil
 
 	return rrt, nil
-<<<<<<< HEAD
-}
-
-func interp(start, end referenceframe.FrameSystemPoses, delta float64) referenceframe.FrameSystemPoses {
-	mid := referenceframe.FrameSystemPoses{}
-
-	for k, s := range start {
-		e, ok := end[k]
-		if !ok {
-			mid[k] = s
-			continue
-		}
-		if s.Parent() != e.Parent() {
-			panic("eliottttt")
-		}
-		m := spatialmath.Interpolate(s.Pose(), e.Pose(), delta)
-		mid[k] = referenceframe.NewPoseInFrame(s.Parent(), m)
-	}
-	return mid
-}
-
-func (pm *planManager) foo(ctx context.Context, start *referenceframe.LinearInputs, goal referenceframe.FrameSystemPoses) error {
-	psc, err := newPlanSegmentContext(ctx, pm.pc, start, goal)
-	if err != nil {
-		return err
-	}
-
-	planSeed, err := initRRTSolutions(ctx, psc, pm.logger.Sublogger("solve"))
-	if err != nil {
-		return err
-	}
-
-	if planSeed.steps == nil {
-		return fmt.Errorf("no steps")
-	}
-
-	if len(planSeed.steps) != 1 {
-		return fmt.Errorf("steps odd %d", len(planSeed.steps))
-	}
-
-	err = psc.checkPath(ctx, start, planSeed.steps[0])
-	if err != nil {
-		return err
-	}
-
-	panic(5)
-=======
->>>>>>> 64f42de7
 }