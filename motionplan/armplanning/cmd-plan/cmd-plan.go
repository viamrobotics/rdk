// package main for testing armplanning
package main

import (
	"bufio"
	"context"
	"encoding/json"
	"errors"
	"flag"
	"fmt"
	"io"
	"log"
	"os"
	"runtime/pprof"
	"slices"
	"sort"
	"strconv"
	"strings"
	"time"

	viz "github.com/viam-labs/motion-tools/client/client"
	"go.viam.com/utils"

	"go.viam.com/rdk/logging"
	"go.viam.com/rdk/motionplan"
	"go.viam.com/rdk/motionplan/armplanning"
	"go.viam.com/rdk/referenceframe"
	"go.viam.com/rdk/spatialmath"
)

func main() {
	err := realMain()
	if err != nil {
		panic(err)
	}
}

func realMain() error {
	ctx := context.Background()
	logger := logging.NewLogger("cmd-plan")

	pseudolinearLine := flag.Float64("pseudolinear-line", 0, "")
	pseudolinearOrientation := flag.Float64("pseudolinear-orientation", 0, "")
	seed := flag.Int("seed", -1, "")
	verbose := flag.Bool("v", false, "verbose")
	loop := flag.Int("loop", 1, "loop")
	cpu := flag.String("cpu", "", "cpu profiling")
	interactive := flag.Bool("i", false, "interactive")

	flag.Parse()

	if len(flag.Args()) == 0 {
		return fmt.Errorf("need a json file")
	}

	if *cpu != "" {
		logger.Infof("writing cpu data to [%s]", *cpu)
		f, err := os.Create(*cpu)
		if err != nil {
			return fmt.Errorf("couldn't create %s %w", *cpu, err)
		}
		defer utils.UncheckedError(f.Close())

		err = pprof.StartCPUProfile(f)
		if err != nil {
			return fmt.Errorf("could not start CPU profile: %w", err)
		}
		defer pprof.StopCPUProfile()
	}

	if *verbose {
		logger.SetLevel(logging.DEBUG)
	}

	logger.Infof("reading plan from %s", flag.Arg(0))

	content, err := os.ReadFile(flag.Arg(0))
	if err != nil {
		return err
	}

	req := armplanning.PlanRequest{}

	err = json.Unmarshal(content, &req)
	if err != nil {
		return err
	}

	if *pseudolinearLine > 0 || *pseudolinearOrientation > 0 {
		req.Constraints.AddPseudolinearConstraint(motionplan.PseudolinearConstraint{*pseudolinearLine, *pseudolinearOrientation})
	}

	if *seed >= 0 {
		req.PlannerOptions.RandomSeed = *seed
	}

	logger.Infof("starting motion planning for %d goals", len(req.Goals))
<<<<<<< HEAD

	mylog := log.New(os.Stdout, "", 0)
=======
>>>>>>> 356501f7
	start := time.Now()

	plan, err := armplanning.PlanMotion(ctx, logger, &req)
	if *interactive {
		if interactiveErr := doInteractive(req, plan, err, mylog); interactiveErr != nil {
			logger.Fatal("Interactive mode failed:", interactiveErr)
		}
		return nil
	}

	if err != nil {
		return err
	}

	if len(plan.Path()) != len(plan.Trajectory()) {
		return fmt.Errorf("path and trajectory not the same %d vs %d", len(plan.Path()), len(plan.Trajectory()))
	}

<<<<<<< HEAD
=======
	mylog := log.New(os.Stdout, "", 0)

>>>>>>> 356501f7
	mylog.Printf("planning took %v for %d goals => trajectory length: %d",
		time.Since(start).Truncate(time.Millisecond), len(req.Goals), len(plan.Trajectory()))

	for *cpu != "" && time.Since(start) < (10*time.Second) {
		ss := time.Now()
		_, err := armplanning.PlanMotion(ctx, logger, &req)
		if err != nil {
			return err
		}
		mylog.Printf("extra plan took %v", time.Since(ss))
	}

	relevantParts := []string{}
	for c := range plan.Path()[0] {
		if len(c) == 0 {
			continue
		}
		relevantParts = append(relevantParts, c)
	}
	sort.Strings(relevantParts)

	totalCartesion := 0.0
	totalL2 := 0.0

	for idx, p := range plan.Path() {
		mylog.Printf("step %d", idx)

		t := plan.Trajectory()[idx]

		if len(p) != len(t) {
			return fmt.Errorf("p and t are different sizes %d vs %d", len(p), len(t))
		}

		for _, c := range relevantParts {
			pp := p[c]
			if len(t[c]) == 0 {
				continue
			}
			mylog.Printf("\t\t %s", c)
			mylog.Printf("\t\t\t %v", pp)
			mylog.Printf("\t\t\t %v", t[c])
			if idx > 0 {
				p := plan.Trajectory()[idx-1][c]

				myl2n := referenceframe.InputsL2Distance(p, t[c])
				totalL2 += myl2n
				cart := pp.Pose().Point().Distance(plan.Path()[idx-1][c].Pose().Point())
				totalCartesion += cart

				mylog.Printf("\t\t\t\t distances l2: %0.4f Linf %0.4f cartesion: %0.2f",
					myl2n,
					referenceframe.InputsLinfDistance(p, t[c]),
					cart)
			}
		}
	}

	mylog.Printf("totalCartesion: %0.4f\n", totalCartesion)
	mylog.Printf("totalL2: %0.4f\n", totalL2)

	for i := 0; i < *loop; i++ {
		err = visualize(req, plan, mylog)
		if err != nil {
			mylog.Println("Couldn't visualize motion plan. Motion-tools server is probably not running. Skipping. Err:", err)
			break
		}
	}

	return nil
}

func visualize(req armplanning.PlanRequest, plan motionplan.Plan, mylog *log.Logger) error {
	renderFramePeriod := 50 * time.Millisecond
	if err := viz.RemoveAllSpatialObjects(); err != nil {
		return err
	}

	for idx := range plan.Path() {
		if idx > 0 {
			midPoints, err := motionplan.InterpolateSegmentFS(
				&motionplan.SegmentFS{plan.Trajectory()[idx-1], plan.Trajectory()[idx], req.FrameSystem},
				2)
			if err != nil {
				return err
			}

			for _, mp := range midPoints {
				err := drawPosition(req, mp)
				if err != nil {
					return err
				}
			}

			time.Sleep(renderFramePeriod)
		}

		err := drawPosition(req, plan.Trajectory()[idx])
		if err != nil {
			return err
		}

		if idx == 0 {
			mylog.Println("Rendering motion plan. Num steps:", len(plan.Path()),
				"Approx time:", time.Duration(len(plan.Path()))*renderFramePeriod)
		}

		time.Sleep(renderFramePeriod)
	}

	return nil
}

func drawPosition(req armplanning.PlanRequest, inputs referenceframe.FrameSystemInputs) error {
	// `DrawWorldState` just draws the obstacles. I think the FrameSystem/Path are necessary
	// because obstacles can be in terms of reference frames contained within the frame
	// system. Such as a camera attached to an arm.
	if err := viz.DrawWorldState(req.WorldState, req.FrameSystem, inputs); err != nil {
		return err
	}

	// `DrawFrameSystem` draws everything else we're interested in.
	if err := viz.DrawFrameSystem(req.FrameSystem, inputs); err != nil {
		return err
	}

	var goalPoses []spatialmath.Pose
	for _, goalPlanState := range req.Goals {
		poses, err := goalPlanState.ComputePoses(req.FrameSystem)
		if err != nil {
			return err
		}

		for _, poseValue := range poses {
			// Dan: This is my guess on how to assure the goal pose is in the world reference
			// frame.
			poseInWorldFrame := poseValue.Transform(
				referenceframe.NewPoseInFrame(
					req.FrameSystem.World().Name(),
					spatialmath.NewZeroPose())).(*referenceframe.PoseInFrame)
			goalPoses = append(goalPoses, poseInWorldFrame.Pose())
		}
	}

	// A matter of preference. The arrow head will point at the goal point. As opposed to the
	// tail starting at the goal point.
	arrowHeadAtPose := true
	if err := viz.DrawPoses(goalPoses, []string{"blue"}, arrowHeadAtPose); err != nil {
		return err
	}

	return nil
}

func doInteractive(req armplanning.PlanRequest, plan motionplan.Plan, planErr error, logger *log.Logger) error {
	var ikErr *armplanning.IkConstraintError
	errors.As(planErr, &ikErr)
	if err := viz.RemoveAllSpatialObjects(); err != nil {
		return err
	}

	if err := viz.DrawWorldState(req.WorldState, req.FrameSystem, req.StartState.Configuration()); err != nil {
		return err
	}

	if err := viz.DrawFrameSystem(req.FrameSystem, req.StartState.Configuration()); err != nil {
		return err
	}

	// ikIterOrder is a hack for helping index into individual failures. Such that an interactive
	// user can deterministically reference errors.
	var ikIterOrder []string
	if ikErr != nil {
		for key := range ikErr.FailuresByType {
			ikIterOrder = append(ikIterOrder, key)
		}

		// We sort such that the failure index across runs of `cmd-plan` interactive mode will pull
		// out the same error. This does not have to be sorted in string order. That's just a
		// convenient stable comparison for now.
		slices.Sort(ikIterOrder)
	}

	stdinReader := bufio.NewReader(os.Stdin)
	render := true
	for {
		if render {
			if planErr == nil {
				if err := visualize(req, plan, logger); err != nil {
					return err
				}
			} else {
				if ikErr != nil {
					logger.Println("Plan error:", ikErr.OutputString(true))
				} else {
					logger.Println("Plan error:", planErr)
				}
			}
			render = false
		}

		//nolint
		fmt.Print("$ ") // `logger.Print` seems to add a newline.
		cmd, err := stdinReader.ReadString('\n')
		cmd = strings.TrimSpace(cmd)
		switch {
		case err != nil && errors.Is(err, io.EOF):
			logger.Println("\nExiting...")
			return nil
		case cmd == "quit":
			logger.Println("Exiting...")
			return nil
		case cmd == "h" || cmd == "help":
			logger.Println("r, render")
			logger.Println("-  Rerender the selected motion plan.")
			logger.Println()
			logger.Println("le, list errors")
			logger.Println("-  If there were no IK solutions that satisfied constraints,",
				"this will list all of the failures grouped by error string.")
			logger.Println()
			logger.Println("de, detailed errors")
			logger.Println("-  If there were no IK solutions that satisfied constraints,",
				"this will list the configuration for each failed solution.")
			logger.Println()
			logger.Println("re, render error <number>")
			logger.Println("-  Renders the configuration of a failed solution.")
			logger.Println()
			logger.Println("`quit` or Ctrl-d to exit")
		case cmd == "render" || cmd == "r":
			logger.Println("Rendering motion plan")
			render = true
		case cmd == "list errors" || cmd == "le":
			if ikErr == nil {
				logger.Println("The error was not an IK error. No further diagnostics.")
				logger.Println("  Err:", planErr)
				continue
			}

			logger.Println("Listing errors:")
			for _, errStr := range ikIterOrder {
				failedSolutions := ikErr.FailuresByType[errStr]
				logger.Printf("  Err: %q Count: %v", errStr, len(failedSolutions))
			}
		case cmd == "detailed errors" || cmd == "de":
			if ikErr == nil {
				logger.Println("The error was not an IK error. No further diagnostics.")
				logger.Println("  Err:", planErr)
				continue
			}

			logger.Println("Listing errors:")
			idxCounter := 1
			for _, errStr := range ikIterOrder {
				failedConfigurations := ikErr.FailuresByType[errStr]
				logger.Printf("  Err: %q Count: %v", errStr, len(failedConfigurations))
				for _, configuration := range failedConfigurations {
					logger.Printf("    %d Inputs: %v", idxCounter, configuration)
					idxCounter++
				}
			}
		case strings.HasPrefix(cmd, "render error ") || strings.HasPrefix(cmd, "re "):
			pieces := strings.Split(cmd, " ")
			errorNumberStr := pieces[len(pieces)-1]
			errorNumber, err := strconv.Atoi(errorNumberStr)
			if err != nil {
				logger.Printf("Failed to parse error number. Val: %v Err: %v", errorNumberStr, err)
				logger.Println("Usage: `re <error number>`")
			}

			idxCounter := 1
		searchLoop:
			for _, errStr := range ikIterOrder {
				failedConfigurations := ikErr.FailuresByType[errStr]
				for _, configuration := range failedConfigurations {
					if idxCounter != errorNumber {
						idxCounter++
						continue
					}

					logger.Println("Rendering failed solution")
					logger.Println("  Err:", errStr)
					logger.Println("  Inputs:", configuration)
					if err := viz.DrawFrameSystem(req.FrameSystem, configuration); err != nil {
						return err
					}
					break searchLoop
				}
			}

		case len(cmd) == 0:
		default:
			logger.Println("Unknown command. Type `h` for help.")
		}
	}
}<|MERGE_RESOLUTION|>--- conflicted
+++ resolved
@@ -95,11 +95,7 @@
 	}
 
 	logger.Infof("starting motion planning for %d goals", len(req.Goals))
-<<<<<<< HEAD
-
 	mylog := log.New(os.Stdout, "", 0)
-=======
->>>>>>> 356501f7
 	start := time.Now()
 
 	plan, err := armplanning.PlanMotion(ctx, logger, &req)
@@ -109,7 +105,6 @@
 		}
 		return nil
 	}
-
 	if err != nil {
 		return err
 	}
@@ -118,11 +113,6 @@
 		return fmt.Errorf("path and trajectory not the same %d vs %d", len(plan.Path()), len(plan.Trajectory()))
 	}
 
-<<<<<<< HEAD
-=======
-	mylog := log.New(os.Stdout, "", 0)
-
->>>>>>> 356501f7
 	mylog.Printf("planning took %v for %d goals => trajectory length: %d",
 		time.Since(start).Truncate(time.Millisecond), len(req.Goals), len(plan.Trajectory()))
 
