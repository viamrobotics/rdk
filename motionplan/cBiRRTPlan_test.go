package motionplan

import (
	"context"
	"math/rand"
	"sort"
	"testing"

	"github.com/edaniels/golog"
	"go.viam.com/test"

	commonpb "go.viam.com/rdk/proto/api/common/v1"
	"go.viam.com/rdk/referenceframe"
	"go.viam.com/rdk/utils"
)

var interp = referenceframe.FloatsToInputs([]float64{
	0.22034293025523666,
	0.023301860367034785,
	0.0035938741832804775,
	0.03706780636626979,
	-0.006010542176591475,
	0.013764993693680328,
	0.22994099248696265,
})

// This should test a simple linear motion.
func TestSimpleLinearMotion(t *testing.T) {
	nSolutions := 5
	inputSteps := []*solution{}
	ctx := context.Background()
	logger := golog.NewTestLogger(t)
	m, err := referenceframe.ParseJSONFile(utils.ResolveFile("robots/xarm/xArm7_kinematics.json"), "")
	test.That(t, err, test.ShouldBeNil)

	ik, err := CreateCombinedIKSolver(m, logger, nCPU)
	test.That(t, err, test.ShouldBeNil)
	nlopt, err := CreateNloptIKSolver(m, logger, 1)
	test.That(t, err, test.ShouldBeNil)
	// nlopt should try only once
	mp := &cBiRRTMotionPlanner{solver: ik, fastGradDescent: nlopt, frame: m, logger: logger, solDist: 0.0001}

	// Max individual step of 0.5% of full range of motion
	mp.qstep = getFrameSteps(m, 0.015)
	mp.iter = 2000
	mp.stepSize = 1

	mp.randseed = rand.New(rand.NewSource(42))

	opt := NewDefaultPlannerOptions()

	pos := &commonpb.Pose{
		X:  206,
		Y:  100,
		Z:  120.5,
		OY: -1,
	}
	corners := map[*solution]bool{}

	solutions, err := getSolutions(ctx, opt, mp.solver, pos, home7, mp.Frame())
	test.That(t, err, test.ShouldBeNil)

	near1 := &solution{home7}
	seedMap := make(map[*solution]*solution)
	seedMap[near1] = nil
	target := &solution{interp}

	keys := make([]float64, 0, len(solutions))
	for k := range solutions {
		keys = append(keys, k)
	}
	sort.Float64s(keys)

	goalMap := make(map[*solution]*solution)

	if len(keys) < nSolutions {
		nSolutions = len(keys)
	}

	for _, k := range keys[:nSolutions] {
		goalMap[&solution{solutions[k]}] = nil
	}
	nn := &neighborManager{nCPU: nCPU}

	// Extend tree seedMap as far towards target as it can get. It may or may not reach it.
<<<<<<< HEAD
	seedReached := mp.constrainedExtend(opt, seedMap, near1, target)
=======
	seedReached := mp.constrainedExtend(ctx, mp.opt, seedMap, near1, target)
>>>>>>> 0784b938
	// Find the nearest point in goalMap to the furthest point reached in seedMap
	near2 := nn.nearestNeighbor(ctx, seedReached, goalMap)
	// extend goalMap towards the point in seedMap
<<<<<<< HEAD
	goalReached := mp.constrainedExtend(opt, goalMap, near2, seedReached)
=======
	goalReached := mp.constrainedExtend(ctx, mp.opt, goalMap, near2, seedReached)
>>>>>>> 0784b938

	test.That(t, inputDist(seedReached.inputs, goalReached.inputs) < mp.solDist, test.ShouldBeTrue)

	corners[seedReached] = true
	corners[goalReached] = true

	// extract the path to the seed
	for seedReached != nil {
		inputSteps = append(inputSteps, seedReached)
		seedReached = seedMap[seedReached]
	}
	// reverse the slice
	for i, j := 0, len(inputSteps)-1; i < j; i, j = i+1, j-1 {
		inputSteps[i], inputSteps[j] = inputSteps[j], inputSteps[i]
	}
	// extract the path to the goal
	for goalReached != nil {
		inputSteps = append(inputSteps, goalReached)
		goalReached = goalMap[goalReached]
	}

	// Test that smoothing succeeds and does not lengthen the path (it may be the same length)
	unsmoothLen := len(inputSteps)
	finalSteps := mp.SmoothPath(ctx, opt, inputSteps, corners)
	test.That(t, len(finalSteps), test.ShouldBeLessThanOrEqualTo, unsmoothLen)
}

func TestNearestNeighbor(t *testing.T) {
	nm := &neighborManager{nCPU: 2}
	rrtMap := map[*solution]*solution{}

	j := &solution{[]referenceframe.Input{{0.0}}}
	for i := 1.0; i < 110.0; i++ {
		iSol := &solution{[]referenceframe.Input{{i}}}
		rrtMap[iSol] = j
		j = iSol
	}
	ctx := context.Background()

	seed := &solution{[]referenceframe.Input{{23.1}}}
	// test serial NN
	nn := nm.nearestNeighbor(ctx, seed, rrtMap)
	test.That(t, nn.inputs[0].Value, test.ShouldAlmostEqual, 23.0)

	for i := 120.0; i < 1100.0; i++ {
		iSol := &solution{[]referenceframe.Input{{i}}}
		rrtMap[iSol] = j
		j = iSol
	}
	seed = &solution{[]referenceframe.Input{{723.6}}}
	// test parallel NN
	nn = nm.nearestNeighbor(ctx, seed, rrtMap)
	test.That(t, nn.inputs[0].Value, test.ShouldAlmostEqual, 724.0)
}<|MERGE_RESOLUTION|>--- conflicted
+++ resolved
@@ -83,19 +83,11 @@
 	nn := &neighborManager{nCPU: nCPU}
 
 	// Extend tree seedMap as far towards target as it can get. It may or may not reach it.
-<<<<<<< HEAD
-	seedReached := mp.constrainedExtend(opt, seedMap, near1, target)
-=======
-	seedReached := mp.constrainedExtend(ctx, mp.opt, seedMap, near1, target)
->>>>>>> 0784b938
+	seedReached := mp.constrainedExtend(ctx, opt, seedMap, near1, target)
 	// Find the nearest point in goalMap to the furthest point reached in seedMap
 	near2 := nn.nearestNeighbor(ctx, seedReached, goalMap)
 	// extend goalMap towards the point in seedMap
-<<<<<<< HEAD
-	goalReached := mp.constrainedExtend(opt, goalMap, near2, seedReached)
-=======
-	goalReached := mp.constrainedExtend(ctx, mp.opt, goalMap, near2, seedReached)
->>>>>>> 0784b938
+	goalReached := mp.constrainedExtend(ctx, opt, goalMap, near2, seedReached)
 
 	test.That(t, inputDist(seedReached.inputs, goalReached.inputs) < mp.solDist, test.ShouldBeTrue)
 
