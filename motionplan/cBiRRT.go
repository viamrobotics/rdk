//go:build !windows

package motionplan

import (
	"context"
	"encoding/json"
	"fmt"
	"math"
	"math/rand"
	"time"

	"github.com/edaniels/golog"
	"go.viam.com/utils"

	"go.viam.com/rdk/referenceframe"
	"go.viam.com/rdk/spatialmath"
)

const (
	// The maximum percent of a joints range of motion to allow per step.
	defaultFrameStep = 0.015

	// If the dot product between two sets of joint angles is less than this, consider them identical.
	defaultJointSolveDist = 0.0001

	// Number of iterations to run before beginning to accept randomly seeded locations.
	defaultIterBeforeRand = 50

	// Maximum number of iterations that constrainNear will run before exiting nil.
	// Typically it will solve in the first five iterations, or not at all.
	maxNearIter = 20

	// Maximum number of iterations that constrainedExtend will run before exiting.
	maxExtendIter = 5000
)

type cbirrtOptions struct {
	// The maximum percent of a joints range of motion to allow per step.
	FrameStep float64 `json:"frame_step"`

	// If the dot product between two sets of joint angles is less than this, consider them identical.
	JointSolveDist float64 `json:"joint_solve_dist"`

	// Number of IK solutions with which to seed the goal side of the bidirectional tree.
	SolutionsToSeed int `json:"solutions_to_seed"`

	// Number of iterations to mrun before beginning to accept randomly seeded locations.
	IterBeforeRand int `json:"iter_before_rand"`

	// This is how far cbirrt will try to extend the map towards a goal per-step. Determined from FrameStep
	qstep []float64

	// Parameters common to all RRT implementations
	*rrtOptions
}

// newCbirrtOptions creates a struct controlling the running of a single invocation of cbirrt. All values are pre-set to reasonable
// defaults, but can be tweaked if needed.
func newCbirrtOptions(planOpts *plannerOptions, frame referenceframe.Frame) (*cbirrtOptions, error) {
	algOpts := &cbirrtOptions{
		FrameStep:       defaultFrameStep,
		JointSolveDist:  defaultJointSolveDist,
		SolutionsToSeed: defaultSolutionsToSeed,
		IterBeforeRand:  defaultIterBeforeRand,
		rrtOptions:      newRRTOptions(),
	}
	// convert map to json
	jsonString, err := json.Marshal(planOpts.extra)
	if err != nil {
		return nil, err
	}
	err = json.Unmarshal(jsonString, algOpts)
	if err != nil {
		return nil, err
	}

	algOpts.qstep = getFrameSteps(frame, algOpts.FrameStep)

	return algOpts, nil
}

// cBiRRTMotionPlanner an object able to solve constrained paths around obstacles to some goal for a given referenceframe.
// It uses the Constrained Bidirctional Rapidly-expanding Random Tree algorithm, Berenson et al 2009
// https://ieeexplore.ieee.org/document/5152399/
type cBiRRTMotionPlanner struct {
	*planner
	fastGradDescent *NloptIK
	algOpts         *cbirrtOptions
	corners         map[node]bool
}

// newCBiRRTMotionPlannerWithSeed creates a cBiRRTMotionPlanner object with a user specified random seed.
func newCBiRRTMotionPlanner(
	frame referenceframe.Frame,
	seed *rand.Rand,
	logger golog.Logger,
	opt *plannerOptions,
) (motionPlanner, error) {
	if opt == nil {
		return nil, errNoPlannerOptions
	}
	mp, err := newPlanner(frame, seed, logger, opt)
	if err != nil {
		return nil, err
	}
	// nlopt should try only once
	nlopt, err := CreateNloptIKSolver(frame, logger, 1, opt.GoalThreshold)
	if err != nil {
		return nil, err
	}
	algOpts, err := newCbirrtOptions(opt, mp.frame)
	if err != nil {
		return nil, err
	}
	return &cBiRRTMotionPlanner{
		planner:         mp,
		fastGradDescent: nlopt,
		algOpts:         algOpts,
		corners:         map[node]bool{},
	}, nil
}

func (mp *cBiRRTMotionPlanner) plan(ctx context.Context,
	goal spatialmath.Pose,
	seed []referenceframe.Input,
) ([][]referenceframe.Input, error) {
	solutionChan := make(chan *rrtPlanReturn, 1)
	utils.PanicCapturingGo(func() {
		mp.rrtBackgroundRunner(ctx, seed, &rrtParallelPlannerShared{nil, nil, solutionChan})
	})
	select {
	case <-ctx.Done():
		return nil, ctx.Err()
	case plan := <-solutionChan:
		return plan.toInputs(), plan.err()
	}
}

// rrtBackgroundRunner will execute the plan. Plan() will call rrtBackgroundRunner in a separate thread and wait for results.
// Separating this allows other things to call rrtBackgroundRunner in parallel allowing the thread-agnostic Plan to be accessible.
func (mp *cBiRRTMotionPlanner) rrtBackgroundRunner(
	ctx context.Context,
	seed []referenceframe.Input,
	rrt *rrtParallelPlannerShared,
) {
	defer close(rrt.solutionChan)

	// setup planner options
	if mp.planOpts == nil {
		rrt.solutionChan <- &rrtPlanReturn{planerr: errNoPlannerOptions}
		return
	}
	// initialize maps
	corners := map[node]bool{}
	// TODO(rb) package neighborManager better
	nm1 := &neighborManager{nCPU: mp.planOpts.NumThreads}
	nm2 := &neighborManager{nCPU: mp.planOpts.NumThreads}
	nmContext, cancel := context.WithCancel(ctx)
	defer cancel()
	mp.start = time.Now()

	if rrt.maps == nil || len(rrt.maps.goalMap) == 0 {
		planSeed := initRRTSolutions(ctx, mp, seed)
		if planSeed.planerr != nil || planSeed.steps != nil {
			rrt.solutionChan <- planSeed
			return
		}
		rrt.maps = planSeed.maps
	}
	target := referenceframe.InterpolateInputs(seed, rrt.maps.optNode.Q(), 0.5)

	map1, map2 := rrt.maps.startMap, rrt.maps.goalMap

	m1chan := make(chan node, 1)
	m2chan := make(chan node, 1)
	defer close(m1chan)
	defer close(m2chan)

	seedPos, err := mp.frame.Transform(seed)
	if err != nil {
		rrt.solutionChan <- &rrtPlanReturn{planerr: err}
		return
	}

	mp.logger.Debugf(
		"running CBiRRT from start pose %v with start map of size %d and goal map of size %d",
		spatialmath.PoseToProtobuf(seedPos),
		len(rrt.maps.startMap),
		len(rrt.maps.goalMap),
	)

	for i := 0; i < mp.algOpts.PlanIter; i++ {
		select {
		case <-ctx.Done():
			mp.logger.Debugf("CBiRRT timed out after %d iterations", i)
			rrt.solutionChan <- &rrtPlanReturn{planerr: fmt.Errorf("cbirrt timeout %w", ctx.Err()), maps: rrt.maps}
			return
		default:
		}

		tryExtend := func(target []referenceframe.Input) (node, node, error) {
			// attempt to extend maps 1 and 2 towards the target
			utils.PanicCapturingGo(func() {
<<<<<<< HEAD
				nm.nearestNeighbor(nmContext, mp.planOpts, &basicNode{target}, map1, m1chan)
			})
			utils.PanicCapturingGo(func() {
				nm.nearestNeighbor(nmContext, mp.planOpts, &basicNode{target}, map2, m2chan)
=======
				nm1.nearestNeighbor(nmContext, mp.planOpts, target, map1, m1chan)
			})
			utils.PanicCapturingGo(func() {
				nm2.nearestNeighbor(nmContext, mp.planOpts, target, map2, m2chan)
>>>>>>> bdc182b9
			})
			nearest1 := <-m1chan
			nearest2 := <-m2chan
			// If ctx is done, nearest neighbors will be invalid and we want to return immediately
			select {
			case <-ctx.Done():
				return nil, nil, ctx.Err()
			default:
			}

			//nolint: gosec
			rseed1 := rand.New(rand.NewSource(int64(mp.randseed.Int())))
			//nolint: gosec
			rseed2 := rand.New(rand.NewSource(int64(mp.randseed.Int())))

			utils.PanicCapturingGo(func() {
				mp.constrainedExtend(ctx, rseed1, map1, nearest1, &basicNode{q: target}, m1chan)
			})
			utils.PanicCapturingGo(func() {
				mp.constrainedExtend(ctx, rseed2, map2, nearest2, &basicNode{q: target}, m2chan)
			})
			map1reached := <-m1chan
			map2reached := <-m2chan

			corners[map1reached] = true
			corners[map2reached] = true

			return map1reached, map2reached, nil
		}

		map1reached, map2reached, err := tryExtend(target)
		if err != nil {
			rrt.solutionChan <- &rrtPlanReturn{planerr: err, maps: rrt.maps}
			return
		}

		reachedDelta := mp.planOpts.DistanceFunc(&Segment{StartConfiguration: map1reached.Q(), EndConfiguration: map2reached.Q()})

		// Second iteration; extend maps 1 and 2 towards the halfway point between where they reached
		if reachedDelta > mp.algOpts.JointSolveDist {
			target = referenceframe.InterpolateInputs(map1reached.Q(), map2reached.Q(), 0.5)
			map1reached, map2reached, err = tryExtend(target)
			if err != nil {
				rrt.solutionChan <- &rrtPlanReturn{planerr: err, maps: rrt.maps}
				return
			}
			reachedDelta = mp.planOpts.DistanceFunc(&Segment{StartConfiguration: map1reached.Q(), EndConfiguration: map2reached.Q()})
		}

		// Solved!
		if reachedDelta <= mp.algOpts.JointSolveDist {
			mp.logger.Debugf("CBiRRT found solution after %d iterations", i)
			cancel()
			path := extractPath(rrt.maps.startMap, rrt.maps.goalMap, &nodePair{map1reached, map2reached})
			rrt.solutionChan <- &rrtPlanReturn{steps: path, maps: rrt.maps}
			return
		}

		// sample near map 1 and switch which map is which to keep adding to them even
		target = mp.sample(map1reached, i)
		map1, map2 = map2, map1
	}
	rrt.solutionChan <- &rrtPlanReturn{planerr: errPlannerFailed, maps: rrt.maps}
}

func (mp *cBiRRTMotionPlanner) sample(rSeed node, sampleNum int) []referenceframe.Input {
	// If we have done more than 50 iterations, start seeding off completely random positions 2 at a time
	// The 2 at a time is to ensure random seeds are added onto both the seed and goal maps.
	if sampleNum >= mp.algOpts.IterBeforeRand && sampleNum%4 >= 2 {
		return referenceframe.RandomFrameInputs(mp.frame, mp.randseed)
	}
	// Seeding nearby to valid points results in much faster convergence in less constrained space
	q := referenceframe.RestrictedRandomFrameInputs(mp.frame, mp.randseed, 0.1)
	for j, v := range rSeed.Q() {
		q[j].Value += v.Value
	}
	return q
}

// constrainedExtend will try to extend the map towards the target while meeting constraints along the way. It will
// return the closest solution to the target that it reaches, which may or may not actually be the target.
func (mp *cBiRRTMotionPlanner) constrainedExtend(
	ctx context.Context,
	randseed *rand.Rand,
	rrtMap map[node]node,
	near, target node,
	mchan chan node,
) {
	// Allow qstep to be doubled as a means to escape from configurations which gradient descend to their seed
	qstep := make([]float64, len(mp.algOpts.qstep))
	copy(qstep, mp.algOpts.qstep)
	doubled := false

	oldNear := near
	// This should iterate until one of the following conditions:
	// 1) we have reached the target
	// 2) the request is cancelled/times out
	// 3) we are no longer approaching the target and our "best" node is further away than the previous best
	// 4) further iterations change our best node by close-to-zero amounts
	// 5) we have iterated more than maxExtendIter times
	for i := 0; i < maxExtendIter; i++ {
		select {
		case <-ctx.Done():
			mchan <- oldNear
			return
		default:
		}

		dist := mp.planOpts.DistanceFunc(&Segment{StartConfiguration: near.Q(), EndConfiguration: target.Q()})
		oldDist := mp.planOpts.DistanceFunc(&Segment{StartConfiguration: oldNear.Q(), EndConfiguration: target.Q()})
		switch {
		case dist < mp.algOpts.JointSolveDist:
			mchan <- near
			return
		case dist > oldDist:
			mchan <- oldNear
			return
		}

		oldNear = near

		newNear := make([]referenceframe.Input, 0, len(near.Q()))

		// alter near to be closer to target
		for j, nearInput := range near.Q() {
			if nearInput.Value == target.Q()[j].Value {
				newNear = append(newNear, nearInput)
			} else {
				v1, v2 := nearInput.Value, target.Q()[j].Value
				newVal := math.Min(qstep[j], math.Abs(v2-v1))
				// get correct sign
				newVal *= (v2 - v1) / math.Abs(v2-v1)
				newNear = append(newNear, referenceframe.Input{nearInput.Value + newVal})
			}
		}
		// Check whether newNear meets constraints, and if not, update it to a configuration that does meet constraints (or nil)
		newNear = mp.constrainNear(ctx, randseed, oldNear.Q(), newNear)

		if newNear != nil {
			nearDist := mp.planOpts.DistanceFunc(&Segment{StartConfiguration: oldNear.Q(), EndConfiguration: newNear})
			if nearDist < math.Pow(mp.algOpts.JointSolveDist, 3) {
				if !doubled {
					doubled = true
					// Check if doubling qstep will allow escape from the identical configuration
					// If not, we terminate and return.
					// If so, qstep will be reset to its original value after the rescue.
					for i, q := range qstep {
						qstep[i] = q * 2.0
					}
					continue
				} else {
					// We've arrived back at very nearly the same configuration again; stop solving and send back oldNear.
					// Do not add the near-identical configuration to the RRT map
					mchan <- oldNear
					return
				}
			}
			if doubled {
				copy(qstep, mp.algOpts.qstep)
				doubled = false
			}
			// constrainNear will ensure path between oldNear and newNear satisfies constraints along the way
			near = &basicNode{q: newNear}
			rrtMap[near] = oldNear
		} else {
			break
		}
	}
	mchan <- oldNear
}

// constrainNear will do a IK gradient descent from seedInputs to target. If a gradient descent distance
// function has been specified, this will use that.
// This function will return either a valid configuration that meets constraints, or nil.
func (mp *cBiRRTMotionPlanner) constrainNear(
	ctx context.Context,
	randseed *rand.Rand,
	seedInputs,
	target []referenceframe.Input,
) []referenceframe.Input {
	for i := 0; i < maxNearIter; i++ {
		select {
		case <-ctx.Done():
			return nil
		default:
		}

		seedPos, err := mp.frame.Transform(seedInputs)
		if err != nil {
			return nil
		}
		goalPos, err := mp.frame.Transform(target)
		if err != nil {
			return nil
		}

		newArc := &Segment{
			StartPosition:      seedPos,
			EndPosition:        goalPos,
			StartConfiguration: seedInputs,
			EndConfiguration:   target,
			Frame:              mp.frame,
		}

		// Check if the arc of "seedInputs" to "target" is valid
		ok, _ := mp.planOpts.CheckSegmentAndStateValidity(newArc, mp.planOpts.Resolution)
		if ok {
			return target
		}
		solutionGen := make(chan []referenceframe.Input, 1)
		// Spawn the IK solver to generate solutions until done
		err = mp.fastGradDescent.Solve(ctx, solutionGen, target, mp.planOpts.pathMetric, randseed.Int())
		// We should have zero or one solutions
		var solved []referenceframe.Input
		select {
		case solved = <-solutionGen:
		default:
		}
		close(solutionGen)
		if err != nil {
			return nil
		}

		ok, failpos := mp.planOpts.CheckSegmentAndStateValidity(
			&Segment{StartConfiguration: seedInputs, EndConfiguration: solved, Frame: mp.frame},
			mp.planOpts.Resolution,
		)
		if ok {
			return solved
		}
		if failpos != nil {
			dist := mp.planOpts.DistanceFunc(&Segment{StartConfiguration: target, EndConfiguration: failpos.EndConfiguration})
			if dist > mp.algOpts.JointSolveDist {
				// If we have a first failing position, and that target is updating (no infinite loop), then recurse
				seedInputs = failpos.StartConfiguration
				target = failpos.EndConfiguration
			}
		} else {
			return nil
		}
	}
	return nil
}

// smoothPath will pick two points at random along the path and attempt to do a fast gradient descent directly between
// them, which will cut off randomly-chosen points with odd joint angles into something that is a more intuitive motion.
func (mp *cBiRRTMotionPlanner) smoothPath(
	ctx context.Context,
	inputSteps []node,
) []node {
	toIter := int(math.Min(float64(len(inputSteps)*len(inputSteps)), float64(mp.planOpts.SmoothIter)))

	schan := make(chan node, 1)
	defer close(schan)

	for iter := 0; iter < toIter && len(inputSteps) > 4; iter++ {
		select {
		case <-ctx.Done():
			mp.logger.Debug("CBiRRT timed out during smoothing, returning best path")
			return inputSteps
		default:
		}
		// Pick two random non-adjacent indices, excepting the ends

		j := 2 + mp.randseed.Intn(len(inputSteps)-3)

		i := mp.randseed.Intn(j) + 1

		ok, hitCorners := smoothable(inputSteps, i, j, mp.corners)
		if !ok {
			continue
		}

		shortcutGoal := make(map[node]node)

		iSol := inputSteps[i]
		jSol := inputSteps[j]
		shortcutGoal[jSol] = nil

		// extend backwards for convenience later. Should work equally well in both directions
		mp.constrainedExtend(ctx, mp.randseed, shortcutGoal, jSol, iSol, schan)
		reached := <-schan

		// Note this could technically replace paths with "longer" paths i.e. with more waypoints.
		// However, smoothed paths are invariably more intuitive and smooth, and lend themselves to future shortening,
		// so we allow elongation here.
		dist := mp.planOpts.DistanceFunc(&Segment{StartConfiguration: inputSteps[i].Q(), EndConfiguration: reached.Q()})
		if dist < mp.algOpts.JointSolveDist && len(reached.Q()) < j-i {
			mp.corners[iSol] = true
			mp.corners[jSol] = true
			for _, hitCorner := range hitCorners {
				mp.corners[hitCorner] = false
			}
			newInputSteps := append([]node{}, inputSteps[:i]...)
			for reached != nil {
				newInputSteps = append(newInputSteps, reached)
				reached = shortcutGoal[reached]
			}
			newInputSteps = append(newInputSteps, inputSteps[j+1:]...)
			inputSteps = newInputSteps
		}
	}

	return inputSteps
}

// Check if there is more than one joint direction change. If not, then not a good candidate for smoothing.
func smoothable(inputSteps []node, i, j int, corners map[node]bool) (bool, []node) {
	startPos := inputSteps[i]
	nextPos := inputSteps[i+1]
	// Whether joints are increasing
	incDir := make([]int, 0, len(startPos.Q()))
	hitCorners := []node{}

	check := func(v1, v2 float64) int {
		if v1 > v2 {
			return 1
		} else if v1 < v2 {
			return -1
		}
		return 0
	}

	// Get initial directionality
	for h, v := range startPos.Q() {
		incDir = append(incDir, check(v.Value, nextPos.Q()[h].Value))
	}

	// Check for any direction changes
	changes := 0
	for k := i + 1; k < j; k++ {
		for h, v := range nextPos.Q() {
			// Get 1, 0, or -1 depending on directionality
			newV := check(v.Value, inputSteps[k].Q()[h].Value)
			if incDir[h] == 0 {
				incDir[h] = newV
			} else if incDir[h] == newV*-1 {
				changes++
			}
			if changes > 1 && len(hitCorners) > 0 {
				return true, hitCorners
			}
		}
		nextPos = inputSteps[k]
		if corners[nextPos] {
			hitCorners = append(hitCorners, nextPos)
		}
	}
	return false, hitCorners
}

// getFrameSteps will return a slice of positive values representing the largest amount a particular DOF of a frame should
// move in any given step.
func getFrameSteps(f referenceframe.Frame, by float64) []float64 {
	dof := f.DoF()
	pos := make([]float64, len(dof))
	for i, lim := range dof {
		l, u := lim.Min, lim.Max

		// Default to [-999,999] as range if limits are infinite
		if l == math.Inf(-1) {
			l = -999
		}
		if u == math.Inf(1) {
			u = 999
		}

		jRange := math.Abs(u - l)
		pos[i] = jRange * by
	}
	return pos
}<|MERGE_RESOLUTION|>--- conflicted
+++ resolved
@@ -202,17 +202,10 @@
 		tryExtend := func(target []referenceframe.Input) (node, node, error) {
 			// attempt to extend maps 1 and 2 towards the target
 			utils.PanicCapturingGo(func() {
-<<<<<<< HEAD
-				nm.nearestNeighbor(nmContext, mp.planOpts, &basicNode{target}, map1, m1chan)
+				nm1.nearestNeighbor(nmContext, mp.planOpts, &basicNode{target}, map1, m1chan)
 			})
 			utils.PanicCapturingGo(func() {
-				nm.nearestNeighbor(nmContext, mp.planOpts, &basicNode{target}, map2, m2chan)
-=======
-				nm1.nearestNeighbor(nmContext, mp.planOpts, target, map1, m1chan)
-			})
-			utils.PanicCapturingGo(func() {
-				nm2.nearestNeighbor(nmContext, mp.planOpts, target, map2, m2chan)
->>>>>>> bdc182b9
+				nm2.nearestNeighbor(nmContext, mp.planOpts, &basicNode{target}, map2, m2chan)
 			})
 			nearest1 := <-m1chan
 			nearest2 := <-m2chan
