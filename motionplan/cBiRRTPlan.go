--- conflicted
+++ resolved
@@ -48,26 +48,6 @@
 	nCPU            int
 	stepSize        float64
 	randseed        *rand.Rand
-<<<<<<< HEAD
-=======
-	opt             *PlannerOptions
-	nn              *neighborManager
-}
-
-// Used for coordinating parallel computations of nearestNeighbor.
-type neighborManager struct {
-	nnKeys    chan *solution
-	neighbors chan *neighbor
-	nnLock    sync.RWMutex
-	seedPos   *solution
-	ready     bool
-	nCPU      int
-}
-
-type neighbor struct {
-	dist float64
-	sol  *solution
->>>>>>> 0784b938
 }
 
 // needed to wrap slices so we can use them as map keys.
@@ -98,19 +78,7 @@
 	return mp, nil
 }
 
-<<<<<<< HEAD
-func (mp *cBiRRTMotionPlanner) Frame() frame.Frame {
-=======
-func (mp *cBiRRTMotionPlanner) SetMetric(m Metric) {
-	mp.solver.SetMetric(m)
-}
-
-func (mp *cBiRRTMotionPlanner) SetPathDistFunc(m Metric) {
-	mp.fastGradDescent.SetMetric(m)
-}
-
 func (mp *cBiRRTMotionPlanner) Frame() referenceframe.Frame {
->>>>>>> 0784b938
 	return mp.frame
 }
 
@@ -120,17 +88,10 @@
 
 func (mp *cBiRRTMotionPlanner) Plan(ctx context.Context,
 	goal *commonpb.Pose,
-	seed []frame.Input,
-	opt *PlannerOptions) ([][]frame.Input, error) {
-
-<<<<<<< HEAD
-=======
-func (mp *cBiRRTMotionPlanner) Plan(
-	ctx context.Context,
-	goal *commonpb.Pose,
 	seed []referenceframe.Input,
+	opt *PlannerOptions,
 ) ([][]referenceframe.Input, error) {
->>>>>>> 0784b938
+
 	var inputSteps []*solution
 	if opt == nil {
 		opt = NewDefaultPlannerOptions()
@@ -174,12 +135,7 @@
 	seedMap[&solution{seed}] = nil
 
 	// for the first iteration, we try the 0.5 interpolation between seed and goal[0]
-<<<<<<< HEAD
-	target := &solution{frame.InterpolateInputs(seed, solutions[keys[0]], 0.5)}
-=======
-	addSeed := true
 	target := &solution{referenceframe.InterpolateInputs(seed, solutions[keys[0]], 0.5)}
->>>>>>> 0784b938
 
 	var rSeed *solution
 
@@ -197,40 +153,15 @@
 
 		var seedReached, goalReached *solution
 
-<<<<<<< HEAD
 		// extend seed tree first
 		nearest := nn.nearestNeighbor(ctxWithCancel, target, map1)
 		// Extend map1 as far towards target as it can get. It may or may not reach it.
-		seedReached = mp.constrainedExtend(opt, map1, nearest, target)
+		seedReached = mp.constrainedExtend(ctx, opt, map1, nearest, target)
 		// Find the nearest point in map2 to the furthest point reached in map1
 		near2 := nn.nearestNeighbor(ctxWithCancel, seedReached, map2)
 		// extend map1 towards the point in map1
-		goalReached = mp.constrainedExtend(opt, map2, near2, seedReached)
+		goalReached = mp.constrainedExtend(ctx, opt, map2, near2, seedReached)
 		rSeed = seedReached
-=======
-		// Alternate which tree we extend
-		if addSeed {
-			// extend seed tree first
-			nearest := mp.nn.nearestNeighbor(ctxWithCancel, target, seedMap)
-			// Extend tree seedMap as far towards target as it can get. It may or may not reach it.
-			seedReached = mp.constrainedExtend(ctxWithCancel, opt, seedMap, nearest, target)
-			// Find the nearest point in goalMap to the furthest point reached in seedMap
-			near2 := mp.nn.nearestNeighbor(ctxWithCancel, seedReached, goalMap)
-			// extend goalMap towards the point in seedMap
-			goalReached = mp.constrainedExtend(ctxWithCancel, opt, goalMap, near2, seedReached)
-			rSeed = seedReached
-		} else {
-			// extend goal tree first
-			nearest := mp.nn.nearestNeighbor(ctxWithCancel, target, goalMap)
-			// Extend tree goalMap as far towards target as it can get. It may or may not reach it.
-			goalReached = mp.constrainedExtend(ctxWithCancel, opt, goalMap, nearest, target)
-			// Find the nearest point in seedMap to the furthest point reached in goalMap
-			near2 := mp.nn.nearestNeighbor(ctxWithCancel, goalReached, seedMap)
-			// extend seedMap towards the point in goalMap
-			seedReached = mp.constrainedExtend(ctxWithCancel, opt, seedMap, near2, goalReached)
-			rSeed = goalReached
-		}
->>>>>>> 0784b938
 
 		corners[seedReached] = true
 		corners[goalReached] = true
