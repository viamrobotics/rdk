--- conflicted
+++ resolved
@@ -351,12 +351,7 @@
 
 	// Cancel any ongoing processing within the IK solvers if we're done receiving solutions
 	cancel()
-<<<<<<< HEAD
-	done := false
-	for !done {
-=======
 	for done := false; !done; {
->>>>>>> 55cab43c
 		select {
 		case <-solutionGen:
 		default:
