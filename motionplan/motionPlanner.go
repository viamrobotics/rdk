--- conflicted
+++ resolved
@@ -4,6 +4,7 @@
 import (
 	"context"
 	"encoding/json"
+	"errors"
 	"io/ioutil"
 	"math"
 	"sort"
@@ -42,7 +43,6 @@
 	err   error
 }
 
-<<<<<<< HEAD
 func (plan *planReturn) toInputs() [][]frame.Input {
 	inputs := make([][]frame.Input, 0, len(plan.steps))
 	for _, step := range plan.steps {
@@ -51,39 +51,9 @@
 	return inputs
 }
 
-// PlannerOptions are a set of options to be passed to a planner which will specify how to solve a motion planning problem.
-type PlannerOptions struct {
-	constraintHandler
-	metric   Metric
-	pathDist Metric
-	// For the below values, if left uninitialized, default values will be used. To disable, set < 0
-	// Max number of ik solutions to consider
-	maxSolutions int
-	// Movements that score below this amount are considered "good enough" and returned immediately
-	minScore float64
-}
-
-// NewDefaultPlannerOptions specifies a set of default options for the planner.
-func NewDefaultPlannerOptions() *PlannerOptions {
-	opt := &PlannerOptions{}
-	opt.AddConstraint(jointConstraint, NewJointConstraint(math.Inf(1)))
-	opt.metric = NewSquaredNormMetric()
-	opt.pathDist = NewSquaredNormMetric()
-	return opt
-}
-
-// DefaultConstraint creates a default constraint and metric that constrains the position and orientation. The allowed magnitude of
-// deviation of the position and orientation from the start or goal shall never be greater than than the magnitude of deviation between
-// the start and goal poses.
-// For example- if a user requests a translation, orientation will not change during the movement. If there is an obstacle, deflection
-// from the ideal path is allowed as a function of the length of the ideal path.
-func DefaultConstraint(
-	from, to spatial.Pose,
-=======
 // PlanRobotMotion plans a motion to destination for a given frame. A robot object is passed in and current position inputs are determined.
 func PlanRobotMotion(ctx context.Context,
 	dst *frame.PoseInFrame,
->>>>>>> 988a0e37
 	f frame.Frame,
 	r robot.Robot,
 	fs frame.FrameSystem,
@@ -130,7 +100,6 @@
 	return solvableFS.SolveWaypointsWithOptions(ctx, seedMap, dst, f.Name(), worldState, planningOpts)
 }
 
-<<<<<<< HEAD
 // EvaluatePlan assigns a numeric score to a plan that corresponds to the cumulative distance between input waypoints in the plan
 func EvaluatePlan(plan [][]frame.Input) (cost float64) {
 	for i := 0; i < len(plan)-1; i++ {
@@ -139,12 +108,8 @@
 	return cost
 }
 
-// RunPlannerWithWaypoints will plan to each of a list of goals in oder, optionally also taking a new planner option for each goal.
-func RunPlannerWithWaypoints(ctx context.Context,
-=======
-// runPlannerWithWaypoints will plan to each of a list of goals in order, optionally also taking a new planner option for each goal.
+// runPlannerWithWaypoints will plan to each of a list of goals in oder, optionally also taking a new planner option for each goal.
 func runPlannerWithWaypoints(ctx context.Context,
->>>>>>> 988a0e37
 	planner MotionPlanner,
 	goals []spatial.Pose,
 	seed []frame.Input,
@@ -160,12 +125,8 @@
 	remainingSteps := [][]frame.Input{}
 	if cbert, ok := planner.(*cBiRRTMotionPlanner); ok {
 		// cBiRRT supports solution look-ahead for parallel waypoint solving
-<<<<<<< HEAD
+		// TODO(pl): other planners will support lookaheads, so this should be made to be an interface
 		endpointPreview := make(chan *node, 1)
-=======
-		// TODO(pl): other planners will support lookaheads, so this should be made to be an interface
-		endpointPreview := make(chan *configuration, 1)
->>>>>>> 988a0e37
 		solutionChan := make(chan *planReturn, 1)
 		utils.PanicCapturingGo(func() {
 			// TODO(rb) fix me
@@ -190,11 +151,7 @@
 				if iter+1 < len(goals) {
 					// In this case, we create the next step (and thus the remaining steps) and the
 					// step from our iteration hangs out in the channel buffer until we're done with it.
-<<<<<<< HEAD
-					remainingSteps, err = RunPlannerWithWaypoints(ctx, planner, goals, nextSeed.q, opts, iter+1)
-=======
-					remainingSteps, err = runPlannerWithWaypoints(ctx, planner, goals, nextSeed.inputs, opts, iter+1)
->>>>>>> 988a0e37
+					remainingSteps, err = runPlannerWithWaypoints(ctx, planner, goals, nextSeed.q, opts, iter+1)
 					if err != nil {
 						return nil, err
 					}
@@ -225,18 +182,14 @@
 				if iter+1 < len(goals) {
 					// in this case, we create the next step (and thus the remaining steps) and the
 					// step from our iteration hangs out in the channel buffer until we're done with it
-<<<<<<< HEAD
-					remainingSteps, err = RunPlannerWithWaypoints(
+					remainingSteps, err = runPlannerWithWaypoints(
 						ctx,
 						planner,
 						goals,
-						finalSteps.toInputs()[len(finalSteps.steps)-1],
+						finalSteps.steps[len(finalSteps.steps)-1].q,
 						opts,
 						iter+1,
 					)
-=======
-					remainingSteps, err = runPlannerWithWaypoints(ctx, planner, goals, finalSteps.steps[len(finalSteps.steps)-1].inputs, opts, iter+1)
->>>>>>> 988a0e37
 					if err != nil {
 						return nil, err
 					}
@@ -289,13 +242,8 @@
 	seed []frame.Input,
 	f frame.Frame,
 ) ([][]frame.Input, error) {
-<<<<<<< HEAD
-	nSolutions := opt.maxSolutions
-=======
 	// Linter doesn't properly handle loop labels
-
 	nSolutions := opt.MaxSolutions
->>>>>>> 988a0e37
 	if nSolutions == 0 {
 		nSolutions = defaultSolutionsToSeed
 	}
