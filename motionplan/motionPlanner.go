// Package motionplan is a motion planning library.
package motionplan

import (
	"context"
	"fmt"
	"math"
	"math/rand"
	"slices"
	"sync"
	"time"

	"github.com/pkg/errors"
	commonpb "go.viam.com/api/common/v1"
	"go.viam.com/utils"

	"go.viam.com/rdk/logging"
	"go.viam.com/rdk/motionplan/ik"
	"go.viam.com/rdk/motionplan/motiontypes"
	"go.viam.com/rdk/pointcloud"
	"go.viam.com/rdk/referenceframe"
	"go.viam.com/rdk/spatialmath"
)

// When we generate solutions, if a new solution is within this level of similarity to an existing one, discard it as a duplicate.
// This prevents seeding the solution tree with 50 copies of essentially the same configuration.
const defaultSimScore = 0.05

// motionPlanner provides an interface to path planning methods, providing ways to request a path to be planned, and
// management of the constraints used to plan paths.
type motionPlanner interface {
	// Plan will take a context, a goal position, and an input start state and return a series of state waypoints which
	// should be visited in order to arrive at the goal while satisfying all constraints
	plan(ctx context.Context, seed, goal *PlanState) ([]node, error)

	// Everything below this point should be covered by anything that wraps the generic `planner`
	smoothPath(context.Context, []node) []node
	checkPath(referenceframe.FrameSystemInputs, referenceframe.FrameSystemInputs) bool
	checkInputs(referenceframe.FrameSystemInputs) bool
	getSolutions(context.Context, referenceframe.FrameSystemInputs, ik.StateFSMetric) ([]node, error)
	opt() *PlannerOptions
	sample(node, int) (node, error)
	getScoringFunction() ik.SegmentFSMetric
}

// PlanRequest is a struct to store all the data necessary to make a call to PlanMotion.
type PlanRequest struct {
	// The planner will hit each Goal in order. Each goal may be a configuration or FrameSystemPoses for holonomic motion, or must be a
	// FrameSystemPoses for non-holonomic motion. For holonomic motion, if both a configuration and FrameSystemPoses are given,
	// an error is thrown.
	// TODO: Perhaps we could do something where some components are enforced to arrive at a certain configuration, but others can have IK
	// run to solve for poses. Doing this while enforcing configurations may be tricky.
	Goals []*PlanState `json:"goals"`

	// This must always have a configuration filled in, for geometry placement purposes.
	// If poses are also filled in, the configuration will be used to determine geometry collisions, but the poses will be used
	// in IK to generate plan start configurations. The given configuration will NOT automatically be added to the seed tree.
	// The use case here is that if a particularly difficult path must be planned between two poses, that can be done first to ensure
	// feasibility, and then other plans can be requested to connect to that returned plan's configurations.
<<<<<<< HEAD
	StartState      *PlanState                 `json:"start_state"`
	WorldState      *referenceframe.WorldState `json:"world_state"`
	BoundingRegions []*commonpb.Geometry       `json:"bounding_regions"`
	Constraints     *motiontypes.Constraints   `json:"constraints"`
	PlannerOptions  *PlannerOptions            `json:"planner_options"`
=======
	StartState *PlanState `json:"start_state"`
	// The data representation of the robot's environment.
	WorldState *referenceframe.WorldState `json:"world_state"`
	// Set of bounds which the robot must remain within while navigating. This is used only for kinematic bases
	// and not arms.
	BoundingRegions []*commonpb.Geometry `json:"bounding_regions"`
	// Additional parameters constraining the motion of the robot.
	Constraints *Constraints `json:"constraints"`
	// Other more granular parameters for the plan used to move the robot.
	PlannerOptions *PlannerOptions `json:"planner_options"`
>>>>>>> c96da581
}

// validatePlanRequest ensures PlanRequests are not malformed.
func (req *PlanRequest) validatePlanRequest(fs *referenceframe.FrameSystem) error {
	if req == nil {
		return errors.New("PlanRequest cannot be nil")
	}

	if fs == nil {
		return errors.New("PlanRequest cannot have nil framesystem")
	}
	if req.StartState == nil {
		return errors.New("PlanRequest cannot have nil StartState")
	}
	if req.StartState.configuration == nil {
		return errors.New("PlanRequest cannot have nil StartState configuration")
	}
	// If we have a start configuration, check for correctness. Reuse FrameSystemPoses compute function to provide error.
	if len(req.StartState.configuration) > 0 {
		_, err := req.StartState.configuration.ComputePoses(fs)
		if err != nil {
			return err
		}
	}
	// if we have start poses, check we have valid frames
	for fName, pif := range req.StartState.poses {
		if fs.Frame(fName) == nil {
			return referenceframe.NewFrameMissingError(fName)
		}
		if fs.Frame(pif.Parent()) == nil {
			return referenceframe.NewParentFrameMissingError(fName, pif.Parent())
		}
	}

	if len(req.Goals) == 0 {
		return errors.New("PlanRequest must have at least one goal")
	}

	if req.PlannerOptions.MeshesAsOctrees {
		// convert any meshes in the worldstate to octrees
		if req.WorldState == nil {
			return errors.New("PlanRequest must have non-nil WorldState if 'meshes_as_octrees' option is enabled")
		}
		obstacles := make([]*referenceframe.GeometriesInFrame, 0, len(req.WorldState.ObstacleNames()))
		for _, gf := range req.WorldState.Obstacles() {
			geometries := gf.Geometries()
			pcdGeometries := make([]spatialmath.Geometry, 0, len(geometries))
			for _, geometry := range geometries {
				if mesh, ok := geometry.(*spatialmath.Mesh); ok {
					octree, err := pointcloud.NewFromMesh(mesh)
					if err != nil {
						return err
					}
					geometry = octree
				}
				pcdGeometries = append(pcdGeometries, geometry)
			}
			obstacles = append(obstacles, referenceframe.NewGeometriesInFrame(gf.Parent(), pcdGeometries))
		}
		newWS, err := referenceframe.NewWorldState(obstacles, req.WorldState.Transforms())
		if err != nil {
			return err
		}
		req.WorldState = newWS
	}

	boundingRegions, err := spatialmath.NewGeometriesFromProto(req.BoundingRegions)
	if err != nil {
		return err
	}

	// Validate the goals. Each goal with a pose must not also have a configuration specified. The parent frame of the pose must exist.
	for i, goalState := range req.Goals {
		for fName, pif := range goalState.poses {
			if len(goalState.configuration) > 0 {
				return errors.New("individual goals cannot have both configuration and poses populated")
			}

			goalParentFrame := pif.Parent()
			if fs.Frame(goalParentFrame) == nil {
				return referenceframe.NewParentFrameMissingError(fName, goalParentFrame)
			}

			if len(boundingRegions) > 0 {
				// Check that robot components start within bounding regions.
				// Bounding regions are for 2d planning, which requires a start pose
				if len(goalState.poses) > 0 && len(req.StartState.poses) > 0 {
					goalFrame := fs.Frame(fName)
					if goalFrame == nil {
						return referenceframe.NewFrameMissingError(fName)
					}
					buffer := req.PlannerOptions.CollisionBufferMM
					// check that the request frame's geometries are within or in collision with the bounding regions
					robotGifs, err := goalFrame.Geometries(make([]referenceframe.Input, len(goalFrame.DoF())))
					if err != nil {
						return err
					}
					if i == 0 {
						// Only need to check start poses once
						startPose, ok := req.StartState.poses[fName]
						if !ok {
							return fmt.Errorf("goal frame %s does not have a start pose", fName)
						}
						var robotGeoms []spatialmath.Geometry
						for _, geom := range robotGifs.Geometries() {
							robotGeoms = append(robotGeoms, geom.Transform(startPose.Pose()))
						}
						robotGeomBoundingRegionCheck := NewBoundingRegionConstraint(robotGeoms, boundingRegions, buffer)
						if robotGeomBoundingRegionCheck(&ik.State{}) != nil {
							return fmt.Errorf("frame named %s is not within the provided bounding regions", fName)
						}
					}

					// check that the destination is within or in collision with the bounding regions
					destinationAsGeom := []spatialmath.Geometry{spatialmath.NewPoint(pif.Pose().Point(), "")}
					destinationBoundingRegionCheck := NewBoundingRegionConstraint(destinationAsGeom, boundingRegions, buffer)
					if destinationBoundingRegionCheck(&ik.State{}) != nil {
						return errors.New("destination was not within the provided bounding regions")
					}
				}
			}
		}
	}
	return nil
}

// PlanMotion plans a motion from a provided plan request.
func PlanMotion(ctx context.Context, logger logging.Logger, fs *referenceframe.FrameSystem, request *PlanRequest) (Plan, error) {
	// Calls Replan but without a seed plan
	return Replan(ctx, logger, fs, request, nil, 0)
}

// PlanFrameMotion plans a motion to destination for a given frame with no frame system. It will create a new FS just for the plan.
// WorldState is not supported in the absence of a real frame system.
func PlanFrameMotion(ctx context.Context,
	logger logging.Logger,
	dst spatialmath.Pose,
	f referenceframe.Frame,
	seed []referenceframe.Input,
	constraints *motiontypes.Constraints,
	planningOpts map[string]interface{},
) ([][]referenceframe.Input, error) {
	// ephemerally create a framesystem containing just the frame for the solve
	fs := referenceframe.NewEmptyFrameSystem("")
	if err := fs.AddFrame(f, fs.World()); err != nil {
		return nil, err
	}
	planOpts, err := NewPlannerOptionsFromExtra(planningOpts)
	if err != nil {
		return nil, err
	}
	plan, err := PlanMotion(ctx, logger, fs, &PlanRequest{
		Goals: []*PlanState{
			{poses: referenceframe.FrameSystemPoses{f.Name(): referenceframe.NewPoseInFrame(referenceframe.World, dst)}},
		},
		StartState:     &PlanState{configuration: referenceframe.FrameSystemInputs{f.Name(): seed}},
		Constraints:    constraints,
		PlannerOptions: planOpts,
	})
	if err != nil {
		return nil, err
	}
	return plan.Trajectory().GetFrameInputs(f.Name())
}

// Replan plans a motion from a provided plan request, and then will return that plan only if its cost is better than the cost of the
// passed-in plan multiplied by `replanCostFactor`.
func Replan(
	ctx context.Context,
	logger logging.Logger,
	fs *referenceframe.FrameSystem,
	request *PlanRequest,
	currentPlan Plan,
	replanCostFactor float64,
) (Plan, error) {
	// Make sure request is well formed and not missing vital information
	if err := request.validatePlanRequest(fs); err != nil {
		return nil, err
	}
	logger.CDebugf(ctx, "constraint specs for this step: %v", request.Constraints)
	logger.CDebugf(ctx, "motion config for this step: %v", request.PlannerOptions)

	sfPlanner, err := newPlanManager(logger, fs, request)
	if err != nil {
		return nil, err
	}

	newPlan, err := sfPlanner.planMultiWaypoint(ctx, currentPlan)
	if err != nil {
		return nil, err
	}

	if replanCostFactor > 0 && currentPlan != nil {
		initialPlanCost := currentPlan.Trajectory().EvaluateCost(sfPlanner.scoringFunction)
		finalPlanCost := newPlan.Trajectory().EvaluateCost(sfPlanner.scoringFunction)
		logger.CDebugf(ctx,
			"initialPlanCost %f adjusted with cost factor to %f, replan cost %f",
			initialPlanCost, initialPlanCost*replanCostFactor, finalPlanCost,
		)

		if finalPlanCost > initialPlanCost*replanCostFactor {
			return nil, errHighReplanCost
		}
	}

	return newPlan, nil
}

type planner struct {
	*ConstraintHandler
	fs                        *referenceframe.FrameSystem
	lfs                       *linearizedFrameSystem
	solver                    ik.Solver
	logger                    logging.Logger
	randseed                  *rand.Rand
	start                     time.Time
	scoringFunction           ik.SegmentFSMetric
	poseDistanceFunc          ik.SegmentMetric
	configurationDistanceFunc ik.SegmentFSMetric
	planOpts                  *PlannerOptions
	motionChains              *motionChains
}

func newPlannerFromPlanRequest(logger logging.Logger, fs *referenceframe.FrameSystem, request *PlanRequest) (*planner, error) {
	mChains, err := motionChainsFromPlanState(fs, request.Goals[0])
	if err != nil {
		return nil, err
	}

	// Theoretically, a plan could be made between two poses, by running IK on both the start and end poses to create sets of seed and
	// goal configurations. However, the blocker here is the lack of a "known good" configuration used to determine which obstacles
	// are allowed to collide with one another.
	if !mChains.useTPspace && (request.StartState.configuration == nil) {
		return nil, errors.New("must populate start state configuration if not planning for 2d base/tpspace")
	}

	if mChains.useTPspace {
		if request.StartState.poses == nil {
			return nil, errors.New("must provide a startPose if solving for PTGs")
		}
		if len(request.Goals) != 1 {
			return nil, errors.New("can only provide one goal if solving for PTGs")
		}
	}

	opt, err := updateOptionsForPlanning(request.PlannerOptions, mChains.useTPspace)
	if err != nil {
		return nil, err
	}

	boundingRegions, err := spatialmath.NewGeometriesFromProto(request.BoundingRegions)
	if err != nil {
		return nil, err
	}

	constraintHandler, err := newConstraintHandler(
		opt,
		request.Constraints,
		request.StartState,
		request.Goals[0],
		fs,
		mChains,
		request.StartState.configuration,
		request.WorldState,
		boundingRegions,
	)
	if err != nil {
		return nil, err
	}
	seed := opt.RandomSeed

	//nolint:gosec
	return newPlanner(
		fs,
		rand.New(rand.NewSource(int64(seed))),
		logger,
		opt,
		constraintHandler,
		mChains,
	)
}

func newPlanner(
	fs *referenceframe.FrameSystem,
	seed *rand.Rand,
	logger logging.Logger,
	opt *PlannerOptions,
	constraintHandler *ConstraintHandler,
	chains *motionChains,
) (*planner, error) {
	lfs, err := newLinearizedFrameSystem(fs)
	if err != nil {
		return nil, err
	}
	if opt == nil {
		opt = NewBasicPlannerOptions()
	}
	if constraintHandler == nil {
		constraintHandler = newEmptyConstraintHandler()
	}
	if chains == nil {
		chains = &motionChains{}
	}

	solver, err := ik.CreateCombinedIKSolver(lfs.dof, logger, opt.NumThreads, opt.GoalThreshold)
	if err != nil {
		return nil, err
	}
	mp := &planner{
		ConstraintHandler:         constraintHandler,
		solver:                    solver,
		fs:                        fs,
		lfs:                       lfs,
		logger:                    logger,
		randseed:                  seed,
		planOpts:                  opt,
		scoringFunction:           opt.getScoringFunction(chains),
		poseDistanceFunc:          opt.getPoseDistanceFunc(),
		configurationDistanceFunc: ik.GetConfigurationDistanceFunc(opt.ConfigurationDistanceMetric),
		motionChains:              chains,
	}
	return mp, nil
}

func (mp *planner) checkInputs(inputs referenceframe.FrameSystemInputs) bool {
	return mp.CheckStateFSConstraints(&ik.StateFS{
		Configuration: inputs,
		FS:            mp.fs,
	}) == nil
}

func (mp *planner) checkPath(seedInputs, target referenceframe.FrameSystemInputs) bool {
	ok, _ := mp.CheckSegmentAndStateValidityFS(
		&ik.SegmentFS{
			StartConfiguration: seedInputs,
			EndConfiguration:   target,
			FS:                 mp.fs,
		},
		mp.planOpts.Resolution,
	)
	return ok
}

func (mp *planner) sample(rSeed node, sampleNum int) (node, error) {
	// If we have done more than 50 iterations, start seeding off completely random positions 2 at a time
	// The 2 at a time is to ensure random seeds are added onto both the seed and gofsal maps.
	if sampleNum >= mp.planOpts.IterBeforeRand && sampleNum%4 >= 2 {
		randomInputs := make(referenceframe.FrameSystemInputs)
		for _, name := range mp.fs.FrameNames() {
			f := mp.fs.Frame(name)
			if f != nil && len(f.DoF()) > 0 {
				randomInputs[name] = referenceframe.RandomFrameInputs(f, mp.randseed)
			}
		}
		return newConfigurationNode(randomInputs), nil
	}

	// Seeding nearby to valid points results in much faster convergence in less constrained space
	newInputs := make(referenceframe.FrameSystemInputs)
	for name, inputs := range rSeed.Q() {
		f := mp.fs.Frame(name)
		if f != nil && len(f.DoF()) > 0 {
			q, err := referenceframe.RestrictedRandomFrameInputs(f, mp.randseed, 0.1, inputs)
			if err != nil {
				return nil, err
			}
			newInputs[name] = q
		}
	}
	return newConfigurationNode(newInputs), nil
}

func (mp *planner) opt() *PlannerOptions {
	return mp.planOpts
}

func (mp *planner) getScoringFunction() ik.SegmentFSMetric {
	return mp.scoringFunction
}

// smoothPath will try to naively smooth the path by picking points partway between waypoints and seeing if it can interpolate
// directly between them. This will significantly improve paths from RRT*, as it will shortcut the randomly-selected configurations.
// This will only ever improve paths (or leave them untouched), and runs very quickly.
func (mp *planner) smoothPath(ctx context.Context, path []node) []node {
	mp.logger.CDebugf(ctx, "running simple smoother on path of len %d", len(path))
	if mp.planOpts == nil {
		mp.logger.CDebug(ctx, "nil opts, cannot shortcut")
		return path
	}
	if len(path) <= 2 {
		mp.logger.CDebug(ctx, "path too short, cannot shortcut")
		return path
	}

	// Randomly pick which quarter of motion to check from; this increases flexibility of smoothing.
	waypoints := []float64{0.25, 0.5, 0.75}

	for i := 0; i < mp.planOpts.SmoothIter; i++ {
		select {
		case <-ctx.Done():
			return path
		default:
		}
		// get start node of first edge. Cannot be either the last or second-to-last node.
		// Intn will return an int in the half-open interval half-open interval [0,n)
		firstEdge := mp.randseed.Intn(len(path) - 2)
		secondEdge := firstEdge + 1 + mp.randseed.Intn((len(path)-2)-firstEdge)

		// Use the frame system to interpolate between configurations
		wayPoint1, err := referenceframe.InterpolateFS(mp.fs, path[firstEdge].Q(), path[firstEdge+1].Q(), waypoints[mp.randseed.Intn(3)])
		if err != nil {
			return path
		}
		wayPoint2, err := referenceframe.InterpolateFS(mp.fs, path[secondEdge].Q(), path[secondEdge+1].Q(), waypoints[mp.randseed.Intn(3)])
		if err != nil {
			return path
		}

		if mp.checkPath(wayPoint1, wayPoint2) {
			newpath := []node{}
			newpath = append(newpath, path[:firstEdge+1]...)
			newpath = append(newpath, newConfigurationNode(wayPoint1), newConfigurationNode(wayPoint2))
			// have to split this up due to go compiler quirk where elipses operator can't be mixed with other vars in append
			newpath = append(newpath, path[secondEdge+1:]...)
			path = newpath
		}
	}
	return path
}

// getSolutions will initiate an IK solver for the given position and seed, collect solutions, and score them by constraints.
// If maxSolutions is positive, once that many solutions have been collected, the solver will terminate and return that many solutions.
// If minScore is positive, if a solution scoring below that amount is found, the solver will terminate and return that one solution.
func (mp *planner) getSolutions(ctx context.Context, seed referenceframe.FrameSystemInputs, metric ik.StateFSMetric) ([]node, error) {
	// Linter doesn't properly handle loop labels
	nSolutions := mp.planOpts.MaxSolutions
	if nSolutions == 0 {
		nSolutions = defaultSolutionsToSeed
	}
	if len(seed) == 0 {
		seed = referenceframe.FrameSystemInputs{}
		// If no seed is passed, generate one randomly
		for _, frameName := range mp.fs.FrameNames() {
			seed[frameName] = referenceframe.RandomFrameInputs(mp.fs.Frame(frameName), mp.randseed)
		}
	}

	if metric == nil {
		return nil, errors.New("metric is nil")
	}

	ctxWithCancel, cancel := context.WithCancel(ctx)
	defer cancel()

	solutionGen := make(chan *ik.Solution, mp.planOpts.NumThreads*20)
	ikErr := make(chan error, 1)
	var activeSolvers sync.WaitGroup
	defer activeSolvers.Wait()
	activeSolvers.Add(1)
	defer func() {
		// In the case that we have an error, we need to explicitly drain the channel before we return
		for len(solutionGen) > 0 {
			<-solutionGen
		}
	}()

	linearSeed, err := mp.lfs.mapToSlice(seed)
	if err != nil {
		return nil, err
	}

	minFunc := mp.linearizeFSmetric(metric)
	// Spawn the IK solver to generate solutions until done
	utils.PanicCapturingGo(func() {
		defer close(ikErr)
		defer activeSolvers.Done()
		ikErr <- mp.solver.Solve(ctxWithCancel, solutionGen, linearSeed, minFunc, mp.randseed.Int())
	})

	solutions := map[float64]referenceframe.FrameSystemInputs{}

	// A map keeping track of which constraints fail
	failures := map[string]int{}
	constraintFailCnt := 0

	startTime := time.Now()
	firstSolutionTime := time.Hour

	// Solve the IK solver. Loop labels are required because `break` etc in a `select` will break only the `select`.
IK:
	for {
		select {
		case <-ctx.Done():
			return nil, ctx.Err()
		default:
		}

		select {
		case stepSolution := <-solutionGen:

			step, err := mp.lfs.sliceToMap(stepSolution.Configuration)
			if err != nil {
				return nil, err
			}
			alteredStep := mp.nonchainMinimize(seed, step)
			if alteredStep != nil {
				// if nil, step is guaranteed to fail the below check, but we want to do it anyway to capture the failure reason
				step = alteredStep
			}
			// Ensure the end state is a valid one
			err = mp.CheckStateFSConstraints(&ik.StateFS{
				Configuration: step,
				FS:            mp.fs,
			})
			if err == nil {
				stepArc := &ik.SegmentFS{
					StartConfiguration: seed,
					EndConfiguration:   step,
					FS:                 mp.fs,
				}
				err := mp.CheckSegmentFSConstraints(stepArc)
				if err == nil {
					score := mp.configurationDistanceFunc(stepArc)
					if score < mp.planOpts.MinScore && mp.planOpts.MinScore > 0 {
						solutions = map[float64]referenceframe.FrameSystemInputs{}
						solutions[score] = step
						// good solution, stopping early
						break IK
					}
					for _, oldSol := range solutions {
						similarity := &ik.SegmentFS{
							StartConfiguration: oldSol,
							EndConfiguration:   step,
							FS:                 mp.fs,
						}
						simscore := mp.configurationDistanceFunc(similarity)
						if simscore < defaultSimScore {
							continue IK
						}
					}

					solutions[score] = step
					if len(solutions) >= nSolutions {
						// sufficient solutions found, stopping early
						break IK
					}

					if len(solutions) == 1 {
						firstSolutionTime = time.Since(startTime)
					} else {
						elapsed := time.Since(startTime)
						if elapsed > (time.Duration(mp.planOpts.TimeMultipleAfterFindingFirstSolution) * firstSolutionTime) {
							mp.logger.Infof("ending early because of time elapsed: %v firstSolutionTime: %v", elapsed, firstSolutionTime)
							break IK
						}
					}
				} else {
					constraintFailCnt++
					failures[err.Error()]++
				}
			} else {
				constraintFailCnt++
				failures[err.Error()]++
			}
			// Skip the return check below until we have nothing left to read from solutionGen
			continue IK
		default:
		}

		select {
		case <-ikErr:
			// If we have a return from the IK solver, there are no more solutions, so we finish processing above
			// until we've drained the channel, handled by the `continue` above
			break IK
		default:
		}
	}

	// Cancel any ongoing processing within the IK solvers if we're done receiving solutions
	cancel()
	for done := false; !done; {
		select {
		case <-solutionGen:
		default:
			done = true
		}
	}

	if len(solutions) == 0 {
		// We have failed to produce a usable IK solution. Let the user know if zero IK solutions were produced, or if non-zero solutions
		// were produced, which constraints were failed
		if constraintFailCnt == 0 {
			return nil, errIKSolve
		}

		return nil, newIKConstraintErr(failures, constraintFailCnt)
	}

	keys := make([]float64, 0, len(solutions))
	for k := range solutions {
		keys = append(keys, k)
	}
	slices.Sort(keys)

	orderedSolutions := make([]node, 0)
	for _, key := range keys {
		orderedSolutions = append(orderedSolutions, &basicNode{q: solutions[key], cost: key})
	}
	return orderedSolutions, nil
}

// linearize the goal metric for use with solvers.
// Since our solvers operate on arrays of floats, there needs to be a way to map bidirectionally between the framesystem configuration
// of FrameSystemInputs and the []float64 that the solver expects. This is that mapping.
func (mp *planner) linearizeFSmetric(metric ik.StateFSMetric) func([]float64) float64 {
	return func(query []float64) float64 {
		inputs, err := mp.lfs.sliceToMap(query)
		if err != nil {
			return math.Inf(1)
		}
		return metric(&ik.StateFS{Configuration: inputs, FS: mp.fs})
	}
}

// The purpose of this function is to allow solves that require the movement of components not in a motion chain, while preventing wild or
// random motion of these components unnecessarily. A classic example would be a scene with two arms. One arm is given a goal in World
// which it could reach, but the other arm is in the way. Randomly seeded IK will produce a valid configuration for the moving arm, and a
// random configuration for the other. This function attempts to replace that random configuration with the seed configuration, if valid,
// and if invalid will interpolate the solved random configuration towards the seed and set its configuration to the closest valid
// configuration to the seed.
func (mp *planner) nonchainMinimize(seed, step referenceframe.FrameSystemInputs) referenceframe.FrameSystemInputs {
	moving, nonmoving := mp.motionChains.framesFilteredByMovingAndNonmoving(mp.fs)
	// Create a map with nonmoving configurations replaced with their seed values
	alteredStep := referenceframe.FrameSystemInputs{}
	for _, frame := range moving {
		alteredStep[frame] = step[frame]
	}
	for _, frame := range nonmoving {
		alteredStep[frame] = seed[frame]
	}
	if mp.checkInputs(alteredStep) {
		return alteredStep
	}
	// Failing constraints with nonmoving frames at seed. Find the closest passing configuration to seed.

	_, lastGood := mp.CheckStateConstraintsAcrossSegmentFS(
		&ik.SegmentFS{
			StartConfiguration: step,
			EndConfiguration:   alteredStep,
			FS:                 mp.fs,
		}, mp.planOpts.Resolution,
	)
	if lastGood != nil {
		return lastGood.EndConfiguration
	}
	return nil
}<|MERGE_RESOLUTION|>--- conflicted
+++ resolved
@@ -31,7 +31,7 @@
 type motionPlanner interface {
 	// Plan will take a context, a goal position, and an input start state and return a series of state waypoints which
 	// should be visited in order to arrive at the goal while satisfying all constraints
-	plan(ctx context.Context, seed, goal *PlanState) ([]node, error)
+	plan(ctx context.Context, seed, goal *motiontypes.PlanState) ([]node, error)
 
 	// Everything below this point should be covered by anything that wraps the generic `planner`
 	smoothPath(context.Context, []node) []node
@@ -50,31 +50,23 @@
 	// an error is thrown.
 	// TODO: Perhaps we could do something where some components are enforced to arrive at a certain configuration, but others can have IK
 	// run to solve for poses. Doing this while enforcing configurations may be tricky.
-	Goals []*PlanState `json:"goals"`
+	Goals []*motiontypes.PlanState `json:"goals"`
 
 	// This must always have a configuration filled in, for geometry placement purposes.
 	// If poses are also filled in, the configuration will be used to determine geometry collisions, but the poses will be used
 	// in IK to generate plan start configurations. The given configuration will NOT automatically be added to the seed tree.
 	// The use case here is that if a particularly difficult path must be planned between two poses, that can be done first to ensure
 	// feasibility, and then other plans can be requested to connect to that returned plan's configurations.
-<<<<<<< HEAD
-	StartState      *PlanState                 `json:"start_state"`
-	WorldState      *referenceframe.WorldState `json:"world_state"`
-	BoundingRegions []*commonpb.Geometry       `json:"bounding_regions"`
-	Constraints     *motiontypes.Constraints   `json:"constraints"`
-	PlannerOptions  *PlannerOptions            `json:"planner_options"`
-=======
-	StartState *PlanState `json:"start_state"`
+	StartState *motiontypes.PlanState `json:"start_state"`
 	// The data representation of the robot's environment.
 	WorldState *referenceframe.WorldState `json:"world_state"`
 	// Set of bounds which the robot must remain within while navigating. This is used only for kinematic bases
 	// and not arms.
 	BoundingRegions []*commonpb.Geometry `json:"bounding_regions"`
 	// Additional parameters constraining the motion of the robot.
-	Constraints *Constraints `json:"constraints"`
+	Constraints *motiontypes.Constraints `json:"constraints"`
 	// Other more granular parameters for the plan used to move the robot.
 	PlannerOptions *PlannerOptions `json:"planner_options"`
->>>>>>> c96da581
 }
 
 // validatePlanRequest ensures PlanRequests are not malformed.
@@ -247,9 +239,9 @@
 	logger logging.Logger,
 	fs *referenceframe.FrameSystem,
 	request *PlanRequest,
-	currentPlan Plan,
+	currentPlan motiontypes.Plan,
 	replanCostFactor float64,
-) (Plan, error) {
+) (motiontypes.Plan, error) {
 	// Make sure request is well formed and not missing vital information
 	if err := request.validatePlanRequest(fs); err != nil {
 		return nil, err
