//go:build !no_cgo

// Package motionplan is a motion planning library.
package motionplan

import (
	"context"
	"fmt"
	"math/rand"
	"sort"
	"sync"
	"time"

	"github.com/pkg/errors"
	pb "go.viam.com/api/service/motion/v1"
	"go.viam.com/utils"

	"go.viam.com/rdk/logging"
	"go.viam.com/rdk/motionplan/ik"
	frame "go.viam.com/rdk/referenceframe"
	"go.viam.com/rdk/spatialmath"
)

const defaultRandomSeed = 0

// motionPlanner provides an interface to path planning methods, providing ways to request a path to be planned, and
// management of the constraints used to plan paths.
type motionPlanner interface {
	// Plan will take a context, a goal position, and an input start state and return a series of state waypoints which
	// should be visited in order to arrive at the goal while satisfying all constraints
	plan(context.Context, spatialmath.Pose, []frame.Input) ([]node, error)

	// Everything below this point should be covered by anything that wraps the generic `planner`
	smoothPath(context.Context, []node) []node
	checkPath([]frame.Input, []frame.Input) bool
	checkInputs([]frame.Input) bool
	getSolutions(context.Context, []frame.Input) ([]node, error)
	opt() *plannerOptions
	sample(node, int) (node, error)
}

type plannerConstructor func(frame.Frame, *rand.Rand, logging.Logger, *plannerOptions) (motionPlanner, error)

// PlanRequest is a struct to store all the data necessary to make a call to PlanMotion.
type PlanRequest struct {
	Logger             logging.Logger
	Goal               *frame.PoseInFrame
	Frame              frame.Frame
	FrameSystem        frame.FrameSystem
	StartConfiguration map[string][]frame.Input
	WorldState         *frame.WorldState
	ConstraintSpecs    *pb.Constraints
	Options            map[string]interface{}
}

// validatePlanRequest ensures PlanRequests are not malformed.
func (req *PlanRequest) validatePlanRequest() error {
	if req == nil {
		return errors.New("PlanRequest cannot be nil")
	}
	if req.Logger == nil {
		return errors.New("PlanRequest cannot have nil logger")
	}
	if req.Frame == nil {
		return errors.New("PlanRequest cannot have nil frame")
	}

	if req.FrameSystem == nil {
		return errors.New("PlanRequest cannot have nil framesystem")
	} else if req.FrameSystem.Frame(req.Frame.Name()) == nil {
		return frame.NewFrameMissingError(req.Frame.Name())
	}

	if req.Goal == nil {
		return errors.New("PlanRequest cannot have nil goal")
	}

	goalParentFrame := req.Goal.Parent()
	if req.FrameSystem.Frame(goalParentFrame) == nil {
		return frame.NewParentFrameMissingError(req.Goal.Name(), goalParentFrame)
	}

	frameDOF := len(req.Frame.DoF())
	seedMap, ok := req.StartConfiguration[req.Frame.Name()]
	if frameDOF > 0 {
		if !ok {
			return errors.Errorf("%s does not have a start configuration", req.Frame.Name())
		}
		if frameDOF != len(seedMap) {
			return frame.NewIncorrectInputLengthError(len(seedMap), len(req.Frame.DoF()))
		}
	} else if ok && frameDOF != len(seedMap) {
		return frame.NewIncorrectInputLengthError(len(seedMap), len(req.Frame.DoF()))
	}

	return nil
}

// PlanMotion plans a motion from a provided plan request.
func PlanMotion(ctx context.Context, request *PlanRequest) (Plan, error) {
	// Calls Replan but without a seed plan
	return Replan(ctx, request, nil, 0)
}

// PlanFrameMotion plans a motion to destination for a given frame with no frame system. It will create a new FS just for the plan.
// WorldState is not supported in the absence of a real frame system.
func PlanFrameMotion(ctx context.Context,
	logger golog.Logger,
	dst spatialmath.Pose,
	f frame.Frame,
	seed []frame.Input,
	constraintSpec *pb.Constraints,
	planningOpts map[string]interface{},
) ([][]frame.Input, error) {
	// ephemerally create a framesystem containing just the frame for the solve
	fs := frame.NewEmptyFrameSystem("")
	if err := fs.AddFrame(f, fs.World()); err != nil {
		return nil, err
	}
	plan, err := PlanMotion(ctx, &PlanRequest{
		Logger:             logger,
		Goal:               frame.NewPoseInFrame(frame.World, dst),
		Frame:              f,
		StartConfiguration: map[string][]frame.Input{f.Name(): seed},
		FrameSystem:        fs,
		ConstraintSpecs:    constraintSpec,
		Options:            planningOpts,
	})
	if err != nil {
		return nil, err
	}
	return plan.GetFrameSteps(f.Name())
}

// Replan plans a motion from a provided plan request, and then will return that plan only if its cost is better than the cost of the
// passed-in plan multiplied by `replanCostFactor`.
func Replan(ctx context.Context, request *PlanRequest, currentPlan Plan, replanCostFactor float64) (Plan, error) {
	// make sure request is well formed and not missing vital information
	if err := request.validatePlanRequest(); err != nil {
		return nil, err
	}

	// Create a frame to solve for, and an IK solver with that frame.
	sf, err := newSolverFrame(request.FrameSystem, request.Frame.Name(), request.Goal.Parent(), request.StartConfiguration)
	if err != nil {
		return nil, err
	}
	if len(sf.DoF()) == 0 {
		return nil, errors.New("solver frame has no degrees of freedom, cannot perform inverse kinematics")
	}
	seed, err := sf.mapToSlice(request.StartConfiguration)
	if err != nil {
		return nil, err
	}
	startPose, err := sf.Transform(seed)
	if err != nil {
		return nil, err
	}

	request.Logger.Infof(
		"planning motion for frame %s\nGoal: %v\nStarting seed map %v\n, startPose %v\n, worldstate: %v\n",
		request.Frame.Name(),
		frame.PoseInFrameToProtobuf(request.Goal),
		request.StartConfiguration,
		spatialmath.PoseToProtobuf(startPose),
		request.WorldState.String(),
	)
	request.Logger.Debugf("constraint specs for this step: %v", request.ConstraintSpecs)
	request.Logger.Debugf("motion config for this step: %v", request.Options)

	rseed := defaultRandomSeed
	if seed, ok := request.Options["rseed"].(int); ok {
		rseed = seed
	}
	sfPlanner, err := newPlanManager(sf, request.FrameSystem, request.Logger, rseed)
	if err != nil {
		return nil, err
	}

	// TODO: RSDK-3236 this should seed off of currentPlan
	resultSlices, err := sfPlanner.PlanSingleWaypoint(
		ctx,
		request.StartConfiguration,
		request.Goal.Pose(),
		request.WorldState,
		request.ConstraintSpecs,
		request.Options,
	)
	if err != nil {
		return nil, err
	}
	newPlan := sf.inputsToPlan(resultSlices)

<<<<<<< HEAD
// PlanFrameMotion plans a motion to destination for a given frame with no frame system. It will create a new FS just for the plan.
// WorldState is not supported in the absence of a real frame system.
func PlanFrameMotion(ctx context.Context,
	logger logging.Logger,
	dst spatialmath.Pose,
	f frame.Frame,
	seed []frame.Input,
	constraintSpec *pb.Constraints,
	planningOpts map[string]interface{},
) ([][]frame.Input, error) {
	// ephemerally create a framesystem containing just the frame for the solve
	fs := frame.NewEmptyFrameSystem("")
	if err := fs.AddFrame(f, fs.World()); err != nil {
		return nil, err
	}
	plan, err := PlanMotion(ctx, &PlanRequest{
		Logger:             logger,
		Goal:               frame.NewPoseInFrame(frame.World, dst),
		Frame:              f,
		StartConfiguration: map[string][]frame.Input{f.Name(): seed},
		FrameSystem:        fs,
		ConstraintSpecs:    constraintSpec,
		Options:            planningOpts,
	})
	if err != nil {
		return nil, err
=======
	if replanCostFactor > 0 && currentPlan != nil {
		initialPlanCost := currentPlan.Evaluate(sfPlanner.opt().ScoreFunc)
		finalPlanCost := newPlan.Evaluate(sfPlanner.opt().ScoreFunc)
		request.Logger.Debugf(
			"initialPlanCost %f adjusted with cost factor to %f, replan cost %f",
			initialPlanCost, initialPlanCost*replanCostFactor, finalPlanCost,
		)

		if finalPlanCost > initialPlanCost*replanCostFactor {
			return nil, errHighReplanCost
		}
>>>>>>> 3da52bf2
	}

	return newPlan, nil
}

type planner struct {
	solver   ik.InverseKinematics
	frame    frame.Frame
	logger   logging.Logger
	randseed *rand.Rand
	start    time.Time
	planOpts *plannerOptions
}

func newPlanner(frame frame.Frame, seed *rand.Rand, logger logging.Logger, opt *plannerOptions) (*planner, error) {
	solver, err := ik.CreateCombinedIKSolver(frame, logger, opt.NumThreads, opt.GoalThreshold)
	if err != nil {
		return nil, err
	}
	mp := &planner{
		solver:   solver,
		frame:    frame,
		logger:   logger,
		randseed: seed,
		planOpts: opt,
	}
	return mp, nil
}

func (mp *planner) checkInputs(inputs []frame.Input) bool {
	ok, _ := mp.planOpts.CheckStateConstraints(&ik.State{
		Configuration: inputs,
		Frame:         mp.frame,
	})
	return ok
}

func (mp *planner) checkPath(seedInputs, target []frame.Input) bool {
	ok, _ := mp.planOpts.CheckSegmentAndStateValidity(
		&ik.Segment{
			StartConfiguration: seedInputs,
			EndConfiguration:   target,
			Frame:              mp.frame,
		},
		mp.planOpts.Resolution,
	)
	return ok
}

func (mp *planner) sample(rSeed node, sampleNum int) (node, error) {
	// If we have done more than 50 iterations, start seeding off completely random positions 2 at a time
	// The 2 at a time is to ensure random seeds are added onto both the seed and goal maps.
	if sampleNum >= mp.planOpts.IterBeforeRand && sampleNum%4 >= 2 {
		return newConfigurationNode(frame.RandomFrameInputs(mp.frame, mp.randseed)), nil
	}
	// Seeding nearby to valid points results in much faster convergence in less constrained space
	q, err := frame.RestrictedRandomFrameInputs(mp.frame, mp.randseed, 0.1, rSeed.Q())
	if err != nil {
		return nil, err
	}
	return newConfigurationNode(q), nil
}

func (mp *planner) opt() *plannerOptions {
	return mp.planOpts
}

// smoothPath will try to naively smooth the path by picking points partway between waypoints and seeing if it can interpolate
// directly between them. This will significantly improve paths from RRT*, as it will shortcut the randomly-selected configurations.
// This will only ever improve paths (or leave them untouched), and runs very quickly.
func (mp *planner) smoothPath(ctx context.Context, path []node) []node {
	mp.logger.Debugf("running simple smoother on path of len %d", len(path))
	if mp.planOpts == nil {
		mp.logger.Debug("nil opts, cannot shortcut")
		return path
	}
	if len(path) <= 2 {
		mp.logger.Debug("path too short, cannot shortcut")
		return path
	}

	// Randomly pick which quarter of motion to check from; this increases flexibility of smoothing.
	waypoints := []float64{0.25, 0.5, 0.75}

	for i := 0; i < mp.planOpts.SmoothIter; i++ {
		select {
		case <-ctx.Done():
			return path
		default:
		}
		// get start node of first edge. Cannot be either the last or second-to-last node.
		// Intn will return an int in the half-open interval half-open interval [0,n)
		firstEdge := mp.randseed.Intn(len(path) - 2)
		secondEdge := firstEdge + 1 + mp.randseed.Intn((len(path)-2)-firstEdge)

		wayPoint1 := frame.InterpolateInputs(path[firstEdge].Q(), path[firstEdge+1].Q(), waypoints[mp.randseed.Intn(3)])
		wayPoint2 := frame.InterpolateInputs(path[secondEdge].Q(), path[secondEdge+1].Q(), waypoints[mp.randseed.Intn(3)])

		if mp.checkPath(wayPoint1, wayPoint2) {
			newpath := []node{}
			newpath = append(newpath, path[:firstEdge+1]...)
			newpath = append(newpath, newConfigurationNode(wayPoint1), newConfigurationNode(wayPoint2))
			// have to split this up due to go compiler quirk where elipses operator can't be mixed with other vars in append
			newpath = append(newpath, path[secondEdge+1:]...)
			path = newpath
		}
	}
	return path
}

// getSolutions will initiate an IK solver for the given position and seed, collect solutions, and score them by constraints.
// If maxSolutions is positive, once that many solutions have been collected, the solver will terminate and return that many solutions.
// If minScore is positive, if a solution scoring below that amount is found, the solver will terminate and return that one solution.
func (mp *planner) getSolutions(ctx context.Context, seed []frame.Input) ([]node, error) {
	// Linter doesn't properly handle loop labels
	nSolutions := mp.planOpts.MaxSolutions
	if nSolutions == 0 {
		nSolutions = defaultSolutionsToSeed
	}

	seedPos, err := mp.frame.Transform(seed)
	if err != nil {
		return nil, err
	}
	if mp.planOpts.goalMetric == nil {
		return nil, errors.New("metric is nil")
	}

	ctxWithCancel, cancel := context.WithCancel(ctx)
	defer cancel()

	solutionGen := make(chan *ik.Solution, mp.planOpts.NumThreads*2)
	ikErr := make(chan error, 1)
	var activeSolvers sync.WaitGroup
	defer activeSolvers.Wait()
	activeSolvers.Add(1)
	// Spawn the IK solver to generate solutions until done
	utils.PanicCapturingGo(func() {
		defer close(ikErr)
		defer activeSolvers.Done()
		ikErr <- mp.solver.Solve(ctxWithCancel, solutionGen, seed, mp.planOpts.goalMetric, mp.randseed.Int())
	})

	solutions := map[float64][]frame.Input{}

	// A map keeping track of which constraints fail
	failures := map[string]int{}
	constraintFailCnt := 0

	// Solve the IK solver. Loop labels are required because `break` etc in a `select` will break only the `select`.
IK:
	for {
		select {
		case <-ctx.Done():
			return nil, ctx.Err()
		default:
		}

		select {
		case stepSolution := <-solutionGen:
			step := stepSolution.Configuration
			// Ensure the end state is a valid one
			statePass, failName := mp.planOpts.CheckStateConstraints(&ik.State{
				Configuration: step,
				Frame:         mp.frame,
			})
			if statePass {
				stepArc := &ik.Segment{
					StartConfiguration: seed,
					StartPosition:      seedPos,
					EndConfiguration:   step,
					Frame:              mp.frame,
				}
				arcPass, failName := mp.planOpts.CheckSegmentConstraints(stepArc)

				if arcPass {
					score := mp.planOpts.goalArcScore(stepArc)
					if score < mp.planOpts.MinScore && mp.planOpts.MinScore > 0 {
						solutions = map[float64][]frame.Input{}
						solutions[score] = step
						// good solution, stopping early
						break IK
					}

					solutions[score] = step
					if len(solutions) >= nSolutions {
						// sufficient solutions found, stopping early
						break IK
					}
				} else {
					constraintFailCnt++
					failures[failName]++
				}
			} else {
				constraintFailCnt++
				failures[failName]++
			}
			// Skip the return check below until we have nothing left to read from solutionGen
			continue IK
		default:
		}

		select {
		case <-ikErr:
			// If we have a return from the IK solver, there are no more solutions, so we finish processing above
			// until we've drained the channel, handled by the `continue` above
			break IK
		default:
		}
	}

	// Cancel any ongoing processing within the IK solvers if we're done receiving solutions
	cancel()
	for done := false; !done; {
		select {
		case <-solutionGen:
		default:
			done = true
		}
	}

	if len(solutions) == 0 {
		// We have failed to produce a usable IK solution. Let the user know if zero IK solutions were produced, or if non-zero solutions
		// were produced, which constraints were failed
		if constraintFailCnt == 0 {
			return nil, errIKSolve
		}

		return nil, genIKConstraintErr(failures, constraintFailCnt)
	}

	keys := make([]float64, 0, len(solutions))
	for k := range solutions {
		keys = append(keys, k)
	}
	sort.Float64s(keys)

	orderedSolutions := make([]node, 0)
	for _, key := range keys {
		orderedSolutions = append(orderedSolutions, &basicNode{q: solutions[key], cost: key})
	}
	return orderedSolutions, nil
}

// CheckPlan checks if obstacles intersect the trajectory of the frame following the plan.
func CheckPlan(
	checkFrame frame.Frame,
	plan Plan,
	worldState *frame.WorldState,
	fs frame.FrameSystem,
	currentPosition spatialmath.Pose,
	currentInputs []frame.Input,
	errorState spatialmath.Pose,
	logger logging.Logger,
) error {
	// ensure that we can actually perform the check
	if len(plan) < 1 {
		return errors.New("plan must have at least one element")
	}

	// construct solverFrame
	// Note that this requires all frames which move as part of the plan, to have an
	// entry in the very first plan waypoint
	sf, err := newSolverFrame(fs, checkFrame.Name(), frame.World, plan[0])
	if err != nil {
		return err
	}

	// construct planager
	sfPlanner, err := newPlanManager(sf, fs, logger, defaultRandomSeed)
	if err != nil {
		return err
	}

	// convert plan into nodes
	planNodes, err := sf.planToNodes(plan)
	if err != nil {
		return err
	}

	// This should be done for any plan whose configurations are specified in relative terms rather than absolute ones.
	// Currently this is only TP-space, so we check if the PTG length is >0.
	// The solver frame will have had its PTGs filled in the newPlanManager() call, if applicable.
	relative := len(sf.PTGSolvers()) > 0

	if relative {
		// get pose of robot along the current trajectory it is executing
		lastPose, err := sf.Transform(currentInputs)
		if err != nil {
			return err
		}

		// where ought the robot be on the plan
		pathPosition := spatialmath.PoseBetweenInverse(errorState, currentPosition)

		// absolute pose of the previous node we've passed
		formerRunningPose := spatialmath.PoseBetweenInverse(lastPose, pathPosition)

		// convert planNode's poses to be in absolute corrdinated
		if planNodes, err = rectifyTPspacePath(planNodes, sf, formerRunningPose); err != nil {
			return err
		}
	}
	// adjust planNodes by the errorState
	planNodes = transformNodes(planNodes, errorState)

	// pre-pend node with current position of robot to planNodes
	// Note that currentPosition is assumed to have already accounted for the errorState
	planNodes = append([]node{&basicNode{pose: currentPosition, q: currentInputs}}, planNodes...)

	// create constraints
	if sfPlanner.planOpts, err = sfPlanner.plannerSetupFromMoveRequest(
		currentPosition,                    // starting pose
		planNodes[len(planNodes)-1].Pose(), // goalPose
		plan[0],                            // starting configuration
		worldState,
		nil, // no pb.Constraints
		nil, // no plannOpts
	); err != nil {
		return err
	}

	// go through plan and check that we can move from plan[i] to plan[i+1]
	for i := 0; i < len(planNodes)-1; i++ {
		currentPose := planNodes[i].Pose()
		nextPose := planNodes[i+1].Pose()
		startConfiguration := planNodes[i].Q()
		endConfiguration := planNodes[i+1].Q()

		// If we are working with a PTG plan we redefine the startConfiguration in terms of the endConfiguration.
		// This allows us the properly interpolate along the same arc family and sub-arc within that family.
		if relative {
			startConfiguration = []frame.Input{
				{Value: endConfiguration[0].Value}, {Value: endConfiguration[1].Value}, {Value: 0},
			}
		}
		segment := &ik.Segment{
			StartPosition:      currentPose,
			EndPosition:        nextPose,
			StartConfiguration: startConfiguration,
			EndConfiguration:   endConfiguration,
			Frame:              sf,
		}
		interpolatedConfigurations, err := interpolateSegment(segment, sfPlanner.planOpts.Resolution)
		if err != nil {
			return err
		}
		for _, interpConfig := range interpolatedConfigurations {
			poseInPath, err := sf.Transform(interpConfig)
			if err != nil {
				return err
			}
			// If we are working with a PTG plan the returned value for poseInPath will only
			// tell us how far along the arc we have travelled. Since this is only the relative position,
			// i.e. relative to where the robot started executing the arc,
			// we must compose poseInPath with currentPose to get the absolute position.
			// In both cases we ultimately compose with errorState.
			if relative {
				rectifyBy := spatialmath.Compose(currentPose, errorState)
				poseInPath = spatialmath.Compose(rectifyBy, poseInPath)
			} else {
				poseInPath = spatialmath.Compose(poseInPath, errorState)
			}

			modifiedSegment := &ik.State{Frame: sf, Position: poseInPath}
			if isValid, _ := sfPlanner.planOpts.CheckStateConstraints(modifiedSegment); !isValid {
				return fmt.Errorf("found collsion between positions %v and %v", currentPose.Point(), nextPose.Point())
			}
		}
	}
	return nil
}<|MERGE_RESOLUTION|>--- conflicted
+++ resolved
@@ -102,96 +102,6 @@
 	return Replan(ctx, request, nil, 0)
 }
 
-// PlanFrameMotion plans a motion to destination for a given frame with no frame system. It will create a new FS just for the plan.
-// WorldState is not supported in the absence of a real frame system.
-func PlanFrameMotion(ctx context.Context,
-	logger golog.Logger,
-	dst spatialmath.Pose,
-	f frame.Frame,
-	seed []frame.Input,
-	constraintSpec *pb.Constraints,
-	planningOpts map[string]interface{},
-) ([][]frame.Input, error) {
-	// ephemerally create a framesystem containing just the frame for the solve
-	fs := frame.NewEmptyFrameSystem("")
-	if err := fs.AddFrame(f, fs.World()); err != nil {
-		return nil, err
-	}
-	plan, err := PlanMotion(ctx, &PlanRequest{
-		Logger:             logger,
-		Goal:               frame.NewPoseInFrame(frame.World, dst),
-		Frame:              f,
-		StartConfiguration: map[string][]frame.Input{f.Name(): seed},
-		FrameSystem:        fs,
-		ConstraintSpecs:    constraintSpec,
-		Options:            planningOpts,
-	})
-	if err != nil {
-		return nil, err
-	}
-	return plan.GetFrameSteps(f.Name())
-}
-
-// Replan plans a motion from a provided plan request, and then will return that plan only if its cost is better than the cost of the
-// passed-in plan multiplied by `replanCostFactor`.
-func Replan(ctx context.Context, request *PlanRequest, currentPlan Plan, replanCostFactor float64) (Plan, error) {
-	// make sure request is well formed and not missing vital information
-	if err := request.validatePlanRequest(); err != nil {
-		return nil, err
-	}
-
-	// Create a frame to solve for, and an IK solver with that frame.
-	sf, err := newSolverFrame(request.FrameSystem, request.Frame.Name(), request.Goal.Parent(), request.StartConfiguration)
-	if err != nil {
-		return nil, err
-	}
-	if len(sf.DoF()) == 0 {
-		return nil, errors.New("solver frame has no degrees of freedom, cannot perform inverse kinematics")
-	}
-	seed, err := sf.mapToSlice(request.StartConfiguration)
-	if err != nil {
-		return nil, err
-	}
-	startPose, err := sf.Transform(seed)
-	if err != nil {
-		return nil, err
-	}
-
-	request.Logger.Infof(
-		"planning motion for frame %s\nGoal: %v\nStarting seed map %v\n, startPose %v\n, worldstate: %v\n",
-		request.Frame.Name(),
-		frame.PoseInFrameToProtobuf(request.Goal),
-		request.StartConfiguration,
-		spatialmath.PoseToProtobuf(startPose),
-		request.WorldState.String(),
-	)
-	request.Logger.Debugf("constraint specs for this step: %v", request.ConstraintSpecs)
-	request.Logger.Debugf("motion config for this step: %v", request.Options)
-
-	rseed := defaultRandomSeed
-	if seed, ok := request.Options["rseed"].(int); ok {
-		rseed = seed
-	}
-	sfPlanner, err := newPlanManager(sf, request.FrameSystem, request.Logger, rseed)
-	if err != nil {
-		return nil, err
-	}
-
-	// TODO: RSDK-3236 this should seed off of currentPlan
-	resultSlices, err := sfPlanner.PlanSingleWaypoint(
-		ctx,
-		request.StartConfiguration,
-		request.Goal.Pose(),
-		request.WorldState,
-		request.ConstraintSpecs,
-		request.Options,
-	)
-	if err != nil {
-		return nil, err
-	}
-	newPlan := sf.inputsToPlan(resultSlices)
-
-<<<<<<< HEAD
 // PlanFrameMotion plans a motion to destination for a given frame with no frame system. It will create a new FS just for the plan.
 // WorldState is not supported in the absence of a real frame system.
 func PlanFrameMotion(ctx context.Context,
@@ -218,7 +128,69 @@
 	})
 	if err != nil {
 		return nil, err
-=======
+	}
+	return plan.GetFrameSteps(f.Name())
+}
+
+// Replan plans a motion from a provided plan request, and then will return that plan only if its cost is better than the cost of the
+// passed-in plan multiplied by `replanCostFactor`.
+func Replan(ctx context.Context, request *PlanRequest, currentPlan Plan, replanCostFactor float64) (Plan, error) {
+	// make sure request is well formed and not missing vital information
+	if err := request.validatePlanRequest(); err != nil {
+		return nil, err
+	}
+
+	// Create a frame to solve for, and an IK solver with that frame.
+	sf, err := newSolverFrame(request.FrameSystem, request.Frame.Name(), request.Goal.Parent(), request.StartConfiguration)
+	if err != nil {
+		return nil, err
+	}
+	if len(sf.DoF()) == 0 {
+		return nil, errors.New("solver frame has no degrees of freedom, cannot perform inverse kinematics")
+	}
+	seed, err := sf.mapToSlice(request.StartConfiguration)
+	if err != nil {
+		return nil, err
+	}
+	startPose, err := sf.Transform(seed)
+	if err != nil {
+		return nil, err
+	}
+
+	request.Logger.Infof(
+		"planning motion for frame %s\nGoal: %v\nStarting seed map %v\n, startPose %v\n, worldstate: %v\n",
+		request.Frame.Name(),
+		frame.PoseInFrameToProtobuf(request.Goal),
+		request.StartConfiguration,
+		spatialmath.PoseToProtobuf(startPose),
+		request.WorldState.String(),
+	)
+	request.Logger.Debugf("constraint specs for this step: %v", request.ConstraintSpecs)
+	request.Logger.Debugf("motion config for this step: %v", request.Options)
+
+	rseed := defaultRandomSeed
+	if seed, ok := request.Options["rseed"].(int); ok {
+		rseed = seed
+	}
+	sfPlanner, err := newPlanManager(sf, request.FrameSystem, request.Logger, rseed)
+	if err != nil {
+		return nil, err
+	}
+
+	// TODO: RSDK-3236 this should seed off of currentPlan
+	resultSlices, err := sfPlanner.PlanSingleWaypoint(
+		ctx,
+		request.StartConfiguration,
+		request.Goal.Pose(),
+		request.WorldState,
+		request.ConstraintSpecs,
+		request.Options,
+	)
+	if err != nil {
+		return nil, err
+	}
+	newPlan := sf.inputsToPlan(resultSlices)
+
 	if replanCostFactor > 0 && currentPlan != nil {
 		initialPlanCost := currentPlan.Evaluate(sfPlanner.opt().ScoreFunc)
 		finalPlanCost := newPlan.Evaluate(sfPlanner.opt().ScoreFunc)
@@ -230,7 +202,6 @@
 		if finalPlanCost > initialPlanCost*replanCostFactor {
 			return nil, errHighReplanCost
 		}
->>>>>>> 3da52bf2
 	}
 
 	return newPlan, nil
