//go:build !no_cgo

// Package motionplan is a motion planning library.
package motionplan

import (
	"context"
	"fmt"
	"math/rand"
	"sort"
	"sync"
	"time"

	"github.com/pkg/errors"
	pb "go.viam.com/api/service/motion/v1"
	"go.viam.com/utils"

	"go.viam.com/rdk/logging"
	"go.viam.com/rdk/motionplan/ik"
	frame "go.viam.com/rdk/referenceframe"
	"go.viam.com/rdk/spatialmath"
)

const defaultRandomSeed = 0

// motionPlanner provides an interface to path planning methods, providing ways to request a path to be planned, and
// management of the constraints used to plan paths.
type motionPlanner interface {
	// Plan will take a context, a goal position, and an input start state and return a series of state waypoints which
	// should be visited in order to arrive at the goal while satisfying all constraints
	plan(context.Context, spatialmath.Pose, []frame.Input) ([]node, error)

	// Everything below this point should be covered by anything that wraps the generic `planner`
	smoothPath(context.Context, []node) []node
	checkPath([]frame.Input, []frame.Input) bool
	checkInputs([]frame.Input) bool
	getSolutions(context.Context, []frame.Input) ([]node, error)
	opt() *plannerOptions
	sample(node, int) (node, error)
}

type plannerConstructor func(frame.Frame, *rand.Rand, logging.Logger, *plannerOptions) (motionPlanner, error)

// PlanRequest is a struct to store all the data necessary to make a call to PlanMotion.
type PlanRequest struct {
	Logger             logging.Logger
	Goal               *frame.PoseInFrame
	Frame              frame.Frame
	FrameSystem        frame.FrameSystem
	StartPose          spatialmath.Pose
	StartConfiguration map[string][]frame.Input
	WorldState         *frame.WorldState
	ConstraintSpecs    *pb.Constraints
	Options            map[string]interface{}
}

// validatePlanRequest ensures PlanRequests are not malformed.
func (req *PlanRequest) validatePlanRequest() error {
	if req == nil {
		return errors.New("PlanRequest cannot be nil")
	}
	if req.Logger == nil {
		return errors.New("PlanRequest cannot have nil logger")
	}
	if req.Frame == nil {
		return errors.New("PlanRequest cannot have nil frame")
	}

	if req.FrameSystem == nil {
		return errors.New("PlanRequest cannot have nil framesystem")
	} else if req.FrameSystem.Frame(req.Frame.Name()) == nil {
		return frame.NewFrameMissingError(req.Frame.Name())
	}

	if req.Goal == nil {
		return errors.New("PlanRequest cannot have nil goal")
	}

	goalParentFrame := req.Goal.Parent()
	if req.FrameSystem.Frame(goalParentFrame) == nil {
		return frame.NewParentFrameMissingError(req.Goal.Name(), goalParentFrame)
	}

	frameDOF := len(req.Frame.DoF())
	seedMap, ok := req.StartConfiguration[req.Frame.Name()]
	if frameDOF > 0 {
		if !ok {
			return errors.Errorf("%s does not have a start configuration", req.Frame.Name())
		}
		if frameDOF != len(seedMap) {
			return frame.NewIncorrectInputLengthError(len(seedMap), len(req.Frame.DoF()))
		}
	} else if ok && frameDOF != len(seedMap) {
		return frame.NewIncorrectInputLengthError(len(seedMap), len(req.Frame.DoF()))
	}

	return nil
}

// PlanMotion plans a motion from a provided plan request.
func PlanMotion(ctx context.Context, request *PlanRequest) (Plan, error) {
	// Calls Replan but without a seed plan
	return Replan(ctx, request, nil, 0)
}

// PlanFrameMotion plans a motion to destination for a given frame with no frame system. It will create a new FS just for the plan.
// WorldState is not supported in the absence of a real frame system.
func PlanFrameMotion(ctx context.Context,
	logger logging.Logger,
	dst spatialmath.Pose,
	f frame.Frame,
	seed []frame.Input,
	constraintSpec *pb.Constraints,
	planningOpts map[string]interface{},
) ([][]frame.Input, error) {
	// ephemerally create a framesystem containing just the frame for the solve
	fs := frame.NewEmptyFrameSystem("")
	if err := fs.AddFrame(f, fs.World()); err != nil {
		return nil, err
	}
	plan, err := PlanMotion(ctx, &PlanRequest{
		Logger:             logger,
		Goal:               frame.NewPoseInFrame(frame.World, dst),
		Frame:              f,
		StartConfiguration: map[string][]frame.Input{f.Name(): seed},
		FrameSystem:        fs,
		ConstraintSpecs:    constraintSpec,
		Options:            planningOpts,
	})
	if err != nil {
		return nil, err
	}
	return plan.Trajectory().GetFrameInputs(f.Name())
}

// Replan plans a motion from a provided plan request, and then will return that plan only if its cost is better than the cost of the
// passed-in plan multiplied by `replanCostFactor`.
func Replan(ctx context.Context, request *PlanRequest, currentPlan Plan, replanCostFactor float64) (Plan, error) {
	// make sure request is well formed and not missing vital information
	if err := request.validatePlanRequest(); err != nil {
		return nil, err
	}

	// Create a frame to solve for, and an IK solver with that frame.
	sf, err := newSolverFrame(request.FrameSystem, request.Frame.Name(), request.Goal.Parent(), request.StartConfiguration)
	if err != nil {
		return nil, err
	}
	if len(sf.DoF()) == 0 {
		return nil, errors.New("solver frame has no degrees of freedom, cannot perform inverse kinematics")
	}

	request.Logger.CDebugf(ctx, "constraint specs for this step: %v", request.ConstraintSpecs)
	request.Logger.CDebugf(ctx, "motion config for this step: %v", request.Options)

	rseed := defaultRandomSeed
	if seed, ok := request.Options["rseed"].(int); ok {
		rseed = seed
	}
	sfPlanner, err := newPlanManager(sf, request.Logger, rseed)
	if err != nil {
		return nil, err
	}

	newPlan, err := sfPlanner.PlanSingleWaypoint(ctx, request, currentPlan)
	if err != nil {
		return nil, err
	}

	if replanCostFactor > 0 && currentPlan != nil {
		initialPlanCost := currentPlan.Trajectory().EvaluateCost(sfPlanner.opt().ScoreFunc)
		finalPlanCost := newPlan.Trajectory().EvaluateCost(sfPlanner.opt().ScoreFunc)
		request.Logger.CDebugf(ctx,
			"initialPlanCost %f adjusted with cost factor to %f, replan cost %f",
			initialPlanCost, initialPlanCost*replanCostFactor, finalPlanCost,
		)

		if finalPlanCost > initialPlanCost*replanCostFactor {
			return nil, errHighReplanCost
		}
	}

	return newPlan, nil
}

type planner struct {
	solver   ik.InverseKinematics
	frame    frame.Frame
	logger   logging.Logger
	randseed *rand.Rand
	start    time.Time
	planOpts *plannerOptions
}

func newPlanner(frame frame.Frame, seed *rand.Rand, logger logging.Logger, opt *plannerOptions) (*planner, error) {
	solver, err := ik.CreateCombinedIKSolver(frame, logger, opt.NumThreads, opt.GoalThreshold)
	if err != nil {
		return nil, err
	}
	mp := &planner{
		solver:   solver,
		frame:    frame,
		logger:   logger,
		randseed: seed,
		planOpts: opt,
	}
	return mp, nil
}

func (mp *planner) checkInputs(inputs []frame.Input) bool {
	ok, _ := mp.planOpts.CheckStateConstraints(&ik.State{
		Configuration: inputs,
		Frame:         mp.frame,
	})
	return ok
}

func (mp *planner) checkPath(seedInputs, target []frame.Input) bool {
	ok, _ := mp.planOpts.CheckSegmentAndStateValidity(
		&ik.Segment{
			StartConfiguration: seedInputs,
			EndConfiguration:   target,
			Frame:              mp.frame,
		},
		mp.planOpts.Resolution,
	)
	return ok
}

func (mp *planner) sample(rSeed node, sampleNum int) (node, error) {
	// If we have done more than 50 iterations, start seeding off completely random positions 2 at a time
	// The 2 at a time is to ensure random seeds are added onto both the seed and goal maps.
	if sampleNum >= mp.planOpts.IterBeforeRand && sampleNum%4 >= 2 {
		return newConfigurationNode(frame.RandomFrameInputs(mp.frame, mp.randseed)), nil
	}
	// Seeding nearby to valid points results in much faster convergence in less constrained space
	q, err := frame.RestrictedRandomFrameInputs(mp.frame, mp.randseed, 0.1, rSeed.Q())
	if err != nil {
		return nil, err
	}
	return newConfigurationNode(q), nil
}

func (mp *planner) opt() *plannerOptions {
	return mp.planOpts
}

// smoothPath will try to naively smooth the path by picking points partway between waypoints and seeing if it can interpolate
// directly between them. This will significantly improve paths from RRT*, as it will shortcut the randomly-selected configurations.
// This will only ever improve paths (or leave them untouched), and runs very quickly.
func (mp *planner) smoothPath(ctx context.Context, path []node) []node {
	mp.logger.CDebugf(ctx, "running simple smoother on path of len %d", len(path))
	if mp.planOpts == nil {
		mp.logger.CDebug(ctx, "nil opts, cannot shortcut")
		return path
	}
	if len(path) <= 2 {
		mp.logger.CDebug(ctx, "path too short, cannot shortcut")
		return path
	}

	// Randomly pick which quarter of motion to check from; this increases flexibility of smoothing.
	waypoints := []float64{0.25, 0.5, 0.75}

	for i := 0; i < mp.planOpts.SmoothIter; i++ {
		select {
		case <-ctx.Done():
			return path
		default:
		}
		// get start node of first edge. Cannot be either the last or second-to-last node.
		// Intn will return an int in the half-open interval half-open interval [0,n)
		firstEdge := mp.randseed.Intn(len(path) - 2)
		secondEdge := firstEdge + 1 + mp.randseed.Intn((len(path)-2)-firstEdge)

		wayPoint1, err := mp.frame.Interpolate(path[firstEdge].Q(), path[firstEdge+1].Q(), waypoints[mp.randseed.Intn(3)])
		if err != nil {
			return path
		}
		wayPoint2, err := mp.frame.Interpolate(path[secondEdge].Q(), path[secondEdge+1].Q(), waypoints[mp.randseed.Intn(3)])
		if err != nil {
			return path
		}

		if mp.checkPath(wayPoint1, wayPoint2) {
			newpath := []node{}
			newpath = append(newpath, path[:firstEdge+1]...)
			newpath = append(newpath, newConfigurationNode(wayPoint1), newConfigurationNode(wayPoint2))
			// have to split this up due to go compiler quirk where elipses operator can't be mixed with other vars in append
			newpath = append(newpath, path[secondEdge+1:]...)
			path = newpath
		}
	}
	return path
}

// getSolutions will initiate an IK solver for the given position and seed, collect solutions, and score them by constraints.
// If maxSolutions is positive, once that many solutions have been collected, the solver will terminate and return that many solutions.
// If minScore is positive, if a solution scoring below that amount is found, the solver will terminate and return that one solution.
func (mp *planner) getSolutions(ctx context.Context, seed []frame.Input) ([]node, error) {
	// Linter doesn't properly handle loop labels
	nSolutions := mp.planOpts.MaxSolutions
	if nSolutions == 0 {
		nSolutions = defaultSolutionsToSeed
	}

	seedPos, err := mp.frame.Transform(seed)
	if err != nil {
		return nil, err
	}
	if mp.planOpts.goalMetric == nil {
		return nil, errors.New("metric is nil")
	}

	ctxWithCancel, cancel := context.WithCancel(ctx)
	defer cancel()

	solutionGen := make(chan *ik.Solution, mp.planOpts.NumThreads*2)
	ikErr := make(chan error, 1)
	var activeSolvers sync.WaitGroup
	defer activeSolvers.Wait()
	activeSolvers.Add(1)
	// Spawn the IK solver to generate solutions until done
	utils.PanicCapturingGo(func() {
		defer close(ikErr)
		defer activeSolvers.Done()
		ikErr <- mp.solver.Solve(ctxWithCancel, solutionGen, seed, mp.planOpts.goalMetric, mp.randseed.Int())
	})

	solutions := map[float64][]frame.Input{}

	// A map keeping track of which constraints fail
	failures := map[string]int{}
	constraintFailCnt := 0

	// Solve the IK solver. Loop labels are required because `break` etc in a `select` will break only the `select`.
IK:
	for {
		select {
		case <-ctx.Done():
			return nil, ctx.Err()
		default:
		}

		select {
		case stepSolution := <-solutionGen:
			step := stepSolution.Configuration
			// Ensure the end state is a valid one
			statePass, failName := mp.planOpts.CheckStateConstraints(&ik.State{
				Configuration: step,
				Frame:         mp.frame,
			})
			if statePass {
				stepArc := &ik.Segment{
					StartConfiguration: seed,
					StartPosition:      seedPos,
					EndConfiguration:   step,
					Frame:              mp.frame,
				}
				arcPass, failName := mp.planOpts.CheckSegmentConstraints(stepArc)

				if arcPass {
					score := mp.planOpts.goalArcScore(stepArc)
					if score < mp.planOpts.MinScore && mp.planOpts.MinScore > 0 {
						solutions = map[float64][]frame.Input{}
						solutions[score] = step
						// good solution, stopping early
						break IK
					}

					solutions[score] = step
					if len(solutions) >= nSolutions {
						// sufficient solutions found, stopping early
						break IK
					}
				} else {
					constraintFailCnt++
					failures[failName]++
				}
			} else {
				constraintFailCnt++
				failures[failName]++
			}
			// Skip the return check below until we have nothing left to read from solutionGen
			continue IK
		default:
		}

		select {
		case <-ikErr:
			// If we have a return from the IK solver, there are no more solutions, so we finish processing above
			// until we've drained the channel, handled by the `continue` above
			break IK
		default:
		}
	}

	// Cancel any ongoing processing within the IK solvers if we're done receiving solutions
	cancel()
	for done := false; !done; {
		select {
		case <-solutionGen:
		default:
			done = true
		}
	}

	if len(solutions) == 0 {
		// We have failed to produce a usable IK solution. Let the user know if zero IK solutions were produced, or if non-zero solutions
		// were produced, which constraints were failed
		if constraintFailCnt == 0 {
			return nil, errIKSolve
		}

		return nil, genIKConstraintErr(failures, constraintFailCnt)
	}

	keys := make([]float64, 0, len(solutions))
	for k := range solutions {
		keys = append(keys, k)
	}
	// TODO: switch this to slices.Sort when golang 1.21 is supported by RDK
	sort.Float64s(keys)

	orderedSolutions := make([]node, 0)
	for _, key := range keys {
		orderedSolutions = append(orderedSolutions, &basicNode{q: solutions[key], cost: key})
	}
	return orderedSolutions, nil
}

// CheckPlan checks if obstacles intersect the trajectory of the frame following the plan. If one is
// detected, the interpolated position of the rover when a collision is detected is returned along
// with an error with additional collision details.
func CheckPlan(
	checkFrame frame.Frame,
	plan Plan,
	wayPointIdx int,
	worldState *frame.WorldState,
	fs frame.FrameSystem,
	currentPose spatialmath.Pose,
	currentInputs map[string][]frame.Input,
	errorState spatialmath.Pose,
	lookAheadDistanceMM float64,
	logger logging.Logger,
) error {
	// ensure that we can actually perform the check
	if len(plan.Path()) < 1 {
		return errors.New("plan must have at least one element")
	}

	fmt.Println("have the following FrameSystem")
	fmt.Println("fs.FrameNames(): ", fs.FrameNames())
	fmt.Println("currentInputs: ", currentInputs)

	// construct solverFrame
	// Note that this requires all frames which move as part of the plan, to have an
	// entry in the very first plan waypoint
	sf, err := newSolverFrame(fs, checkFrame.Name(), frame.World, currentInputs)
	if err != nil {
		return err
	}

	// construct planager
	sfPlanner, err := newPlanManager(sf, logger, defaultRandomSeed)
	if err != nil {
		return err
	}

	// This should be done for any plan whose configurations are specified in relative terms rather than absolute ones.
	// Currently this is only TP-space, so we check if the PTG length is >0.
	// The solver frame will have had its PTGs filled in the newPlanManager() call, if applicable.
	relative := len(sf.PTGSolvers()) > 0

	// offset the plan using the errorState
	offsetPlan := OffsetPlan(plan, errorState)

	// get plan poses for checkFrame
	poses, err := offsetPlan.Path().GetFramePoses(checkFrame.Name())
	if err != nil {
		return err
	}

<<<<<<< HEAD
=======
	var startPose spatialmath.Pose
	if relative {
		// A frame's transformation based on a relative input will position it relative to the
		// frame's origin, giving us a relative pose. To put it with respect to the world
		// we compose the relative pose with the most recent former pose we have already reached.
		if wayPointIdx > 0 {
			startPose = poses[wayPointIdx-1]
		} else {
			// If waypointIdx is 0, we have not begun the plan yet and thus the start pose will be the first pose.
			startPose = poses[wayPointIdx]
		}
	} else {
		startPose = currentPose
	}

>>>>>>> a3e8dd47
	// setup the planOpts
	if sfPlanner.planOpts, err = sfPlanner.plannerSetupFromMoveRequest(
		currentPose,
		poses[len(poses)-1],
		currentInputs,
		worldState,
		nil, // no pb.Constraints
		nil, // no plannOpts
	); err != nil {
		return err
	}

	// create a list of segments to iterate through
	// doesn't this need to also happen for absolute plans??
	segments := make([]*ik.Segment, 0, len(poses)-wayPointIdx)
	// current inputs for the execution frame would be [x, y, theta]
	// current inputs for the planning frame would be [i, alpha, di, df]
	// want interpolations to be
	// [x, y, theta, 0, 0, 0, 0],
	// [x, y, theta, i, alpha, di, di + eplison]
	// ...
	// [x, y, thetha, i, alpha, df, df]???
	if relative {
		// get checkFrame's currentInputs
		// *currently* it is guaranteed that a relative frame will constitute 100% of a solver frame's dof
		checkFrameCurrentInputs, err := sf.mapToSlice(currentInputs)
		if err != nil {
			return err
		}

		// pre-pend to segments so we can connect to the input we have not finished actuating yet
		segments = append(segments, &ik.Segment{
			StartPosition:      startPose,
			EndPosition:        poses[wayPointIdx],
			StartConfiguration: checkFrameCurrentInputs,
			EndConfiguration:   checkFrameCurrentInputs,
			Frame:              sf,
		})
	}

	// function to ease further segment creation
	createSegment := func(
		currPose, nextPose spatialmath.Pose,
		currInput, nextInput map[string][]frame.Input,
	) (*ik.Segment, error) {
		currInputSlice, err := sf.mapToSlice(currInput)
		if err != nil {
			return nil, err
		}
		nextInputSlice, err := sf.mapToSlice(nextInput)
		if err != nil {
			return nil, err
		}
		// If we are working with a PTG plan we redefine the startConfiguration in terms of the endConfiguration.
		// This allows us the properly interpolate along the same arc family and sub-arc within that family.
		if relative {
			currInputSlice = nextInputSlice
		}
		return &ik.Segment{
			StartPosition:      currPose,
			EndPosition:        nextPose,
			StartConfiguration: currInputSlice,
			EndConfiguration:   nextInputSlice,
			Frame:              sf,
		}, nil
	}

	// iterate through remaining plan and append remaining segments to check
	for i := wayPointIdx; i < len(offsetPlan.Path())-1; i++ {
		segment, err := createSegment(poses[i], poses[i+1], offsetPlan.Trajectory()[i], offsetPlan.Trajectory()[i+1])
		if err != nil {
			return err
		}
		segments = append(segments, segment)
	}

	// go through segments and check that we satisfy constraints
	// TODO(RSDK-5007): If we can make interpolate a method on Frame the need to write this out will be lessened and we should be
	// able to call CheckStateConstraintsAcrossSegment directly.
	var totalTravelDistanceMM float64
	for _, segment := range segments {
		interpolatedConfigurations, err := interpolateSegment(segment, sfPlanner.planOpts.Resolution)
		if err != nil {
			return err
		}
		for _, interpConfig := range interpolatedConfigurations {
			poseInPath, err := sf.Transform(interpConfig)
			if err != nil {
				return err
			}
			fmt.Println("poseInPath: ", spatialmath.PoseToProtobuf(poseInPath))

			// Check if look ahead distance has been reached
			currentTravelDistanceMM := totalTravelDistanceMM + poseInPath.Point().Distance(segment.StartPosition.Point())
			if currentTravelDistanceMM > lookAheadDistanceMM {
				return nil
			}

			// Add new comment here
			interpolatedState := &ik.State{Frame: sf}
			if relative {
				// I AM PRETTY SURE THAT ORDER MATTERS HERE IN TERMS OF STUFF?
				interpolatedState.Configuration = []frame.Input{
					{Value: segment.StartPosition.Point().X},
					{Value: segment.StartPosition.Point().Y},
					{Value: segment.StartPosition.Orientation().OrientationVectorDegrees().Theta},
					interpConfig[0], interpConfig[1], interpConfig[2],
				}
			} else {
				interpolatedState.Configuration = interpConfig
			}
			fmt.Println("interpolatedState: ", interpolatedState)

			// Checks for collision along the interpolated route and returns a the first interpolated pose where a collision is detected.
			if isValid, err := sfPlanner.planOpts.CheckStateConstraints(interpolatedState); !isValid {
				return fmt.Errorf("found error between positions %v and %v: %s",
					segment.StartPosition.Point(),
					segment.EndPosition.Point(),
					err,
				)
			}
		}

		// Update total traveled distance after segment has been checked
		totalTravelDistanceMM += segment.EndPosition.Point().Distance(segment.StartPosition.Point())
	}

	return nil
}<|MERGE_RESOLUTION|>--- conflicted
+++ resolved
@@ -481,24 +481,6 @@
 		return err
 	}
 
-<<<<<<< HEAD
-=======
-	var startPose spatialmath.Pose
-	if relative {
-		// A frame's transformation based on a relative input will position it relative to the
-		// frame's origin, giving us a relative pose. To put it with respect to the world
-		// we compose the relative pose with the most recent former pose we have already reached.
-		if wayPointIdx > 0 {
-			startPose = poses[wayPointIdx-1]
-		} else {
-			// If waypointIdx is 0, we have not begun the plan yet and thus the start pose will be the first pose.
-			startPose = poses[wayPointIdx]
-		}
-	} else {
-		startPose = currentPose
-	}
-
->>>>>>> a3e8dd47
 	// setup the planOpts
 	if sfPlanner.planOpts, err = sfPlanner.plannerSetupFromMoveRequest(
 		currentPose,
