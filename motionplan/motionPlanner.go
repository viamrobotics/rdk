--- conflicted
+++ resolved
@@ -61,16 +61,9 @@
 type MotionPlanner interface {
 	// Plan will take a context, a goal position, and an input start state and return a series of state waypoints which
 	// should be visited in order to arrive at the goal while satisfying all constraints
-<<<<<<< HEAD
-	Plan(context.Context, *commonpb.Pose, []frame.Input, *PlannerOptions) ([][]frame.Input, error)
+	Plan(context.Context, *commonpb.Pose, []referenceframe.Input, *PlannerOptions) ([][]referenceframe.Input, error)
 	Resolution() float64 // Resolution specifies how narrowly to check for constraints
-	Frame() frame.Frame  // Frame will return the frame used for planning
-=======
-	Plan(context.Context, *commonpb.Pose, []referenceframe.Input) ([][]referenceframe.Input, error)
-	SetOptions(*PlannerOptions)  // SetOptions updates the planner options. Should not change executing Plan()s
-	Resolution() float64         // Resoltion specifies how narrowly to check for constraints
-	Frame() referenceframe.Frame // Frame will return the frame used for planning
->>>>>>> 0784b938
+	Frame() referenceframe.Frame  // Frame will return the frame used for planning
 }
 
 // NewLinearMotionPlanner returns a linearMotionPlanner. This does a linear IK interpolation from start to goal.
@@ -103,25 +96,14 @@
 	return mp.stepSize
 }
 
-<<<<<<< HEAD
 func (mp *linearMotionPlanner) Plan(ctx context.Context,
 	goal *commonpb.Pose,
-	seed []frame.Input,
+	seed []referenceframe.Input,
 	opt *PlannerOptions,
-) ([][]frame.Input, error) {
+) ([][]referenceframe.Input, error) {
 
 	// Store copy of planner options for duration of solve
-	var inputSteps [][]frame.Input
-=======
-func (mp *linearMotionPlanner) Plan(
-	ctx context.Context,
-	goal *commonpb.Pose,
-	seed []referenceframe.Input,
-) ([][]referenceframe.Input, error) {
-	// Store copy of planner options for duration of solve
-	opt := mp.opt
 	var inputSteps [][]referenceframe.Input
->>>>>>> 0784b938
 
 	if opt == nil {
 		opt = NewDefaultPlannerOptions()
@@ -253,17 +235,11 @@
 	opt *PlannerOptions,
 	solver InverseKinematics,
 	goal *commonpb.Pose,
-<<<<<<< HEAD
-	seed []frame.Input,
-	f frame.Frame) (map[float64][]frame.Input, error) {
+	seed []referenceframe.Input,
+	f referenceframe.Frame,
+) (map[float64][]referenceframe.Input, error) {
 
 	seedPos, err := f.Transform(seed)
-=======
-	seed []referenceframe.Input,
-	mp MotionPlanner,
-) (map[float64][]referenceframe.Input, error) {
-	seedPos, err := mp.Frame().Transform(seed)
->>>>>>> 0784b938
 	if err != nil {
 		return nil, err
 	}
@@ -298,12 +274,8 @@
 				goalPos,
 				seed,
 				step,
-<<<<<<< HEAD
-				f})
-=======
-				mp.Frame(),
+				f,
 			})
->>>>>>> 0784b938
 
 			if cPass {
 				if cScore < opt.minScore && opt.minScore > 0 {
