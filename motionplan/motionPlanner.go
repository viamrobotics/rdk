// Package motionplan is a motion planning library.
package motionplan

import (
	"context"
	"math"
	"math/rand"
	"sort"

	"github.com/edaniels/golog"
	"github.com/pkg/errors"
	"go.viam.com/utils"

	commonpb "go.viam.com/rdk/proto/api/common/v1"
	frame "go.viam.com/rdk/referenceframe"
	"go.viam.com/rdk/robot"
	"go.viam.com/rdk/robot/framesystem"
	spatial "go.viam.com/rdk/spatialmath"
	vutil "go.viam.com/rdk/utils"
)

// MotionPlanner provides an interface to path planning methods, providing ways to request a path to be planned, and
// management of the constraints used to plan paths.
type MotionPlanner interface {
	// Plan will take a context, a goal position, and an input start state and return a series of state waypoints which
	// should be visited in order to arrive at the goal while satisfying all constraints
	Plan(context.Context, *commonpb.Pose, []frame.Input, *PlannerOptions) ([][]frame.Input, error)
	Frame() frame.Frame // Frame will return the frame used for planning
}

<<<<<<< HEAD
type (
	plannerConstructor         func(frame.Frame, int, golog.Logger) (MotionPlanner, error)
	plannerConstructorWithSeed func(frame frame.Frame, nCPU int, seed *rand.Rand, logger golog.Logger) (MotionPlanner, error)
)
=======
type planner struct {
	solver InverseKinematics
	frame  frame.Frame
	logger golog.Logger
	nCPU   int
	// TODO(pl): As we move to per-segment planner instantiation, this should move to the options struct
	randseed *rand.Rand
}

func newPlanner(frame frame.Frame, nCPU int, seed *rand.Rand, logger golog.Logger) (*planner, error) {
	ik, err := CreateCombinedIKSolver(frame, logger, nCPU)
	if err != nil {
		return nil, err
	}
	mp := &planner{
		solver:   ik,
		frame:    frame,
		logger:   logger,
		nCPU:     nCPU,
		randseed: seed,
	}
	return mp, nil
}

func (mp *planner) Frame() frame.Frame {
	return mp.frame
}

func (mp *planner) checkInputs(planOpts *PlannerOptions, inputs []frame.Input) bool {
	frame := mp.Frame()
	position, err := frame.Transform(inputs)
	if err != nil {
		return false
	}
	ok, _ := planOpts.CheckConstraints(&ConstraintInput{
		StartPos:   position,
		EndPos:     position,
		StartInput: inputs,
		EndInput:   inputs,
		Frame:      frame,
	})
	return ok
}

func (mp *planner) checkPath(planOpts *PlannerOptions, seedInputs, target []frame.Input) bool {
	ok, _ := planOpts.CheckConstraintPath(
		&ConstraintInput{
			StartInput: seedInputs,
			EndInput:   target,
			Frame:      mp.Frame(),
		},
		planOpts.Resolution,
	)
	return ok
}
>>>>>>> c2929ed7

// needed to wrap slices so we can use them as map keys.
type node struct {
	q []frame.Input
	// TODO(rb): do not add extra fields to this parameter, if the need arises
	cost float64
}

type nodePair struct{ a, b *node }

type planReturn struct {
	steps []*node
	err   error
}

func (plan *planReturn) toInputs() [][]frame.Input {
	inputs := make([][]frame.Input, 0, len(plan.steps))
	for _, step := range plan.steps {
		inputs = append(inputs, step.q)
	}
	return inputs
}

// PlanRobotMotion plans a motion to destination for a given frame. A robot object is passed in and current position inputs are determined.
func PlanRobotMotion(ctx context.Context,
	dst *frame.PoseInFrame,
	f frame.Frame,
	r robot.Robot,
	fs frame.FrameSystem,
	worldState *commonpb.WorldState,
	planningOpts map[string]interface{},
) ([]map[string][]frame.Input, error) {
	seedMap, _, err := framesystem.RobotFsCurrentInputs(ctx, r, fs)
	if err != nil {
		return nil, err
	}

	return PlanWaypoints(ctx, r.Logger(), []*frame.PoseInFrame{dst}, f, seedMap, fs, worldState, []map[string]interface{}{planningOpts})
}

// PlanMotion plans a motion to destination for a given frame. It takes a given frame system, wraps it with a SolvableFS, and solves.
func PlanMotion(ctx context.Context,
	logger golog.Logger,
	dst *frame.PoseInFrame,
	f frame.Frame,
	seedMap map[string][]frame.Input,
	fs frame.FrameSystem,
	worldState *commonpb.WorldState,
	planningOpts map[string]interface{},
) ([]map[string][]frame.Input, error) {
	return PlanWaypoints(ctx, logger, []*frame.PoseInFrame{dst}, f, seedMap, fs, worldState, []map[string]interface{}{planningOpts})
}

// PlanWaypoints plans motions to a list of destinations in order for a given frame. It takes a given frame system, wraps it with a
// SolvableFS, and solves. It will generate a list of intermediate waypoints as well to pass to the solvable framesystem if possible.
func PlanWaypoints(ctx context.Context,
	logger golog.Logger,
	dst []*frame.PoseInFrame,
	f frame.Frame,
	seedMap map[string][]frame.Input,
	fs frame.FrameSystem,
	worldState *commonpb.WorldState,
	planningOpts []map[string]interface{},
) ([]map[string][]frame.Input, error) {
	solvableFS := NewSolvableFrameSystem(fs, logger)
	if len(dst) == 0 {
		return nil, errors.New("no destinations passed to PlanWaypoints")
	}

	return solvableFS.SolveWaypointsWithOptions(ctx, seedMap, dst, f.Name(), worldState, planningOpts)
}

// EvaluatePlan assigns a numeric score to a plan that corresponds to the cumulative distance between input waypoints in the plan.
func EvaluatePlan(plan [][]frame.Input, planOpts *PlannerOptions) (totalCost float64) {
	for i := 0; i < len(plan)-1; i++ {
		_, cost := planOpts.DistanceFunc(&ConstraintInput{StartInput: plan[i], EndInput: plan[i+1]})
		totalCost += cost
	}
	return totalCost
}

// runPlannerWithWaypoints will plan to each of a list of goals in oder, optionally also taking a new planner option for each goal.
func runPlannerWithWaypoints(ctx context.Context,
	planner MotionPlanner,
	goals []spatial.Pose,
	seed []frame.Input,
	opts []*PlannerOptions,
	iter int,
) ([][]frame.Input, error) {
	var err error
	goal := goals[iter]
	opt := opts[iter]
	if opt == nil {
		opt = NewBasicPlannerOptions()
	}
	remainingSteps := [][]frame.Input{}
	if cbert, ok := planner.(*cBiRRTMotionPlanner); ok {
		// cBiRRT supports solution look-ahead for parallel waypoint solving
		// TODO(pl): other planners will support lookaheads, so this should be made to be an interface
		endpointPreview := make(chan *node, 1)
		solutionChan := make(chan *planReturn, 1)
		utils.PanicCapturingGo(func() {
			// TODO(rb) fix me
			cbert.planRunner(
				ctx,
				spatial.PoseToProtobuf(goal),
				seed,
				opt,
				endpointPreview,
				solutionChan,
			)
		})
		for {
			select {
			case <-ctx.Done():
				return nil, ctx.Err()
			default:
			}
			select {
			case nextSeed := <-endpointPreview:
				// Got a solution preview, start solving the next motion in a new thread.
				if iter+1 < len(goals) {
					// In this case, we create the next step (and thus the remaining steps) and the
					// step from our iteration hangs out in the channel buffer until we're done with it.
					remainingSteps, err = runPlannerWithWaypoints(ctx, planner, goals, nextSeed.q, opts, iter+1)
					if err != nil {
						return nil, err
					}
				}
				for {
					// Get the step from this runner invocation, and return everything in order.
					select {
					case <-ctx.Done():
						return nil, ctx.Err()
					default:
					}

					select {
					case finalSteps := <-solutionChan:
						if finalSteps.err != nil {
							return nil, finalSteps.err
						}
						results := append(finalSteps.toInputs(), remainingSteps...)
						return results, nil
					default:
					}
				}
			case finalSteps := <-solutionChan:
				// We didn't get a solution preview (possible error), so we get and process the full step set and error.
				if finalSteps.err != nil {
					return nil, finalSteps.err
				}
				if iter+1 < len(goals) {
					// in this case, we create the next step (and thus the remaining steps) and the
					// step from our iteration hangs out in the channel buffer until we're done with it
					remainingSteps, err = runPlannerWithWaypoints(
						ctx,
						planner,
						goals,
						finalSteps.steps[len(finalSteps.steps)-1].q,
						opts,
						iter+1,
					)
					if err != nil {
						return nil, err
					}
				}
				results := append(finalSteps.toInputs(), remainingSteps...)
				return results, nil
			default:
			}
		}
	} else {
		resultSlicesRaw, err := planner.Plan(ctx, spatial.PoseToProtobuf(goal), seed, opt)
		if err != nil {
			return nil, err
		}
		if iter < len(goals)-2 {
			// in this case, we create the next step (and thus the remaining steps) and the
			// step from our iteration hangs out in the channel buffer until we're done with it
			remainingSteps, err = runPlannerWithWaypoints(ctx, planner, goals, resultSlicesRaw[len(resultSlicesRaw)-1], opts, iter+1)
			if err != nil {
				return nil, err
			}
		}
		return append(resultSlicesRaw, remainingSteps...), nil
	}
}

// GetSteps will determine the number of steps which should be used to get from the seed to the goal.
// The returned value is guaranteed to be at least 1.
// stepSize represents both the max mm movement per step, and max R4AA degrees per step.
func GetSteps(seedPos, goalPos spatial.Pose, stepSize float64) int {
	// use a default size of 1 if zero is passed in to avoid divide-by-zero
	if stepSize == 0 {
		stepSize = 1.
	}

	mmDist := seedPos.Point().Distance(goalPos.Point())
	rDist := spatial.OrientationBetween(seedPos.Orientation(), goalPos.Orientation()).AxisAngles()

	nSteps := math.Max(math.Abs(mmDist/stepSize), math.Abs(vutil.RadToDeg(rDist.Theta)/stepSize))
	return int(nSteps) + 1
}

// getSolutions will initiate an IK solver for the given position and seed, collect solutions, and score them by constraints.
// If maxSolutions is positive, once that many solutions have been collected, the solver will terminate and return that many solutions.
// If minScore is positive, if a solution scoring below that amount is found, the solver will terminate and return that one solution.
func getSolutions(ctx context.Context,
	planOpts *PlannerOptions,
	solver InverseKinematics,
	goal *commonpb.Pose,
	seed []frame.Input,
	f frame.Frame,
) ([]*node, error) {
	// Linter doesn't properly handle loop labels
	nSolutions := planOpts.MaxSolutions
	if nSolutions == 0 {
		nSolutions = defaultSolutionsToSeed
	}

	seedPos, err := f.Transform(seed)
	if err != nil {
		return nil, err
	}
	goalPos := spatial.NewPoseFromProtobuf(fixOvIncrement(goal, spatial.PoseToProtobuf(seedPos)))

	solutionGen := make(chan []frame.Input)
	ikErr := make(chan error, 1)
	defer func() { <-ikErr }()

	ctxWithCancel, cancel := context.WithCancel(ctx)
	defer cancel()

	// Spawn the IK solver to generate solutions until done
	utils.PanicCapturingGo(func() {
		defer close(ikErr)
		ikErr <- solver.Solve(ctxWithCancel, solutionGen, goalPos, seed, planOpts.metric)
	})

	solutions := map[float64][]frame.Input{}

	// Solve the IK solver. Loop labels are required because `break` etc in a `select` will break only the `select`.
IK:
	for {
		select {
		case <-ctx.Done():
			return nil, ctx.Err()
		default:
		}

		select {
		case step := <-solutionGen:
			cPass, cScore := planOpts.CheckConstraints(&ConstraintInput{
				seedPos,
				goalPos,
				seed,
				step,
				f,
			})
			endPass, _ := planOpts.CheckConstraints(&ConstraintInput{
				goalPos,
				goalPos,
				step,
				step,
				f,
			})

			if cPass && endPass {
				if cScore < planOpts.MinScore && planOpts.MinScore > 0 {
					solutions = map[float64][]frame.Input{}
					solutions[cScore] = step
					// good solution, stopping early
					break IK
				}

				solutions[cScore] = step
				if len(solutions) >= nSolutions {
					// sufficient solutions found, stopping early
					break IK
				}
			}
			// Skip the return check below until we have nothing left to read from solutionGen
			continue IK
		default:
		}

		select {
		case <-ikErr:
			// If we have a return from the IK solver, there are no more solutions, so we finish processing above
			// until we've drained the channel
			break IK
		default:
		}
	}
	if len(solutions) == 0 {
		return nil, newIKError()
	}

	keys := make([]float64, 0, len(solutions))
	for k := range solutions {
		keys = append(keys, k)
	}
	sort.Float64s(keys)

	orderedSolutions := make([]*node, 0)
	for _, key := range keys {
		orderedSolutions = append(orderedSolutions, &node{q: solutions[key], cost: key})
	}
	return orderedSolutions, nil
}

func extractPath(startMap, goalMap map[*node]*node, pair *nodePair) []*node {
	// need to figure out which of the two nodes is in the start map
	var startReached, goalReached *node
	if _, ok := startMap[pair.a]; ok {
		startReached, goalReached = pair.a, pair.b
	} else {
		startReached, goalReached = pair.b, pair.a
	}

	// extract the path to the seed
	path := make([]*node, 0)
	for startReached != nil {
		path = append(path, startReached)
		startReached = startMap[startReached]
	}

	// reverse the slice
	for i, j := 0, len(path)-1; i < j; i, j = i+1, j-1 {
		path[i], path[j] = path[j], path[i]
	}

	// skip goalReached node and go directly to its parent in order to not repeat this node
	goalReached = goalMap[goalReached]

	// extract the path to the goal
	for goalReached != nil {
		path = append(path, goalReached)
		goalReached = goalMap[goalReached]
	}
	return path
}

func shortestPath(startMap, goalMap map[*node]*node, nodePairs []*nodePair) *planReturn {
	if len(nodePairs) == 0 {
		return &planReturn{err: newPlannerFailedError()}
	}
	pairCost := func(pair *nodePair) float64 {
		return pair.a.cost + pair.b.cost
	}
	minIdx := 0
	minDist := pairCost(nodePairs[0])
	for i := 1; i < len(nodePairs); i++ {
		if dist := pairCost(nodePairs[i]); dist < minDist {
			minDist = dist
			minIdx = i
		}
	}
	return &planReturn{steps: extractPath(startMap, goalMap, nodePairs[minIdx])}
}<|MERGE_RESOLUTION|>--- conflicted
+++ resolved
@@ -28,12 +28,6 @@
 	Frame() frame.Frame // Frame will return the frame used for planning
 }
 
-<<<<<<< HEAD
-type (
-	plannerConstructor         func(frame.Frame, int, golog.Logger) (MotionPlanner, error)
-	plannerConstructorWithSeed func(frame frame.Frame, nCPU int, seed *rand.Rand, logger golog.Logger) (MotionPlanner, error)
-)
-=======
 type planner struct {
 	solver InverseKinematics
 	frame  frame.Frame
@@ -89,7 +83,6 @@
 	)
 	return ok
 }
->>>>>>> c2929ed7
 
 // needed to wrap slices so we can use them as map keys.
 type node struct {
