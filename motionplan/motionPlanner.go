// Package motionplan is a motion planning library.
package motionplan

import (
	"context"
	"math/rand"
	"sort"
	"time"

	"github.com/edaniels/golog"
	"github.com/pkg/errors"
	pb "go.viam.com/api/service/motion/v1"
	"go.viam.com/utils"

	"go.viam.com/rdk/referenceframe"
	frame "go.viam.com/rdk/referenceframe"
	"go.viam.com/rdk/spatialmath"
)

const defaultRandomSeed = 0

// motionPlanner provides an interface to path planning methods, providing ways to request a path to be planned, and
// management of the constraints used to plan paths.
type motionPlanner interface {
	// Plan will take a context, a goal position, and an input start state and return a series of state waypoints which
	// should be visited in order to arrive at the goal while satisfying all constraints
	plan(context.Context, spatialmath.Pose, []frame.Input) ([][]frame.Input, error)

	// Everything below this point should be covered by anything that wraps the generic `planner`
	smoothPath(context.Context, []node) []node
	checkPath([]frame.Input, []frame.Input) bool
	checkInputs([]frame.Input) bool
	getSolutions(context.Context, []frame.Input) ([]*costNode, error)
	opt() *plannerOptions
}

type plannerConstructor func(frame.Frame, *rand.Rand, golog.Logger, *plannerOptions) (motionPlanner, error)

// PlanMotion plans a motion to destination for a given frame. It takes a given frame system, wraps it with a SolvableFS, and solves.
func PlanMotion(ctx context.Context,
	logger golog.Logger,
	dst *frame.PoseInFrame,
	f frame.Frame,
	seedMap map[string][]frame.Input,
	fs frame.FrameSystem,
	worldState *frame.WorldState,
	constraintSpec *pb.Constraints,
	planningOpts map[string]interface{},
) ([]map[string][]frame.Input, error) {
	return motionPlanInternal(ctx, logger, dst, f, seedMap, fs, worldState, constraintSpec, planningOpts)
}

<<<<<<< HEAD
// PlanRobotMotion plans a motion to destination for a given frame. A robot object is passed in and current position inputs are determined.
func PlanRobotMotion(ctx context.Context,
	dst *frame.PoseInFrame,
	f frame.Frame,
	r robot.Robot,
	worldState *frame.WorldState,
	constraintSpec *pb.Constraints,
	planningOpts map[string]interface{},
) ([]map[string][]frame.Input, error) {
	// Get the framesystem service if it exists
	fsSvc, err := framesystem.FromRobot(r)
	if err != nil {
		return nil, err
	}

	fs, err := fsSvc.FrameSystem(ctx, worldState.Transforms())
	if err != nil {
		return nil, err
	}

	seedMap, _, err := fsSvc.AllCurrentInputs(ctx)
	if err != nil {
		return nil, err
	}
	return motionPlanInternal(ctx, r.Logger(), dst, f, seedMap, fs, worldState, constraintSpec, planningOpts)
}

=======
>>>>>>> fd3fda91
// PlanFrameMotion plans a motion to destination for a given frame with no frame system. It will create a new FS just for the plan.
// WorldState is not supported in the absence of a real frame system.
func PlanFrameMotion(ctx context.Context,
	logger golog.Logger,
	dst spatialmath.Pose,
	f frame.Frame,
	seed []frame.Input,
	constraintSpec *pb.Constraints,
	planningOpts map[string]interface{},
) ([][]frame.Input, error) {
	// ephemerally create a framesystem containing just the frame for the solve
<<<<<<< HEAD
	fs := frame.NewEmptySimpleFrameSystem("")
	if err := fs.AddFrame(f, fs.World()); err != nil {
		return nil, err
	}
	destination := frame.NewPoseInFrame(frame.World, dst)
	seedMap := map[string][]frame.Input{f.Name(): seed}
	solutionMap, err := motionPlanInternal(ctx, logger, destination, f, seedMap, fs, nil, constraintSpec, planningOpts)
=======
	fs := frame.NewEmptyFrameSystem("")
	err := fs.AddFrame(f, fs.World())
>>>>>>> fd3fda91
	if err != nil {
		return nil, err
	}
	return FrameStepsFromRobotPath(f.Name(), solutionMap)
}

func PlanMapMotion(
	ctx context.Context,
	logger golog.Logger,
	dst spatialmath.Pose,
	f frame.Frame,
	seed []frame.Input,
	worldState *referenceframe.WorldState,
	planningOpts map[string]interface{},
) ([][]frame.Input, error) {
	// ephemerally create a framesystem containing just the frame for the solve
	fs := frame.NewEmptySimpleFrameSystem("")
	if err := fs.AddFrame(f, fs.World()); err != nil {
		return nil, err
	}
	destination := frame.NewPoseInFrame(frame.World, dst)
	seedMap := map[string][]frame.Input{f.Name(): seed}
	solutionMap, err := motionPlanInternal(ctx, logger, destination, f, seedMap, fs, worldState, nil, planningOpts)
	if err != nil {
		return nil, err
	}
	return FrameStepsFromRobotPath(f.Name(), solutionMap)
}

// motionPlanInternal is the internal private function that all motion planning access calls. This will construct the plan manager for each
// waypoint, and return at the end.
func motionPlanInternal(ctx context.Context,
	logger golog.Logger,
	goal *frame.PoseInFrame,
	f frame.Frame,
	seedMap map[string][]frame.Input,
	fs frame.FrameSystem,
	worldState *frame.WorldState,
	constraintSpec *pb.Constraints,
	motionConfig map[string]interface{},
) ([]map[string][]frame.Input, error) {
	if goal == nil {
		return nil, errors.New("no destination passed to Motion")
	}

	steps := []map[string][]frame.Input{}

	// Create a frame to solve for, and an IK solver with that frame.
	sf, err := newSolverFrame(fs, f.Name(), goal.Parent(), seedMap)
	if err != nil {
		return nil, err
	}
	if len(sf.DoF()) == 0 {
		return nil, errors.New("solver frame has no degrees of freedom, cannot perform inverse kinematics")
	}
	seed, err := sf.mapToSlice(seedMap)
	if err != nil {
		return nil, err
	}
	startPose, err := sf.Transform(seed)
	if err != nil {
		return nil, err
	}

	wsPb, err := worldState.ToProtobuf()
	if err != nil {
		return nil, err
	}

	logger.Infof(
		"planning motion for frame %s. Goal: %v Starting seed map %v, startPose %v, worldstate: %v",
		f.Name(),
		frame.PoseInFrameToProtobuf(goal),
		seedMap,
		spatialmath.PoseToProtobuf(startPose),
		wsPb,
	)
	logger.Debugf("constraint specs for this step: %v", constraintSpec)
	logger.Debugf("motion config for this step: %v", motionConfig)

	rseed := defaultRandomSeed
	if seed, ok := motionConfig["rseed"].(int); ok {
		rseed = seed
	}

	sfPlanner, err := newPlanManager(sf, fs, logger, rseed)
	if err != nil {
		return nil, err
	}
	resultSlices, err := sfPlanner.PlanSingleWaypoint(ctx, seedMap, goal.Pose(), worldState, constraintSpec, motionConfig)
	if err != nil {
		return nil, err
	}
	for _, resultSlice := range resultSlices {
		stepMap := sf.sliceToMap(resultSlice)
		steps = append(steps, stepMap)
	}

	logger.Debugf("final plan steps: %v", steps)

	return steps, nil
}

type planner struct {
	solver   InverseKinematics
	frame    frame.Frame
	logger   golog.Logger
	randseed *rand.Rand
	start    time.Time
	planOpts *plannerOptions
}

func newPlanner(frame frame.Frame, seed *rand.Rand, logger golog.Logger, opt *plannerOptions) (*planner, error) {
	ik, err := CreateCombinedIKSolver(frame, logger, opt.NumThreads)
	if err != nil {
		return nil, err
	}
	mp := &planner{
		solver:   ik,
		frame:    frame,
		logger:   logger,
		randseed: seed,
		planOpts: opt,
	}
	return mp, nil
}

func (mp *planner) checkInputs(inputs []frame.Input) bool {
	ok, _ := mp.planOpts.CheckStateConstraints(&State{
		Configuration: inputs,
		Frame:         mp.frame,
	})
	return ok
}

func (mp *planner) checkPath(seedInputs, target []frame.Input) bool {
	ok, _ := mp.planOpts.CheckSegmentAndStateValidity(
		&Segment{
			StartConfiguration: seedInputs,
			EndConfiguration:   target,
			Frame:              mp.frame,
		},
		mp.planOpts.Resolution,
	)
	return ok
}

func (mp *planner) opt() *plannerOptions {
	return mp.planOpts
}

// smoothPath will try to naively smooth the path by picking points partway between waypoints and seeing if it can interpolate
// directly between them. This will significantly improve paths from RRT*, as it will shortcut the randomly-selected configurations.
// This will only ever improve paths (or leave them untouched), and runs very quickly.
func (mp *planner) smoothPath(ctx context.Context, path []node) []node {
	mp.logger.Debugf("running simple smoother on path of len %d", len(path))
	if mp.planOpts == nil {
		mp.logger.Debug("nil opts, cannot shortcut")
		return path
	}
	if len(path) <= 2 {
		mp.logger.Debug("path too short, cannot shortcut")
		return path
	}

	// Randomly pick which quarter of motion to check from; this increases flexibility of smoothing.
	waypoints := []float64{0.25, 0.5, 0.75}

	for i := 0; i < mp.planOpts.SmoothIter; i++ {
		select {
		case <-ctx.Done():
			return path
		default:
		}
		// get start node of first edge. Cannot be either the last or second-to-last node.
		// Intn will return an int in the half-open interval half-open interval [0,n)
		firstEdge := mp.randseed.Intn(len(path) - 2)
		secondEdge := firstEdge + 1 + mp.randseed.Intn((len(path)-2)-firstEdge)
		mp.logger.Debugf("checking shortcut between nodes %d and %d", firstEdge, secondEdge+1)

		wayPoint1 := frame.InterpolateInputs(path[firstEdge].Q(), path[firstEdge+1].Q(), waypoints[mp.randseed.Intn(3)])
		wayPoint2 := frame.InterpolateInputs(path[secondEdge].Q(), path[secondEdge+1].Q(), waypoints[mp.randseed.Intn(3)])

		if mp.checkPath(wayPoint1, wayPoint2) {
			newpath := []node{}
			newpath = append(newpath, path[:firstEdge+1]...)
			newpath = append(newpath, &basicNode{wayPoint1}, &basicNode{wayPoint2})
			// have to split this up due to go compiler quirk where elipses operator can't be mixed with other vars in append
			newpath = append(newpath, path[secondEdge+1:]...)
			path = newpath
		}
	}
	return path
}

// getSolutions will initiate an IK solver for the given position and seed, collect solutions, and score them by constraints.
// If maxSolutions is positive, once that many solutions have been collected, the solver will terminate and return that many solutions.
// If minScore is positive, if a solution scoring below that amount is found, the solver will terminate and return that one solution.
func (mp *planner) getSolutions(ctx context.Context, seed []frame.Input) ([]*costNode, error) {
	// Linter doesn't properly handle loop labels
	nSolutions := mp.planOpts.MaxSolutions
	if nSolutions == 0 {
		nSolutions = defaultSolutionsToSeed
	}

	seedPos, err := mp.frame.Transform(seed)
	if err != nil {
		return nil, err
	}
	if mp.planOpts.goalMetric == nil {
		return nil, errors.New("metric is nil")
	}

	ctxWithCancel, cancel := context.WithCancel(ctx)
	defer cancel()

	solutionGen := make(chan []frame.Input)
	ikErr := make(chan error, 1)
	// Spawn the IK solver to generate solutions until done
	utils.PanicCapturingGo(func() {
		defer close(ikErr)
		ikErr <- mp.solver.Solve(ctxWithCancel, solutionGen, seed, mp.planOpts.goalMetric, mp.randseed.Int())
	})

	solutions := map[float64][]frame.Input{}

	// A map keeping track of which constraints fail
	failures := map[string]int{}
	constraintFailCnt := 0

	// Solve the IK solver. Loop labels are required because `break` etc in a `select` will break only the `select`.
IK:
	for {
		select {
		case <-ctx.Done():
			return nil, ctx.Err()
		default:
		}

		select {
		case step := <-solutionGen:
			// Ensure the end state is a valid one
			statePass, failName := mp.planOpts.CheckStateConstraints(&State{
				Configuration: step,
				Frame:         mp.frame,
			})
			if statePass {
				stepArc := &Segment{
					StartConfiguration: seed,
					StartPosition:      seedPos,
					EndConfiguration:   step,
					Frame:              mp.frame,
				}
				arcPass, failName := mp.planOpts.CheckSegmentConstraints(stepArc)

				if arcPass {
					score := mp.planOpts.goalArcScore(stepArc)
					if score < mp.planOpts.MinScore && mp.planOpts.MinScore > 0 {
						solutions = map[float64][]frame.Input{}
						solutions[score] = step
						// good solution, stopping early
						break IK
					}

					solutions[score] = step
					if len(solutions) >= nSolutions {
						// sufficient solutions found, stopping early
						break IK
					}
				} else {
					constraintFailCnt++
					failures[failName]++
				}
			} else {
				constraintFailCnt++
				failures[failName]++
			}
			// Skip the return check below until we have nothing left to read from solutionGen
			continue IK
		default:
		}

		select {
		case <-ikErr:
			// If we have a return from the IK solver, there are no more solutions, so we finish processing above
			// until we've drained the channel, handled by the `continue` above
			break IK
		default:
		}
	}

	// Cancel any ongoing processing within the IK solvers if we're done receiving solutions
	cancel()

	if len(solutions) == 0 {
		// We have failed to produce a usable IK solution. Let the user know if zero IK solutions were produced, or if non-zero solutions
		// were produced, which constraints were failed
		if constraintFailCnt == 0 {
			return nil, errIKSolve
		}

		return nil, genIKConstraintErr(failures, constraintFailCnt)
	}

	keys := make([]float64, 0, len(solutions))
	for k := range solutions {
		keys = append(keys, k)
	}
	sort.Float64s(keys)

	orderedSolutions := make([]*costNode, 0)
	for _, key := range keys {
		orderedSolutions = append(orderedSolutions, newCostNode(solutions[key], key))
	}
	return orderedSolutions, nil
}<|MERGE_RESOLUTION|>--- conflicted
+++ resolved
@@ -50,36 +50,6 @@
 	return motionPlanInternal(ctx, logger, dst, f, seedMap, fs, worldState, constraintSpec, planningOpts)
 }
 
-<<<<<<< HEAD
-// PlanRobotMotion plans a motion to destination for a given frame. A robot object is passed in and current position inputs are determined.
-func PlanRobotMotion(ctx context.Context,
-	dst *frame.PoseInFrame,
-	f frame.Frame,
-	r robot.Robot,
-	worldState *frame.WorldState,
-	constraintSpec *pb.Constraints,
-	planningOpts map[string]interface{},
-) ([]map[string][]frame.Input, error) {
-	// Get the framesystem service if it exists
-	fsSvc, err := framesystem.FromRobot(r)
-	if err != nil {
-		return nil, err
-	}
-
-	fs, err := fsSvc.FrameSystem(ctx, worldState.Transforms())
-	if err != nil {
-		return nil, err
-	}
-
-	seedMap, _, err := fsSvc.AllCurrentInputs(ctx)
-	if err != nil {
-		return nil, err
-	}
-	return motionPlanInternal(ctx, r.Logger(), dst, f, seedMap, fs, worldState, constraintSpec, planningOpts)
-}
-
-=======
->>>>>>> fd3fda91
 // PlanFrameMotion plans a motion to destination for a given frame with no frame system. It will create a new FS just for the plan.
 // WorldState is not supported in the absence of a real frame system.
 func PlanFrameMotion(ctx context.Context,
@@ -91,18 +61,13 @@
 	planningOpts map[string]interface{},
 ) ([][]frame.Input, error) {
 	// ephemerally create a framesystem containing just the frame for the solve
-<<<<<<< HEAD
-	fs := frame.NewEmptySimpleFrameSystem("")
+	fs := frame.NewEmptyFrameSystem("")
 	if err := fs.AddFrame(f, fs.World()); err != nil {
 		return nil, err
 	}
 	destination := frame.NewPoseInFrame(frame.World, dst)
 	seedMap := map[string][]frame.Input{f.Name(): seed}
 	solutionMap, err := motionPlanInternal(ctx, logger, destination, f, seedMap, fs, nil, constraintSpec, planningOpts)
-=======
-	fs := frame.NewEmptyFrameSystem("")
-	err := fs.AddFrame(f, fs.World())
->>>>>>> fd3fda91
 	if err != nil {
 		return nil, err
 	}
@@ -119,7 +84,7 @@
 	planningOpts map[string]interface{},
 ) ([][]frame.Input, error) {
 	// ephemerally create a framesystem containing just the frame for the solve
-	fs := frame.NewEmptySimpleFrameSystem("")
+	fs := frame.NewEmptyFrameSystem("")
 	if err := fs.AddFrame(f, fs.World()); err != nil {
 		return nil, err
 	}
