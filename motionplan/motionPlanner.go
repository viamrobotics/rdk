//go:build !no_cgo

// Package motionplan is a motion planning library.
package motionplan

import (
	"context"
	"fmt"
	"math/rand"
	"sort"
	"sync"
	"time"

	"github.com/pkg/errors"
	pb "go.viam.com/api/service/motion/v1"
	"go.viam.com/utils"

	"go.viam.com/rdk/logging"
	"go.viam.com/rdk/motionplan/ik"
	frame "go.viam.com/rdk/referenceframe"
	"go.viam.com/rdk/spatialmath"
)

const defaultRandomSeed = 0

// motionPlanner provides an interface to path planning methods, providing ways to request a path to be planned, and
// management of the constraints used to plan paths.
type motionPlanner interface {
	// Plan will take a context, a goal position, and an input start state and return a series of state waypoints which
	// should be visited in order to arrive at the goal while satisfying all constraints
	plan(context.Context, spatialmath.Pose, []frame.Input) ([]node, error)

	// Everything below this point should be covered by anything that wraps the generic `planner`
	smoothPath(context.Context, []node) []node
	checkPath([]frame.Input, []frame.Input) bool
	checkInputs([]frame.Input) bool
	getSolutions(context.Context, []frame.Input) ([]node, error)
	opt() *plannerOptions
	sample(node, int) (node, error)
}

type plannerConstructor func(frame.Frame, *rand.Rand, logging.Logger, *plannerOptions) (motionPlanner, error)

// PlanRequest is a struct to store all the data necessary to make a call to PlanMotion.
type PlanRequest struct {
	Logger             logging.Logger
	Goal               *frame.PoseInFrame
	Frame              frame.Frame
	FrameSystem        frame.FrameSystem
	StartConfiguration map[string][]frame.Input
	WorldState         *frame.WorldState
	ConstraintSpecs    *pb.Constraints
	Options            map[string]interface{}
}

// validatePlanRequest ensures PlanRequests are not malformed.
func (req *PlanRequest) validatePlanRequest() error {
	if req == nil {
		return errors.New("PlanRequest cannot be nil")
	}
	if req.Logger == nil {
		return errors.New("PlanRequest cannot have nil logger")
	}
	if req.Frame == nil {
		return errors.New("PlanRequest cannot have nil frame")
	}

	if req.FrameSystem == nil {
		return errors.New("PlanRequest cannot have nil framesystem")
	} else if req.FrameSystem.Frame(req.Frame.Name()) == nil {
		return frame.NewFrameMissingError(req.Frame.Name())
	}

	if req.Goal == nil {
		return errors.New("PlanRequest cannot have nil goal")
	}

	goalParentFrame := req.Goal.Parent()
	if req.FrameSystem.Frame(goalParentFrame) == nil {
		return frame.NewParentFrameMissingError(req.Goal.Name(), goalParentFrame)
	}

	frameDOF := len(req.Frame.DoF())
	seedMap, ok := req.StartConfiguration[req.Frame.Name()]
	if frameDOF > 0 {
		if !ok {
			return errors.Errorf("%s does not have a start configuration", req.Frame.Name())
		}
		if frameDOF != len(seedMap) {
			return frame.NewIncorrectInputLengthError(len(seedMap), len(req.Frame.DoF()))
		}
	} else if ok && frameDOF != len(seedMap) {
		return frame.NewIncorrectInputLengthError(len(seedMap), len(req.Frame.DoF()))
	}

	return nil
}

// PlanMotion plans a motion from a provided plan request.
func PlanMotion(ctx context.Context, request *PlanRequest) (Plan, error) {
	// Calls Replan but without a seed plan
	return Replan(ctx, request, nil, 0)
}

// PlanFrameMotion plans a motion to destination for a given frame with no frame system. It will create a new FS just for the plan.
// WorldState is not supported in the absence of a real frame system.
func PlanFrameMotion(ctx context.Context,
	logger logging.Logger,
	dst spatialmath.Pose,
	f frame.Frame,
	seed []frame.Input,
	constraintSpec *pb.Constraints,
	planningOpts map[string]interface{},
) ([][]frame.Input, error) {
	// ephemerally create a framesystem containing just the frame for the solve
	fs := frame.NewEmptyFrameSystem("")
	if err := fs.AddFrame(f, fs.World()); err != nil {
		return nil, err
	}
	plan, err := PlanMotion(ctx, &PlanRequest{
		Logger:             logger,
		Goal:               frame.NewPoseInFrame(frame.World, dst),
		Frame:              f,
		StartConfiguration: map[string][]frame.Input{f.Name(): seed},
		FrameSystem:        fs,
		ConstraintSpecs:    constraintSpec,
		Options:            planningOpts,
	})
	if err != nil {
		return nil, err
	}
	return plan.Trajectory().GetFrameInputs(f.Name())
}

// Replan plans a motion from a provided plan request, and then will return that plan only if its cost is better than the cost of the
// passed-in plan multiplied by `replanCostFactor`.
func Replan(ctx context.Context, request *PlanRequest, currentPlan Plan, replanCostFactor float64) (Plan, error) {
	// make sure request is well formed and not missing vital information
	if err := request.validatePlanRequest(); err != nil {
		return nil, err
	}

	// Create a frame to solve for, and an IK solver with that frame.
	sf, err := newSolverFrame(request.FrameSystem, request.Frame.Name(), request.Goal.Parent(), request.StartConfiguration)
	if err != nil {
		return nil, err
	}
	if len(sf.DoF()) == 0 {
		return nil, errors.New("solver frame has no degrees of freedom, cannot perform inverse kinematics")
	}
	seed, err := sf.mapToSlice(request.StartConfiguration)
	if err != nil {
		return nil, err
	}
	startPose, err := sf.Transform(seed)
	if err != nil {
		return nil, err
	}
	// make sure there is no transformation between the PTG frame and World frame in the Solver frame
	// TODO: RSDK-5391 this will trigger currently if we try to call Plan() on a robot which is currently executing another motion plan.
	// Additionally, when RSDK-5391 is done, we will need to alter this such that the pose returned by `CurrentInputs` does not
	// break this. We may want to as part of that ticket migrate the functionality of service/motion/builtin/relativeMoveRequestFromAbsolute
	// to this package.
	if len(sf.PTGSolvers()) > 0 && !spatialmath.PoseAlmostEqual(startPose, spatialmath.NewZeroPose()) {
		return nil, errors.New("cannot have non-zero transformation between the PTG frame and World frame in the Solver frame")
	}

	request.Logger.CInfof(ctx,
		"planning motion for frame %s\nGoal: %v\nStarting seed map %v\n, startPose %v\n, worldstate: %v\n",
		request.Frame.Name(),
		frame.PoseInFrameToProtobuf(request.Goal),
		request.StartConfiguration,
		spatialmath.PoseToProtobuf(startPose),
		request.WorldState.String(),
	)
	request.Logger.CDebugf(ctx, "constraint specs for this step: %v", request.ConstraintSpecs)
	request.Logger.CDebugf(ctx, "motion config for this step: %v", request.Options)

	rseed := defaultRandomSeed
	if seed, ok := request.Options["rseed"].(int); ok {
		rseed = seed
	}
	sfPlanner, err := newPlanManager(sf, request.FrameSystem, request.Logger, rseed)
	if err != nil {
		return nil, err
	}

	newPlan, err := sfPlanner.PlanSingleWaypoint(
		ctx,
		request.StartConfiguration,
		request.Goal.Pose(),
		request.WorldState,
		request.ConstraintSpecs,
		currentPlan,
		request.Options,
	)
	if err != nil {
		return nil, err
	}

	if replanCostFactor > 0 && currentPlan != nil {
		initialPlanCost := currentPlan.Trajectory().EvaluateCost(sfPlanner.opt().ScoreFunc)
		finalPlanCost := newPlan.Trajectory().EvaluateCost(sfPlanner.opt().ScoreFunc)
		request.Logger.CDebugf(ctx,
			"initialPlanCost %f adjusted with cost factor to %f, replan cost %f",
			initialPlanCost, initialPlanCost*replanCostFactor, finalPlanCost,
		)

		if finalPlanCost > initialPlanCost*replanCostFactor {
			return nil, errHighReplanCost
		}
	}

	return newPlan, nil
}

type planner struct {
	solver   ik.InverseKinematics
	frame    frame.Frame
	logger   logging.Logger
	randseed *rand.Rand
	start    time.Time
	planOpts *plannerOptions
}

func newPlanner(frame frame.Frame, seed *rand.Rand, logger logging.Logger, opt *plannerOptions) (*planner, error) {
	solver, err := ik.CreateCombinedIKSolver(frame, logger, opt.NumThreads, opt.GoalThreshold)
	if err != nil {
		return nil, err
	}
	mp := &planner{
		solver:   solver,
		frame:    frame,
		logger:   logger,
		randseed: seed,
		planOpts: opt,
	}
	return mp, nil
}

func (mp *planner) checkInputs(inputs []frame.Input) bool {
	ok, _ := mp.planOpts.CheckStateConstraints(&ik.State{
		Configuration: inputs,
		Frame:         mp.frame,
	})
	return ok
}

func (mp *planner) checkPath(seedInputs, target []frame.Input) bool {
	ok, _ := mp.planOpts.CheckSegmentAndStateValidity(
		&ik.Segment{
			StartConfiguration: seedInputs,
			EndConfiguration:   target,
			Frame:              mp.frame,
		},
		mp.planOpts.Resolution,
	)
	return ok
}

func (mp *planner) sample(rSeed node, sampleNum int) (node, error) {
	// If we have done more than 50 iterations, start seeding off completely random positions 2 at a time
	// The 2 at a time is to ensure random seeds are added onto both the seed and goal maps.
	if sampleNum >= mp.planOpts.IterBeforeRand && sampleNum%4 >= 2 {
		return newConfigurationNode(frame.RandomFrameInputs(mp.frame, mp.randseed)), nil
	}
	// Seeding nearby to valid points results in much faster convergence in less constrained space
	q, err := frame.RestrictedRandomFrameInputs(mp.frame, mp.randseed, 0.1, rSeed.Q())
	if err != nil {
		return nil, err
	}
	return newConfigurationNode(q), nil
}

func (mp *planner) opt() *plannerOptions {
	return mp.planOpts
}

// smoothPath will try to naively smooth the path by picking points partway between waypoints and seeing if it can interpolate
// directly between them. This will significantly improve paths from RRT*, as it will shortcut the randomly-selected configurations.
// This will only ever improve paths (or leave them untouched), and runs very quickly.
func (mp *planner) smoothPath(ctx context.Context, path []node) []node {
	mp.logger.CDebugf(ctx, "running simple smoother on path of len %d", len(path))
	if mp.planOpts == nil {
		mp.logger.CDebug(ctx, "nil opts, cannot shortcut")
		return path
	}
	if len(path) <= 2 {
		mp.logger.CDebug(ctx, "path too short, cannot shortcut")
		return path
	}

	// Randomly pick which quarter of motion to check from; this increases flexibility of smoothing.
	waypoints := []float64{0.25, 0.5, 0.75}

	for i := 0; i < mp.planOpts.SmoothIter; i++ {
		select {
		case <-ctx.Done():
			return path
		default:
		}
		// get start node of first edge. Cannot be either the last or second-to-last node.
		// Intn will return an int in the half-open interval half-open interval [0,n)
		firstEdge := mp.randseed.Intn(len(path) - 2)
		secondEdge := firstEdge + 1 + mp.randseed.Intn((len(path)-2)-firstEdge)

		wayPoint1 := frame.InterpolateInputs(path[firstEdge].Q(), path[firstEdge+1].Q(), waypoints[mp.randseed.Intn(3)])
		wayPoint2 := frame.InterpolateInputs(path[secondEdge].Q(), path[secondEdge+1].Q(), waypoints[mp.randseed.Intn(3)])

		if mp.checkPath(wayPoint1, wayPoint2) {
			newpath := []node{}
			newpath = append(newpath, path[:firstEdge+1]...)
			newpath = append(newpath, newConfigurationNode(wayPoint1), newConfigurationNode(wayPoint2))
			// have to split this up due to go compiler quirk where elipses operator can't be mixed with other vars in append
			newpath = append(newpath, path[secondEdge+1:]...)
			path = newpath
		}
	}
	return path
}

// getSolutions will initiate an IK solver for the given position and seed, collect solutions, and score them by constraints.
// If maxSolutions is positive, once that many solutions have been collected, the solver will terminate and return that many solutions.
// If minScore is positive, if a solution scoring below that amount is found, the solver will terminate and return that one solution.
func (mp *planner) getSolutions(ctx context.Context, seed []frame.Input) ([]node, error) {
	// Linter doesn't properly handle loop labels
	nSolutions := mp.planOpts.MaxSolutions
	if nSolutions == 0 {
		nSolutions = defaultSolutionsToSeed
	}

	seedPos, err := mp.frame.Transform(seed)
	if err != nil {
		return nil, err
	}
	if mp.planOpts.goalMetric == nil {
		return nil, errors.New("metric is nil")
	}

	ctxWithCancel, cancel := context.WithCancel(ctx)
	defer cancel()

	solutionGen := make(chan *ik.Solution, mp.planOpts.NumThreads*2)
	ikErr := make(chan error, 1)
	var activeSolvers sync.WaitGroup
	defer activeSolvers.Wait()
	activeSolvers.Add(1)
	// Spawn the IK solver to generate solutions until done
	utils.PanicCapturingGo(func() {
		defer close(ikErr)
		defer activeSolvers.Done()
		ikErr <- mp.solver.Solve(ctxWithCancel, solutionGen, seed, mp.planOpts.goalMetric, mp.randseed.Int())
	})

	solutions := map[float64][]frame.Input{}

	// A map keeping track of which constraints fail
	failures := map[string]int{}
	constraintFailCnt := 0

	// Solve the IK solver. Loop labels are required because `break` etc in a `select` will break only the `select`.
IK:
	for {
		select {
		case <-ctx.Done():
			return nil, ctx.Err()
		default:
		}

		select {
		case stepSolution := <-solutionGen:
			step := stepSolution.Configuration
			// Ensure the end state is a valid one
			statePass, failName := mp.planOpts.CheckStateConstraints(&ik.State{
				Configuration: step,
				Frame:         mp.frame,
			})
			if statePass {
				stepArc := &ik.Segment{
					StartConfiguration: seed,
					StartPosition:      seedPos,
					EndConfiguration:   step,
					Frame:              mp.frame,
				}
				arcPass, failName := mp.planOpts.CheckSegmentConstraints(stepArc)

				if arcPass {
					score := mp.planOpts.goalArcScore(stepArc)
					if score < mp.planOpts.MinScore && mp.planOpts.MinScore > 0 {
						solutions = map[float64][]frame.Input{}
						solutions[score] = step
						// good solution, stopping early
						break IK
					}

					solutions[score] = step
					if len(solutions) >= nSolutions {
						// sufficient solutions found, stopping early
						break IK
					}
				} else {
					constraintFailCnt++
					failures[failName]++
				}
			} else {
				constraintFailCnt++
				failures[failName]++
			}
			// Skip the return check below until we have nothing left to read from solutionGen
			continue IK
		default:
		}

		select {
		case <-ikErr:
			// If we have a return from the IK solver, there are no more solutions, so we finish processing above
			// until we've drained the channel, handled by the `continue` above
			break IK
		default:
		}
	}

	// Cancel any ongoing processing within the IK solvers if we're done receiving solutions
	cancel()
	for done := false; !done; {
		select {
		case <-solutionGen:
		default:
			done = true
		}
	}

	if len(solutions) == 0 {
		// We have failed to produce a usable IK solution. Let the user know if zero IK solutions were produced, or if non-zero solutions
		// were produced, which constraints were failed
		if constraintFailCnt == 0 {
			return nil, errIKSolve
		}

		return nil, genIKConstraintErr(failures, constraintFailCnt)
	}

	keys := make([]float64, 0, len(solutions))
	for k := range solutions {
		keys = append(keys, k)
	}
	// TODO: switch this to slices.Sort when golang 1.21 is supported by RDK
	sort.Float64s(keys)

	orderedSolutions := make([]node, 0)
	for _, key := range keys {
		orderedSolutions = append(orderedSolutions, &basicNode{q: solutions[key], cost: key})
	}
	return orderedSolutions, nil
}

// CheckPlan checks if obstacles intersect the trajectory of the frame following the plan. If one is
// detected, the interpolated position of the rover when a collision is detected is returned along
// with an error with additional collision details.
func CheckPlan(
	checkFrame frame.Frame,
	plan Plan,
	worldState *frame.WorldState,
	fs frame.FrameSystem,
	currentPose spatialmath.Pose,
	currentInputs map[string][]frame.Input,
	errorState spatialmath.Pose,
	lookAheadDistanceMM float64,
	logger logging.Logger,
) error {
	// ensure that we can actually perform the check
	if len(plan.Path()) < 1 {
		return errors.New("plan must have at least one element")
	}

	// construct solverFrame
	// Note that this requires all frames which move as part of the plan, to have an
	// entry in the very first plan waypoint
	sf, err := newSolverFrame(fs, checkFrame.Name(), frame.World, currentInputs)
	if err != nil {
		return err
	}

	// construct planager
	sfPlanner, err := newPlanManager(sf, fs, logger, defaultRandomSeed)
	if err != nil {
		return err
	}

	// This should be done for any plan whose configurations are specified in relative terms rather than absolute ones.
	// Currently this is only TP-space, so we check if the PTG length is >0.
	// The solver frame will have had its PTGs filled in the newPlanManager() call, if applicable.
	relative := len(sf.PTGSolvers()) > 0

	// offset the plan using the errorState
	offsetPlan := OffsetPlan(plan, errorState)
	poses, err := offsetPlan.Path().GetFramePoses(checkFrame.Name())
	if err != nil {
		return err
	}

	// setup the planOpts
	if sfPlanner.planOpts, err = sfPlanner.plannerSetupFromMoveRequest(
		currentPose,
		poses[len(poses)-1],
		currentInputs,
		worldState,
		nil, // no pb.Constraints
		nil, // no plannOpts
	); err != nil {
		return err
	}

	createSegment := func(
		currPose, nextPose spatialmath.Pose,
		currInput, nextInput map[string][]frame.Input,
	) (*ik.Segment, error) {
		currInputSlice, err := sf.mapToSlice(currInput)
		if err != nil {
			return nil, err
		}
		nextInputSlice, err := sf.mapToSlice(nextInput)
		if err != nil {
			return nil, err
		}
		// If we are working with a PTG plan we redefine the startConfiguration in terms of the endConfiguration.
		// This allows us the properly interpolate along the same arc family and sub-arc within that family.
		if relative {
			currInputSlice = []frame.Input{{Value: nextInputSlice[0].Value}, {Value: nextInputSlice[1].Value}, {Value: 0}}
		}
		return &ik.Segment{
			StartPosition:      currPose,
			EndPosition:        nextPose,
			StartConfiguration: currInputSlice,
			EndConfiguration:   nextInputSlice,
			Frame:              sf,
		}, nil
	}

	// create a list of segments to iterate through
	segments := make([]*ik.Segment, 0, len(poses))
	for i := 0; i < len(offsetPlan.Path())-1; i++ {
		segment, err := createSegment(poses[i], poses[i+1], offsetPlan.Trajectory()[i], offsetPlan.Trajectory()[i+1])
		if err != nil {
			return err
		}
		segments = append(segments, segment)
	}

	// go through segments and check that we satisfy constraints
	// TODO(RSDK-5007): If we can make interpolate a method on Frame the need to write this out will be lessened and we should be
	// able to call CheckStateConstraintsAcrossSegment directly.
	var totalTravelDistanceMM float64
	for _, segment := range segments {
		interpolatedConfigurations, err := interpolateSegment(segment, sfPlanner.planOpts.Resolution)
		if err != nil {
			return err
		}
		for _, interpConfig := range interpolatedConfigurations {
			poseInPath, err := sf.Transform(interpConfig)
			if err != nil {
				return err
			}
			fmt.Println("poseInPath1: ", spatialmath.PoseToProtobuf(poseInPath))

			// Check if look ahead distance has been reached
			currentTravelDistanceMM := totalTravelDistanceMM + poseInPath.Point().Distance(segment.StartPosition.Point())
			if currentTravelDistanceMM > lookAheadDistanceMM {
				return nil
			}

			// Checks for collision along the interpolated route and returns a the first interpolated pose where a collision is detected.
			interpolatedState := &ik.State{Frame: sf}
			if relative {
				interpolatedState.Position = spatialmath.Compose(segment.StartPosition, poseInPath)
			} else {
				interpolatedState.Configuration = interpConfig
			}
<<<<<<< HEAD

			modifiedState := &ik.State{Frame: sf, Position: poseInPath}
			fmt.Println("poseInPath2: ", spatialmath.PoseToProtobuf(poseInPath))

			// Checks for collision along the interpolated route and returns a the first interpolated pose where a
			// collision is detected.
			if isValid, _ := sfPlanner.planOpts.CheckStateConstraints(modifiedState); !isValid {
				return fmt.Errorf("found collision between positions %v and %v", currentPose.Point(), nextPose.Point())
=======
			if isValid, err := sfPlanner.planOpts.CheckStateConstraints(interpolatedState); !isValid {
				return fmt.Errorf("found error between positions %v and %v: %s",
					segment.StartPosition.Point(),
					segment.EndPosition.Point(),
					err,
				)
>>>>>>> c3f3715a
			}
		}

		// Update total traveled distance after segment has been checked
		totalTravelDistanceMM += segment.EndPosition.Point().Distance(segment.StartPosition.Point())
	}

	return nil
}<|MERGE_RESOLUTION|>--- conflicted
+++ resolved
@@ -576,23 +576,12 @@
 			} else {
 				interpolatedState.Configuration = interpConfig
 			}
-<<<<<<< HEAD
-
-			modifiedState := &ik.State{Frame: sf, Position: poseInPath}
-			fmt.Println("poseInPath2: ", spatialmath.PoseToProtobuf(poseInPath))
-
-			// Checks for collision along the interpolated route and returns a the first interpolated pose where a
-			// collision is detected.
-			if isValid, _ := sfPlanner.planOpts.CheckStateConstraints(modifiedState); !isValid {
-				return fmt.Errorf("found collision between positions %v and %v", currentPose.Point(), nextPose.Point())
-=======
 			if isValid, err := sfPlanner.planOpts.CheckStateConstraints(interpolatedState); !isValid {
 				return fmt.Errorf("found error between positions %v and %v: %s",
 					segment.StartPosition.Point(),
 					segment.EndPosition.Point(),
 					err,
 				)
->>>>>>> c3f3715a
 			}
 		}
 
