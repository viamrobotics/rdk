--- conflicted
+++ resolved
@@ -37,15 +37,10 @@
 	randSeed      *rand.Rand
 }
 
-<<<<<<< HEAD
 // CreateNloptIKSolver creates an nloptIK object that can perform gradient descent on metrics for Frames. The parameters are the Frame on
 // which Transform() will be called, a logger, and the number of iterations to run. If the iteration count is less than 1, it will be set
 // to the default of 5000.
-func CreateNloptIKSolver(mdl frame.Frame, logger golog.Logger, iter int) (*NloptIK, error) {
-=======
-// CreateNloptIKSolver TODO.
-func CreateNloptIKSolver(mdl referenceframe.Frame, logger golog.Logger) (*NloptIK, error) {
->>>>>>> 0784b938
+func CreateNloptIKSolver(mdl referenceframe.Frame, logger golog.Logger, iter int) (*NloptIK, error) {
 	ik := &NloptIK{logger: logger}
 	//nolint:gosec
 	ik.randSeed = rand.New(rand.NewSource(1))
@@ -68,7 +63,7 @@
 }
 
 // Solve runs the actual solver and sends any solutions found to the given channel
-func (ik *NloptIK) Solve(ctx context.Context, c chan<- []frame.Input, newGoal spatial.Pose, seed []frame.Input, m Metric) error {
+func (ik *NloptIK) Solve(ctx context.Context, c chan<- []referenceframe.Input, newGoal spatial.Pose, seed []referenceframe.Input, m Metric) error {
 	var err error
 
 	tries := 1
@@ -89,12 +84,8 @@
 	// x is our joint positions
 	// Gradient is, under the hood, a unsafe C structure that we are meant to mutate in place.
 	nloptMinFunc := func(x, gradient []float64) float64 {
-<<<<<<< HEAD
 
 		iterations++
-=======
-		ik.iterations++
->>>>>>> 0784b938
 
 		// TODO(pl): Might need to check if any of x is +/- Inf
 		eePos, err := ik.model.Transform(referenceframe.FloatsToInputs(x))
@@ -137,45 +128,6 @@
 		opt.SetMaxEval(nloptStepsPerIter),
 	)
 
-<<<<<<< HEAD
-=======
-	if err != nil {
-		return nil, err
-	}
-
-	return ik, nil
-}
-
-// addGoal adds a nlopt IK goal.
-func (ik *NloptIK) addGoal(newGoal spatial.Pose, effectorID int) {
-	ik.goal = goal{newGoal, effectorID}
-}
-
-// clearGoals clears all goals for the Ik object.
-func (ik *NloptIK) clearGoal() {
-	ik.goal = goal{}
-}
-
-// SetMetric sets the function for distance between two poses.
-func (ik *NloptIK) SetMetric(m Metric) {
-	ik.metric = m
-}
-
-// SetMaxIter sets the number of times the solver will iterate.
-func (ik *NloptIK) SetMaxIter(i int) {
-	ik.maxIterations = i
-}
-
-// Solve runs the actual solver and returns a list of all.
-func (ik *NloptIK) Solve(ctx context.Context, c chan<- []referenceframe.Input, newGoal spatial.Pose, seed []referenceframe.Input) error {
-	var err error
-
-	// Allow ~160 degrees of swing at most
-	tries := 1
-	ik.iterations = 0
-	solutionsFound := 0
-	startingPos := seed
->>>>>>> 0784b938
 	if ik.id > 0 {
 		// Solver with ID 1 seeds off current angles
 		if ik.id == 1 {
@@ -209,13 +161,8 @@
 			return ctx.Err()
 		default:
 		}
-<<<<<<< HEAD
 		iterations++
-		solutionRaw, result, nloptErr := opt.Optimize(frame.InputsToFloats(startingPos))
-=======
-		ik.iterations++
-		solutionRaw, result, nloptErr := ik.opt.Optimize(referenceframe.InputsToFloats(startingPos))
->>>>>>> 0784b938
+		solutionRaw, result, nloptErr := opt.Optimize(referenceframe.InputsToFloats(startingPos))
 		if nloptErr != nil {
 			// This just *happens* sometimes due to weirdnesses in nonlinear randomized problems.
 			// Ignore it, something else will find a solution
@@ -286,30 +233,9 @@
 	return ik.model
 }
 
-<<<<<<< HEAD
 // updateBounds will set the allowable maximum/minimum joint angles to disincentivise large swings before small swings
 // have been tried.
-func (ik *NloptIK) updateBounds(seed []frame.Input, tries int, opt *nlopt.NLopt) error {
-=======
-// Close destroys the C nlopt object to prevent memory leaks.
-func (ik *NloptIK) Close() error {
-	err := ik.opt.ForceStop()
-	ik.opt.Destroy()
-	return err
-}
-
-// UpdateBounds updates the lower/upper bounds.
-func (ik *NloptIK) UpdateBounds(lower, upper []float64) error {
-	return multierr.Combine(
-		ik.opt.SetLowerBounds(lower),
-		ik.opt.SetUpperBounds(upper),
-	)
-}
-
-// updateBounds will set the allowable maximum/minimum joint angles to disincentivise large swings before small swings
-// have been tried.
-func (ik *NloptIK) updateBounds(seed []referenceframe.Input, tries int) error {
->>>>>>> 0784b938
+func (ik *NloptIK) updateBounds(seed []referenceframe.Input, tries int, opt *nlopt.NLopt) error {
 	rangeStep := 0.1
 	newLower := make([]float64, len(ik.lowerBound))
 	newUpper := make([]float64, len(ik.upperBound))
