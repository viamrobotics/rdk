--- conflicted
+++ resolved
@@ -63,12 +63,8 @@
 		{"robotCube333", "obstacleCube444", -1},
 		{"robotCube000", "obstacleCube000", -2},
 	}
-<<<<<<< HEAD
-	test.That(t, collisionListsAlmostEqual(cs.Collisions(), expectedCollisions), test.ShouldBeTrue)
+	test.That(t, collisionListsAlmostEqual(cg.collisions(), expectedCollisions), test.ShouldBeTrue)
 }
-=======
-	test.That(t, collisionListsAlmostEqual(cg.collisions(), expectedCollisions), test.ShouldBeTrue)
->>>>>>> 69e8e694
 
 func TestArmHomeSelfCollisions(t *testing.T) {
 	// case 1: zero position of xArm6 arm - should have number of collisions = to number of geometries - 1
@@ -77,12 +73,9 @@
 	test.That(t, err, test.ShouldBeNil)
 	gf, _ := m.Geometries(make([]frame.Input, len(m.DoF())))
 	test.That(t, gf, test.ShouldNotBeNil)
-<<<<<<< HEAD
-	robotEntities, err := NewObjectCollisionEntities(gf.Geometries())
+	cg, err := newCollisionGraph(gf.Geometries(), gf.Geometries(), nil, true)
 	test.That(t, err, test.ShouldBeNil)
-	cs, err := NewCollisionSystem(robotEntities, []CollisionEntities{}, true)
-	test.That(t, err, test.ShouldBeNil)
-	test.That(t, len(cs.Collisions()), test.ShouldEqual, 4)
+	test.That(t, len(cg.collisions()), test.ShouldEqual, 4)
 
 	// case 2: zero position of xArm7 arm - should have number of collisions = to number of geometries - 1
 	// no external geometries considered, self collision only
@@ -90,26 +83,18 @@
 	test.That(t, err, test.ShouldBeNil)
 	gf, _ = m.Geometries(make([]frame.Input, len(m.DoF())))
 	test.That(t, gf, test.ShouldNotBeNil)
-	robotEntities, err = NewObjectCollisionEntities(gf.Geometries())
+	cg, err = newCollisionGraph(gf.Geometries(), gf.Geometries(), nil, true)
 	test.That(t, err, test.ShouldBeNil)
-	cs, err = NewCollisionSystem(robotEntities, []CollisionEntities{}, true)
-	test.That(t, err, test.ShouldBeNil)
-	test.That(t, len(cs.Collisions()), test.ShouldEqual, 5)
+	test.That(t, len(cg.collisions()), test.ShouldEqual, 5)
 
 	// case 3: zero position of ur5e arm - should have number of collisions = to number of geometries - 1
 	// no external geometries considered, self collision only
 	m, err = frame.ParseModelJSONFile(utils.ResolveFile("components/arm/universalrobots/ur5e.json"), "")
 	test.That(t, err, test.ShouldBeNil)
 	gf, _ = m.Geometries(make([]frame.Input, len(m.DoF())))
-	test.That(t, gf, test.ShouldNotBeNil)
-	robotEntities, err = NewObjectCollisionEntities(gf.Geometries())
+	cg, err = newCollisionGraph(gf.Geometries(), gf.Geometries(), nil, true)
 	test.That(t, err, test.ShouldBeNil)
-	cs, err = NewCollisionSystem(robotEntities, []CollisionEntities{}, true)
-=======
-	cg, err = newCollisionGraph(gf.Geometries(), gf.Geometries(), nil, true)
->>>>>>> 69e8e694
-	test.That(t, err, test.ShouldBeNil)
-	test.That(t, len(cg.collisions()), test.ShouldEqual, 4)
+	test.That(t, len(cg.collisions()), test.ShouldEqual, 0)
 }
 
 func TestUniqueCollisions(t *testing.T) {
