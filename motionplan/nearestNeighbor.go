package motionplan

import (
	"context"
	"math"
	"sort"

	"go.viam.com/utils"
)

const defaultNeighborsBeforeParallelization = 1000

type neighborManager struct {
	nnKeys            chan node
	neighbors         chan *neighbor
	seedPos           node
	nCPU              int
	parallelNeighbors int
}

type neighbor struct {
	dist float64
	node node
}

//nolint:revive
func kNearestNeighbors(planOpts *plannerOptions, tree rrtMap, target node, neighborhoodSize int) []*neighbor {
	kNeighbors := neighborhoodSize
	if neighborhoodSize > len(tree) {
		kNeighbors = len(tree)
	}

	allCosts := make([]*neighbor, 0)
	for rrtnode := range tree {
		dist := planOpts.DistanceFunc(&Segment{
			StartConfiguration: target.Q(),
			EndConfiguration:   rrtnode.Q(),
		})
		allCosts = append(allCosts, &neighbor{dist: dist, node: rrtnode})
	}
	// sort neighbors by their distance to target first so that first nearest neighbor isn't always the start node of tree
	sort.Slice(allCosts, func(i, j int) bool {
		if !math.IsNaN(allCosts[i].node.Cost()) {
			if !math.IsNaN(allCosts[j].node.Cost()) {
				return allCosts[i].dist < allCosts[j].dist
			}
		}
		return allCosts[i].dist < allCosts[j].dist
	})
	allCosts = allCosts[:kNeighbors]
	// sort k nearest distance neighbors by "total cost to target" metric so that target's nearest neighbor
	// provides the smallest cost path from start node to target
	sort.Slice(allCosts, func(i, j int) bool {
		if !math.IsNaN(allCosts[i].node.Cost()) {
			if !math.IsNaN(allCosts[j].node.Cost()) {
				return (allCosts[i].dist + allCosts[i].node.Cost()) < (allCosts[j].dist + allCosts[j].node.Cost())
			}
		}
		return allCosts[i].dist < allCosts[j].dist
	})
	return allCosts
}

// Can return `nil` when the context is canceled during processing.
func (nm *neighborManager) nearestNeighbor(
	ctx context.Context,
	planOpts *plannerOptions,
	seed node,
	tree rrtMap,
) node {
	if nm.parallelNeighbors == 0 {
		nm.parallelNeighbors = defaultNeighborsBeforeParallelization
	}

	if len(tree) > nm.parallelNeighbors && nm.nCPU > 1 {
		// If the map is large, calculate distances in parallel
		return nm.parallelNearestNeighbor(ctx, planOpts, seed, tree)
	}
	bestDist := math.Inf(1)
	var best node
	for k := range tree {
		seg := &Segment{
			StartConfiguration: seed.Q(),
			EndConfiguration:   k.Q(),
		}
		if pose := seed.Pose(); pose != nil {
			seg.StartPosition = pose
		}
		if pose := k.Pose(); pose != nil {
			seg.EndPosition = pose
		}
		dist := planOpts.DistanceFunc(seg)
		if dist < bestDist {
			bestDist = dist
			best = k
		}
	}
	return best
}

func (nm *neighborManager) parallelNearestNeighbor(
	ctx context.Context,
	planOpts *plannerOptions,
	seed node,
	tree rrtMap,
) node {
	nm.seedPos = seed

	nm.neighbors = make(chan *neighbor, nm.nCPU)
<<<<<<< HEAD
	nm.nnKeys = make(chan node, len(tree))
	defer close(nm.nnKeys)
=======
	nm.nnKeys = make(chan node, len(rrtMap))
>>>>>>> ee0174f1
	defer close(nm.neighbors)

	for i := 0; i < nm.nCPU; i++ {
		utils.PanicCapturingGo(func() {
			nm.nnWorker(ctx, planOpts)
		})
	}

	for k := range tree {
		nm.nnKeys <- k
	}
	close(nm.nnKeys)

	wasInterrupted := false
	var best node
	bestDist := math.Inf(1)
	for workerIdx := 0; workerIdx < nm.nCPU; workerIdx++ {
		candidate := <-nm.neighbors
		if candidate == nil {
			// Seeing a `nil` here implies the workers did not get to all of the candidate
			// neighbors. And thus we don't have the right answer to return.
			wasInterrupted = true
			continue
		}

		if candidate.dist < bestDist {
			bestDist = candidate.dist
			best = candidate.node
		}
	}
	if wasInterrupted {
		return nil
	}

	return best
}

func (nm *neighborManager) nnWorker(ctx context.Context, planOpts *plannerOptions) {
	var best node
	bestDist := math.Inf(1)

	for candidate := range nm.nnKeys {
		select {
		case <-ctx.Done():
			// We were interrupted, signal that to the caller by returning a `nil`.
			nm.neighbors <- nil
			return
		default:
		}

		seg := &Segment{
			StartConfiguration: nm.seedPos.Q(),
			EndConfiguration:   candidate.Q(),
		}
		if pose := nm.seedPos.Pose(); pose != nil {
			seg.StartPosition = pose
		}
		if pose := candidate.Pose(); pose != nil {
			seg.EndPosition = pose
		}
		dist := planOpts.DistanceFunc(seg)
		if dist < bestDist {
			bestDist = dist
			best = candidate
		}
	}

	nm.neighbors <- &neighbor{bestDist, best}
}<|MERGE_RESOLUTION|>--- conflicted
+++ resolved
@@ -107,12 +107,7 @@
 	nm.seedPos = seed
 
 	nm.neighbors = make(chan *neighbor, nm.nCPU)
-<<<<<<< HEAD
 	nm.nnKeys = make(chan node, len(tree))
-	defer close(nm.nnKeys)
-=======
-	nm.nnKeys = make(chan node, len(rrtMap))
->>>>>>> ee0174f1
 	defer close(nm.neighbors)
 
 	for i := 0; i < nm.nCPU; i++ {
