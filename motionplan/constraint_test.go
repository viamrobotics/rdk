package motionplan

import (
	"context"
	"fmt"
	"testing"

<<<<<<< HEAD
	commonpb "go.viam.com/core/proto/api/common/v1"
	frame "go.viam.com/core/referenceframe"
	spatial "go.viam.com/core/spatialmath"
	"go.viam.com/core/utils"
	vutils "go.viam.com/core/utils"

=======
>>>>>>> 1a5cb41f
	"github.com/edaniels/golog"
	"github.com/golang/geo/r3"
	"go.viam.com/test"

	commonpb "go.viam.com/rdk/proto/api/common/v1"
	"go.viam.com/rdk/referenceframe"
	spatial "go.viam.com/rdk/spatialmath"
	vutils "go.viam.com/rdk/utils"
)

var logger = golog.NewDevelopmentLogger("armplay")

func TestIKTolerances(t *testing.T) {
	logger := golog.NewTestLogger(t)

	m, err := referenceframe.ParseJSONFile(vutils.ResolveFile("robots/varm/v1.json"), "")
	test.That(t, err, test.ShouldBeNil)
	mp, err := NewCBiRRTMotionPlanner(m, nCPU, logger)
	test.That(t, err, test.ShouldBeNil)

	// Test inability to arrive at another position due to orientation
	pos := &commonpb.Pose{
		X:  -46,
		Y:  0,
		Z:  372,
		OX: -1.78,
		OY: -3.3,
		OZ: -1.11,
	}
	opt := NewDefaultPlannerOptions()
	_, err = mp.Plan(context.Background(), pos, referenceframe.FloatsToInputs([]float64{0, 0}), opt)
	test.That(t, err, test.ShouldNotBeNil)

	// Now verify that setting tolerances to zero allows the same arm to reach that position
	opt.SetMetric(NewPositionOnlyMetric())
	opt.SetMaxSolutions(50)
	_, err = mp.Plan(context.Background(), pos, referenceframe.FloatsToInputs([]float64{0, 0}), opt)
	test.That(t, err, test.ShouldBeNil)
}

func TestConstraintPath(t *testing.T) {
<<<<<<< HEAD
	homePos := frame.FloatsToInputs([]float64{0, 0, 0, 0, 0, 0})
	toPos := frame.FloatsToInputs([]float64{0, 0, 0, 0, 0, 1})

	modelXarm, err := frame.ParseJSONFile(vutils.ResolveFile("robots/xarm/xArm6_kinematics.json"), "")
=======
	homePos := referenceframe.FloatsToInputs([]float64{0, 0, 0, 0, 0, 0})
	toPos := referenceframe.FloatsToInputs([]float64{0, 0, 0, 0, 0, 1})

	modelXarm, err := referenceframe.ParseJSONFile(vutils.ResolveFile("robots/xarm/xArm6_kinematics.json"), "")
>>>>>>> 1a5cb41f
	test.That(t, err, test.ShouldBeNil)
	ci := &ConstraintInput{StartInput: homePos, EndInput: toPos, Frame: modelXarm}

	handler := &constraintHandler{}

	// No constraints, should pass
	ok, failCI := handler.CheckConstraintPath(ci, 0.5)
	test.That(t, failCI, test.ShouldBeNil)
	test.That(t, ok, test.ShouldBeTrue)

	// Test interpolating
	handler.AddConstraint("interp", NewInterpolatingConstraint(0.5))
	ok, failCI = handler.CheckConstraintPath(ci, 0.5)
	test.That(t, failCI, test.ShouldBeNil)
	test.That(t, ok, test.ShouldBeTrue)

	test.That(t, len(handler.Constraints()), test.ShouldEqual, 1)

	badInterpPos := referenceframe.FloatsToInputs([]float64{6.2, 0, 0, 0, 0, 0})
	ciBad := &ConstraintInput{StartInput: homePos, EndInput: badInterpPos, Frame: modelXarm}
	ok, failCI = handler.CheckConstraintPath(ciBad, 0.5)
	test.That(t, failCI, test.ShouldBeNil)
	test.That(t, ok, test.ShouldBeFalse)
}

func TestLineFollow(t *testing.T) {
	p1 := spatial.NewPoseFromProtobuf(&commonpb.Pose{
		X:  440,
		Y:  -447,
		Z:  500,
		OY: -1,
	})
	p2 := spatial.NewPoseFromProtobuf(&commonpb.Pose{
		X:  140,
		Y:  -447,
		Z:  550,
		OY: -1,
	})
	mp1 := referenceframe.JointPositionsFromRadians([]float64{
		3.75646398939225,
		-1.0162453766159272,
		1.2142890600914453,
		1.0521227724322786,
		-0.21337105357552288,
		-0.006502311329196852,
		-4.3822913510408945,
	})
	mp2 := referenceframe.JointPositionsFromRadians([]float64{
		3.896845654143853,
		-0.8353398707254642,
		1.1306783805718412,
		0.8347159514038981,
		0.49562136809544177,
		-0.2260694386799326,
		-4.383397470889424,
	})

	query := spatial.NewPoseFromProtobuf(&commonpb.Pose{
		X:  289.94907586421124,
		Y:  -447,
		Z:  525.0086401700755,
		OY: -1,
	})

	validOV := &spatial.OrientationVector{OY: -1}
	validFunc, gradFunc := NewLineConstraintAndGradient(p1.Point(), p2.Point(), validOV, 0., 0.001)

	pointGrad := gradFunc(query, query)
	test.That(t, pointGrad, test.ShouldBeLessThan, 0.001*0.001)

	fs := referenceframe.NewEmptySimpleFrameSystem("test")

	m, err := referenceframe.ParseJSONFile(vutils.ResolveFile("robots/xarm/xArm7_kinematics.json"), "")
	test.That(t, err, test.ShouldBeNil)

	err = fs.AddFrame(m, fs.World())
	test.That(t, err, test.ShouldBeNil)

	markerFrame, err := referenceframe.NewStaticFrame("marker", spatial.NewPoseFromPoint(r3.Vector{0, 0, 105}))
	test.That(t, err, test.ShouldBeNil)
	err = fs.AddFrame(markerFrame, m)
	test.That(t, err, test.ShouldBeNil)
	fss := NewSolvableFrameSystem(fs, logger)

	solveFrame := markerFrame
	goalFrame := fs.World()

	sFrames, err := fss.TracebackFrame(solveFrame)
	test.That(t, err, test.ShouldBeNil)
	gFrames, err := fss.TracebackFrame(goalFrame)
	test.That(t, err, test.ShouldBeNil)
	frames := uniqInPlaceSlice(append(sFrames, gFrames...))

	// Create a frame to solve for, and an IK solver with that referenceframe.
	sf := &solverFrame{solveFrame.Name() + "_" + goalFrame.Name(), fss, frames, solveFrame, goalFrame}

	opt := NewDefaultPlannerOptions()
	opt.SetPathDist(gradFunc)
	opt.AddConstraint("whiteboard", validFunc)
	ok, _ := opt.CheckConstraintPath(
		&ConstraintInput{
			StartInput: referenceframe.JointPosToInputs(mp1),
			EndInput:   referenceframe.JointPosToInputs(mp2),
			Frame:      sf,
		},
		1,
	)

	test.That(t, ok, test.ShouldBeFalse)
}

func TestCollisionConstraint(t *testing.T) {
	zeroInput := frame.FloatsToInputs([]float64{0, 0, 0, 0, 0, 0})
	cases := []struct {
		input    []frame.Input
		expected bool
	}{
		{zeroInput, true},
		{frame.FloatsToInputs([]float64{0, 0, 0, 2, 0, 0}), true},
		// this is failing
		{frame.FloatsToInputs([]float64{0, 0, 0, 2, 2.5, 0}), false},
	}

	// setup zero position as reference CollisionGraph and use it in handler
	ur5e, err := frame.ParseJSONFile(utils.ResolveFile("robots/universalrobots/ur5e.json"), "")
	test.That(t, err, test.ShouldBeNil)
	zeroVols, err := ur5e.Volume(zeroInput)
	test.That(t, err, test.ShouldBeNil)
	zeroCG, err := CheckCollisions(zeroVols)
	test.That(t, err, test.ShouldBeNil)
	handler := &constraintHandler{}
	handler.AddConstraint("self-collision", NewCollisionConstraint(zeroCG))

	// loop through cases and check constraint handler processes them correctly
	for i, c := range cases {
		t.Run(fmt.Sprintf("Test %d", i), func(t *testing.T) {
			response, _ := handler.CheckConstraints(&ConstraintInput{StartInput: c.input, Frame: ur5e})
			test.That(t, response, test.ShouldEqual, c.expected)
		})
	}
}<|MERGE_RESOLUTION|>--- conflicted
+++ resolved
@@ -5,21 +5,12 @@
 	"fmt"
 	"testing"
 
-<<<<<<< HEAD
-	commonpb "go.viam.com/core/proto/api/common/v1"
-	frame "go.viam.com/core/referenceframe"
-	spatial "go.viam.com/core/spatialmath"
-	"go.viam.com/core/utils"
-	vutils "go.viam.com/core/utils"
-
-=======
->>>>>>> 1a5cb41f
 	"github.com/edaniels/golog"
 	"github.com/golang/geo/r3"
 	"go.viam.com/test"
 
 	commonpb "go.viam.com/rdk/proto/api/common/v1"
-	"go.viam.com/rdk/referenceframe"
+	frame "go.viam.com/rdk/referenceframe"
 	spatial "go.viam.com/rdk/spatialmath"
 	vutils "go.viam.com/rdk/utils"
 )
@@ -55,17 +46,11 @@
 }
 
 func TestConstraintPath(t *testing.T) {
-<<<<<<< HEAD
 	homePos := frame.FloatsToInputs([]float64{0, 0, 0, 0, 0, 0})
 	toPos := frame.FloatsToInputs([]float64{0, 0, 0, 0, 0, 1})
 
 	modelXarm, err := frame.ParseJSONFile(vutils.ResolveFile("robots/xarm/xArm6_kinematics.json"), "")
-=======
-	homePos := referenceframe.FloatsToInputs([]float64{0, 0, 0, 0, 0, 0})
-	toPos := referenceframe.FloatsToInputs([]float64{0, 0, 0, 0, 0, 1})
 
-	modelXarm, err := referenceframe.ParseJSONFile(vutils.ResolveFile("robots/xarm/xArm6_kinematics.json"), "")
->>>>>>> 1a5cb41f
 	test.That(t, err, test.ShouldBeNil)
 	ci := &ConstraintInput{StartInput: homePos, EndInput: toPos, Frame: modelXarm}
 
