package motionplan

import (
	"testing"

	"go.viam.com/test"
)

<<<<<<< HEAD
func TestIKTolerances(t *testing.T) {
	logger := logging.NewTestLogger(t)

	m, err := frame.ParseModelJSONFile(utils.ResolveFile("referenceframe/testfiles/ur5eDH.json"), "")
	test.That(t, err, test.ShouldBeNil)
	fs := frame.NewEmptyFrameSystem("")
	fs.AddFrame(m, fs.World())
	mp, err := newCBiRRTMotionPlanner(
		fs, rand.New(rand.NewSource(1)), logger, NewBasicPlannerOptions(), newEmptyConstraintHandler(), nil)
	test.That(t, err, test.ShouldBeNil)

	// Test inability to arrive at another position due to orientation
	goal := &PlanState{poses: frame.FrameSystemPoses{m.Name(): frame.NewPoseInFrame(
		frame.World,
		spatial.NewPoseFromProtobuf(&commonpb.Pose{X: -46, Y: 0, Z: 372, OX: -1.78, OY: -3.3, OZ: -1.11}),
	)}}
	seed := &PlanState{configuration: map[string][]frame.Input{m.Name(): frame.FloatsToInputs(make([]float64, 6))}}
	_, err = mp.plan(context.Background(), seed, goal)
	test.That(t, err, test.ShouldNotBeNil)

	// Now verify that setting tolerances to zero allows the same arm to reach that position
	opt := NewBasicPlannerOptions()
	opt.GoalMetricType = ik.PositionOnly
	opt.SetMaxSolutions(50)
	mp, err = newCBiRRTMotionPlanner(fs, rand.New(rand.NewSource(1)), logger, opt, newEmptyConstraintHandler(), nil)
	test.That(t, err, test.ShouldBeNil)
	_, err = mp.plan(context.Background(), seed, goal)
	test.That(t, err, test.ShouldBeNil)
}

func TestConstraintPath(t *testing.T) {
	homePos := frame.FloatsToInputs([]float64{0, 0, 0, 0, 0, 0})
	toPos := frame.FloatsToInputs([]float64{0, 0, 0, 0, 0, 1})

	modelXarm, err := frame.ParseModelJSONFile(utils.ResolveFile("components/arm/example_kinematics/xarm6_kinematics_test.json"), "")

	test.That(t, err, test.ShouldBeNil)
	ci := &ik.Segment{StartConfiguration: homePos, EndConfiguration: toPos, Frame: modelXarm}
	err = resolveSegmentsToPositions(ci)
	test.That(t, err, test.ShouldBeNil)

	handler := &ConstraintHandler{}

	// No constraints, should pass
	ok, failCI := handler.CheckSegmentAndStateValidity(ci, 0.5)
	test.That(t, failCI, test.ShouldBeNil)
	test.That(t, ok, test.ShouldBeTrue)

	// Test interpolating with a proportional constraint, should pass
	constraint, _ := NewProportionalLinearInterpolatingConstraint(ci.StartPosition, ci.EndPosition, 0.01, 0.01)
	handler.AddStateConstraint("interp", constraint)
	ok, failCI = handler.CheckSegmentAndStateValidity(ci, 0.5)
	test.That(t, failCI, test.ShouldBeNil)
	test.That(t, ok, test.ShouldBeTrue)

	test.That(t, len(handler.StateConstraints()), test.ShouldEqual, 1)

	badInterpPos := frame.FloatsToInputs([]float64{6.2, 0, 0, 0, 0, 0})
	ciBad := &ik.Segment{StartConfiguration: homePos, EndConfiguration: badInterpPos, Frame: modelXarm}
	err = resolveSegmentsToPositions(ciBad)
	test.That(t, err, test.ShouldBeNil)
	ok, failCI = handler.CheckSegmentAndStateValidity(ciBad, 0.5)
	test.That(t, failCI, test.ShouldNotBeNil) // With linear constraint, should be valid at the first step
	test.That(t, ok, test.ShouldBeFalse)
}

func TestLineFollow(t *testing.T) {
	p1 := spatial.NewPoseFromProtobuf(&commonpb.Pose{
		X:  440,
		Y:  -447,
		Z:  500,
		OY: -1,
	})
	p2 := spatial.NewPoseFromProtobuf(&commonpb.Pose{
		X:  140,
		Y:  -447,
		Z:  550,
		OY: -1,
	})
	mp1 := frame.JointPositionsFromRadians([]float64{
		3.75646398939225,
		-1.0162453766159272,
		1.2142890600914453,
		1.0521227724322786,
		-0.21337105357552288,
		-0.006502311329196852,
		-4.3822913510408945,
	})
	mp2 := frame.JointPositionsFromRadians([]float64{
		3.896845654143853,
		-0.8353398707254642,
		1.1306783805718412,
		0.8347159514038981,
		0.49562136809544177,
		-0.2260694386799326,
		-4.383397470889424,
	})
	mpFail := frame.JointPositionsFromRadians([]float64{
		3.896845654143853,
		-1.8353398707254642,
		1.1306783805718412,
		0.8347159514038981,
		0.49562136809544177,
		-0.2260694386799326,
		-4.383397470889424,
	})

	query := spatial.NewPoseFromProtobuf(&commonpb.Pose{
		X:  289.94907586421124,
		Y:  -447,
		Z:  525.0086401700755,
		OY: -1,
	})

	fs := frame.NewEmptyFrameSystem("test")

	m, err := frame.ParseModelJSONFile(utils.ResolveFile("components/arm/example_kinematics/xarm7_kinematics_test.json"), "")
	test.That(t, err, test.ShouldBeNil)

	err = fs.AddFrame(m, fs.World())
	test.That(t, err, test.ShouldBeNil)

	markerFrame, err := frame.NewStaticFrame("marker", spatial.NewPoseFromPoint(r3.Vector{0, 0, 105}))
	test.That(t, err, test.ShouldBeNil)
	err = fs.AddFrame(markerFrame, m)
	test.That(t, err, test.ShouldBeNil)
	goalFrame := fs.World()

	opt := newEmptyConstraintHandler()
	startCfg := map[string][]frame.Input{m.Name(): m.InputFromProtobuf(mp1)}
	from := frame.FrameSystemPoses{markerFrame.Name(): frame.NewPoseInFrame(markerFrame.Name(), p1)}
	to := frame.FrameSystemPoses{markerFrame.Name(): frame.NewPoseInFrame(goalFrame.Name(), p2)}

	validFunc, gradFunc, err := CreateLineConstraintFS(fs, startCfg, from, to, 0.001)
	test.That(t, err, test.ShouldBeNil)

	_, innerGradFunc := NewLineConstraint(p1.Point(), p2.Point(), 0.001)
	pointGrad := innerGradFunc(&ik.State{Position: query})
	test.That(t, pointGrad, test.ShouldBeLessThan, 0.001*0.001)

	opt.pathMetric = gradFunc
	opt.AddStateFSConstraint("whiteboard", validFunc)

	// This tests that we are able to advance partway, but not entirely, to the goal while keeping constraints, and return the last good
	// partway position
	ok, lastGood := opt.CheckSegmentAndStateValidityFS(
		&ik.SegmentFS{
			StartConfiguration: map[string][]frame.Input{m.Name(): m.InputFromProtobuf(mp1)},
			EndConfiguration:   map[string][]frame.Input{m.Name(): m.InputFromProtobuf(mp2)},
			FS:                 fs,
		},
		0.001,
	)
	test.That(t, ok, test.ShouldBeFalse)
	test.That(t, lastGood, test.ShouldNotBeNil)
	// lastGood.StartConfiguration and EndConfiguration should pass constraints
	stateCheck := &ik.StateFS{Configuration: lastGood.StartConfiguration, FS: fs}
	test.That(t, opt.CheckStateFSConstraints(stateCheck), test.ShouldBeNil)

	stateCheck.Configuration = lastGood.EndConfiguration
	test.That(t, opt.CheckStateFSConstraints(stateCheck), test.ShouldBeNil)

	// Check that a deviating configuration will fail
	stateCheck.Configuration = map[string][]frame.Input{m.Name(): m.InputFromProtobuf(mpFail)}
	err = opt.CheckStateFSConstraints(stateCheck)
	test.That(t, err, test.ShouldNotBeNil)
	test.That(t, err.Error(), test.ShouldStartWith, "whiteboard")
}

func TestCollisionConstraints(t *testing.T) {
	logger := logging.NewTestLogger(t)
	zeroPos := frame.FloatsToInputs([]float64{0, 0, 0, 0, 0, 0})
	cases := []struct {
		input    []frame.Input
		expected bool
		failName string
	}{
		{zeroPos, true, ""},
		{frame.FloatsToInputs([]float64{math.Pi / 2, 0, 0, 0, 0, 0}), true, ""},
		{frame.FloatsToInputs([]float64{math.Pi, 0, 0, 0, 0, 0}), false, obstacleConstraintDescription},
		{frame.FloatsToInputs([]float64{math.Pi / 2, 0, 0, 0, 2, 0}), false, selfCollisionConstraintDescription},
	}

	// define external obstacles
	bc, err := spatial.NewBox(spatial.NewZeroPose(), r3.Vector{2, 2, 2}, "")
	test.That(t, err, test.ShouldBeNil)
	obstacles := []spatial.Geometry{}
	obstacles = append(obstacles, bc.Transform(spatial.NewZeroPose()))
	obstacles = append(obstacles, bc.Transform(spatial.NewPoseFromPoint(r3.Vector{-130, 0, 300})))
	worldState, err := frame.NewWorldState([]*frame.GeometriesInFrame{frame.NewGeometriesInFrame(frame.World, obstacles)}, nil)
	test.That(t, err, test.ShouldBeNil)

	// setup zero position as reference CollisionGraph and use it in handler
	model, err := frame.ParseModelJSONFile(utils.ResolveFile("components/arm/example_kinematics/xarm6_kinematics_test.json"), "")
	test.That(t, err, test.ShouldBeNil)
	fs := frame.NewEmptyFrameSystem("test")
	err = fs.AddFrame(model, fs.Frame(frame.World))
	test.That(t, err, test.ShouldBeNil)
	seedMap := frame.NewZeroInputs(fs)
	handler := &ConstraintHandler{}

	// create robot collision entities
	movingGeometriesInFrame, err := model.Geometries(seedMap[model.Name()])
	movingRobotGeometries := movingGeometriesInFrame.Geometries()
	test.That(t, err, test.ShouldBeNil)

	// find all geometries that are not moving but are in the frame system
	staticRobotGeometries := make([]spatial.Geometry, 0)
	frameSystemGeometries, err := frame.FrameSystemGeometries(fs, seedMap)
	test.That(t, err, test.ShouldBeNil)
	for name, geometries := range frameSystemGeometries {
		if name != model.Name() {
			staticRobotGeometries = append(staticRobotGeometries, geometries.Geometries()...)
		}
	}

	// Note that all obstacles in worldState are assumed to be static so it is ok to transform them into the world frame
	// TODO(rb) it is bad practice to assume that the current inputs of the robot correspond to the passed in world state
	// the state that observed the worldState should ultimately be included as part of the worldState message
	worldGeometries, err := worldState.ObstaclesInWorldFrame(fs, seedMap)
	test.That(t, err, test.ShouldBeNil)

	_, collisionConstraints, err := createAllCollisionConstraints(
		movingRobotGeometries,
		staticRobotGeometries,
		worldGeometries.Geometries(),
		nil, nil,
		defaultCollisionBufferMM,
		logger,
	)
	test.That(t, err, test.ShouldBeNil)
	for name, constraint := range collisionConstraints {
		handler.AddStateConstraint(name, constraint)
	}

	// loop through cases and check constraint handler processes them correctly
	for i, c := range cases {
		t.Run(fmt.Sprintf("Test %d", i), func(t *testing.T) {
			err := handler.CheckStateConstraints(&ik.State{Configuration: c.input, Frame: model})
			test.That(t, err == nil, test.ShouldEqual, c.expected)
			if err != nil {
				test.That(t, err.Error(), test.ShouldStartWith, c.failName)
			}
		})
	}
}

func BenchmarkCollisionConstraints(b *testing.B) {
	logger := logging.NewTestLogger(b)
	// define external obstacles
	bc, err := spatial.NewBox(spatial.NewZeroPose(), r3.Vector{2, 2, 2}, "")
	test.That(b, err, test.ShouldBeNil)
	obstacles := []spatial.Geometry{}
	obstacles = append(obstacles, bc.Transform(spatial.NewZeroPose()))
	obstacles = append(obstacles, bc.Transform(spatial.NewPoseFromPoint(r3.Vector{-130, 0, 300})))
	worldState, err := frame.NewWorldState([]*frame.GeometriesInFrame{frame.NewGeometriesInFrame(frame.World, obstacles)}, nil)
	test.That(b, err, test.ShouldBeNil)

	// setup zero position as reference CollisionGraph and use it in handler
	model, err := frame.ParseModelJSONFile(utils.ResolveFile("components/arm/example_kinematics/xarm6_kinematics_test.json"), "")
	test.That(b, err, test.ShouldBeNil)
	fs := frame.NewEmptyFrameSystem("test")
	err = fs.AddFrame(model, fs.Frame(frame.World))
	test.That(b, err, test.ShouldBeNil)
	seedMap := frame.NewZeroInputs(fs)
	handler := &ConstraintHandler{}

	// create robot collision entities
	movingGeometriesInFrame, err := model.Geometries(seedMap[model.Name()])
	movingRobotGeometries := movingGeometriesInFrame.Geometries()
	test.That(b, err, test.ShouldBeNil)

	// find all geometries that are not moving but are in the frame system
	staticRobotGeometries := make([]spatial.Geometry, 0)
	frameSystemGeometries, err := frame.FrameSystemGeometries(fs, seedMap)
	test.That(b, err, test.ShouldBeNil)
	for name, geometries := range frameSystemGeometries {
		if name != model.Name() {
			staticRobotGeometries = append(staticRobotGeometries, geometries.Geometries()...)
		}
	}

	// Note that all obstacles in worldState are assumed to be static so it is ok to transform them into the world frame
	// TODO(rb) it is bad practice to assume that the current inputs of the robot correspond to the passed in world state
	// the state that observed the worldState should ultimately be included as part of the worldState message
	worldGeometries, err := worldState.ObstaclesInWorldFrame(fs, seedMap)
	test.That(b, err, test.ShouldBeNil)

	_, collisionConstraints, err := createAllCollisionConstraints(
		movingRobotGeometries,
		staticRobotGeometries,
		worldGeometries.Geometries(),
		nil, nil,
		defaultCollisionBufferMM,
		logger,
	)
	test.That(b, err, test.ShouldBeNil)
	for name, constraint := range collisionConstraints {
		handler.AddStateConstraint(name, constraint)
	}
	rseed := rand.New(rand.NewSource(1))

	// loop through cases and check constraint handler processes them correctly
	for n := 0; n < b.N; n++ {
		rfloats := frame.GenerateRandomConfiguration(model, rseed)
		err = handler.CheckStateConstraints(&ik.State{Configuration: frame.FloatsToInputs(rfloats), Frame: model})
		test.That(b, err, test.ShouldBeNil)
	}
}

=======
>>>>>>> e839c297
func TestConstraintConstructors(t *testing.T) {
	c := NewEmptyConstraints()

	desiredLinearTolerance := float64(1000.0)
	desiredOrientationTolerance := float64(0.0)

	c.AddLinearConstraint(LinearConstraint{
		LineToleranceMm:          desiredLinearTolerance,
		OrientationToleranceDegs: desiredOrientationTolerance,
	})

	test.That(t, len(c.LinearConstraint), test.ShouldEqual, 1)
	test.That(t, c.LinearConstraint[0].LineToleranceMm, test.ShouldEqual, desiredLinearTolerance)
	test.That(t, c.LinearConstraint[0].OrientationToleranceDegs, test.ShouldEqual, desiredOrientationTolerance)

	c.AddOrientationConstraint(OrientationConstraint{
		OrientationToleranceDegs: desiredOrientationTolerance,
	})
	test.That(t, len(c.OrientationConstraint), test.ShouldEqual, 1)
	test.That(t, c.OrientationConstraint[0].OrientationToleranceDegs, test.ShouldEqual, desiredOrientationTolerance)

	c.AddCollisionSpecification(CollisionSpecification{
		Allows: []CollisionSpecificationAllowedFrameCollisions{
			{
				Frame1: "frame1",
				Frame2: "frame2",
			},
			{
				Frame1: "frame3",
				Frame2: "frame4",
			},
		},
	})
	test.That(t, len(c.CollisionSpecification), test.ShouldEqual, 1)
	test.That(t, c.CollisionSpecification[0].Allows[0].Frame1, test.ShouldEqual, "frame1")
	test.That(t, c.CollisionSpecification[0].Allows[0].Frame2, test.ShouldEqual, "frame2")
	test.That(t, c.CollisionSpecification[0].Allows[1].Frame1, test.ShouldEqual, "frame3")
	test.That(t, c.CollisionSpecification[0].Allows[1].Frame2, test.ShouldEqual, "frame4")

	pbConstraint := c.ToProtobuf()
	pbToRDKConstraint := ConstraintsFromProtobuf(pbConstraint)
	test.That(t, c, test.ShouldResemble, pbToRDKConstraint)
}<|MERGE_RESOLUTION|>--- conflicted
+++ resolved
@@ -6,319 +6,6 @@
 	"go.viam.com/test"
 )
 
-<<<<<<< HEAD
-func TestIKTolerances(t *testing.T) {
-	logger := logging.NewTestLogger(t)
-
-	m, err := frame.ParseModelJSONFile(utils.ResolveFile("referenceframe/testfiles/ur5eDH.json"), "")
-	test.That(t, err, test.ShouldBeNil)
-	fs := frame.NewEmptyFrameSystem("")
-	fs.AddFrame(m, fs.World())
-	mp, err := newCBiRRTMotionPlanner(
-		fs, rand.New(rand.NewSource(1)), logger, NewBasicPlannerOptions(), newEmptyConstraintHandler(), nil)
-	test.That(t, err, test.ShouldBeNil)
-
-	// Test inability to arrive at another position due to orientation
-	goal := &PlanState{poses: frame.FrameSystemPoses{m.Name(): frame.NewPoseInFrame(
-		frame.World,
-		spatial.NewPoseFromProtobuf(&commonpb.Pose{X: -46, Y: 0, Z: 372, OX: -1.78, OY: -3.3, OZ: -1.11}),
-	)}}
-	seed := &PlanState{configuration: map[string][]frame.Input{m.Name(): frame.FloatsToInputs(make([]float64, 6))}}
-	_, err = mp.plan(context.Background(), seed, goal)
-	test.That(t, err, test.ShouldNotBeNil)
-
-	// Now verify that setting tolerances to zero allows the same arm to reach that position
-	opt := NewBasicPlannerOptions()
-	opt.GoalMetricType = ik.PositionOnly
-	opt.SetMaxSolutions(50)
-	mp, err = newCBiRRTMotionPlanner(fs, rand.New(rand.NewSource(1)), logger, opt, newEmptyConstraintHandler(), nil)
-	test.That(t, err, test.ShouldBeNil)
-	_, err = mp.plan(context.Background(), seed, goal)
-	test.That(t, err, test.ShouldBeNil)
-}
-
-func TestConstraintPath(t *testing.T) {
-	homePos := frame.FloatsToInputs([]float64{0, 0, 0, 0, 0, 0})
-	toPos := frame.FloatsToInputs([]float64{0, 0, 0, 0, 0, 1})
-
-	modelXarm, err := frame.ParseModelJSONFile(utils.ResolveFile("components/arm/example_kinematics/xarm6_kinematics_test.json"), "")
-
-	test.That(t, err, test.ShouldBeNil)
-	ci := &ik.Segment{StartConfiguration: homePos, EndConfiguration: toPos, Frame: modelXarm}
-	err = resolveSegmentsToPositions(ci)
-	test.That(t, err, test.ShouldBeNil)
-
-	handler := &ConstraintHandler{}
-
-	// No constraints, should pass
-	ok, failCI := handler.CheckSegmentAndStateValidity(ci, 0.5)
-	test.That(t, failCI, test.ShouldBeNil)
-	test.That(t, ok, test.ShouldBeTrue)
-
-	// Test interpolating with a proportional constraint, should pass
-	constraint, _ := NewProportionalLinearInterpolatingConstraint(ci.StartPosition, ci.EndPosition, 0.01, 0.01)
-	handler.AddStateConstraint("interp", constraint)
-	ok, failCI = handler.CheckSegmentAndStateValidity(ci, 0.5)
-	test.That(t, failCI, test.ShouldBeNil)
-	test.That(t, ok, test.ShouldBeTrue)
-
-	test.That(t, len(handler.StateConstraints()), test.ShouldEqual, 1)
-
-	badInterpPos := frame.FloatsToInputs([]float64{6.2, 0, 0, 0, 0, 0})
-	ciBad := &ik.Segment{StartConfiguration: homePos, EndConfiguration: badInterpPos, Frame: modelXarm}
-	err = resolveSegmentsToPositions(ciBad)
-	test.That(t, err, test.ShouldBeNil)
-	ok, failCI = handler.CheckSegmentAndStateValidity(ciBad, 0.5)
-	test.That(t, failCI, test.ShouldNotBeNil) // With linear constraint, should be valid at the first step
-	test.That(t, ok, test.ShouldBeFalse)
-}
-
-func TestLineFollow(t *testing.T) {
-	p1 := spatial.NewPoseFromProtobuf(&commonpb.Pose{
-		X:  440,
-		Y:  -447,
-		Z:  500,
-		OY: -1,
-	})
-	p2 := spatial.NewPoseFromProtobuf(&commonpb.Pose{
-		X:  140,
-		Y:  -447,
-		Z:  550,
-		OY: -1,
-	})
-	mp1 := frame.JointPositionsFromRadians([]float64{
-		3.75646398939225,
-		-1.0162453766159272,
-		1.2142890600914453,
-		1.0521227724322786,
-		-0.21337105357552288,
-		-0.006502311329196852,
-		-4.3822913510408945,
-	})
-	mp2 := frame.JointPositionsFromRadians([]float64{
-		3.896845654143853,
-		-0.8353398707254642,
-		1.1306783805718412,
-		0.8347159514038981,
-		0.49562136809544177,
-		-0.2260694386799326,
-		-4.383397470889424,
-	})
-	mpFail := frame.JointPositionsFromRadians([]float64{
-		3.896845654143853,
-		-1.8353398707254642,
-		1.1306783805718412,
-		0.8347159514038981,
-		0.49562136809544177,
-		-0.2260694386799326,
-		-4.383397470889424,
-	})
-
-	query := spatial.NewPoseFromProtobuf(&commonpb.Pose{
-		X:  289.94907586421124,
-		Y:  -447,
-		Z:  525.0086401700755,
-		OY: -1,
-	})
-
-	fs := frame.NewEmptyFrameSystem("test")
-
-	m, err := frame.ParseModelJSONFile(utils.ResolveFile("components/arm/example_kinematics/xarm7_kinematics_test.json"), "")
-	test.That(t, err, test.ShouldBeNil)
-
-	err = fs.AddFrame(m, fs.World())
-	test.That(t, err, test.ShouldBeNil)
-
-	markerFrame, err := frame.NewStaticFrame("marker", spatial.NewPoseFromPoint(r3.Vector{0, 0, 105}))
-	test.That(t, err, test.ShouldBeNil)
-	err = fs.AddFrame(markerFrame, m)
-	test.That(t, err, test.ShouldBeNil)
-	goalFrame := fs.World()
-
-	opt := newEmptyConstraintHandler()
-	startCfg := map[string][]frame.Input{m.Name(): m.InputFromProtobuf(mp1)}
-	from := frame.FrameSystemPoses{markerFrame.Name(): frame.NewPoseInFrame(markerFrame.Name(), p1)}
-	to := frame.FrameSystemPoses{markerFrame.Name(): frame.NewPoseInFrame(goalFrame.Name(), p2)}
-
-	validFunc, gradFunc, err := CreateLineConstraintFS(fs, startCfg, from, to, 0.001)
-	test.That(t, err, test.ShouldBeNil)
-
-	_, innerGradFunc := NewLineConstraint(p1.Point(), p2.Point(), 0.001)
-	pointGrad := innerGradFunc(&ik.State{Position: query})
-	test.That(t, pointGrad, test.ShouldBeLessThan, 0.001*0.001)
-
-	opt.pathMetric = gradFunc
-	opt.AddStateFSConstraint("whiteboard", validFunc)
-
-	// This tests that we are able to advance partway, but not entirely, to the goal while keeping constraints, and return the last good
-	// partway position
-	ok, lastGood := opt.CheckSegmentAndStateValidityFS(
-		&ik.SegmentFS{
-			StartConfiguration: map[string][]frame.Input{m.Name(): m.InputFromProtobuf(mp1)},
-			EndConfiguration:   map[string][]frame.Input{m.Name(): m.InputFromProtobuf(mp2)},
-			FS:                 fs,
-		},
-		0.001,
-	)
-	test.That(t, ok, test.ShouldBeFalse)
-	test.That(t, lastGood, test.ShouldNotBeNil)
-	// lastGood.StartConfiguration and EndConfiguration should pass constraints
-	stateCheck := &ik.StateFS{Configuration: lastGood.StartConfiguration, FS: fs}
-	test.That(t, opt.CheckStateFSConstraints(stateCheck), test.ShouldBeNil)
-
-	stateCheck.Configuration = lastGood.EndConfiguration
-	test.That(t, opt.CheckStateFSConstraints(stateCheck), test.ShouldBeNil)
-
-	// Check that a deviating configuration will fail
-	stateCheck.Configuration = map[string][]frame.Input{m.Name(): m.InputFromProtobuf(mpFail)}
-	err = opt.CheckStateFSConstraints(stateCheck)
-	test.That(t, err, test.ShouldNotBeNil)
-	test.That(t, err.Error(), test.ShouldStartWith, "whiteboard")
-}
-
-func TestCollisionConstraints(t *testing.T) {
-	logger := logging.NewTestLogger(t)
-	zeroPos := frame.FloatsToInputs([]float64{0, 0, 0, 0, 0, 0})
-	cases := []struct {
-		input    []frame.Input
-		expected bool
-		failName string
-	}{
-		{zeroPos, true, ""},
-		{frame.FloatsToInputs([]float64{math.Pi / 2, 0, 0, 0, 0, 0}), true, ""},
-		{frame.FloatsToInputs([]float64{math.Pi, 0, 0, 0, 0, 0}), false, obstacleConstraintDescription},
-		{frame.FloatsToInputs([]float64{math.Pi / 2, 0, 0, 0, 2, 0}), false, selfCollisionConstraintDescription},
-	}
-
-	// define external obstacles
-	bc, err := spatial.NewBox(spatial.NewZeroPose(), r3.Vector{2, 2, 2}, "")
-	test.That(t, err, test.ShouldBeNil)
-	obstacles := []spatial.Geometry{}
-	obstacles = append(obstacles, bc.Transform(spatial.NewZeroPose()))
-	obstacles = append(obstacles, bc.Transform(spatial.NewPoseFromPoint(r3.Vector{-130, 0, 300})))
-	worldState, err := frame.NewWorldState([]*frame.GeometriesInFrame{frame.NewGeometriesInFrame(frame.World, obstacles)}, nil)
-	test.That(t, err, test.ShouldBeNil)
-
-	// setup zero position as reference CollisionGraph and use it in handler
-	model, err := frame.ParseModelJSONFile(utils.ResolveFile("components/arm/example_kinematics/xarm6_kinematics_test.json"), "")
-	test.That(t, err, test.ShouldBeNil)
-	fs := frame.NewEmptyFrameSystem("test")
-	err = fs.AddFrame(model, fs.Frame(frame.World))
-	test.That(t, err, test.ShouldBeNil)
-	seedMap := frame.NewZeroInputs(fs)
-	handler := &ConstraintHandler{}
-
-	// create robot collision entities
-	movingGeometriesInFrame, err := model.Geometries(seedMap[model.Name()])
-	movingRobotGeometries := movingGeometriesInFrame.Geometries()
-	test.That(t, err, test.ShouldBeNil)
-
-	// find all geometries that are not moving but are in the frame system
-	staticRobotGeometries := make([]spatial.Geometry, 0)
-	frameSystemGeometries, err := frame.FrameSystemGeometries(fs, seedMap)
-	test.That(t, err, test.ShouldBeNil)
-	for name, geometries := range frameSystemGeometries {
-		if name != model.Name() {
-			staticRobotGeometries = append(staticRobotGeometries, geometries.Geometries()...)
-		}
-	}
-
-	// Note that all obstacles in worldState are assumed to be static so it is ok to transform them into the world frame
-	// TODO(rb) it is bad practice to assume that the current inputs of the robot correspond to the passed in world state
-	// the state that observed the worldState should ultimately be included as part of the worldState message
-	worldGeometries, err := worldState.ObstaclesInWorldFrame(fs, seedMap)
-	test.That(t, err, test.ShouldBeNil)
-
-	_, collisionConstraints, err := createAllCollisionConstraints(
-		movingRobotGeometries,
-		staticRobotGeometries,
-		worldGeometries.Geometries(),
-		nil, nil,
-		defaultCollisionBufferMM,
-		logger,
-	)
-	test.That(t, err, test.ShouldBeNil)
-	for name, constraint := range collisionConstraints {
-		handler.AddStateConstraint(name, constraint)
-	}
-
-	// loop through cases and check constraint handler processes them correctly
-	for i, c := range cases {
-		t.Run(fmt.Sprintf("Test %d", i), func(t *testing.T) {
-			err := handler.CheckStateConstraints(&ik.State{Configuration: c.input, Frame: model})
-			test.That(t, err == nil, test.ShouldEqual, c.expected)
-			if err != nil {
-				test.That(t, err.Error(), test.ShouldStartWith, c.failName)
-			}
-		})
-	}
-}
-
-func BenchmarkCollisionConstraints(b *testing.B) {
-	logger := logging.NewTestLogger(b)
-	// define external obstacles
-	bc, err := spatial.NewBox(spatial.NewZeroPose(), r3.Vector{2, 2, 2}, "")
-	test.That(b, err, test.ShouldBeNil)
-	obstacles := []spatial.Geometry{}
-	obstacles = append(obstacles, bc.Transform(spatial.NewZeroPose()))
-	obstacles = append(obstacles, bc.Transform(spatial.NewPoseFromPoint(r3.Vector{-130, 0, 300})))
-	worldState, err := frame.NewWorldState([]*frame.GeometriesInFrame{frame.NewGeometriesInFrame(frame.World, obstacles)}, nil)
-	test.That(b, err, test.ShouldBeNil)
-
-	// setup zero position as reference CollisionGraph and use it in handler
-	model, err := frame.ParseModelJSONFile(utils.ResolveFile("components/arm/example_kinematics/xarm6_kinematics_test.json"), "")
-	test.That(b, err, test.ShouldBeNil)
-	fs := frame.NewEmptyFrameSystem("test")
-	err = fs.AddFrame(model, fs.Frame(frame.World))
-	test.That(b, err, test.ShouldBeNil)
-	seedMap := frame.NewZeroInputs(fs)
-	handler := &ConstraintHandler{}
-
-	// create robot collision entities
-	movingGeometriesInFrame, err := model.Geometries(seedMap[model.Name()])
-	movingRobotGeometries := movingGeometriesInFrame.Geometries()
-	test.That(b, err, test.ShouldBeNil)
-
-	// find all geometries that are not moving but are in the frame system
-	staticRobotGeometries := make([]spatial.Geometry, 0)
-	frameSystemGeometries, err := frame.FrameSystemGeometries(fs, seedMap)
-	test.That(b, err, test.ShouldBeNil)
-	for name, geometries := range frameSystemGeometries {
-		if name != model.Name() {
-			staticRobotGeometries = append(staticRobotGeometries, geometries.Geometries()...)
-		}
-	}
-
-	// Note that all obstacles in worldState are assumed to be static so it is ok to transform them into the world frame
-	// TODO(rb) it is bad practice to assume that the current inputs of the robot correspond to the passed in world state
-	// the state that observed the worldState should ultimately be included as part of the worldState message
-	worldGeometries, err := worldState.ObstaclesInWorldFrame(fs, seedMap)
-	test.That(b, err, test.ShouldBeNil)
-
-	_, collisionConstraints, err := createAllCollisionConstraints(
-		movingRobotGeometries,
-		staticRobotGeometries,
-		worldGeometries.Geometries(),
-		nil, nil,
-		defaultCollisionBufferMM,
-		logger,
-	)
-	test.That(b, err, test.ShouldBeNil)
-	for name, constraint := range collisionConstraints {
-		handler.AddStateConstraint(name, constraint)
-	}
-	rseed := rand.New(rand.NewSource(1))
-
-	// loop through cases and check constraint handler processes them correctly
-	for n := 0; n < b.N; n++ {
-		rfloats := frame.GenerateRandomConfiguration(model, rseed)
-		err = handler.CheckStateConstraints(&ik.State{Configuration: frame.FloatsToInputs(rfloats), Frame: model})
-		test.That(b, err, test.ShouldBeNil)
-	}
-}
-
-=======
->>>>>>> e839c297
 func TestConstraintConstructors(t *testing.T) {
 	c := NewEmptyConstraints()
 
