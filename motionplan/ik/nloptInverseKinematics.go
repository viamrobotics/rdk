//go:build !windows && !no_cgo

package ik

import (
	"context"
	"math/rand"
	"sync"

	"github.com/go-nlopt/nlopt"
	"github.com/pkg/errors"
	"go.uber.org/multierr"
	"go.viam.com/utils"

	"go.viam.com/rdk/logging"
	"go.viam.com/rdk/referenceframe"
)

var (
	errNoSolve   = errors.New("kinematics could not solve for position")
	errBadBounds = errors.New("cannot set upper or lower bounds for nlopt, slice is empty. Are you trying to move a static frame?")
)

const (
	nloptStepsPerIter = 4001
	defaultMaxIter    = 5000
	defaultJump       = 1e-8
)

type nloptIK struct {
	id            int
<<<<<<< HEAD
	minFunc       func([]float64) float64
	lowerBound    []float64
	upperBound    []float64
=======
	limits        []referenceframe.Limit
>>>>>>> 752c9e80
	maxIterations int
	epsilon       float64
	logger        logging.Logger

	// Nlopt will try to minimize a configuration for whatever is passed in. If exact is false, then the solver will emit partial
	// solutions where it was not able to meet the goal criteria but still was able to improve upon the seed.
	exact bool

	// useRelTol specifies whether the SetXtolRel and SetFtolRel values will be set for nlopt.
	// If true, this will terminate solving when nlopt alg iterations change the distance to goal by less than some proportion of calculated
	// distance. This can cause premature terminations when the distances are large.
	useRelTol bool
}

type optimizeReturn struct {
	solution []float64
	score    float64
	err      error
}

// CreateNloptSolver creates an nloptIK object that can perform gradient descent on functions. The parameters are the limits
// of the solver, a logger, and the number of iterations to run. If the iteration count is less than 1, it will be set
// to the default of 5000.
<<<<<<< HEAD
func CreateNloptIKSolver(
=======
func CreateNloptSolver(
>>>>>>> 752c9e80
	limits []referenceframe.Limit,
	logger logging.Logger,
	iter int,
	exact, useRelTol bool,
<<<<<<< HEAD
) (*NloptIK, error) {
	ik := &NloptIK{logger: logger}
=======
) (Solver, error) {
	ik := &nloptIK{logger: logger, limits: limits}
>>>>>>> 752c9e80
	ik.id = 0

	// Stop optimizing when iterations change by less than this much
	// Also, how close we want to get to the goal region. The metric should reflect any buffer.
	ik.epsilon = defaultEpsilon * defaultEpsilon
	if iter < 1 {
		// default value
		iter = defaultMaxIter
	}
	ik.maxIterations = iter
<<<<<<< HEAD
	ik.lowerBound, ik.upperBound = limitsToArrays(limits)
=======

>>>>>>> 752c9e80
	ik.exact = exact
	ik.useRelTol = useRelTol

	return ik, nil
}

// DoF returns the DoF of the solver.
func (ik *nloptIK) DoF() []referenceframe.Limit {
	return ik.limits
}

// Solve runs the actual solver and sends any solutions found to the given channel.
func (ik *nloptIK) Solve(ctx context.Context,
	solutionChan chan<- *Solution,
	seed []float64,
	minFunc func([]float64) float64,
	rseed int,
) error {
	//nolint: gosec
	randSeed := rand.New(rand.NewSource(int64(rseed)))
	var err error

	// Determine optimal jump values; start with default, and if gradient is zero, increase to 1 to try to avoid underflow.
<<<<<<< HEAD
	jump, err := ik.calcJump(defaultJump, seed, minFunc)
	if err != nil {
		return err
	}
=======
	jump := ik.calcJump(defaultJump, seed, minFunc)
>>>>>>> 752c9e80

	iterations := 0
	solutionsFound := 0

<<<<<<< HEAD
	opt, err := nlopt.NewNLopt(nlopt.LD_SLSQP, uint(len(ik.lowerBound)))
=======
	lowerBound, upperBound := limitsToArrays(ik.limits)
	if len(lowerBound) == 0 || len(upperBound) == 0 {
		return errBadBounds
	}

	opt, err := nlopt.NewNLopt(nlopt.LD_SLSQP, uint(len(lowerBound)))
>>>>>>> 752c9e80
	defer opt.Destroy()
	if err != nil {
		return errors.Wrap(err, "nlopt creation error")
	}

	var activeSolvers sync.WaitGroup

	jumpVal := 0.

	// checkVals is our set of inputs that we evaluate for distance
	// Gradient is, under the hood, a unsafe C structure that we are meant to mutate in place.
	nloptMinFunc := func(checkVals, gradient []float64) float64 {
		iterations++
<<<<<<< HEAD
		dist := minFunc(x)
=======
		dist := minFunc(checkVals)
>>>>>>> 752c9e80
		if len(gradient) > 0 {
			// Yes, the for loop below is logically equivalent to not having this if statement. But CPU branch prediction means having the
			// if statement is faster.
			for i := range gradient {
				jumpVal = jump[i]
				flip := false
<<<<<<< HEAD
				x[i] += jumpVal
				ub := ik.upperBound[i]
				if x[i] >= ub {
					flip = true
					x[i] -= 2 * jumpVal
				}

				dist2 := minFunc(x)
				gradient[i] = (dist2 - dist) / jumpVal
				if flip {
					x[i] += jumpVal
					gradient[i] *= -1
				} else {
					x[i] -= jumpVal
=======
				checkVals[i] += jumpVal
				ub := upperBound[i]
				if checkVals[i] >= ub {
					flip = true
					checkVals[i] -= 2 * jumpVal
				}

				dist2 := minFunc(checkVals)
				gradient[i] = (dist2 - dist) / jumpVal
				if flip {
					checkVals[i] += jumpVal
					gradient[i] *= -1
				} else {
					checkVals[i] -= jumpVal
>>>>>>> 752c9e80
				}
			}
		}
		return dist
	}

	err = multierr.Combine(
		opt.SetFtolAbs(ik.epsilon),
		opt.SetLowerBounds(lowerBound),
		opt.SetStopVal(ik.epsilon),
		opt.SetUpperBounds(upperBound),
		opt.SetXtolAbs1(ik.epsilon),
		opt.SetMinObjective(nloptMinFunc),
		opt.SetMaxEval(nloptStepsPerIter),
	)
	if ik.useRelTol {
		err = multierr.Combine(
			err,
			opt.SetFtolRel(ik.epsilon),
			opt.SetXtolRel(ik.epsilon),
		)
	}

	solveChan := make(chan *optimizeReturn, 1)
	defer close(solveChan)
	for iterations < ik.maxIterations {
		select {
		case <-ctx.Done():
			return ctx.Err()
		default:
		}

		var solutionRaw []float64
		var result float64
		var nloptErr error

		iterations++
		activeSolvers.Add(1)
		utils.PanicCapturingGo(func() {
			defer activeSolvers.Done()
			solutionRaw, result, nloptErr := opt.Optimize(seed)
			solveChan <- &optimizeReturn{solutionRaw, result, nloptErr}
		})
		select {
		case <-ctx.Done():
			err = multierr.Combine(err, opt.ForceStop())
			activeSolvers.Wait()
			return multierr.Combine(err, ctx.Err())
		case solution := <-solveChan:
			solutionRaw = solution.solution
			result = solution.score
			nloptErr = solution.err
		}
		if nloptErr != nil {
			// This just *happens* sometimes due to weirdnesses in nonlinear randomized problems.
			// Ignore it, something else will find a solution
			err = multierr.Combine(err, nloptErr)
		}

		if result < ik.epsilon || (solutionRaw != nil && !ik.exact) {
			select {
			case <-ctx.Done():
				return err
			default:
			}
			solutionChan <- &Solution{
				Configuration: solutionRaw,
				Score:         result,
				Exact:         result < ik.epsilon,
			}
			solutionsFound++
		}
		if err != nil {
			return err
		}
<<<<<<< HEAD
		seed = generateRandomPositions(randSeed, ik.lowerBound, ik.upperBound)
=======
		seed = generateRandomPositions(randSeed, lowerBound, upperBound)
>>>>>>> 752c9e80
	}
	if solutionsFound > 0 {
		return nil
	}
	return multierr.Combine(err, errNoSolve)
}

<<<<<<< HEAD
// updateBounds will set the allowable maximum/minimum joint angles to disincentivise large swings before small swings
// have been tried.
func (ik *NloptIK) updateBounds(seed []float64, tries int, opt *nlopt.NLopt) error {
	rangeStep := 0.1
	newLower := make([]float64, len(ik.lowerBound))
	newUpper := make([]float64, len(ik.upperBound))

	for i, pos := range seed {
		newLower[i] = math.Max(ik.lowerBound[i], pos-(rangeStep*float64(tries*(i+1))))
		newUpper[i] = math.Min(ik.upperBound[i], pos+(rangeStep*float64(tries*(i+1))))

		// Allow full freedom of movement for the two most distal joints
		if i > len(seed)-2 {
			newLower[i] = ik.lowerBound[i]
			newUpper[i] = ik.upperBound[i]
		}
	}
	return multierr.Combine(
		opt.SetLowerBounds(newLower),
		opt.SetUpperBounds(newUpper),
	)
}

func (ik *NloptIK) calcJump(testJump float64, seed []float64, minFunc func([]float64) float64) ([]float64, error) {
	jump := make([]float64, 0, len(seed))
=======
func (ik *nloptIK) calcJump(testJump float64, seed []float64, minFunc func([]float64) float64) []float64 {
	jump := make([]float64, 0, len(seed))
	lowerBound, upperBound := limitsToArrays(ik.limits)

>>>>>>> 752c9e80
	seedDist := minFunc(seed)
	for i, testVal := range seed {
		seedTest := append(make([]float64, 0, len(seed)), seed...)
		for jumpVal := testJump; jumpVal < 0.1; jumpVal *= 10 {
			seedTest[i] = testVal + jumpVal
<<<<<<< HEAD
			if seedTest[i] > ik.upperBound[i] {
				seedTest[i] = testVal - jumpVal
				if seedTest[i] < ik.lowerBound[i] {
=======
			if seedTest[i] > upperBound[i] {
				seedTest[i] = testVal - jumpVal
				if seedTest[i] < lowerBound[i] {
>>>>>>> 752c9e80
					jump = append(jump, testJump)
					break
				}
			}

			checkDist := minFunc(seed)

			// Use the smallest value that yields a change in distance
			if checkDist != seedDist {
				jump = append(jump, jumpVal)
				break
			}
		}
		if len(jump) != i+1 {
			jump = append(jump, testJump)
		}
	}
<<<<<<< HEAD
	return jump, nil
=======
	return jump
>>>>>>> 752c9e80
}<|MERGE_RESOLUTION|>--- conflicted
+++ resolved
@@ -29,13 +29,7 @@
 
 type nloptIK struct {
 	id            int
-<<<<<<< HEAD
-	minFunc       func([]float64) float64
-	lowerBound    []float64
-	upperBound    []float64
-=======
 	limits        []referenceframe.Limit
->>>>>>> 752c9e80
 	maxIterations int
 	epsilon       float64
 	logger        logging.Logger
@@ -59,22 +53,13 @@
 // CreateNloptSolver creates an nloptIK object that can perform gradient descent on functions. The parameters are the limits
 // of the solver, a logger, and the number of iterations to run. If the iteration count is less than 1, it will be set
 // to the default of 5000.
-<<<<<<< HEAD
-func CreateNloptIKSolver(
-=======
 func CreateNloptSolver(
->>>>>>> 752c9e80
 	limits []referenceframe.Limit,
 	logger logging.Logger,
 	iter int,
 	exact, useRelTol bool,
-<<<<<<< HEAD
-) (*NloptIK, error) {
-	ik := &NloptIK{logger: logger}
-=======
 ) (Solver, error) {
 	ik := &nloptIK{logger: logger, limits: limits}
->>>>>>> 752c9e80
 	ik.id = 0
 
 	// Stop optimizing when iterations change by less than this much
@@ -85,11 +70,6 @@
 		iter = defaultMaxIter
 	}
 	ik.maxIterations = iter
-<<<<<<< HEAD
-	ik.lowerBound, ik.upperBound = limitsToArrays(limits)
-=======
-
->>>>>>> 752c9e80
 	ik.exact = exact
 	ik.useRelTol = useRelTol
 
@@ -113,28 +93,17 @@
 	var err error
 
 	// Determine optimal jump values; start with default, and if gradient is zero, increase to 1 to try to avoid underflow.
-<<<<<<< HEAD
-	jump, err := ik.calcJump(defaultJump, seed, minFunc)
-	if err != nil {
-		return err
-	}
-=======
 	jump := ik.calcJump(defaultJump, seed, minFunc)
->>>>>>> 752c9e80
 
 	iterations := 0
 	solutionsFound := 0
 
-<<<<<<< HEAD
-	opt, err := nlopt.NewNLopt(nlopt.LD_SLSQP, uint(len(ik.lowerBound)))
-=======
 	lowerBound, upperBound := limitsToArrays(ik.limits)
 	if len(lowerBound) == 0 || len(upperBound) == 0 {
 		return errBadBounds
 	}
 
 	opt, err := nlopt.NewNLopt(nlopt.LD_SLSQP, uint(len(lowerBound)))
->>>>>>> 752c9e80
 	defer opt.Destroy()
 	if err != nil {
 		return errors.Wrap(err, "nlopt creation error")
@@ -148,33 +117,13 @@
 	// Gradient is, under the hood, a unsafe C structure that we are meant to mutate in place.
 	nloptMinFunc := func(checkVals, gradient []float64) float64 {
 		iterations++
-<<<<<<< HEAD
-		dist := minFunc(x)
-=======
 		dist := minFunc(checkVals)
->>>>>>> 752c9e80
 		if len(gradient) > 0 {
 			// Yes, the for loop below is logically equivalent to not having this if statement. But CPU branch prediction means having the
 			// if statement is faster.
 			for i := range gradient {
 				jumpVal = jump[i]
 				flip := false
-<<<<<<< HEAD
-				x[i] += jumpVal
-				ub := ik.upperBound[i]
-				if x[i] >= ub {
-					flip = true
-					x[i] -= 2 * jumpVal
-				}
-
-				dist2 := minFunc(x)
-				gradient[i] = (dist2 - dist) / jumpVal
-				if flip {
-					x[i] += jumpVal
-					gradient[i] *= -1
-				} else {
-					x[i] -= jumpVal
-=======
 				checkVals[i] += jumpVal
 				ub := upperBound[i]
 				if checkVals[i] >= ub {
@@ -189,7 +138,6 @@
 					gradient[i] *= -1
 				} else {
 					checkVals[i] -= jumpVal
->>>>>>> 752c9e80
 				}
 			}
 		}
@@ -265,11 +213,7 @@
 		if err != nil {
 			return err
 		}
-<<<<<<< HEAD
-		seed = generateRandomPositions(randSeed, ik.lowerBound, ik.upperBound)
-=======
 		seed = generateRandomPositions(randSeed, lowerBound, upperBound)
->>>>>>> 752c9e80
 	}
 	if solutionsFound > 0 {
 		return nil
@@ -277,52 +221,18 @@
 	return multierr.Combine(err, errNoSolve)
 }
 
-<<<<<<< HEAD
-// updateBounds will set the allowable maximum/minimum joint angles to disincentivise large swings before small swings
-// have been tried.
-func (ik *NloptIK) updateBounds(seed []float64, tries int, opt *nlopt.NLopt) error {
-	rangeStep := 0.1
-	newLower := make([]float64, len(ik.lowerBound))
-	newUpper := make([]float64, len(ik.upperBound))
-
-	for i, pos := range seed {
-		newLower[i] = math.Max(ik.lowerBound[i], pos-(rangeStep*float64(tries*(i+1))))
-		newUpper[i] = math.Min(ik.upperBound[i], pos+(rangeStep*float64(tries*(i+1))))
-
-		// Allow full freedom of movement for the two most distal joints
-		if i > len(seed)-2 {
-			newLower[i] = ik.lowerBound[i]
-			newUpper[i] = ik.upperBound[i]
-		}
-	}
-	return multierr.Combine(
-		opt.SetLowerBounds(newLower),
-		opt.SetUpperBounds(newUpper),
-	)
-}
-
-func (ik *NloptIK) calcJump(testJump float64, seed []float64, minFunc func([]float64) float64) ([]float64, error) {
-	jump := make([]float64, 0, len(seed))
-=======
 func (ik *nloptIK) calcJump(testJump float64, seed []float64, minFunc func([]float64) float64) []float64 {
 	jump := make([]float64, 0, len(seed))
 	lowerBound, upperBound := limitsToArrays(ik.limits)
 
->>>>>>> 752c9e80
 	seedDist := minFunc(seed)
 	for i, testVal := range seed {
 		seedTest := append(make([]float64, 0, len(seed)), seed...)
 		for jumpVal := testJump; jumpVal < 0.1; jumpVal *= 10 {
 			seedTest[i] = testVal + jumpVal
-<<<<<<< HEAD
-			if seedTest[i] > ik.upperBound[i] {
-				seedTest[i] = testVal - jumpVal
-				if seedTest[i] < ik.lowerBound[i] {
-=======
 			if seedTest[i] > upperBound[i] {
 				seedTest[i] = testVal - jumpVal
 				if seedTest[i] < lowerBound[i] {
->>>>>>> 752c9e80
 					jump = append(jump, testJump)
 					break
 				}
@@ -340,9 +250,5 @@
 			jump = append(jump, testJump)
 		}
 	}
-<<<<<<< HEAD
-	return jump, nil
-=======
 	return jump
->>>>>>> 752c9e80
 }