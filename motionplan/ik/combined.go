--- conflicted
+++ resolved
@@ -82,11 +82,7 @@
 		utils.PanicCapturingGo(func() {
 			defer activeSolvers.Done()
 
-<<<<<<< HEAD
-			n, err := thisSolver.Solve(ctx, c, seedFloats, myTravelPercent, m, parseed)
-=======
-			n, err := thisSolver.Solve(ctx, retChan, seedFloats, maxTravel, cartestianDistance, m, parseed)
->>>>>>> e6c41726
+			n, err := thisSolver.Solve(ctx, retChan, seedFloats, myTravelPercent, m, parseed)
 
 			solveResultLock.Lock()
 			defer solveResultLock.Unlock()
