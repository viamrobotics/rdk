package ik

import (
	"context"
	"testing"

	"github.com/golang/geo/r3"
	pb "go.viam.com/api/component/arm/v1"
	"go.viam.com/test"

	"go.viam.com/rdk/logging"
	"go.viam.com/rdk/referenceframe"
	"go.viam.com/rdk/spatialmath"
	"go.viam.com/rdk/utils"
)

func TestCreateNloptSolver(t *testing.T) {
	logger := logging.NewTestLogger(t)
	m, err := referenceframe.ParseModelJSONFile(utils.ResolveFile("components/arm/xarm/xarm6_kinematics.json"), "")
	test.That(t, err, test.ShouldBeNil)
<<<<<<< HEAD
	ik, err := CreateNloptIKSolver(m.DoF(), logger, -1, false, true)
=======
	ik, err := CreateNloptSolver(m.DoF(), logger, -1, false, true)
>>>>>>> 752c9e80
	test.That(t, err, test.ShouldBeNil)
	ik.(*nloptIK).id = 1

	// matches xarm home end effector position
	pos := spatialmath.NewPoseFromPoint(r3.Vector{X: 207, Z: 112})
	seed := []float64{1, 1, -1, 1, 1, 0}
<<<<<<< HEAD
	solveFunc := NewMetricMinFunc(NewSquaredNormMetric(pos), m)
=======
	solveFunc := NewMetricMinFunc(NewSquaredNormMetric(pos), m, logger)
>>>>>>> 752c9e80
	_, err = solveTest(context.Background(), ik, solveFunc, seed)
	test.That(t, err, test.ShouldBeNil)

	pos = spatialmath.NewPose(
		r3.Vector{X: -46, Y: -23, Z: 372},
		&spatialmath.OrientationVectorDegrees{Theta: 0, OX: 0, OY: 0, OZ: -1},
	)

	// Check unpacking from proto
	seed = referenceframe.InputsToFloats(m.InputFromProtobuf(&pb.JointPositions{Values: []float64{49, 28, -101, 0, -73, 0}}))
<<<<<<< HEAD
	solveFunc = NewMetricMinFunc(NewSquaredNormMetric(pos), m)
=======
	solveFunc = NewMetricMinFunc(NewSquaredNormMetric(pos), m, logger)
>>>>>>> 752c9e80

	_, err = solveTest(context.Background(), ik, solveFunc, seed)
	test.That(t, err, test.ShouldBeNil)
}<|MERGE_RESOLUTION|>--- conflicted
+++ resolved
@@ -18,22 +18,14 @@
 	logger := logging.NewTestLogger(t)
 	m, err := referenceframe.ParseModelJSONFile(utils.ResolveFile("components/arm/xarm/xarm6_kinematics.json"), "")
 	test.That(t, err, test.ShouldBeNil)
-<<<<<<< HEAD
-	ik, err := CreateNloptIKSolver(m.DoF(), logger, -1, false, true)
-=======
 	ik, err := CreateNloptSolver(m.DoF(), logger, -1, false, true)
->>>>>>> 752c9e80
 	test.That(t, err, test.ShouldBeNil)
 	ik.(*nloptIK).id = 1
 
 	// matches xarm home end effector position
 	pos := spatialmath.NewPoseFromPoint(r3.Vector{X: 207, Z: 112})
 	seed := []float64{1, 1, -1, 1, 1, 0}
-<<<<<<< HEAD
-	solveFunc := NewMetricMinFunc(NewSquaredNormMetric(pos), m)
-=======
 	solveFunc := NewMetricMinFunc(NewSquaredNormMetric(pos), m, logger)
->>>>>>> 752c9e80
 	_, err = solveTest(context.Background(), ik, solveFunc, seed)
 	test.That(t, err, test.ShouldBeNil)
 
@@ -44,11 +36,7 @@
 
 	// Check unpacking from proto
 	seed = referenceframe.InputsToFloats(m.InputFromProtobuf(&pb.JointPositions{Values: []float64{49, 28, -101, 0, -73, 0}}))
-<<<<<<< HEAD
-	solveFunc = NewMetricMinFunc(NewSquaredNormMetric(pos), m)
-=======
 	solveFunc = NewMetricMinFunc(NewSquaredNormMetric(pos), m, logger)
->>>>>>> 752c9e80
 
 	_, err = solveTest(context.Background(), ik, solveFunc, seed)
 	test.That(t, err, test.ShouldBeNil)
