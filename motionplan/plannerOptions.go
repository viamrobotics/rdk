--- conflicted
+++ resolved
@@ -3,11 +3,6 @@
 import (
 	"math"
 
-<<<<<<< HEAD
-	"math"
-
-=======
->>>>>>> 70c806b3
 	"gonum.org/v1/gonum/floats"
 )
 
@@ -61,13 +56,6 @@
 )
 
 // defaultDistanceFunc returns the square of the two-norm between the StartInput and EndInput vectors in the given ConstraintInput.
-
-	//~ dist := 0.
-	//~ for i, f := range ci.StartInput {
-		//~ dist += math.Pow(ci.EndInput[i].Value-f.Value, 2)
-	//~ }
-	//~ return true, dist
-//~ }.
 func defaultDistanceFunc(ci *ConstraintInput) (bool, float64) {
 	diff := make([]float64, 0, len(ci.StartInput))
 	for i, f := range ci.StartInput {
