--- conflicted
+++ resolved
@@ -64,11 +64,7 @@
 	defaultRobotCollisionConstraintDesc = "Collision between a robot component that is moving and one that is stationary"
 
 	// When breaking down a path into smaller waypoints, add a waypoint every this many mm of movement.
-<<<<<<< HEAD
-	defaultPathStateSize = 15
-=======
 	defaultStepSizeMM = 10
->>>>>>> fe84eee7
 
 	// This is commented out due to Go compiler bug. See comment in newBasicPlannerOptions for explanation.
 	// var defaultPlanner = newCBiRRTMotionPlanner.
