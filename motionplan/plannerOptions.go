--- conflicted
+++ resolved
@@ -45,7 +45,6 @@
 	defaultPathStepSize = 10
 )
 
-<<<<<<< HEAD
 // the set of supported motion profiles.
 const (
 	FreeMotionProfile         = "free"
@@ -53,7 +52,7 @@
 	PseudolinearMotionProfile = "pseudolinear"
 	OrientationMotionProfile  = "orientation"
 )
-=======
+
 // defaultDistanceFunc returns the square of the two-norm between the StartInput and EndInput vectors in the given ConstraintInput.
 func defaultDistanceFunc(ci *ConstraintInput) (bool, float64) {
 	dist := 0.
@@ -62,7 +61,6 @@
 	}
 	return true, dist
 }
->>>>>>> c2929ed7
 
 func plannerSetupFromMoveRequest(
 	from, to spatial.Pose,
