package motionplan

import (
<<<<<<< HEAD
	"fmt"
=======
	"math"
>>>>>>> dbdded5b
	"runtime"

	pb "go.viam.com/api/service/motion/v1"

	"go.viam.com/rdk/spatialmath"
)

// default values for planning options.
const (
	// max linear deviation from straight-line between start and goal, in mm.
	defaultLinearDeviation = 0.1

	// allowable deviation from slerp between start/goal orientations, unit is the number of degrees of rotation away from the most direct
	// arc from start orientation to goal orientation.
	defaultOrientationDeviation = 2.0

	// allowable linear and orientation deviation from direct interpolation path, as a proportion of the linear and orientation distances
	// between the start and goal.
	defaultPseudolinearTolerance = 0.8

	// Number of IK solutions that should be generated before stopping.
	defaultSolutionsToSeed = 50

	// Check constraints are still met every this many mm/degrees of movement.
	defaultResolution = 2.0

	// If an IK solution scores below this much, return it immediately.
	defaultMinIkScore = 0.

	// Default distance below which two distances are considered equal.
	defaultEpsilon = 0.001

	// default number of seconds to try to solve in total before returning.
	defaultTimeout = 300.

	// default number of times to try to smooth the path.
	defaultSmoothIter = 20

	// names of constraints.
	defaultLinearConstraintName         = "defaultLinearConstraint"
	defaultPseudolinearConstraintName   = "defaultPseudolinearConstraint"
	defaultOrientationConstraintName    = "defaultOrientationConstraint"
	defaultObstacleConstraintName       = "defaultObstacleConstraint"
	defaultSelfCollisionConstraintName  = "defaultSelfCollisionConstraint"
	defaultRobotCollisionConstraintName = "defaultRobotCollisionConstraint"
	defaultJointConstraint              = "defaultJointSwingConstraint"

	// When breaking down a path into smaller waypoints, add a waypoint every this many mm of movement.
	defaultPathStepSize = 10

	// This is commented out due to Go compiler bug. See comment in newBasicPlannerOptions for explanation.
	// var defaultPlanner = newCBiRRTMotionPlanner.
)

var defaultNumThreads = runtime.NumCPU() / 2

// the set of supported motion profiles.
const (
	FreeMotionProfile         = "free"
	LinearMotionProfile       = "linear"
	PseudolinearMotionProfile = "pseudolinear"
	OrientationMotionProfile  = "orientation"
	PositionOnlyMotionProfile = "position_only"
)

// NewBasicPlannerOptions specifies a set of basic options for the planner.
func newBasicPlannerOptions() *plannerOptions {
	opt := &plannerOptions{}
	opt.GoalArcScore = JointMetric
	opt.DistanceFunc = DirectL2InputComparison
	opt.pathMetric = NewZeroMetric() // By default, the distance to the valid manifold is zero, unless constraints say otherwise
	// opt.goalMetric is intentionally unset as it is likely dependent on the goal itself.

	// Set defaults
	opt.MaxSolutions = defaultSolutionsToSeed
	opt.MinScore = defaultMinIkScore
	opt.Resolution = defaultResolution
	opt.Timeout = defaultTimeout

	// Note the direct reference to a default here.
	// This is due to a Go compiler issue where it will incorrectly refuse to compile with a circular reference error if this
	// is placed in a global default var.
	opt.PlannerConstructor = newCBiRRTMotionPlanner

	opt.SmoothIter = defaultSmoothIter

	opt.NumThreads = defaultNumThreads

	return opt
}

// plannerOptions are a set of options to be passed to a planner which will specify how to solve a motion planning problem.
type plannerOptions struct {
	ConstraintHandler
	goalMetric   StateMetric // Distance function which converges to the final goal position
	GoalArcScore SegmentMetric
	pathMetric   StateMetric // Distance function which converges on the valid manifold of intermediate path states

	extra map[string]interface{}

	// For the below values, if left uninitialized, default values will be used. To disable, set < 0
	// Max number of ik solutions to consider
	MaxSolutions int `json:"max_ik_solutions"`

	// Movements that score below this amount are considered "good enough" and returned immediately
	MinScore float64 `json:"min_ik_score"`

	// Check constraints are still met every this many mm/degrees of movement.
	Resolution float64 `json:"resolution"`

	// Percentage interval of max iterations after which to print debug logs
	LoggingInterval float64 `json:"logging_interval"`

	// Number of seconds before terminating planner
	Timeout float64 `json:"timeout"`

	// Number of times to try to smooth the path
	SmoothIter int `json:"smooth_iter"`

	// Number of cpu cores to use
	NumThreads int `json:"num_threads"`

	// DistanceFunc is the function that the planner will use to measure the degree of "closeness" between two states of the robot
	DistanceFunc SegmentMetric

	PlannerConstructor plannerConstructor

	Fallback *plannerOptions
}

// SetMetric sets the distance metric for the solver.
func (p *plannerOptions) SetGoalMetric(m StateMetric) {
	p.goalMetric = m
}

// SetPathDist sets the distance metric for the solver to move a constraint-violating point into a valid manifold.
func (p *plannerOptions) SetPathMetric(m StateMetric) {
	p.pathMetric = m
}

// SetMaxSolutions sets the maximum number of IK solutions to generate for the planner.
func (p *plannerOptions) SetMaxSolutions(maxSolutions int) {
	p.MaxSolutions = maxSolutions
}

// SetMinScore specifies the IK stopping score for the planner.
func (p *plannerOptions) SetMinScore(minScore float64) {
	p.MinScore = minScore
}

// addPbConstraints will add all constraints from the protobuf constraint specification. This will deal with only the topological
// constraints. It will return a bool indicating whether there are any to add.
func (p *plannerOptions) addPbTopoConstraints(from, to spatialmath.Pose, constraints *pb.Constraints) bool {
	topoConstraints := false
	for _, linearConstraint := range constraints.GetLinearConstraint() {
		topoConstraints = true
		p.addPbLinearConstraints(from, to, linearConstraint)
	}
	for _, orientationConstraint := range constraints.GetOrientationConstraint() {
		topoConstraints = true
		p.addPbOrientationConstraints(from, to, orientationConstraint)
	}
	return topoConstraints
}

func (p *plannerOptions) addPbLinearConstraints(from, to spatialmath.Pose, pbConstraint *pb.LinearConstraint) {
	// Linear constraints
	linTol := pbConstraint.GetLineToleranceMm()
	if linTol == 0 {
		// Default
		linTol = defaultLinearDeviation
	}
	orientTol := pbConstraint.GetOrientationToleranceDegs()
	if orientTol == 0 {
		orientTol = defaultOrientationDeviation
	}
	constraint, pathDist := NewAbsoluteLinearInterpolatingConstraint(from, to, float64(linTol), float64(orientTol))
	p.AddStateConstraint(defaultLinearConstraintName, constraint)

	p.pathMetric = CombineMetrics(p.pathMetric, pathDist)
}

func (p *plannerOptions) addPbOrientationConstraints(from, to spatialmath.Pose, pbConstraint *pb.OrientationConstraint) {
	orientTol := pbConstraint.GetOrientationToleranceDegs()
	if orientTol == 0 {
		orientTol = defaultOrientationDeviation
	}
	constraint, pathDist := NewSlerpOrientationConstraint(from, to, float64(orientTol))
<<<<<<< HEAD
	p.AddStateConstraint(defaultLinearConstraintName, constraint)
	p.pathMetric = CombineMetrics(p.pathMetric, pathDist)
}

func (p *plannerOptions) createCollisionConstraints(
	frame referenceframe.Frame,
	fs referenceframe.FrameSystem,
	worldState *referenceframe.WorldState,
	seedMap map[string][]referenceframe.Input,
	pbConstraint []*pb.CollisionSpecification,
	logger golog.Logger,
) error {
	allowedCollisions := []*Collision{}

	// List of all names which may be specified for collision ignoring.
	validGeoms := map[string]bool{}

	addGeomNames := func(parentName string, geomsInFrame *referenceframe.GeometriesInFrame) error {
		for _, geom := range geomsInFrame.Geometries() {
			geomName := geom.Label()

			// Ensure we're not double-adding components which only have one geometry, named identically to the component.
			// Truly anonymous geometries e.g. passed via worldstate are skipped unless they are labeled
			if (parentName != "" && geomName == parentName) || geomName == "" {
				continue
			}
			if _, ok := validGeoms[geomName]; ok {
				return fmt.Errorf("geometry %s is specified by name more than once", geomName)
			}
			validGeoms[geomName] = true
		}
		return nil
	}

	// Get names of world state obstacles
	if worldState != nil {
		for _, geomsInFrame := range worldState.Obstacles {
			err := addGeomNames("", geomsInFrame)
			if err != nil {
				return err
			}
		}
	}

	// TODO(pl): non-moving frame system geometries are not currently supported for collision avoidance ( RSDK-2129 ) but are included here
	// in anticipation of support and to prevent spurious errors.
	allFsGeoms, err := referenceframe.FrameSystemGeometries(fs, seedMap, logger)
	if err != nil {
		return err
	}
	for frameName, geomsInFrame := range allFsGeoms {
		validGeoms[frameName] = true
		err = addGeomNames(frameName, geomsInFrame)
		if err != nil {
			return err
		}
	}

	// This allows the user to specify an entire component with sub-geometries, e.g. "myUR5arm", and the specification will apply to all
	// sub-pieces, e.g. myUR5arm:upper_arm_link, myUR5arm:base_link, etc. Individual sub-pieces may also be so addressed.
	var allowNameToSubGeoms func(cName string) ([]string, error) // Pre-define to allow recursive call
	allowNameToSubGeoms = func(cName string) ([]string, error) {
		// Check if an entire component is specified
		if geomsInFrame, ok := allFsGeoms[cName]; ok {
			subNames := []string{}
			for _, subGeom := range geomsInFrame.Geometries() {
				subNames = append(subNames, subGeom.Label())
			}
			// If this is an entire component, it likely has an origin frame. Collect any origin geometries as well if so.
			// These will be the geometries that a user specified for this component in their RDK config.
			originGeoms, err := allowNameToSubGeoms(cName + "_origin")
			if err == nil && len(originGeoms) > 0 {
				subNames = append(subNames, originGeoms...)
			}
			return subNames, nil
		}
		// Check if it's a single sub-component
		if validGeoms[cName] {
			return []string{cName}, nil
		}

		// generate the list of available names to return in error message
		availNames := make([]string, 0, len(validGeoms))
		for name := range validGeoms {
			availNames = append(availNames, name)
		}

		return nil, fmt.Errorf("geometry specification allow name %s does not match any known geometries. Available: %v", cName, availNames)
	}

	// Actually create the collision pairings
	for _, collisionSpec := range pbConstraint {
		for _, allowPair := range collisionSpec.GetAllows() {
			allow1 := allowPair.GetFrame1()
			allow2 := allowPair.GetFrame2()
			allowNames1, err := allowNameToSubGeoms(allow1)
			if err != nil {
				return err
			}
			allowNames2, err := allowNameToSubGeoms(allow2)
			if err != nil {
				return err
			}
			for _, allowName1 := range allowNames1 {
				for _, allowName2 := range allowNames2 {
					allowedCollisions = append(allowedCollisions, &Collision{name1: allowName1, name2: allowName2})
				}
			}
		}
	}

	// add collision constraints
	selfCollisionConstraint, err := newSelfCollisionConstraint(frame, seedMap, allowedCollisions)
	if err != nil {
		return err
	}
	obstacleConstraint, err := newObstacleConstraint(frame, fs, worldState, seedMap, allowedCollisions)
	if err != nil {
		return err
	}
	p.AddStateConstraint(defaultObstacleConstraintName, obstacleConstraint)
	p.AddStateConstraint(defaultSelfCollisionConstraintName, selfCollisionConstraint)

	return nil
=======
	p.AddConstraint(defaultLinearConstraintName, constraint)
	p.pathDist = CombineMetrics(p.pathDist, pathDist)
>>>>>>> dbdded5b
}<|MERGE_RESOLUTION|>--- conflicted
+++ resolved
@@ -1,11 +1,6 @@
 package motionplan
 
 import (
-<<<<<<< HEAD
-	"fmt"
-=======
-	"math"
->>>>>>> dbdded5b
 	"runtime"
 
 	pb "go.viam.com/api/service/motion/v1"
@@ -194,133 +189,6 @@
 		orientTol = defaultOrientationDeviation
 	}
 	constraint, pathDist := NewSlerpOrientationConstraint(from, to, float64(orientTol))
-<<<<<<< HEAD
 	p.AddStateConstraint(defaultLinearConstraintName, constraint)
 	p.pathMetric = CombineMetrics(p.pathMetric, pathDist)
-}
-
-func (p *plannerOptions) createCollisionConstraints(
-	frame referenceframe.Frame,
-	fs referenceframe.FrameSystem,
-	worldState *referenceframe.WorldState,
-	seedMap map[string][]referenceframe.Input,
-	pbConstraint []*pb.CollisionSpecification,
-	logger golog.Logger,
-) error {
-	allowedCollisions := []*Collision{}
-
-	// List of all names which may be specified for collision ignoring.
-	validGeoms := map[string]bool{}
-
-	addGeomNames := func(parentName string, geomsInFrame *referenceframe.GeometriesInFrame) error {
-		for _, geom := range geomsInFrame.Geometries() {
-			geomName := geom.Label()
-
-			// Ensure we're not double-adding components which only have one geometry, named identically to the component.
-			// Truly anonymous geometries e.g. passed via worldstate are skipped unless they are labeled
-			if (parentName != "" && geomName == parentName) || geomName == "" {
-				continue
-			}
-			if _, ok := validGeoms[geomName]; ok {
-				return fmt.Errorf("geometry %s is specified by name more than once", geomName)
-			}
-			validGeoms[geomName] = true
-		}
-		return nil
-	}
-
-	// Get names of world state obstacles
-	if worldState != nil {
-		for _, geomsInFrame := range worldState.Obstacles {
-			err := addGeomNames("", geomsInFrame)
-			if err != nil {
-				return err
-			}
-		}
-	}
-
-	// TODO(pl): non-moving frame system geometries are not currently supported for collision avoidance ( RSDK-2129 ) but are included here
-	// in anticipation of support and to prevent spurious errors.
-	allFsGeoms, err := referenceframe.FrameSystemGeometries(fs, seedMap, logger)
-	if err != nil {
-		return err
-	}
-	for frameName, geomsInFrame := range allFsGeoms {
-		validGeoms[frameName] = true
-		err = addGeomNames(frameName, geomsInFrame)
-		if err != nil {
-			return err
-		}
-	}
-
-	// This allows the user to specify an entire component with sub-geometries, e.g. "myUR5arm", and the specification will apply to all
-	// sub-pieces, e.g. myUR5arm:upper_arm_link, myUR5arm:base_link, etc. Individual sub-pieces may also be so addressed.
-	var allowNameToSubGeoms func(cName string) ([]string, error) // Pre-define to allow recursive call
-	allowNameToSubGeoms = func(cName string) ([]string, error) {
-		// Check if an entire component is specified
-		if geomsInFrame, ok := allFsGeoms[cName]; ok {
-			subNames := []string{}
-			for _, subGeom := range geomsInFrame.Geometries() {
-				subNames = append(subNames, subGeom.Label())
-			}
-			// If this is an entire component, it likely has an origin frame. Collect any origin geometries as well if so.
-			// These will be the geometries that a user specified for this component in their RDK config.
-			originGeoms, err := allowNameToSubGeoms(cName + "_origin")
-			if err == nil && len(originGeoms) > 0 {
-				subNames = append(subNames, originGeoms...)
-			}
-			return subNames, nil
-		}
-		// Check if it's a single sub-component
-		if validGeoms[cName] {
-			return []string{cName}, nil
-		}
-
-		// generate the list of available names to return in error message
-		availNames := make([]string, 0, len(validGeoms))
-		for name := range validGeoms {
-			availNames = append(availNames, name)
-		}
-
-		return nil, fmt.Errorf("geometry specification allow name %s does not match any known geometries. Available: %v", cName, availNames)
-	}
-
-	// Actually create the collision pairings
-	for _, collisionSpec := range pbConstraint {
-		for _, allowPair := range collisionSpec.GetAllows() {
-			allow1 := allowPair.GetFrame1()
-			allow2 := allowPair.GetFrame2()
-			allowNames1, err := allowNameToSubGeoms(allow1)
-			if err != nil {
-				return err
-			}
-			allowNames2, err := allowNameToSubGeoms(allow2)
-			if err != nil {
-				return err
-			}
-			for _, allowName1 := range allowNames1 {
-				for _, allowName2 := range allowNames2 {
-					allowedCollisions = append(allowedCollisions, &Collision{name1: allowName1, name2: allowName2})
-				}
-			}
-		}
-	}
-
-	// add collision constraints
-	selfCollisionConstraint, err := newSelfCollisionConstraint(frame, seedMap, allowedCollisions)
-	if err != nil {
-		return err
-	}
-	obstacleConstraint, err := newObstacleConstraint(frame, fs, worldState, seedMap, allowedCollisions)
-	if err != nil {
-		return err
-	}
-	p.AddStateConstraint(defaultObstacleConstraintName, obstacleConstraint)
-	p.AddStateConstraint(defaultSelfCollisionConstraintName, selfCollisionConstraint)
-
-	return nil
-=======
-	p.AddConstraint(defaultLinearConstraintName, constraint)
-	p.pathDist = CombineMetrics(p.pathDist, pathDist)
->>>>>>> dbdded5b
 }