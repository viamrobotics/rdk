--- conflicted
+++ resolved
@@ -4,7 +4,6 @@
 
 import (
 	"context"
-	"fmt"
 	"math"
 	"math/rand"
 	"testing"
@@ -247,19 +246,9 @@
 	plan, err := newRRTPlan(nodes, sf, true)
 	test.That(t, err, test.ShouldBeNil)
 
-<<<<<<< HEAD
-	startPose := spatialmath.NewPose(
-		r3.Vector{0, 0, 0},
-		&spatialmath.OrientationVectorDegrees{OZ: 1, Theta: 90},
-	)
-	errorState := spatialmath.NewPoseFromPoint(r3.Vector{0, 0, 0})
-	inputs := referenceframe.FloatsToInputs([]float64{0, 0, 0})
-	fmt.Println(planAsInputs)
-=======
 	startPose := spatialmath.NewPoseFromPoint(r3.Vector{0, 0, 0})
 	errorState := startPose
 	inputs := plan.Trajectory()[0]
->>>>>>> c3f3715a
 
 	t.Run("base case - validate plan without obstacles", func(t *testing.T) {
 		err := CheckPlan(ackermanFrame, plan, nil, fs, startPose, inputs, errorState, math.Inf(1), logger)
