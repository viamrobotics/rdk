//go:build !windows

package motionplan

import (
	"context"
	"math"
	"math/rand"
	"testing"

	"github.com/golang/geo/r3"
	"go.viam.com/test"

	"go.viam.com/rdk/logging"
	"go.viam.com/rdk/motionplan/ik"
	"go.viam.com/rdk/motionplan/tpspace"
	"go.viam.com/rdk/referenceframe"
	"go.viam.com/rdk/spatialmath"
)

const testTurnRad = 0.3

func TestPtgRrtBidirectional(t *testing.T) {
	t.Parallel()
	logger := logging.NewTestLogger(t)
	roverGeom, err := spatialmath.NewBox(spatialmath.NewZeroPose(), r3.Vector{10, 10, 10}, "")
	test.That(t, err, test.ShouldBeNil)
	geometries := []spatialmath.Geometry{roverGeom}

	ctx := context.Background()

	ackermanFrame, err := tpspace.NewPTGFrameFromKinematicOptions(
		"ackframe",
		logger,
		testTurnRad,
		0,
		geometries,
		false,
		false,
	)
	test.That(t, err, test.ShouldBeNil)

	goalPos := spatialmath.NewPose(r3.Vector{X: 200, Y: 7000, Z: 0}, &spatialmath.OrientationVectorDegrees{OZ: 1, Theta: 90})

	opt := newBasicPlannerOptions(ackermanFrame)
	opt.DistanceFunc = ik.NewSquaredNormSegmentMetric(30.)
	mp, err := newTPSpaceMotionPlanner(ackermanFrame, rand.New(rand.NewSource(42)), logger, opt)
	test.That(t, err, test.ShouldBeNil)
	tp, ok := mp.(*tpSpaceRRTMotionPlanner)
	if pathdebug {
		tp.logger.Debug("$type,X,Y")
		tp.logger.Debugf("$SG,%f,%f", 0., 0.)
		tp.logger.Debugf("$SG,%f,%f", goalPos.Point().X, goalPos.Point().Y)
	}
	test.That(t, ok, test.ShouldBeTrue)
	plan, err := tp.plan(ctx, goalPos, nil)
	test.That(t, err, test.ShouldBeNil)
	test.That(t, len(plan), test.ShouldBeGreaterThanOrEqualTo, 2)
}

func TestPtgWithObstacle(t *testing.T) {
	t.Parallel()
	logger := logging.NewTestLogger(t)
	roverGeom, err := spatialmath.NewBox(spatialmath.NewZeroPose(), r3.Vector{10, 10, 10}, "")
	test.That(t, err, test.ShouldBeNil)
	geometries := []spatialmath.Geometry{roverGeom}
	ackermanFrame, err := tpspace.NewPTGFrameFromKinematicOptions(
		"ackframe",
		logger,
		testTurnRad,
		0,
		geometries,
		false,
		false,
	)
	test.That(t, err, test.ShouldBeNil)

	ctx := context.Background()

	goalPos := spatialmath.NewPoseFromPoint(r3.Vector{X: 6500, Y: 0, Z: 0})

	fs := referenceframe.NewEmptyFrameSystem("test")
	fs.AddFrame(ackermanFrame, fs.World())

	opt := newBasicPlannerOptions(ackermanFrame)
	opt.DistanceFunc = ik.NewSquaredNormSegmentMetric(30.)
	opt.GoalThreshold = 5
	// obstacles
	obstacle1, err := spatialmath.NewBox(spatialmath.NewPoseFromPoint(r3.Vector{3300, -500, 0}), r3.Vector{180, 1800, 1}, "")
	test.That(t, err, test.ShouldBeNil)
	obstacle2, err := spatialmath.NewBox(spatialmath.NewPoseFromPoint(r3.Vector{3300, 1800, 0}), r3.Vector{180, 1800, 1}, "")
	test.That(t, err, test.ShouldBeNil)
	obstacle3, err := spatialmath.NewBox(spatialmath.NewPoseFromPoint(r3.Vector{2500, -1400, 0}), r3.Vector{50000, 30, 1}, "")
	test.That(t, err, test.ShouldBeNil)
	obstacle4, err := spatialmath.NewBox(spatialmath.NewPoseFromPoint(r3.Vector{2500, 2400, 0}), r3.Vector{50000, 30, 1}, "")
	test.That(t, err, test.ShouldBeNil)
	obstacle5, err := spatialmath.NewBox(spatialmath.NewPoseFromPoint(r3.Vector{-2500, 0, 0}), r3.Vector{50, 5000, 1}, "")
	test.That(t, err, test.ShouldBeNil)
	obstacle6, err := spatialmath.NewBox(spatialmath.NewPoseFromPoint(r3.Vector{8500, 0, 0}), r3.Vector{50, 5000, 1}, "")
	test.That(t, err, test.ShouldBeNil)

	geoms := []spatialmath.Geometry{obstacle1, obstacle2, obstacle3, obstacle4, obstacle5, obstacle6}

	worldState, err := referenceframe.NewWorldState(
		[]*referenceframe.GeometriesInFrame{referenceframe.NewGeometriesInFrame(referenceframe.World, geoms)},
		nil,
	)
	test.That(t, err, test.ShouldBeNil)
	sf, err := newSolverFrame(fs, ackermanFrame.Name(), referenceframe.World, nil)
	test.That(t, err, test.ShouldBeNil)
	collisionConstraints, err := createAllCollisionConstraints(
		sf,
		fs,
		worldState,
		referenceframe.StartPositions(fs),
		nil,
		defaultCollisionBufferMM,
	)
	test.That(t, err, test.ShouldBeNil)

	for name, constraint := range collisionConstraints {
		opt.AddStateConstraint(name, constraint)
	}

	mp, err := newTPSpaceMotionPlanner(ackermanFrame, rand.New(rand.NewSource(42)), logger, opt)
	test.That(t, err, test.ShouldBeNil)
	tp, _ := mp.(*tpSpaceRRTMotionPlanner)
	if pathdebug {
		tp.logger.Debug("$type,X,Y")
		for _, geom := range geoms {
			pts := geom.ToPoints(1.)
			for _, pt := range pts {
				if math.Abs(pt.Z) < 0.1 {
					tp.logger.Debugf("$OBS,%f,%f", pt.X, pt.Y)
				}
			}
		}
		tp.logger.Debugf("$SG,%f,%f", 0., 0.)
		tp.logger.Debugf("$SG,%f,%f", goalPos.Point().X, goalPos.Point().Y)
	}
	plan, err := tp.plan(ctx, goalPos, nil)

	test.That(t, err, test.ShouldBeNil)
	test.That(t, len(plan), test.ShouldBeGreaterThan, 2)
}

func TestTPsmoothing(t *testing.T) {
	t.Parallel()
	logger := logging.NewTestLogger(t)
	roverGeom, err := spatialmath.NewBox(spatialmath.NewZeroPose(), r3.Vector{10, 10, 10}, "")
	test.That(t, err, test.ShouldBeNil)
	geometries := []spatialmath.Geometry{roverGeom}

	ctx := context.Background()

	ackermanFrame, err := tpspace.NewPTGFrameFromKinematicOptions(
		"ackframe",
		logger,
		testTurnRad,
		0,
		geometries,
		false,
		false,
	)
	test.That(t, err, test.ShouldBeNil)

	opt := newBasicPlannerOptions(ackermanFrame)
	opt.DistanceFunc = ik.NewSquaredNormSegmentMetric(30.)
	mp, err := newTPSpaceMotionPlanner(ackermanFrame, rand.New(rand.NewSource(42)), logger, opt)
	test.That(t, err, test.ShouldBeNil)
	tp, _ := mp.(*tpSpaceRRTMotionPlanner)

	// plan which is known to be able to use some smoothing
	planInputs := [][]referenceframe.Input{
		{{0}, {0}, {0}},
		{{3}, {-0.20713797715976653}, {848.2300164692441}},
		{{4}, {0.0314906475636095}, {848.2300108402619}},
		{{4}, {0.0016660735709435135}, {848.2300146893297}},
		{{0}, {0.00021343061342569985}, {408}},
		{{4}, {1.9088870836327245}, {737.7547597081078}},
		{{2}, {-1.3118738553451883}, {848.2300164692441}},
		{{0}, {-3.1070696573964987}, {848.2300164692441}},
		{{0}, {-2.5547017183037877}, {306}},
		{{4}, {-2.31209484211255}, {408}},
		{{0}, {1.1943809502464207}, {571.4368241014894}},
		{{0}, {0.724950779684863}, {848.2300164692441}},
		{{0}, {-1.2295409308605127}, {848.2294213788913}},
		{{4}, {2.677652944060827}, {848.230013198154}},
		{{0}, {2.7618396954635545}, {848.2300164692441}},
		{{0}, {0}, {0}},
	}
	plan := []node{}
	for _, inp := range planInputs {
		thisNode := &basicNode{
			q:    inp,
			cost: inp[2].Value,
		}
		plan = append(plan, thisNode)
	}
	plan, err = rectifyTPspacePath(plan, tp.frame, spatialmath.NewZeroPose())
	test.That(t, err, test.ShouldBeNil)

	tp.planOpts.SmoothIter = 20

	newplan := tp.smoothPath(ctx, plan)
	test.That(t, newplan, test.ShouldNotBeNil)
	oldcost := 0.
	smoothcost := 0.
	for _, planNode := range plan {
		oldcost += planNode.Cost()
	}
	for _, planNode := range newplan {
		smoothcost += planNode.Cost()
	}
	test.That(t, smoothcost, test.ShouldBeLessThan, oldcost)
}

func TestPtgCheckPlan(t *testing.T) {
	logger := logging.NewTestLogger(t)
	roverGeom, err := spatialmath.NewBox(spatialmath.NewZeroPose(), r3.Vector{10, 10, 10}, "")
	test.That(t, err, test.ShouldBeNil)
	geometries := []spatialmath.Geometry{roverGeom}
	ackermanFrame, err := tpspace.NewPTGFrameFromKinematicOptions(
		"ackframe",
		logger,
		testTurnRad,
		0,
		geometries,
		false,
		false,
	)
	test.That(t, err, test.ShouldBeNil)

	goalPos := spatialmath.NewPoseFromPoint(r3.Vector{X: 5000, Y: 0, Z: 0})

	fs := referenceframe.NewEmptyFrameSystem("test")
	fs.AddFrame(ackermanFrame, fs.World())

	opt := newBasicPlannerOptions(ackermanFrame)
	opt.DistanceFunc = ik.NewSquaredNormSegmentMetric(30.)
	opt.GoalThreshold = 30.

	test.That(t, err, test.ShouldBeNil)
	sf, err := newSolverFrame(fs, ackermanFrame.Name(), referenceframe.World, nil)
	test.That(t, err, test.ShouldBeNil)

	mp, err := newTPSpaceMotionPlanner(ackermanFrame, rand.New(rand.NewSource(42)), logger, opt)
	test.That(t, err, test.ShouldBeNil)
	tp, _ := mp.(*tpSpaceRRTMotionPlanner)

	nodes, err := tp.plan(context.Background(), goalPos, nil)
	test.That(t, err, test.ShouldBeNil)
	plan, err := newRRTPlan(nodes, sf, true)
	test.That(t, err, test.ShouldBeNil)

	startPose := spatialmath.NewPoseFromPoint(r3.Vector{0, 0, 0})
	errorState := startPose
	inputs := plan.Trajectory()[0]

	t.Run("base case - validate plan without obstacles", func(t *testing.T) {
		err := CheckPlan(ackermanFrame, plan, nil, fs, startPose, inputs, errorState, math.Inf(1), logger)
		test.That(t, err, test.ShouldBeNil)
	})

	t.Run("obstacles blocking path", func(t *testing.T) {
		obstacle, err := spatialmath.NewBox(spatialmath.NewPoseFromPoint(r3.Vector{2000, 0, 0}), r3.Vector{20, 2000, 1}, "")
		test.That(t, err, test.ShouldBeNil)

		geoms := []spatialmath.Geometry{obstacle}
		gifs := []*referenceframe.GeometriesInFrame{referenceframe.NewGeometriesInFrame(referenceframe.World, geoms)}

		worldState, err := referenceframe.NewWorldState(gifs, nil)
		test.That(t, err, test.ShouldBeNil)

		err = CheckPlan(ackermanFrame, plan, worldState, fs, startPose, inputs, errorState, math.Inf(1), logger)
		test.That(t, err, test.ShouldNotBeNil)
	})

	// create camera_origin frame
	cameraOriginFrame, err := referenceframe.NewStaticFrame("camera-origin", spatialmath.NewPoseFromPoint(r3.Vector{0, -20, 0}))
	test.That(t, err, test.ShouldBeNil)
	err = fs.AddFrame(cameraOriginFrame, ackermanFrame)
	test.That(t, err, test.ShouldBeNil)

	// create camera geometry
	cameraGeom, err := spatialmath.NewBox(
		spatialmath.NewZeroPose(),
		r3.Vector{1, 1, 1}, "camera",
	)
	test.That(t, err, test.ShouldBeNil)

	// create cameraFrame and add to framesystem
	cameraFrame, err := referenceframe.NewStaticFrameWithGeometry(
		"camera-frame", spatialmath.NewPoseFromPoint(r3.Vector{0, 0, 0}), cameraGeom,
	)
	test.That(t, err, test.ShouldBeNil)
	err = fs.AddFrame(cameraFrame, cameraOriginFrame)
	test.That(t, err, test.ShouldBeNil)

	t.Run("obstacles NOT in world frame - no collision - integration test", func(t *testing.T) {
		obstacle, err := spatialmath.NewBox(
			spatialmath.NewPoseFromPoint(r3.Vector{25000, -40, 0}),
			r3.Vector{10, 10, 1}, "obstacle",
		)
		test.That(t, err, test.ShouldBeNil)
		geoms := []spatialmath.Geometry{obstacle}
		gifs := []*referenceframe.GeometriesInFrame{referenceframe.NewGeometriesInFrame(cameraFrame.Name(), geoms)}

		worldState, err := referenceframe.NewWorldState(gifs, nil)
		test.That(t, err, test.ShouldBeNil)

		err = CheckPlan(ackermanFrame, plan, worldState, fs, startPose, inputs, errorState, math.Inf(1), logger)
		test.That(t, err, test.ShouldBeNil)
	})
	t.Run("obstacles NOT in world frame cause collision - integration test", func(t *testing.T) {
		obstacle, err := spatialmath.NewBox(
			spatialmath.NewPoseFromPoint(r3.Vector{2500, 20, 0}),
			r3.Vector{10, 2000, 1}, "obstacle",
		)
		test.That(t, err, test.ShouldBeNil)
		geoms := []spatialmath.Geometry{obstacle}
		gifs := []*referenceframe.GeometriesInFrame{referenceframe.NewGeometriesInFrame(cameraFrame.Name(), geoms)}

		worldState, err := referenceframe.NewWorldState(gifs, nil)
		test.That(t, err, test.ShouldBeNil)

		err = CheckPlan(ackermanFrame, plan, worldState, fs, startPose, inputs, errorState, math.Inf(1), logger)
		test.That(t, err, test.ShouldNotBeNil)
	})
	t.Run("checking from partial-plan, ensure success with obstacles - integration test", func(t *testing.T) {
		// create obstacle behind where we are
		obstacle, err := spatialmath.NewBox(
			spatialmath.NewPoseFromPoint(r3.Vector{0, 20, 0}),
			r3.Vector{10, 200, 1}, "obstacle",
		)
		test.That(t, err, test.ShouldBeNil)
		geoms := []spatialmath.Geometry{obstacle}
		gifs := []*referenceframe.GeometriesInFrame{referenceframe.NewGeometriesInFrame(referenceframe.World, geoms)}

		worldState, err := referenceframe.NewWorldState(gifs, nil)
		test.That(t, err, test.ShouldBeNil)

		ov := spatialmath.NewOrientationVector().Degrees()
		ov.OZ = 1.0000000000000004
		ov.Theta = -101.42430306111874
		vector := r3.Vector{669.0803080526971, 234.2834571597409, 0}

		startPose := spatialmath.NewPose(vector, ov)

		remainingPlan, err := RemainingPlan(plan, 2)
		test.That(t, err, test.ShouldBeNil)

		err = CheckPlan(ackermanFrame, remainingPlan, worldState, fs, startPose, inputs, errorState, math.Inf(1), logger)
		test.That(t, err, test.ShouldBeNil)
	})
	t.Run("verify partial plan with non-nil errorState and obstacle", func(t *testing.T) {
		// create obstacle which is behind where the robot already is, but is on the path it has already traveled
<<<<<<< HEAD
		box, err := spatialmath.NewBox(
			spatialmath.NewPoseFromPoint(r3.Vector{-100, 0, 0}), r3.Vector{10, 10, 1}, "obstacle")
=======
		box, err := spatialmath.NewBox(spatialmath.NewZeroPose(), r3.Vector{10, 10, 1}, "obstacle")
>>>>>>> db0c2d3e
		test.That(t, err, test.ShouldBeNil)
		gifs := []*referenceframe.GeometriesInFrame{referenceframe.NewGeometriesInFrame(referenceframe.World, []spatialmath.Geometry{box})}

		worldState, err := referenceframe.NewWorldState(gifs, nil)
		test.That(t, err, test.ShouldBeNil)

		remainingPlan, err := RemainingPlan(plan, 2)
		test.That(t, err, test.ShouldBeNil)

		pathPose := remainingPlan.Path()[0][ackermanFrame.Name()].Pose()
		startPose := spatialmath.NewPose(r3.Vector{0, 1000, 0}, pathPose.Orientation())
		errorState := spatialmath.PoseDelta(pathPose, startPose)

		err = CheckPlan(ackermanFrame, remainingPlan, worldState, fs, startPose, inputs, errorState, math.Inf(1), logger)
		test.That(t, err, test.ShouldBeNil)
	})
}

func planToTpspaceRec(plan Plan, f referenceframe.Frame) ([]node, error) {
	nodes := []node{}
	for _, inp := range plan.Trajectory() {
		thisNode := &basicNode{
			q:    inp[f.Name()],
			cost: inp[f.Name()][2].Value,
		}
		nodes = append(nodes, thisNode)
	}
	return rectifyTPspacePath(nodes, f, spatialmath.NewZeroPose())
}<|MERGE_RESOLUTION|>--- conflicted
+++ resolved
@@ -355,12 +355,8 @@
 	})
 	t.Run("verify partial plan with non-nil errorState and obstacle", func(t *testing.T) {
 		// create obstacle which is behind where the robot already is, but is on the path it has already traveled
-<<<<<<< HEAD
 		box, err := spatialmath.NewBox(
 			spatialmath.NewPoseFromPoint(r3.Vector{-100, 0, 0}), r3.Vector{10, 10, 1}, "obstacle")
-=======
-		box, err := spatialmath.NewBox(spatialmath.NewZeroPose(), r3.Vector{10, 10, 1}, "obstacle")
->>>>>>> db0c2d3e
 		test.That(t, err, test.ShouldBeNil)
 		gifs := []*referenceframe.GeometriesInFrame{referenceframe.NewGeometriesInFrame(referenceframe.World, []spatialmath.Geometry{box})}
 
