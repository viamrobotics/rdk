--- conflicted
+++ resolved
@@ -304,11 +304,6 @@
 	inputs[executionFrame.Name()] = referenceframe.FloatsToInputs(make([]float64, 3))
 
 	t.Run("base case - validate plan without obstacles", func(t *testing.T) {
-<<<<<<< HEAD
-		// here we do not even need to create any state constraints so the test passes automatically when we reach
-		// CheckStateConstraints.
-		err := CheckPlan(ackermanFrame, plan, 0, nil, tfFrameSystem, startPose, inputs, errorState, math.Inf(1), logger)
-=======
 		executionState := ExecutionState{
 			plan:          plan,
 			index:         0,
@@ -318,7 +313,6 @@
 			},
 		}
 		err = CheckPlan(ackermanFrame, executionState, nil, fs, math.Inf(1), logger)
->>>>>>> 43b87aac
 		test.That(t, err, test.ShouldBeNil)
 	})
 
@@ -331,9 +325,6 @@
 
 		worldState, err := referenceframe.NewWorldState(gifs, nil)
 		test.That(t, err, test.ShouldBeNil)
-<<<<<<< HEAD
-		err = CheckPlan(ackermanFrame, plan, 0, worldState, tfFrameSystem, startPose, inputs, errorState, math.Inf(1), logger)
-=======
 
 		executionState := ExecutionState{
 			plan:          plan,
@@ -344,7 +335,6 @@
 			},
 		}
 		err = CheckPlan(ackermanFrame, executionState, worldState, fs, math.Inf(1), logger)
->>>>>>> 43b87aac
 		test.That(t, err, test.ShouldNotBeNil)
 	})
 
@@ -380,12 +370,6 @@
 
 		worldState, err := referenceframe.NewWorldState(gifs, nil)
 		test.That(t, err, test.ShouldBeNil)
-<<<<<<< HEAD
-
-		// double check these inputs, the theta value might be wrong
-		inputs[executionFrame.Name()] = referenceframe.FloatsToInputs([]float64{2331.83, 14, 0})
-		err = CheckPlan(ackermanFrame, plan, 1, worldState, tfFrameSystem, startPose, inputs, errorState, math.Inf(1), logger)
-=======
 		executionState := ExecutionState{
 			plan:          plan,
 			index:         1,
@@ -395,7 +379,6 @@
 			},
 		}
 		err = CheckPlan(ackermanFrame, executionState, worldState, fs, math.Inf(1), logger)
->>>>>>> 43b87aac
 		test.That(t, err, test.ShouldBeNil)
 	})
 
@@ -411,12 +394,6 @@
 		worldState, err := referenceframe.NewWorldState(gifs, nil)
 		test.That(t, err, test.ShouldBeNil)
 
-<<<<<<< HEAD
-		inputs[executionFrame.Name()] = referenceframe.FloatsToInputs([]float64{2331.83, 14, 0})
-		inputs[ackermanFrame.Name()] = referenceframe.FloatsToInputs([]float64{0, 0, 0, 0})
-
-		err = CheckPlan(ackermanFrame, plan, 1, worldState, tfFrameSystem, startPose, inputs, errorState, math.Inf(1), logger)
-=======
 		executionState := ExecutionState{
 			plan:          plan,
 			index:         1,
@@ -426,7 +403,6 @@
 			},
 		}
 		err = CheckPlan(ackermanFrame, executionState, worldState, fs, math.Inf(1), logger)
->>>>>>> 43b87aac
 		test.That(t, err, test.ShouldNotBeNil)
 	})
 
@@ -450,9 +426,6 @@
 
 		startPose := spatialmath.NewPose(vector, ov)
 
-<<<<<<< HEAD
-		err = CheckPlan(ackermanFrame, plan, 2, worldState, tfFrameSystem, startPose, inputs, errorState, math.Inf(1), logger)
-=======
 		executionState := ExecutionState{
 			plan:          plan,
 			index:         2,
@@ -462,7 +435,6 @@
 			},
 		}
 		err = CheckPlan(ackermanFrame, executionState, worldState, fs, math.Inf(1), logger)
->>>>>>> 43b87aac
 		test.That(t, err, test.ShouldBeNil)
 	})
 
@@ -475,13 +447,6 @@
 		worldState, err := referenceframe.NewWorldState(gifs, nil)
 		test.That(t, err, test.ShouldBeNil)
 
-<<<<<<< HEAD
-		pathPose := plan.Path()[2][ackermanFrame.Name()].Pose()
-		startPose := spatialmath.NewPose(r3.Vector{2499, 0, 0}, pathPose.Orientation())
-		errorState := spatialmath.PoseDelta(pathPose, startPose)
-
-		err = CheckPlan(ackermanFrame, plan, 2, worldState, tfFrameSystem, startPose, inputs, errorState, math.Inf(1), logger)
-=======
 		remainingPlan, err := RemainingPlan(plan, 2)
 		test.That(t, err, test.ShouldBeNil)
 
@@ -497,7 +462,6 @@
 			},
 		}
 		err = CheckPlan(ackermanFrame, executionState, worldState, fs, math.Inf(1), logger)
->>>>>>> 43b87aac
 		test.That(t, err, test.ShouldBeNil)
 	})
 }
