package motionplan

import (
	"math"

	"go.viam.com/rdk/referenceframe"
	spatial "go.viam.com/rdk/spatialmath"
	"go.viam.com/rdk/utils"
)

const orientationDistanceScaling = 10.

// SegmentFSMetricType is a string enum indicating which algorithm to use for distance in
// configuration space.
type SegmentFSMetricType string

const (
	// FSConfigurationDistanceMetric indicates calculating distance by summing the absolute differences of the inputs.
	FSConfigurationDistanceMetric SegmentFSMetricType = "fs_config"
	// FSConfigurationL2DistanceMetric indicates calculating distance by summing the L2 norm differences of the inputs.
	FSConfigurationL2DistanceMetric SegmentFSMetricType = "fs_config_l2"
)

// GoalMetricType is a string enum indicating the type of goal metric to use.
type GoalMetricType string

const (
	// PositionOnly indicates the use of point-wise distance.
	PositionOnly GoalMetricType = "position_only"
	// SquaredNorm indicates the use of the norm between two poses.
	SquaredNorm GoalMetricType = "squared_norm"
)

// SegmentFS is a referenceframe.FrameSystem-specific contains all the information a constraint needs to determine validity for a movement.
// It contains the starting inputs, the ending inputs, and the framesystem it refers to.
type SegmentFS struct {
	StartConfiguration *referenceframe.LinearInputs
	EndConfiguration   *referenceframe.LinearInputs
	FS                 *referenceframe.FrameSystem
}

// StateFS contains all the information a constraint needs to determine validity for a particular state or configuration of an entire
// framesystem. It contains inputs, the corresponding poses, and the frame it refers to.
// Pose field may be empty, and may be filled in by a constraint that needs it.
type StateFS struct {
	Configuration *referenceframe.LinearInputs
	FS            *referenceframe.FrameSystem
<<<<<<< HEAD
	Cache         map[string]spatial.Pose
}

func (s *StateFS) cache() map[string]spatial.Pose {
	if s.Cache == nil {
		s.Cache = map[string]spatial.Pose{}
	}
	return s.Cache
}
=======
>>>>>>> 47e99b78

	geometries map[string]*referenceframe.GeometriesInFrame
	poses      referenceframe.FrameSystemPoses
}

// Geometries get Geometries and cache
func (s *StateFS) Geometries() (map[string]*referenceframe.GeometriesInFrame, error) {
	if s.geometries == nil {
		g, err := referenceframe.FrameSystemGeometriesLinearInputs(s.FS, s.Configuration)
		if err != nil {
			return nil, err
		}
		s.geometries = g
	}
	return s.geometries, nil
}

// Poses get poses and cache
func (s *StateFS) Poses() (referenceframe.FrameSystemPoses, error) {
	if s.poses == nil {
		p, err := s.Configuration.ComputePoses(s.FS)
		if err != nil {
			return nil, err
		}
		s.poses = p
	}
	return s.poses, nil
}

// StateFSMetric are functions which, given a StateFS, produces some score. Lower is better.
// This is used for gradient descent to converge upon a goal pose, for example.
type StateFSMetric func(*StateFS) float64

// SegmentFSMetric are functions which produce some score given an SegmentFS. Lower is better.
// This is used to sort produced IK solutions by goodness, for example.
type SegmentFSMetric func(*SegmentFS) float64

// OrientDist returns the arclength between two orientations in degrees.
func OrientDist(o1, o2 spatial.Orientation) float64 {
	return math.Abs(utils.RadToDeg(spatial.QuatToR4AA(spatial.OrientationBetween(o1, o2).Quaternion()).Theta))
}

// WeightedSquaredNormDistance is a distance function between two poses to be used for gradient descent.
func WeightedSquaredNormDistance(start, end spatial.Pose) float64 {
	return WeightedSquaredNormDistanceWithOptions(start, end, .1, orientationDistanceScaling)
}

// WeightedSquaredNormDistanceWithOptions is a distance function between two poses to be used for gradient descent.
func WeightedSquaredNormDistanceWithOptions(start, end spatial.Pose, cartesianScale, orientScale float64) float64 {
	// Increase weight for orientation since it's a small number
	orientDelta := 0.0
	if orientScale > 0 {
		orientDelta = spatial.QuatToR3AA(spatial.OrientationBetween(
			start.Orientation(),
			end.Orientation(),
		).Quaternion()).Mul(orientScale).Norm2()
	}

	ptDelta := 0.0
	if cartesianScale > 0 {
		ptDelta = end.Point().Mul(cartesianScale).Sub(start.Point().Mul(cartesianScale)).Norm2()
	}

	return ptDelta + orientDelta
}

// TODO(RSDK-2557): Writing a PenetrationDepthMetric will allow cbirrt to path along the sides of obstacles rather than terminating
// the RRT tree when an obstacle is hit

// FSConfigurationDistance is a fs metric which will sum the abs differences in each input from start to end.
func FSConfigurationDistance(segment *SegmentFS) float64 {
	score := 0.
	for frame, cfg := range segment.StartConfiguration.Items() {
		if endCfg := segment.EndConfiguration.Get(frame); endCfg != nil && len(cfg) == len(endCfg) {
			for i, val := range cfg {
				score += math.Abs(val - endCfg[i])
			}
		}
	}
	return score
}

// FSConfigurationL2Distance is a fs metric which will sum the L2 norm differences in each input from start to end.
func FSConfigurationL2Distance(segment *SegmentFS) float64 {
	score := 0.
	for frame, cfg := range segment.StartConfiguration.Items() {
		if endCfg := segment.EndConfiguration.Get(frame); endCfg != nil && len(cfg) == len(endCfg) {
			score += referenceframe.InputsL2Distance(cfg, endCfg)
		}
	}
	return score
}

// GetConfigurationDistanceFunc returns a function that measures the degree of "closeness"
// between the two states of a segment according to an algorithm determined by `distType`.
func GetConfigurationDistanceFunc(distType SegmentFSMetricType) SegmentFSMetric {
	switch distType {
	case FSConfigurationDistanceMetric:
		return FSConfigurationDistance
	case FSConfigurationL2DistanceMetric:
		return FSConfigurationL2Distance
	default:
		return FSConfigurationL2Distance
	}
}

// NewSquaredNormMetric creates a metric function that calculates squared norm distance to a goal pose
func NewSquaredNormMetric(goalPose spatial.Pose) func(spatial.Pose) float64 {
	return func(currentPose spatial.Pose) float64 {
		return WeightedSquaredNormDistance(currentPose, goalPose)
	}
}

// NewScaledSquaredNormMetric creates a metric function with scaled orientation weight
func NewScaledSquaredNormMetric(goalPose spatial.Pose, orientationScale float64) func(spatial.Pose) float64 {
	return func(currentPose spatial.Pose) float64 {
		return WeightedSquaredNormDistanceWithOptions(currentPose, goalPose, 0.1, orientationScale)
	}
}<|MERGE_RESOLUTION|>--- conflicted
+++ resolved
@@ -45,27 +45,23 @@
 type StateFS struct {
 	Configuration *referenceframe.LinearInputs
 	FS            *referenceframe.FrameSystem
-<<<<<<< HEAD
-	Cache         map[string]spatial.Pose
+
+	geometries map[string]*referenceframe.GeometriesInFrame
+	poses      referenceframe.FrameSystemPoses
+	myCache    map[string]spatial.Pose
 }
 
 func (s *StateFS) cache() map[string]spatial.Pose {
-	if s.Cache == nil {
-		s.Cache = map[string]spatial.Pose{}
+	if s.myCache == nil {
+		s.myCache = map[string]spatial.Pose{}
 	}
-	return s.Cache
-}
-=======
->>>>>>> 47e99b78
-
-	geometries map[string]*referenceframe.GeometriesInFrame
-	poses      referenceframe.FrameSystemPoses
+	return s.myCache
 }
 
 // Geometries get Geometries and cache
 func (s *StateFS) Geometries() (map[string]*referenceframe.GeometriesInFrame, error) {
 	if s.geometries == nil {
-		g, err := referenceframe.FrameSystemGeometriesLinearInputs(s.FS, s.Configuration)
+		g, err := referenceframe.FrameSystemGeometriesLinearInputs(s.FS, s.Configuration, s.cache())
 		if err != nil {
 			return nil, err
 		}
