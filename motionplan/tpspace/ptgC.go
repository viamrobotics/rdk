package tpspace

import (
	"fmt"
	"math"

	"github.com/golang/geo/r3"

	"go.viam.com/rdk/referenceframe"
	"go.viam.com/rdk/spatialmath"
)

// ptgDiffDriveC defines a PTG family composed of circular trajectories with an alpha-dependent radius.
type ptgDiffDriveC struct {
	maxMMPS float64 // millimeters per second velocity to target
	maxRPS  float64 // radians per second of rotation when driving at maxMMPS and turning at max turning radius
}

// NewCirclePTG creates a new PrecomputePTG of type ptgDiffDriveC.
func NewCirclePTG(maxMMPS, maxRPS float64) PrecomputePTG {
	return &ptgDiffDriveC{
		maxMMPS: maxMMPS,
		maxRPS:  maxRPS,
	}
}

// For this particular driver, turns alpha into a linear + angular velocity. Linear is just max * fwd/back.
// Note that this will NOT work as-is for 0-radius turning. Robots capable of turning in place will need to be special-cased
// because they will have zero linear velocity through their turns, not max.
func (ptg *ptgDiffDriveC) PTGVelocities(alpha, dist float64) (float64, float64, error) {
	// (v,w)
<<<<<<< HEAD
=======
	if dist == 0 {
		return 0, 0, nil
	}
>>>>>>> 55cab43c
	k := math.Copysign(1.0, dist)
	v := ptg.maxMMPS * k
	w := (alpha / math.Pi) * ptg.maxRPS * k
	return v, w, nil
}

// Transform will return the pose for the given inputs. The first input is [-pi, pi]. This corresponds to the radius of the curve,
// where 0 is straight ahead, pi is turning at min turning radius to the right, and a value between 0 and pi represents turning at a radius
// of (input/pi)*minradius. A negative value denotes turning left. The second input is the distance traveled along this arc.
func (ptg *ptgDiffDriveC) Transform(inputs []referenceframe.Input) (spatialmath.Pose, error) {
	turnRad := ptg.maxMMPS / ptg.maxRPS

	if len(inputs) != 2 {
		return nil, fmt.Errorf("ptgC takes 2 inputs, but received %d", len(inputs))
	}
	alpha := inputs[0].Value
	dist := inputs[1].Value

	// Check for OOB within FP error
	if math.Pi-math.Abs(alpha) > math.Pi+floatEpsilon {
		return nil, fmt.Errorf("ptgC input 0 is limited to [-pi, pi] but received %f", inputs[0])
	}

	if alpha > math.Pi {
		alpha = math.Pi
	}
	if alpha < -1*math.Pi {
		alpha = -1 * math.Pi
	}

	pt := r3.Vector{0, dist, 0} // Straight line, +Y is "forwards"
	angleRads := 0.
	if alpha != 0 {
		arcRadius := math.Pi * turnRad / math.Abs(alpha) // radius of arc
		angleRads = dist / arcRadius                     // number of radians to travel along arc
		pt = r3.Vector{arcRadius * (1 - math.Cos(angleRads)), arcRadius * math.Sin(angleRads), 0}
		if alpha > 0 {
			// positive alpha = positive rotation = left turn = negative X
			pt.X *= -1
			angleRads *= -1
		}
	}
	pose := spatialmath.NewPose(pt, &spatialmath.OrientationVector{OZ: 1, Theta: -angleRads})

	return pose, nil
}<|MERGE_RESOLUTION|>--- conflicted
+++ resolved
@@ -29,12 +29,9 @@
 // because they will have zero linear velocity through their turns, not max.
 func (ptg *ptgDiffDriveC) PTGVelocities(alpha, dist float64) (float64, float64, error) {
 	// (v,w)
-<<<<<<< HEAD
-=======
 	if dist == 0 {
 		return 0, 0, nil
 	}
->>>>>>> 55cab43c
 	k := math.Copysign(1.0, dist)
 	v := ptg.maxMMPS * k
 	w := (alpha / math.Pi) * ptg.maxRPS * k
