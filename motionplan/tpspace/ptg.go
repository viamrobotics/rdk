--- conflicted
+++ resolved
@@ -28,11 +28,7 @@
 	// This will return `TrajNode`s starting at dist=start, and every `resolution` increments thereafter, and finally at `end` exactly.
 	Trajectory(alpha, start, end, resolution float64) ([]*TrajNode, error)
 	// Solve will return the (alpha, dist) TP-space coordinates whose corresponding relative pose minimizes the given function
-<<<<<<< HEAD
-	Solve(context.Context, []referenceframe.Input, func([]referenceframe.Input) float64) (*ik.Solution, error)
-=======
 	Solve(context.Context, []referenceframe.Input, ik.StateMetric) (*ik.Solution, error)
->>>>>>> 752c9e80
 }
 
 // PTGProvider is something able to provide a set of PTGs associsated with it. For example, a frame which precomputes
