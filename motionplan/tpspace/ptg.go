// Package tpspace defines an assortment of precomputable trajectories which can be used to plan nonholonomic 2d motion
package tpspace

import (
	"math"

	"go.viam.com/rdk/motionplan/ik"
	"go.viam.com/rdk/referenceframe"
	"go.viam.com/rdk/spatialmath"
)

const floatEpsilon = 0.0001 // If floats are closer than this consider them equal

// PTG is a Parameterized Trajectory Generator, which defines how to map back and forth from cartesian space to TP-space
// PTG coordinates are specified in polar coordinates (alpha, d)
// One of these is needed for each sort of motion that can be done.
type PTG interface {
	// Solve will return the (alpha, dist) TP-space coordinates whose corresponding relative pose minimizes the given function
	ik.InverseKinematics
	PrecomputePTG

<<<<<<< HEAD
	// RefDistance returns the maximum distance that a single trajectory may travel
	RefDistance() float64
=======
	// MaxDistance returns the maximum distance that a single trajectory may travel
	MaxDistance() float64
>>>>>>> 55cab43c

	// Returns the set of trajectory nodes along the given trajectory, out to the requested distance
	Trajectory(alpha, dist float64) ([]*TrajNode, error)
}

// PTGProvider is something able to provide a set of PTGs associsated with it. For example, a frame which precomputes
// a number of PTGs.
type PTGProvider interface {
	// PTGs returns the list of PTGs associated with this provider
	PTGs() []PTG
}

// PrecomputePTG is a precomputable PTG.
type PrecomputePTG interface {
	// PTGVelocities returns the linear and angular velocity at a specific point along a trajectory
	PTGVelocities(alpha, dist float64) (float64, float64, error)
	Transform([]referenceframe.Input) (spatialmath.Pose, error)
}

// TrajNode is a snapshot of a single point in time along a PTG trajectory, including the distance along that trajectory,
// the elapsed time along the trajectory, and the linear and angular velocity at that point.
type TrajNode struct {
	// TODO: cache pose point and orientation so that we don't recompute every time we need it
	Pose       spatialmath.Pose // for 2d, we only use x, y, and OV theta
	Time       float64          // elapsed time on trajectory
	Dist       float64          // distance travelled down trajectory
	Alpha      float64          // alpha k-value at this node
	LinVelMMPS float64          // linvel in millimeters per second at this node
	AngVelRPS  float64          // angvel in radians per second at this node
}

// discretized path to alpha.
func index2alpha(k, numPaths uint) float64 {
	if k >= numPaths {
		return math.NaN()
	}
	if numPaths == 0 {
		return math.NaN()
	}
	return math.Pi * (-1.0 + 2.0*(float64(k)+0.5)/float64(numPaths))
}

func alpha2index(alpha float64, numPaths uint) uint {
	alpha = wrapTo2Pi(alpha+math.Pi) - math.Pi
	idx := uint(math.Round(0.5 * (float64(numPaths)*(1.0+alpha/math.Pi) - 1.0)))
	return idx
}

// Returns a given angle in the [0, 2pi) range.
func wrapTo2Pi(theta float64) float64 {
	return theta - 2*math.Pi*math.Floor(theta/(2*math.Pi))
}

// ComputePTG will compute all nodes of simPTG at the requested alpha, out to the requested distance, at the specified diffT resolution.
<<<<<<< HEAD
func ComputePTG(
	simPTG PrecomputePTG,
	alpha, refDist, diffT float64,
) ([]*TrajNode, error) {
=======
func ComputePTG(simPTG PrecomputePTG, alpha, dist, diffT float64) ([]*TrajNode, error) {
>>>>>>> 55cab43c
	// Initialize trajectory with an all-zero node
	alphaTraj := []*TrajNode{{Pose: spatialmath.NewZeroPose()}}

	var err error
	var t, v, w float64
<<<<<<< HEAD
	dist := math.Copysign(math.Abs(v)*diffT, refDist)

	// Step through each time point for this alpha
	for math.Abs(dist) < math.Abs(refDist) {
		t += diffT
		nextNode, err := computePTGNode(simPTG, alpha, dist, t)
=======
	distTravelled := math.Copysign(math.Abs(v)*diffT, dist)

	// Step through each time point for this alpha
	for math.Abs(distTravelled) < math.Abs(dist) {
		t += diffT
		nextNode, err := computePTGNode(simPTG, alpha, distTravelled, t)
>>>>>>> 55cab43c
		if err != nil {
			return nil, err
		}
		v = nextNode.LinVelMMPS
		w = nextNode.AngVelRPS

<<<<<<< HEAD
		// Update velocities of last node because the computed velocities at this node are what should be set after passing the last node
=======
		// Update velocities of last node because the computed velocities at this node are what should be set after passing the last node.
		// Reasoning: if the distance passed in is 0, then we want the first node to return velocity 0. However, if we want a nonzero
		// distance such that we return two nodes, then the first node, which has zero translation, should set a nonzero velocity so that
		// the next node, which has a nonzero translation, is arrived at when it ought to be.
>>>>>>> 55cab43c
		alphaTraj[len(alphaTraj)-1].LinVelMMPS = v
		alphaTraj[len(alphaTraj)-1].AngVelRPS = w

		alphaTraj = append(alphaTraj, nextNode)
<<<<<<< HEAD
		dist += math.Copysign(math.Abs(v)*diffT, refDist)
=======
		distTravelled += math.Copysign(math.Max(diffT, math.Abs(v)*diffT), dist)
>>>>>>> 55cab43c
	}

	// Add final node
	alphaTraj[len(alphaTraj)-1].LinVelMMPS = v
	alphaTraj[len(alphaTraj)-1].AngVelRPS = w
<<<<<<< HEAD
	pose, err := simPTG.Transform([]referenceframe.Input{{alpha}, {refDist}})
	if err != nil {
		return nil, err
	}
	tNode := &TrajNode{pose, t, refDist, alpha, v, w}
=======
	pose, err := simPTG.Transform([]referenceframe.Input{{alpha}, {dist}})
	if err != nil {
		return nil, err
	}
	tNode := &TrajNode{pose, t, dist, alpha, v, w}
>>>>>>> 55cab43c
	alphaTraj = append(alphaTraj, tNode)
	return alphaTraj, nil
}

// computePTGNode will return the TrajNode of the requested PTG, at the specified alpha and dist. The provided time is used
// to fill in the time field.
<<<<<<< HEAD
func computePTGNode(
	simPTG PrecomputePTG,
	alpha, dist, atT float64,
) (*TrajNode, error) {
=======
func computePTGNode(simPTG PrecomputePTG, alpha, dist, atT float64) (*TrajNode, error) {
>>>>>>> 55cab43c
	v, w, err := simPTG.PTGVelocities(alpha, dist)
	if err != nil {
		return nil, err
	}

	// ptgIK caches these, so this should be fast. If cacheing is removed or a different simPTG used, this could be slow.
	pose, err := simPTG.Transform([]referenceframe.Input{{alpha}, {dist}})
	if err != nil {
		return nil, err
	}
	return &TrajNode{pose, atT, dist, alpha, v, w}, nil
}<|MERGE_RESOLUTION|>--- conflicted
+++ resolved
@@ -19,13 +19,8 @@
 	ik.InverseKinematics
 	PrecomputePTG
 
-<<<<<<< HEAD
-	// RefDistance returns the maximum distance that a single trajectory may travel
-	RefDistance() float64
-=======
 	// MaxDistance returns the maximum distance that a single trajectory may travel
 	MaxDistance() float64
->>>>>>> 55cab43c
 
 	// Returns the set of trajectory nodes along the given trajectory, out to the requested distance
 	Trajectory(alpha, dist float64) ([]*TrajNode, error)
@@ -80,89 +75,50 @@
 }
 
 // ComputePTG will compute all nodes of simPTG at the requested alpha, out to the requested distance, at the specified diffT resolution.
-<<<<<<< HEAD
-func ComputePTG(
-	simPTG PrecomputePTG,
-	alpha, refDist, diffT float64,
-) ([]*TrajNode, error) {
-=======
 func ComputePTG(simPTG PrecomputePTG, alpha, dist, diffT float64) ([]*TrajNode, error) {
->>>>>>> 55cab43c
 	// Initialize trajectory with an all-zero node
 	alphaTraj := []*TrajNode{{Pose: spatialmath.NewZeroPose()}}
 
 	var err error
 	var t, v, w float64
-<<<<<<< HEAD
-	dist := math.Copysign(math.Abs(v)*diffT, refDist)
-
-	// Step through each time point for this alpha
-	for math.Abs(dist) < math.Abs(refDist) {
-		t += diffT
-		nextNode, err := computePTGNode(simPTG, alpha, dist, t)
-=======
 	distTravelled := math.Copysign(math.Abs(v)*diffT, dist)
 
 	// Step through each time point for this alpha
 	for math.Abs(distTravelled) < math.Abs(dist) {
 		t += diffT
 		nextNode, err := computePTGNode(simPTG, alpha, distTravelled, t)
->>>>>>> 55cab43c
 		if err != nil {
 			return nil, err
 		}
 		v = nextNode.LinVelMMPS
 		w = nextNode.AngVelRPS
 
-<<<<<<< HEAD
-		// Update velocities of last node because the computed velocities at this node are what should be set after passing the last node
-=======
 		// Update velocities of last node because the computed velocities at this node are what should be set after passing the last node.
 		// Reasoning: if the distance passed in is 0, then we want the first node to return velocity 0. However, if we want a nonzero
 		// distance such that we return two nodes, then the first node, which has zero translation, should set a nonzero velocity so that
 		// the next node, which has a nonzero translation, is arrived at when it ought to be.
->>>>>>> 55cab43c
 		alphaTraj[len(alphaTraj)-1].LinVelMMPS = v
 		alphaTraj[len(alphaTraj)-1].AngVelRPS = w
 
 		alphaTraj = append(alphaTraj, nextNode)
-<<<<<<< HEAD
-		dist += math.Copysign(math.Abs(v)*diffT, refDist)
-=======
 		distTravelled += math.Copysign(math.Max(diffT, math.Abs(v)*diffT), dist)
->>>>>>> 55cab43c
 	}
 
 	// Add final node
 	alphaTraj[len(alphaTraj)-1].LinVelMMPS = v
 	alphaTraj[len(alphaTraj)-1].AngVelRPS = w
-<<<<<<< HEAD
-	pose, err := simPTG.Transform([]referenceframe.Input{{alpha}, {refDist}})
-	if err != nil {
-		return nil, err
-	}
-	tNode := &TrajNode{pose, t, refDist, alpha, v, w}
-=======
 	pose, err := simPTG.Transform([]referenceframe.Input{{alpha}, {dist}})
 	if err != nil {
 		return nil, err
 	}
 	tNode := &TrajNode{pose, t, dist, alpha, v, w}
->>>>>>> 55cab43c
 	alphaTraj = append(alphaTraj, tNode)
 	return alphaTraj, nil
 }
 
 // computePTGNode will return the TrajNode of the requested PTG, at the specified alpha and dist. The provided time is used
 // to fill in the time field.
-<<<<<<< HEAD
-func computePTGNode(
-	simPTG PrecomputePTG,
-	alpha, dist, atT float64,
-) (*TrajNode, error) {
-=======
 func computePTGNode(simPTG PrecomputePTG, alpha, dist, atT float64) (*TrajNode, error) {
->>>>>>> 55cab43c
 	v, w, err := simPTG.PTGVelocities(alpha, dist)
 	if err != nil {
 		return nil, err
