--- conflicted
+++ resolved
@@ -175,9 +175,6 @@
 	return constraint
 }
 
-<<<<<<< HEAD
-// NewLinearInterpolatingConstraint creates a constraint function from an arbitrary function that will decide if a given pose is valid.
-=======
 // NewCollisionConstraintFromWorldState creates a collision constraint from a world state, framesystem, a model and a set of initial states.
 func NewCollisionConstraintFromWorldState(
 	model referenceframe.Frame,
@@ -219,7 +216,6 @@
 }
 
 // NewInterpolatingConstraint creates a constraint function from an arbitrary function that will decide if a given pose is valid.
->>>>>>> 29d325e9
 // This function will check the given function at each point in checkSeq, and 1-point. If all constraints are satisfied,
 // it will return true. If any intermediate pose violates the constraint, will return false.
 // This constraint will interpolate between the start and end poses, and ensure that the pose given by interpolating
