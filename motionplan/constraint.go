//go:build !no_cgo

package motionplan

import (
	"errors"
	"fmt"
	"math"

	"github.com/golang/geo/r3"
	motionpb "go.viam.com/api/service/motion/v1"

	"go.viam.com/rdk/motionplan/ik"
	"go.viam.com/rdk/pointcloud"
	"go.viam.com/rdk/referenceframe"
	spatial "go.viam.com/rdk/spatialmath"
)

// Given a constraint input with only frames and input positions, calculates the corresponding poses as needed.
func resolveSegmentsToPositions(segment *ik.Segment) error {
	if segment.StartPosition == nil {
		if segment.Frame != nil {
			if segment.StartConfiguration != nil {
				pos, err := segment.Frame.Transform(segment.StartConfiguration)
				if err == nil {
					segment.StartPosition = pos
				} else {
					return err
				}
			} else {
				return errors.New("invalid constraint input")
			}
		} else {
			return errors.New("invalid constraint input")
		}
	}
	if segment.EndPosition == nil {
		if segment.Frame != nil {
			if segment.EndConfiguration != nil {
				pos, err := segment.Frame.Transform(segment.EndConfiguration)
				if err == nil {
					segment.EndPosition = pos
				} else {
					return err
				}
			} else {
				return errors.New("invalid constraint input")
			}
		} else {
			return errors.New("invalid constraint input")
		}
	}
	return nil
}

// Given a constraint input with only frames and input positions, calculates the corresponding poses as needed.
func resolveStatesToPositions(state *ik.State) error {
	if state.Position == nil {
		if state.Frame != nil {
			if state.Configuration != nil {
				pos, err := state.Frame.Transform(state.Configuration)
				if err == nil {
					state.Position = pos
				} else {
					return err
				}
			} else {
				return errInvalidConstraint
			}
		} else {
			return errInvalidConstraint
		}
	}
	return nil
}

// SegmentConstraint tests whether a transition from a starting robot configuration to an ending robot configuration is valid.
// If the returned bool is true, the constraint is satisfied and the segment is valid.
type SegmentConstraint func(*ik.Segment) bool

// StateConstraint tests whether a given robot configuration is valid
// If the returned bool is true, the constraint is satisfied and the state is valid.
type StateConstraint func(*ik.State) bool

// ConstraintHandler is a convenient wrapper for constraint handling which is likely to be common among most motion
// planners. Including a constraint handler as an anonymous struct member allows reuse.
type ConstraintHandler struct {
	segmentConstraints map[string]SegmentConstraint
	stateConstraints   map[string]StateConstraint
}

// CheckStateConstraints will check a given input against all state constraints.
// Return values are:
// -- a bool representing whether all constraints passed
// -- if failing, a string naming the failed constraint.
func (c *ConstraintHandler) CheckStateConstraints(state *ik.State) (bool, string) {
	for name, cFunc := range c.stateConstraints {
		pass := cFunc(state)
		if !pass {
			return false, name
		}
	}
	return true, ""
}

// CheckSegmentConstraints will check a given input against all segment constraints.
// Return values are:
// -- a bool representing whether all constraints passed
// -- if failing, a string naming the failed constraint.
func (c *ConstraintHandler) CheckSegmentConstraints(segment *ik.Segment) (bool, string) {
	for name, cFunc := range c.segmentConstraints {
		pass := cFunc(segment)
		if !pass {
			return false, name
		}
	}
	return true, ""
}

// CheckStateConstraintsAcrossSegment will interpolate the given input from the StartInput to the EndInput, and ensure that all intermediate
// states as well as both endpoints satisfy all state constraints. If all constraints are satisfied, then this will return `true, nil`.
// If any constraints fail, this will return false, and an Segment representing the valid portion of the segment, if any. If no
// part of the segment is valid, then `false, nil` is returned.
func (c *ConstraintHandler) CheckStateConstraintsAcrossSegment(ci *ik.Segment, resolution float64) (bool, *ik.Segment) {
	interpolatedConfigurations, err := interpolateSegment(ci, resolution)
	if err != nil {
		return false, nil
	}
	var lastGood []referenceframe.Input
	for i, interpConfig := range interpolatedConfigurations {
		interpC := &ik.State{Frame: ci.Frame, Configuration: interpConfig}
		if resolveStatesToPositions(interpC) != nil {
			return false, nil
		}
		pass, _ := c.CheckStateConstraints(interpC)
		if !pass {
			if i == 0 {
				// fail on start pos
				return false, nil
			}
			return false, &ik.Segment{StartConfiguration: ci.StartConfiguration, EndConfiguration: lastGood}
		}
		lastGood = interpC.Configuration
	}

	return true, nil
}

// interpolateSegment is a helper function which produces a list of intermediate inputs, between the start and end
// configuration of a segment at a given resolution value.
func interpolateSegment(ci *ik.Segment, resolution float64) ([][]referenceframe.Input, error) {
	// ensure we have cartesian positions
	if err := resolveSegmentsToPositions(ci); err != nil {
		return nil, err
	}

	steps := PathStepCount(ci.StartPosition, ci.EndPosition, resolution)

	var interpolatedConfigurations [][]referenceframe.Input
	for i := 0; i <= steps; i++ {
		interp := float64(i) / float64(steps)
		interpConfig, err := ci.Frame.Interpolate(ci.StartConfiguration, ci.EndConfiguration, interp)
		if err != nil {
			return nil, err
		}
		interpolatedConfigurations = append(interpolatedConfigurations, interpConfig)
	}
	return interpolatedConfigurations, nil
}

// CheckSegmentAndStateValidity will check an segment input and confirm that it 1) meets all segment constraints, and 2) meets all
// state constraints across the segment at some resolution. If it fails an intermediate state, it will return the shortest valid segment,
// provided that segment also meets segment constraints.
func (c *ConstraintHandler) CheckSegmentAndStateValidity(segment *ik.Segment, resolution float64) (bool, *ik.Segment) {
	valid, subSegment := c.CheckStateConstraintsAcrossSegment(segment, resolution)
	if !valid {
		if subSegment != nil {
			subSegmentValid, _ := c.CheckSegmentConstraints(subSegment)
			if subSegmentValid {
				return false, subSegment
			}
		}
		return false, nil
	}
	// all states are valid
	valid, _ = c.CheckSegmentConstraints(segment)
	return valid, nil
}

// AddStateConstraint will add or overwrite a constraint function with a given name. A constraint function should return true
// if the given position satisfies the constraint.
func (c *ConstraintHandler) AddStateConstraint(name string, cons StateConstraint) {
	if c.stateConstraints == nil {
		c.stateConstraints = map[string]StateConstraint{}
	}
	c.stateConstraints[name] = cons
}

// RemoveStateConstraint will remove the given constraint.
func (c *ConstraintHandler) RemoveStateConstraint(name string) {
	delete(c.stateConstraints, name)
}

// StateConstraints will list all state constraints by name.
func (c *ConstraintHandler) StateConstraints() []string {
	names := make([]string, 0, len(c.stateConstraints))
	for name := range c.stateConstraints {
		names = append(names, name)
	}
	return names
}

// AddSegmentConstraint will add or overwrite a constraint function with a given name. A constraint function should return true
// if the given position satisfies the constraint.
func (c *ConstraintHandler) AddSegmentConstraint(name string, cons SegmentConstraint) {
	if c.segmentConstraints == nil {
		c.segmentConstraints = map[string]SegmentConstraint{}
	}
	c.segmentConstraints[name] = cons
}

// RemoveSegmentConstraint will remove the given constraint.
func (c *ConstraintHandler) RemoveSegmentConstraint(name string) {
	delete(c.segmentConstraints, name)
}

// SegmentConstraints will list all segment constraints by name.
func (c *ConstraintHandler) SegmentConstraints() []string {
	names := make([]string, 0, len(c.segmentConstraints))
	for name := range c.segmentConstraints {
		names = append(names, name)
	}
	return names
}

func createAllCollisionConstraints(
	movingRobotGeometries, staticRobotGeometries, worldGeometries, boundingRegions []spatial.Geometry,
	allowedCollisions []*Collision,
	collisionBufferMM float64,
) (map[string]StateConstraint, error) {
	constraintMap := map[string]StateConstraint{}
	var err error

	if len(worldGeometries) > 0 {
		// Check if a moving geometry is in collision with a pointcloud. If so, error.
		// TODO: This is not the most robust way to deal with this but is better than driving through walls.
		var zeroCG *collisionGraph
		for _, geom := range worldGeometries {
			if octree, ok := geom.(*pointcloud.BasicOctree); ok {
				if zeroCG == nil {
					zeroCG, err = setupZeroCG(movingRobotGeometries, worldGeometries, allowedCollisions, collisionBufferMM)
					if err != nil {
						return nil, err
					}
				}
				for _, collision := range zeroCG.collisions(collisionBufferMM) {
					if collision.name1 == octree.Label() {
						return nil, fmt.Errorf("starting collision between SLAM map and %s, cannot move", collision.name2)
					} else if collision.name2 == octree.Label() {
						return nil, fmt.Errorf("starting collision between SLAM map and %s, cannot move", collision.name1)
					}
				}
			}
		}

		// create constraint to keep moving geometries from hitting world state obstacles
		obstacleConstraint, err := NewCollisionConstraint(movingRobotGeometries, worldGeometries, allowedCollisions, false, collisionBufferMM)
		if err != nil {
			return nil, err
		}
		constraintMap[defaultObstacleConstraintDesc] = obstacleConstraint
	}

	if len(boundingRegions) > 0 {
		// create constraint to keep moving geometries within the defined bounding regions
		interactionSpaceConstraint := NewBoundingRegionConstraint(movingRobotGeometries, boundingRegions, collisionBufferMM)
		constraintMap[defaultBoundingRegionConstraintDesc] = interactionSpaceConstraint
	}

	if len(staticRobotGeometries) > 0 {
		// create constraint to keep moving geometries from hitting other geometries on robot that are not moving
		robotConstraint, err := NewCollisionConstraint(
			movingRobotGeometries,
			staticRobotGeometries,
			allowedCollisions,
			false,
			collisionBufferMM)
		if err != nil {
			return nil, err
		}
		constraintMap[defaultRobotCollisionConstraintDesc] = robotConstraint
	}

	// create constraint to keep moving geometries from hitting themselves
	if len(movingRobotGeometries) > 1 {
		selfCollisionConstraint, err := NewCollisionConstraint(movingRobotGeometries, nil, allowedCollisions, false, collisionBufferMM)
		if err != nil {
			return nil, err
		}
		constraintMap[defaultSelfCollisionConstraintDesc] = selfCollisionConstraint
	}
	return constraintMap, nil
}

func setupZeroCG(moving, static []spatial.Geometry,
	collisionSpecifications []*Collision,
	collisionBufferMM float64,
) (*collisionGraph, error) {
	// create the reference collisionGraph
	zeroCG, err := newCollisionGraph(moving, static, nil, true, collisionBufferMM)
	if err != nil {
		return nil, err
	}
	for _, specification := range collisionSpecifications {
		zeroCG.addCollisionSpecification(specification)
	}
	return zeroCG, nil
}

// NewCollisionConstraint is the most general method to create a collision constraint, which will be violated if geometries constituting
// the given frame ever come into collision with obstacle geometries outside of the collisions present for the observationInput.
// Collisions specified as collisionSpecifications will also be ignored
// if reportDistances is false, this check will be done as fast as possible, if true maximum information will be available for debugging.
func NewCollisionConstraint(
	moving, static []spatial.Geometry,
	collisionSpecifications []*Collision,
	reportDistances bool,
	collisionBufferMM float64,
) (StateConstraint, error) {
	zeroCG, err := setupZeroCG(moving, static, collisionSpecifications, collisionBufferMM)
	if err != nil {
		return nil, err
	}

	// create constraint from reference collision graph
	constraint := func(state *ik.State) bool {
		var internalGeoms []spatial.Geometry
		switch {
		case state.Configuration != nil:
			internal, err := state.Frame.Geometries(state.Configuration)
			if err != nil {
				return false
			}
			internalGeoms = internal.Geometries()
		case state.Position != nil:
			// TODO(RSDK-5391): remove this case
			// If we didn't pass a Configuration, but we do have a Position, then get the geometries at the zero state and
			// transform them to the Position
			internal, err := state.Frame.Geometries(make([]referenceframe.Input, len(state.Frame.DoF())))
			if err != nil {
				return false
			}
			movedGeoms := internal.Geometries()
			for _, geom := range movedGeoms {
				internalGeoms = append(internalGeoms, geom.Transform(state.Position))
			}
		default:
			return false
		}

		cg, err := newCollisionGraph(internalGeoms, static, zeroCG, reportDistances, collisionBufferMM)
		if err != nil {
			return false
		}
		return len(cg.collisions(collisionBufferMM)) == 0
	}
	return constraint, nil
}

// NewAbsoluteLinearInterpolatingConstraint provides a Constraint whose valid manifold allows a specified amount of deviation from the
// shortest straight-line path between the start and the goal. linTol is the allowed linear deviation in mm, orientTol is the allowed
// orientation deviation measured by norm of the R3AA orientation difference to the slerp path between start/goal orientations.
func NewAbsoluteLinearInterpolatingConstraint(from, to spatial.Pose, linTol, orientTol float64) (StateConstraint, ik.StateMetric) {
	orientConstraint, orientMetric := NewSlerpOrientationConstraint(from, to, orientTol)
	lineConstraint, lineMetric := NewLineConstraint(from.Point(), to.Point(), linTol)
	interpMetric := ik.CombineMetrics(orientMetric, lineMetric)

	f := func(state *ik.State) bool {
		return orientConstraint(state) && lineConstraint(state)
	}
	return f, interpMetric
}

// NewProportionalLinearInterpolatingConstraint will provide the same metric and constraint as NewAbsoluteLinearInterpolatingConstraint,
// except that allowable linear and orientation deviation is scaled based on the distance from start to goal.
func NewProportionalLinearInterpolatingConstraint(from, to spatial.Pose, epsilon float64) (StateConstraint, ik.StateMetric) {
	orientTol := epsilon * ik.OrientDist(from.Orientation(), to.Orientation())
	linTol := epsilon * from.Point().Distance(to.Point())

	return NewAbsoluteLinearInterpolatingConstraint(from, to, linTol, orientTol)
}

// NewSlerpOrientationConstraint will measure the orientation difference between the orientation of two poses, and return a constraint that
// returns whether a given orientation is within a given tolerance distance of the shortest segment between the two orientations, as
// well as a metric which returns the distance to that valid region.
func NewSlerpOrientationConstraint(start, goal spatial.Pose, tolerance float64) (StateConstraint, ik.StateMetric) {
	origDist := math.Max(ik.OrientDist(start.Orientation(), goal.Orientation()), defaultEpsilon)

	gradFunc := func(state *ik.State) float64 {
		sDist := ik.OrientDist(start.Orientation(), state.Position.Orientation())
		gDist := 0.

		// If origDist is less than or equal to defaultEpsilon, then the starting and ending orientations are the same and we do not need
		// to compute the distance to the ending orientation
		if origDist > defaultEpsilon {
			gDist = ik.OrientDist(goal.Orientation(), state.Position.Orientation())
		}
		return (sDist + gDist) - origDist
	}

	validFunc := func(state *ik.State) bool {
		err := resolveStatesToPositions(state)
		if err != nil {
			return false
		}
		return gradFunc(state) < tolerance
	}

	return validFunc, gradFunc
}

// NewPlaneConstraint is used to define a constraint space for a plane, and will return 1) a constraint
// function which will determine whether a point is on the plane and in a valid orientation, and 2) a distance function
// which will bring a pose into the valid constraint space. The plane normal is assumed to point towards the valid area.
// angle refers to the maximum unit sphere segment length deviation from the ov
// epsilon refers to the closeness to the plane necessary to be a valid pose.
func NewPlaneConstraint(pNorm, pt r3.Vector, writingAngle, epsilon float64) (StateConstraint, ik.StateMetric) {
	// get the constant value for the plane
	pConst := -pt.Dot(pNorm)

	// invert the normal to get the valid AOA OV
	ov := &spatial.OrientationVector{OX: -pNorm.X, OY: -pNorm.Y, OZ: -pNorm.Z}
	ov.Normalize()

	dFunc := ik.OrientDistToRegion(ov, writingAngle)

	// distance from plane to point
	planeDist := func(pt r3.Vector) float64 {
		return math.Abs(pNorm.Dot(pt) + pConst)
	}

	// TODO: do we need to care about trajectory here? Probably, but not yet implemented
	gradFunc := func(state *ik.State) float64 {
		pDist := planeDist(state.Position.Point())
		oDist := dFunc(state.Position.Orientation())
		return pDist*pDist + oDist*oDist
	}

	validFunc := func(state *ik.State) bool {
		err := resolveStatesToPositions(state)
		if err != nil {
			return false
		}
		return gradFunc(state) < epsilon*epsilon
	}

	return validFunc, gradFunc
}

// NewLineConstraint is used to define a constraint space for a line, and will return 1) a constraint
// function which will determine whether a point is on the line, and 2) a distance function
// which will bring a pose into the valid constraint space.
// tolerance refers to the closeness to the line necessary to be a valid pose in mm.
func NewLineConstraint(pt1, pt2 r3.Vector, tolerance float64) (StateConstraint, ik.StateMetric) {
	if pt1.Distance(pt2) < defaultEpsilon {
		tolerance = defaultEpsilon
	}

	gradFunc := func(state *ik.State) float64 {
		return math.Max(spatial.DistToLineSegment(pt1, pt2, state.Position.Point())-tolerance, 0)
	}

	validFunc := func(state *ik.State) bool {
		err := resolveStatesToPositions(state)
		if err != nil {
			return false
		}
		return gradFunc(state) == 0
	}

	return validFunc, gradFunc
}

// NewOctreeCollisionConstraint takes an octree and will return a constraint that checks whether any of the geometries in the solver frame
// intersect with points in the octree. Threshold sets the confidence level required for a point to be considered, and buffer is the
// distance to a point that is considered a collision in mm.
func NewOctreeCollisionConstraint(octree *pointcloud.BasicOctree, threshold int, buffer, collisionBufferMM float64) StateConstraint {
	constraint := func(state *ik.State) bool {
		geometries, err := state.Frame.Geometries(state.Configuration)
		if err != nil && geometries == nil {
			return false
		}

		for _, geom := range geometries.Geometries() {
			collides, err := octree.CollidesWithGeometry(geom, threshold, buffer, collisionBufferMM)
			if err != nil || collides {
				return false
			}
		}
		return true
	}
	return constraint
}

<<<<<<< HEAD
// NewBoundingRegionConstraint will determine if the given list of robot geometries are in collision with the
// given list of bounding regions.
func NewBoundingRegionConstraint(robotGeoms, boundingRegions []spatial.Geometry, collisionBufferMM float64) StateConstraint {
	return func(state *ik.State) bool {
		var internalGeoms []spatial.Geometry
		switch {
		case state.Configuration != nil:
			internal, err := state.Frame.Geometries(state.Configuration)
			if err != nil {
				return false
			}
			internalGeoms = internal.Geometries()
		case state.Position != nil:
			// TODO(RSDK-5391): remove this case
			// If we didn't pass a Configuration, but we do have a Position, then get the geometries at the zero state and
			// transform them to the Position
			internal, err := state.Frame.Geometries(make([]referenceframe.Input, len(state.Frame.DoF())))
			if err != nil {
				return false
			}
			movedGeoms := internal.Geometries()
			for _, geom := range movedGeoms {
				internalGeoms = append(internalGeoms, geom.Transform(state.Position))
			}
		default:
			internalGeoms = robotGeoms
		}
		cg, err := newCollisionGraph(internalGeoms, boundingRegions, nil, true, collisionBufferMM)
		if err != nil {
			return false
		}
		return len(cg.collisions(collisionBufferMM)) != 0
	}
=======
// LinearConstraint specifies that the component being moved should move linearly relative to its goal.
// It does not constrain the motion of components other than the `component_name` specified in motion.Move.
type LinearConstraint struct {
	LineToleranceMm          float64 // Max linear deviation from straight-line between start and goal, in mm.
	OrientationToleranceDegs float64
}

// OrientationConstraint specifies that the component being moved will not deviate its orientation beyond some threshold relative
// to the goal. It does not constrain the motion of components other than the `component_name` specified in motion.Move.
type OrientationConstraint struct {
	OrientationToleranceDegs float64
}

// CollisionSpecificationAllowedFrameCollisions is used to define frames that are allowed to collide.
type CollisionSpecificationAllowedFrameCollisions struct {
	Frame1, Frame2 string
}

// CollisionSpecification is used to selectively apply obstacle avoidance to specific parts of the robot.
type CollisionSpecification struct {
	// Pairs of frame which should be allowed to collide with one another
	Allows []CollisionSpecificationAllowedFrameCollisions
}

// Constraints is a struct to store the constraints imposed upon a robot
// It serves as a convenenient RDK wrapper for the protobuf object.
type Constraints struct {
	LinearConstraint       []LinearConstraint
	OrientationConstraint  []OrientationConstraint
	CollisionSpecification []CollisionSpecification
}

// NewEmptyConstraints creates a new, empty Constraints object.
func NewEmptyConstraints() *Constraints {
	return &Constraints{
		LinearConstraint:       make([]LinearConstraint, 0),
		OrientationConstraint:  make([]OrientationConstraint, 0),
		CollisionSpecification: make([]CollisionSpecification, 0),
	}
}

// NewConstraints initializes a Constraints object with user-defined LinearConstraint, OrientationConstraint, and CollisionSpecification.
func NewConstraints(
	linConstraints []LinearConstraint,
	orientConstraints []OrientationConstraint,
	collSpecifications []CollisionSpecification,
) *Constraints {
	return &Constraints{
		LinearConstraint:       linConstraints,
		OrientationConstraint:  orientConstraints,
		CollisionSpecification: collSpecifications,
	}
}

// ConstraintsFromProtobuf converts a protobuf object to a Constraints object.
func ConstraintsFromProtobuf(pbConstraint *motionpb.Constraints) *Constraints {
	// iterate through all motionpb.LinearConstraint and convert to RDK form
	linConstraintFromProto := func(linConstraints []*motionpb.LinearConstraint) []LinearConstraint {
		toRet := make([]LinearConstraint, 0, len(linConstraints))
		for _, linConstraint := range linConstraints {
			toRet = append(toRet, LinearConstraint{
				LineToleranceMm:          float64(*linConstraint.LineToleranceMm),
				OrientationToleranceDegs: float64(*linConstraint.OrientationToleranceDegs),
			})
		}
		return toRet
	}

	// iterate through all motionpb.OrientationConstraint and convert to RDK form
	orientConstraintFromProto := func(orientConstraints []*motionpb.OrientationConstraint) []OrientationConstraint {
		toRet := make([]OrientationConstraint, 0, len(orientConstraints))
		for _, orientConstraint := range orientConstraints {
			toRet = append(toRet, OrientationConstraint{
				OrientationToleranceDegs: float64(*orientConstraint.OrientationToleranceDegs),
			})
		}
		return toRet
	}

	// iterate through all motionpb.CollisionSpecification and convert to RDK form
	collSpecFromProto := func(collSpecs []*motionpb.CollisionSpecification) []CollisionSpecification {
		toRet := make([]CollisionSpecification, 0, len(collSpecs))
		for _, collSpec := range collSpecs {
			allowedFrameCollisions := make([]CollisionSpecificationAllowedFrameCollisions, 0)
			for _, collSpecAllowedFrame := range collSpec.Allows {
				allowedFrameCollisions = append(allowedFrameCollisions, CollisionSpecificationAllowedFrameCollisions{
					Frame1: collSpecAllowedFrame.Frame1,
					Frame2: collSpecAllowedFrame.Frame2,
				})
			}
			toRet = append(toRet, CollisionSpecification{
				Allows: allowedFrameCollisions,
			})
		}
		return toRet
	}

	return NewConstraints(
		linConstraintFromProto(pbConstraint.LinearConstraint),
		orientConstraintFromProto(pbConstraint.OrientationConstraint),
		collSpecFromProto(pbConstraint.CollisionSpecification),
	)
}

// ToProtobuf takes an existing Constraints object and converts it to a protobuf.
func (c *Constraints) ToProtobuf() *motionpb.Constraints {
	// convert LinearConstraint to motionpb.LinearConstraint
	convertLinConstraintToProto := func(linConstraints []LinearConstraint) []*motionpb.LinearConstraint {
		toRet := make([]*motionpb.LinearConstraint, 0)
		for _, linConstraint := range linConstraints {
			lineTolerance := float32(linConstraint.LineToleranceMm)
			orientationTolerance := float32(linConstraint.OrientationToleranceDegs)
			toRet = append(toRet, &motionpb.LinearConstraint{
				LineToleranceMm:          &lineTolerance,
				OrientationToleranceDegs: &orientationTolerance,
			})
		}
		return toRet
	}

	// convert OrientationConstraint to motionpb.OrientationConstraint
	convertOrientConstraintToProto := func(orientConstraints []OrientationConstraint) []*motionpb.OrientationConstraint {
		toRet := make([]*motionpb.OrientationConstraint, 0)
		for _, orientConstraint := range orientConstraints {
			orientationTolerance := float32(orientConstraint.OrientationToleranceDegs)
			toRet = append(toRet, &motionpb.OrientationConstraint{
				OrientationToleranceDegs: &orientationTolerance,
			})
		}
		return toRet
	}

	// convert CollisionSpecifications to motionpb.CollisionSpecification
	convertCollSpecToProto := func(collSpecs []CollisionSpecification) []*motionpb.CollisionSpecification {
		toRet := make([]*motionpb.CollisionSpecification, 0)
		for _, collSpec := range collSpecs {
			allowedFrameCollisions := make([]*motionpb.CollisionSpecification_AllowedFrameCollisions, 0)
			for _, collSpecAllowedFrame := range collSpec.Allows {
				allowedFrameCollisions = append(allowedFrameCollisions, &motionpb.CollisionSpecification_AllowedFrameCollisions{
					Frame1: collSpecAllowedFrame.Frame1,
					Frame2: collSpecAllowedFrame.Frame2,
				})
			}
			toRet = append(toRet, &motionpb.CollisionSpecification{
				Allows: allowedFrameCollisions,
			})
		}
		return toRet
	}

	return &motionpb.Constraints{
		LinearConstraint:       convertLinConstraintToProto(c.LinearConstraint),
		OrientationConstraint:  convertOrientConstraintToProto(c.OrientationConstraint),
		CollisionSpecification: convertCollSpecToProto(c.CollisionSpecification),
	}
}

// AddLinearConstraint appends a LinearConstraint to a Constraints object.
func (c *Constraints) AddLinearConstraint(linConstraint LinearConstraint) {
	c.LinearConstraint = append(c.LinearConstraint, linConstraint)
}

// AddOrientationConstraint appends a OrientationConstraint to a Constraints object.
func (c *Constraints) AddOrientationConstraint(orientConstraint OrientationConstraint) {
	c.OrientationConstraint = append(c.OrientationConstraint, orientConstraint)
}

// AddCollisionSpecification appends a CollisionSpecification to a Constraints object.
func (c *Constraints) AddCollisionSpecification(collConstraint CollisionSpecification) {
	c.CollisionSpecification = append(c.CollisionSpecification, collConstraint)
>>>>>>> ad7f096c
}<|MERGE_RESOLUTION|>--- conflicted
+++ resolved
@@ -502,7 +502,6 @@
 	return constraint
 }
 
-<<<<<<< HEAD
 // NewBoundingRegionConstraint will determine if the given list of robot geometries are in collision with the
 // given list of bounding regions.
 func NewBoundingRegionConstraint(robotGeoms, boundingRegions []spatial.Geometry, collisionBufferMM float64) StateConstraint {
@@ -536,7 +535,8 @@
 		}
 		return len(cg.collisions(collisionBufferMM)) != 0
 	}
-=======
+}
+
 // LinearConstraint specifies that the component being moved should move linearly relative to its goal.
 // It does not constrain the motion of components other than the `component_name` specified in motion.Move.
 type LinearConstraint struct {
@@ -707,5 +707,4 @@
 // AddCollisionSpecification appends a CollisionSpecification to a Constraints object.
 func (c *Constraints) AddCollisionSpecification(collConstraint CollisionSpecification) {
 	c.CollisionSpecification = append(c.CollisionSpecification, collConstraint)
->>>>>>> ad7f096c
 }