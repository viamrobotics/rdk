--- conflicted
+++ resolved
@@ -9,7 +9,7 @@
 	motionpb "go.viam.com/api/service/motion/v1"
 
 	"go.viam.com/rdk/motionplan/ik"
-	//~ "go.viam.com/rdk/pointcloud"
+	"go.viam.com/rdk/pointcloud"
 	"go.viam.com/rdk/referenceframe"
 	spatial "go.viam.com/rdk/spatialmath"
 )
@@ -108,31 +108,11 @@
 ) (map[string]StateFSConstraint, map[string]StateConstraint, error) {
 	constraintFSMap := map[string]StateFSConstraint{}
 	constraintMap := map[string]StateConstraint{}
-	//~ var err error
+	var err error
 
 	if len(worldGeometries) > 0 {
 		// Check if a moving geometry is in collision with a pointcloud. If so, error.
 		// TODO: This is not the most robust way to deal with this but is better than driving through walls.
-<<<<<<< HEAD
-		//~ var zeroCG *collisionGraph
-		//~ for _, geom := range worldGeometries {
-			//~ if octree, ok := geom.(*pointcloud.BasicOctree); ok {
-				//~ if zeroCG == nil {
-					//~ zeroCG, err = setupZeroCG(movingRobotGeometries, worldGeometries, allowedCollisions, collisionBufferMM)
-					//~ if err != nil {
-						//~ return nil, nil, err
-					//~ }
-				//~ }
-				//~ for _, collision := range zeroCG.collisions(collisionBufferMM) {
-					//~ if collision.name1 == octree.Label() {
-						//~ return nil, nil, fmt.Errorf("starting collision between SLAM map and %s, cannot move", collision.name2)
-					//~ } else if collision.name2 == octree.Label() {
-						//~ return nil, nil, fmt.Errorf("starting collision between SLAM map and %s, cannot move", collision.name1)
-					//~ }
-				//~ }
-			//~ }
-		//~ }
-=======
 		var zeroCG *collisionGraph
 		for _, geom := range worldGeometries {
 			if octree, ok := geom.(*pointcloud.BasicOctree); ok {
@@ -151,7 +131,6 @@
 				}
 			}
 		}
->>>>>>> a97a8d0e
 
 		// create constraint to keep moving geometries from hitting world state obstacles
 		obstacleConstraint, err := NewCollisionConstraint(movingRobotGeometries, worldGeometries, allowedCollisions, false, collisionBufferMM)
