--- conflicted
+++ resolved
@@ -98,22 +98,13 @@
 		return basicOctree, nil
 	}
 
-<<<<<<< HEAD
 	meta := cloud.MetaData()
 	center := meta.Center()
 	maxSideLength := meta.MaxSideLength()
-	basicOctree := newBasicOctree(center, maxSideLength)
+	basicOctree := newBasicOctree(center, maxSideLength, defaultConfidenceThreshold)
 
 	var err error
-=======
-	center := getCenterFromPcMetaData(cloud.MetaData())
-	maxSideLength := getMaxSideLengthFromPcMetaData(cloud.MetaData())
-	basicOctree, err := NewBasicOctree(center, maxSideLength, confidenceThreshold)
-	if err != nil {
-		return nil, err
-	}
-	var iterateError error
->>>>>>> 4e0bb4a1
+
 	cloud.Iterate(0, 0, func(p r3.Vector, d Data) bool {
 		if err = basicOctree.Set(p, d); err != nil {
 			return false
