package pointcloud

import (
	"fmt"
	"math"

	"github.com/golang/geo/r3"
	"github.com/pkg/errors"
	commonpb "go.viam.com/api/common/v1"

	"go.viam.com/rdk/spatialmath"
)

const (
	internalNode = NodeType(iota)
	leafNodeEmpty
	leafNodeFilled
	// This value allows for high level of granularity in the octree while still allowing for fast access times
	// even on a pi.
	maxRecursionDepth = 1000
	nodeRegionOverlap = 1e-6
	floatEpsilon      = 1e-6
	// TODO (RSDK-3767): pass these in a different way.
	confidenceThreshold = 50    // value between 0-100, threshold sets the confidence level required for a point to be considered a collision
	buffer              = 150.0 // max distance from base to point for it to be considered a collision in mm
)

// NodeType represents the possible types of nodes in an octree.
type NodeType uint8

// BasicOctree is a data structure that represents a basic octree structure with information regarding center
// point, side length and node data. An octree is a data structure that recursively partitions 3D space into
// octants to represent occupancy. It is a storage format for a pointcloud that allows for better searchability
// and serialization.
type BasicOctree struct {
	node       basicOctreeNode
	center     r3.Vector
	sideLength float64
	size       int
	meta       MetaData
	label      string
}

// basicOctreeNode is a struct comprised of the type of node, children nodes (should they exist) and the pointcloud's
// PointAndData datatype representing a point in space.
type basicOctreeNode struct {
	nodeType NodeType
	children []*BasicOctree
	point    *PointAndData
	maxVal   int
}

// NewBasicOctree creates a new basic octree with specified center, side and metadata.
func NewBasicOctree(center r3.Vector, sideLength float64) (*BasicOctree, error) {
	if sideLength <= 0 {
		return nil, errors.Errorf("invalid side length (%.2f) for octree", sideLength)
	}

	octree := &BasicOctree{
		node:       newLeafNodeEmpty(),
		center:     center,
		sideLength: sideLength,
		size:       0,
		meta:       NewMetaData(),
	}

	return octree, nil
}

// Size returns the number of points stored in the octree's metadata.
func (octree *BasicOctree) Size() int {
	return octree.size
}

// MaxVal returns the max value of all children's data for the passed in octree.
func (octree *BasicOctree) MaxVal() int {
	return octree.node.maxVal
}

// Set recursively iterates through a basic octree, attempting to add a given point and data to the tree after
// ensuring it falls within the bounds of the given basic octree.
func (octree *BasicOctree) Set(p r3.Vector, d Data) error {
	_, err := octree.helperSet(p, d, 0)
	return err
}

// At traverses a basic octree to see if a point exists at the specified location. If a point does exist, its data
// is returned along with true. If a point does not exist, no data is returned and the boolean is returned false.
func (octree *BasicOctree) At(x, y, z float64) (Data, bool) {
	// Check if point could exist in octree given bounds
	if !octree.checkPointPlacement(r3.Vector{X: x, Y: y, Z: z}) {
		return nil, false
	}

	switch octree.node.nodeType {
	case internalNode:
		for _, child := range octree.node.children {
			d, exists := child.At(x, y, z)
			if exists {
				return d, true
			}
		}

	case leafNodeFilled:
		if pointsAlmostEqualEpsilon(octree.node.point.P, r3.Vector{X: x, Y: y, Z: z}, floatEpsilon) {
			return octree.node.point.D, true
		}

	case leafNodeEmpty:
	}

	return nil, false
}

// Iterate is a batchable process that will go through a basic octree and applies a specified function
// to either all the data points or a subset of them based on the given numBatches and currentBatch
// inputs. If any of the applied functions returns a false value, iteration will stop and no further
// points will be processed.
func (octree *BasicOctree) Iterate(numBatches, currentBatch int, fn func(p r3.Vector, d Data) bool) {
	if numBatches < 0 || currentBatch < 0 || (numBatches > 0 && currentBatch >= numBatches) {
		return
	}

	lowerBound := 0
	upperBound := octree.Size()

	if numBatches > 0 {
		batchSize := (octree.Size() + numBatches - 1) / numBatches
		lowerBound = currentBatch * batchSize
		upperBound = (currentBatch + 1) * batchSize
	}
	if upperBound > octree.Size() {
		upperBound = octree.Size()
	}

	octree.helperIterate(lowerBound, upperBound, 0, fn)
}

// MetaData returns the metadata of the pointcloud stored in the octree.
func (octree *BasicOctree) MetaData() MetaData {
	return octree.meta
}

// Pose returns the pose of the octree.
func (octree *BasicOctree) Pose() spatialmath.Pose {
	return spatialmath.NewPoseFromPoint(octree.center)
}

// AlmostEqual compares the octree with another geometry and checks if they are equivalent.
<<<<<<< HEAD
=======
// Note that this checks that the *geometry* is equal; that is, both octrees have the same number of points and in the same locations.
// This is agnostic to things like the label, the centerpoint (as the individual points have locations), the side lengths, etc.
>>>>>>> 99919f17
func (octree *BasicOctree) AlmostEqual(geom spatialmath.Geometry) bool {
	otherOctree, ok := geom.(*BasicOctree)
	if !ok {
		return false
	}
	if octree.size != otherOctree.size {
		return false
	}
	allExist := true
	octree.Iterate(0, 0, func(p r3.Vector, d Data) bool {
		_, exists := otherOctree.At(p.X, p.Y, p.Z)
		if !exists {
			allExist = false
			return false
		}
		return true
	})
	return allExist
}

// Transform recursively steps through the octree and transforms it by the given pose.
func (octree *BasicOctree) Transform(pose spatialmath.Pose) spatialmath.Geometry {
	newCenter := spatialmath.Compose(pose, spatialmath.NewPoseFromPoint(octree.center))

	// New sidelength is the diagonal of octree to guarantee fit
	newOctree, err := NewBasicOctree(newCenter.Point(), octree.sideLength*math.Sqrt(3))
	if err != nil {
		return nil
	}
	newOctree.label = octree.label
	newOctree.meta = octree.meta

	octree.Iterate(0, 0, func(p r3.Vector, d Data) bool {
		tformPt := spatialmath.Compose(pose, spatialmath.NewPoseFromPoint(p)).Point()
		err := newOctree.Set(tformPt, d)
		return err == nil
	})
	return newOctree
}

// ToProtobuf converts the octree to a Geometry proto message.
// TODO (RSDK-3743): Implement BasicOctree Geometry functions.
func (octree *BasicOctree) ToProtobuf() *commonpb.Geometry {
	return nil
}

// CollidesWithGeometry will return whether a given geometry is in collision with a given point.
// A point is in collision if its stored probability is >= confidenceThreshold and if it is at most buffer distance away.
func (octree *BasicOctree) CollidesWithGeometry(geom spatialmath.Geometry, confidenceThreshold int, buffer float64) (bool, error) {
	if octree.MaxVal() < confidenceThreshold {
		return false, nil
	}
	switch octree.node.nodeType {
	case internalNode:
		ocbox, err := spatialmath.NewBox(
			spatialmath.NewPoseFromPoint(octree.center),
			r3.Vector{octree.sideLength + buffer, octree.sideLength + buffer, octree.sideLength + buffer},
			"",
		)
		if err != nil {
			return false, err
		}

		// Check whether our geom collides with the area represented by the octree. If false, we can skip
		collide, err := geom.CollidesWith(ocbox)
		if err != nil {
			return false, err
		}
		if !collide {
			return false, nil
		}
		for _, child := range octree.node.children {
			collide, err = child.CollidesWithGeometry(geom, confidenceThreshold, buffer)
			if err != nil {
				return false, err
			}
			if collide {
				return true, nil
			}
		}
		return false, nil
	case leafNodeEmpty:
		return false, nil
	case leafNodeFilled:
		ptGeom, err := spatialmath.NewSphere(spatialmath.NewPoseFromPoint(octree.node.point.P), buffer, "")
		if err != nil {
			return false, err
		}

		ptCollide, err := geom.CollidesWith(ptGeom)
		if err != nil {
			return false, err
		}
		return ptCollide, nil
	}
	return false, errors.New("unknown octree node type")
}

// CollidesWith checks if the given octree collides with the given geometry and returns true if it does.
func (octree *BasicOctree) CollidesWith(geom spatialmath.Geometry) (bool, error) {
	return octree.CollidesWithGeometry(geom, confidenceThreshold, buffer)
}

// DistanceFrom returns the distance from the given octree to the given geometry.
// TODO (RSDK-3743): Implement BasicOctree Geometry functions.
func (octree *BasicOctree) DistanceFrom(geom spatialmath.Geometry) (float64, error) {
	collides, err := octree.CollidesWith(geom)
	if err != nil {
		return math.Inf(1), err
	}
	if collides {
		return -1, nil
	}
	return 1, nil
}

// EncompassedBy returns true if the given octree is within the given geometry.
// TODO (RSDK-3743): Implement BasicOctree Geometry functions.
func (octree *BasicOctree) EncompassedBy(geom spatialmath.Geometry) (bool, error) {
	return false, errors.New("not implemented")
}

// SetLabel sets the label of this octree.
func (octree *BasicOctree) SetLabel(label string) {
	octree.label = label
}

// Label returns the label of this octree.
func (octree *BasicOctree) Label() string {
	return octree.label
}

// String returns a human readable string that represents this octree.
// octree's children will not be represented in the string.
func (octree *BasicOctree) String() string {
	template := "octree of node type %s. center: %v, side length: %v, size: %v"
	switch octree.node.nodeType {
	case internalNode:
		return fmt.Sprintf(template, "internalNode", octree.center, octree.sideLength, octree.size)
	case leafNodeEmpty:
		return fmt.Sprintf(template, "leafNodeEmpty", octree.center, octree.sideLength, octree.size)
	case leafNodeFilled:
		return fmt.Sprintf(template, "leafNodeFilled", octree.center, octree.sideLength, octree.size)
	}
	return ""
}

// ToPoints converts an octree geometry into []r3.Vector.
func (octree *BasicOctree) ToPoints(resolution float64) []r3.Vector {
	points := make([]r3.Vector, 0, octree.size)
	octree.Iterate(0, 0, func(p r3.Vector, d Data) bool {
		points = append(points, p)
		return true
	})
	return points
}

// MarshalJSON marshals JSON from the octree.
// TODO (RSDK-3743): Implement BasicOctree Geometry functions.
func (octree *BasicOctree) MarshalJSON() ([]byte, error) {
	return nil, errors.New("not implemented")
}<|MERGE_RESOLUTION|>--- conflicted
+++ resolved
@@ -147,11 +147,8 @@
 }
 
 // AlmostEqual compares the octree with another geometry and checks if they are equivalent.
-<<<<<<< HEAD
-=======
 // Note that this checks that the *geometry* is equal; that is, both octrees have the same number of points and in the same locations.
 // This is agnostic to things like the label, the centerpoint (as the individual points have locations), the side lengths, etc.
->>>>>>> 99919f17
 func (octree *BasicOctree) AlmostEqual(geom spatialmath.Geometry) bool {
 	otherOctree, ok := geom.(*BasicOctree)
 	if !ok {
