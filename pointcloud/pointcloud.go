package pointcloud

import (
	"fmt"
	"math"

<<<<<<< HEAD
=======
	"go.viam.com/robotcore/utils"
>>>>>>> a8ba50fa
	"gonum.org/v1/gonum/mat"
)

type key Vec3

type PointCloud interface {
	Size() int
	HasColor() bool
	HasValue() bool
	MinX() float64
	MaxX() float64
	MinY() float64
	MaxY() float64
	MinZ() float64
	MaxZ() float64
	// point setting and getting methods
	Set(p Point) error
	Unset(x, y, z float64)
	At(x, y, z float64) Point
	Iterate(fn func(p Point) bool)
	// util functions
	WriteToFile(fn string) error
	DenseZ(zIdx float64) (*mat.Dense, error)
	ToVec2Matrix() (*utils.Vec2Matrix, error)
}

// basicPointCloud is the basic implementation of the PointCloud interface
type basicPointCloud struct {
	points     map[key]Point
	hasColor   bool
	hasValue   bool
	minX, maxX float64
	minY, maxY float64
	minZ, maxZ float64
}

<<<<<<< HEAD
func New() *PointCloud {
	return &PointCloud{
=======
func New() PointCloud {
	return &basicPointCloud{
>>>>>>> a8ba50fa
		points: map[key]Point{},
		minX:   math.MaxFloat64,
		minY:   math.MaxFloat64,
		minZ:   math.MaxFloat64,
		maxX:   -math.MaxFloat64,
		maxY:   -math.MaxFloat64,
		maxZ:   -math.MaxFloat64,
	}
}

func (cloud *basicPointCloud) Size() int {
	return len(cloud.points)
}

<<<<<<< HEAD
func (cloud *PointCloud) HasColor() bool {
	return cloud.hasColor
}

func (cloud *PointCloud) HasValue() bool {
	return cloud.hasValue
}

func (cloud *PointCloud) MinX() float64 {
	return cloud.minX
}

func (cloud *PointCloud) MaxX() float64 {
	return cloud.maxX
}

func (cloud *PointCloud) MinY() float64 {
	return cloud.minY
}

func (cloud *PointCloud) MaxY() float64 {
	return cloud.maxY
}

func (cloud *PointCloud) MinZ() float64 {
	return cloud.minZ
}

func (cloud *PointCloud) MaxZ() float64 {
	return cloud.maxZ
}

func (cloud *PointCloud) At(x, y, z float64) Point {
=======
func (cloud *basicPointCloud) HasColor() bool {
	return cloud.hasColor
}

func (cloud *basicPointCloud) HasValue() bool {
	return cloud.hasValue
}

func (cloud *basicPointCloud) MinX() float64 {
	return cloud.minX
}

func (cloud *basicPointCloud) MaxX() float64 {
	return cloud.maxX
}

func (cloud *basicPointCloud) MinY() float64 {
	return cloud.minY
}

func (cloud *basicPointCloud) MaxY() float64 {
	return cloud.maxY
}

func (cloud *basicPointCloud) MinZ() float64 {
	return cloud.minZ
}

func (cloud *basicPointCloud) MaxZ() float64 {
	return cloud.maxZ
}

func (cloud *basicPointCloud) At(x, y, z float64) Point {
>>>>>>> a8ba50fa
	return cloud.points[key{x, y, z}]
}

// With 64bit floating point numbers, you get about 16 decimal digits of precision.
// To guarantee at least 6 decimal places of precision past 0, Abs(x) cannot be greater than 2^33 - 1
const (
	maxPreciseFloat64 = 8589934591
	minPreciseFloat64 = -8589934591
)

func newOutOfRangeErr(dim string, val float64) error {
	return fmt.Errorf("%s component (%v) is out of range [%v,%v]", dim, val, minPreciseFloat64, maxPreciseFloat64)
}

func (cloud *basicPointCloud) Set(p Point) error {
	cloud.points[key(p.Position())] = p
	if p.HasColor() {
		cloud.hasColor = true
	}
	if p.HasValue() {
		cloud.hasValue = true
	}
	v := p.Position()
	if v.X > maxPreciseFloat64 || v.X < minPreciseFloat64 {
		return newOutOfRangeErr("x", v.X)
	}
	if v.Y > maxPreciseFloat64 || v.Y < minPreciseFloat64 {
		return newOutOfRangeErr("y", v.Y)
	}
	if v.Z > maxPreciseFloat64 || v.Z < minPreciseFloat64 {
		return newOutOfRangeErr("z", v.Z)
	}
	if v.X > cloud.maxX {
		cloud.maxX = v.X
	}
	if v.Y > cloud.maxY {
		cloud.maxY = v.Y
	}
	if v.Z > cloud.maxZ {
		cloud.maxZ = v.Z
	}

	if v.X < cloud.minX {
		cloud.minX = v.X
	}
	if v.Y < cloud.minY {
		cloud.minY = v.Y
	}
	if v.Z < cloud.minZ {
		cloud.minZ = v.Z
	}
	return nil
}

<<<<<<< HEAD
func (cloud *PointCloud) Unset(x, y, z float64) {
=======
func (cloud *basicPointCloud) Unset(x, y, z float64) {
>>>>>>> a8ba50fa
	delete(cloud.points, key{x, y, z})
}

func (cloud *basicPointCloud) Iterate(fn func(p Point) bool) {
	for _, p := range cloud.points {
		if cont := fn(p); !cont {
			return
		}
	}
}

<<<<<<< HEAD
func newDensePivotFromCloud(cloud *PointCloud, dim int, idx float64) (*mat.Dense, error) {
=======
func newDensePivotFromCloud(cloud PointCloud, dim int, idx float64) (*mat.Dense, error) {
>>>>>>> a8ba50fa
	size := cloud.Size()
	m := mat.NewDense(2, size, nil)
	var data []float64
	c := 0
	var err error
	cloud.Iterate(func(p Point) bool {
		v := p.Position()
		var i, j, k float64
		switch dim {
		case 0:
			i = v.Y
			j = v.Z
			k = v.X
		case 1:
			i = v.X
			j = v.Z
			k = v.Y
		case 2:
			i = v.X
			j = v.Y
			k = v.Z
		default:
			err = fmt.Errorf("unknown dim %d", dim)
			return false
		}
		if k != idx {
			return true
		}
		// floating point losiness validated/warned from set/load
		m.Set(0, c, i)
		m.Set(1, c, j)
		data = append(data, i, j)
		c++
		return true
	})
	return m, err
}

<<<<<<< HEAD
func (cloud *PointCloud) DenseZ(zIdx float64) (*mat.Dense, error) {
=======
func (cloud *basicPointCloud) DenseZ(zIdx float64) (*mat.Dense, error) {
>>>>>>> a8ba50fa
	// would be nice if this was lazy and not dense
	return newDensePivotFromCloud(cloud, 2, zIdx)
}<|MERGE_RESOLUTION|>--- conflicted
+++ resolved
@@ -2,12 +2,10 @@
 
 import (
 	"fmt"
+	"io"
 	"math"
 
-<<<<<<< HEAD
-=======
 	"go.viam.com/robotcore/utils"
->>>>>>> a8ba50fa
 	"gonum.org/v1/gonum/mat"
 )
 
@@ -30,6 +28,7 @@
 	Iterate(fn func(p Point) bool)
 	// util functions
 	WriteToFile(fn string) error
+	ToPCD(out io.Writer) error
 	DenseZ(zIdx float64) (*mat.Dense, error)
 	ToVec2Matrix() (*utils.Vec2Matrix, error)
 }
@@ -44,13 +43,8 @@
 	minZ, maxZ float64
 }
 
-<<<<<<< HEAD
-func New() *PointCloud {
-	return &PointCloud{
-=======
 func New() PointCloud {
 	return &basicPointCloud{
->>>>>>> a8ba50fa
 		points: map[key]Point{},
 		minX:   math.MaxFloat64,
 		minY:   math.MaxFloat64,
@@ -65,41 +59,6 @@
 	return len(cloud.points)
 }
 
-<<<<<<< HEAD
-func (cloud *PointCloud) HasColor() bool {
-	return cloud.hasColor
-}
-
-func (cloud *PointCloud) HasValue() bool {
-	return cloud.hasValue
-}
-
-func (cloud *PointCloud) MinX() float64 {
-	return cloud.minX
-}
-
-func (cloud *PointCloud) MaxX() float64 {
-	return cloud.maxX
-}
-
-func (cloud *PointCloud) MinY() float64 {
-	return cloud.minY
-}
-
-func (cloud *PointCloud) MaxY() float64 {
-	return cloud.maxY
-}
-
-func (cloud *PointCloud) MinZ() float64 {
-	return cloud.minZ
-}
-
-func (cloud *PointCloud) MaxZ() float64 {
-	return cloud.maxZ
-}
-
-func (cloud *PointCloud) At(x, y, z float64) Point {
-=======
 func (cloud *basicPointCloud) HasColor() bool {
 	return cloud.hasColor
 }
@@ -133,7 +92,6 @@
 }
 
 func (cloud *basicPointCloud) At(x, y, z float64) Point {
->>>>>>> a8ba50fa
 	return cloud.points[key{x, y, z}]
 }
 
@@ -188,11 +146,7 @@
 	return nil
 }
 
-<<<<<<< HEAD
-func (cloud *PointCloud) Unset(x, y, z float64) {
-=======
 func (cloud *basicPointCloud) Unset(x, y, z float64) {
->>>>>>> a8ba50fa
 	delete(cloud.points, key{x, y, z})
 }
 
@@ -204,11 +158,7 @@
 	}
 }
 
-<<<<<<< HEAD
-func newDensePivotFromCloud(cloud *PointCloud, dim int, idx float64) (*mat.Dense, error) {
-=======
 func newDensePivotFromCloud(cloud PointCloud, dim int, idx float64) (*mat.Dense, error) {
->>>>>>> a8ba50fa
 	size := cloud.Size()
 	m := mat.NewDense(2, size, nil)
 	var data []float64
@@ -247,11 +197,7 @@
 	return m, err
 }
 
-<<<<<<< HEAD
-func (cloud *PointCloud) DenseZ(zIdx float64) (*mat.Dense, error) {
-=======
 func (cloud *basicPointCloud) DenseZ(zIdx float64) (*mat.Dense, error) {
->>>>>>> a8ba50fa
 	// would be nice if this was lazy and not dense
 	return newDensePivotFromCloud(cloud, 2, zIdx)
 }