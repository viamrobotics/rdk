package pointcloud

import (
	"math"
	"testing"

	"github.com/golang/geo/r3"
	"github.com/pkg/errors"
	"go.viam.com/test"

	"go.viam.com/rdk/spatialmath"
)

// Test creation of empty leaf node, filled leaf node and internal node.
func TestNodeCreation(t *testing.T) {
	t.Run("Create empty leaf node", func(t *testing.T) {
		basicOct := newLeafNodeEmpty()

		test.That(t, basicOct.nodeType, test.ShouldResemble, leafNodeEmpty)
		test.That(t, basicOct.point, test.ShouldBeNil)
		test.That(t, basicOct.children, test.ShouldBeNil)
	})

	t.Run("Create filled leaf node", func(t *testing.T) {
		p := r3.Vector{X: 0, Y: 0, Z: 0}
		d := NewValueData(1.0)
		basicOct := newLeafNodeFilled(p, d)

		test.That(t, basicOct.nodeType, test.ShouldResemble, leafNodeFilled)
		test.That(t, basicOct.point.P, test.ShouldResemble, p)
		test.That(t, basicOct.point.D, test.ShouldResemble, d)
		test.That(t, basicOct.children, test.ShouldBeNil)
	})

	t.Run("Create internal node", func(t *testing.T) {
		var children []*BasicOctree
		basicOct := newInternalNode(children)

		test.That(t, basicOct.nodeType, test.ShouldResemble, internalNode)
		test.That(t, basicOct.point, test.ShouldBeNil)
		test.That(t, basicOct.children, test.ShouldResemble, children)
	})
}

// Tests that splitting a filled octree node results in seven empty leaf nodes and
// one filled one as well as the splitting of an empty octree node will result in
// eight empty children nodes.
func TestSplitIntoOctants(t *testing.T) {
	center := r3.Vector{X: 0, Y: 0, Z: 0}
	side := 1.0

	t.Run("Splitting empty octree node into octants", func(t *testing.T) {
		basicOct := newBasicOctree(center, side)
		err := basicOct.splitIntoOctants()
		test.That(t, err, test.ShouldBeError, errors.New("error attempted to split empty leaf node"))
	})

	t.Run("Splitting filled basic octree node into octants", func(t *testing.T) {
		basicOct := newBasicOctree(center, side)

		pointsAndData := []PointAndData{
			{P: r3.Vector{X: 0, Y: 0, Z: 0}, D: NewValueData(1)},
		}

		err := addPoints(basicOct, pointsAndData)
		test.That(t, err, test.ShouldBeNil)

		err = basicOct.splitIntoOctants()
		test.That(t, err, test.ShouldBeNil)
		test.That(t, len(basicOct.node.children), test.ShouldEqual, 8)
		test.That(t, basicOct.node.nodeType, test.ShouldResemble, internalNode)
		test.That(t, basicOct.node.point, test.ShouldBeNil)

		filledLeaves := []*BasicOctree{}
		emptyLeaves := []*BasicOctree{}
		internalLeaves := []*BasicOctree{}

		for _, child := range basicOct.node.children {
			switch child.node.nodeType {
			case leafNodeFilled:
				filledLeaves = append(filledLeaves, child)
			case leafNodeEmpty:
				emptyLeaves = append(emptyLeaves, child)
			case internalNode:
				internalLeaves = append(internalLeaves, child)
			}
		}
		test.That(t, len(filledLeaves), test.ShouldEqual, 1)
		test.That(t, len(emptyLeaves), test.ShouldEqual, 7)
		test.That(t, len(internalLeaves), test.ShouldEqual, 0)
		test.That(t, filledLeaves[0].checkPointPlacement(pointsAndData[0].P), test.ShouldBeTrue)

		checkPoints(t, basicOct, pointsAndData)

		validateBasicOctree(t, basicOct, center, side)
	})

	t.Run("Splitting internal basic octree node with point into octants", func(t *testing.T) {
		basicOct := newBasicOctree(center, side)

		pointsAndData := []PointAndData{
			{P: r3.Vector{X: 0, Y: 0, Z: 0}, D: NewValueData(1)},
			{P: r3.Vector{X: .5, Y: 0, Z: 0}, D: NewValueData(2)},
		}

		err := addPoints(basicOct, pointsAndData)
		test.That(t, err, test.ShouldBeNil)

		checkPoints(t, basicOct, pointsAndData)

		d, ok := basicOct.At(0, 1, .5)
		test.That(t, ok, test.ShouldBeFalse)
		test.That(t, d, test.ShouldBeNil)

		err = basicOct.splitIntoOctants()
		test.That(t, err, test.ShouldBeError, errors.New("error attempted to split internal node"))
	})

	t.Run("Splitting invalid basic octree node", func(t *testing.T) {
		basicOct := newBasicOctree(center, side)
		basicOct.node = newLeafNodeFilled(r3.Vector{X: 0, Y: 0, Z: 10}, NewValueData(1.0))
		err := basicOct.splitIntoOctants()
		test.That(t, err, test.ShouldBeError, errors.New("error point is outside the bounds of this octree"))

		basicOct.node = newLeafNodeFilled(r3.Vector{X: 0, Y: 0, Z: 10}, NewValueData(1.0))
		err1 := basicOct.Set(r3.Vector{X: 0, Y: 0, Z: 0}, NewValueData(1.0))
		test.That(t, err1, test.ShouldBeError, errors.Errorf("error in splitting octree into new octants: %v", err))
	})
}

// Test the function responsible for checking if the specified point will fit in the octree given its center and side.
func TestCheckPointPlacement(t *testing.T) {
	center := r3.Vector{X: 0, Y: 0, Z: 0}
	side := 2.0

	basicOct := newBasicOctree(center, side)

	test.That(t, basicOct.checkPointPlacement(r3.Vector{X: 0, Y: 0, Z: 0}), test.ShouldBeTrue)
	test.That(t, basicOct.checkPointPlacement(r3.Vector{X: .25, Y: .25, Z: .25}), test.ShouldBeTrue)
	test.That(t, basicOct.checkPointPlacement(r3.Vector{X: .5, Y: .5, Z: .5}), test.ShouldBeTrue)
	test.That(t, basicOct.checkPointPlacement(r3.Vector{X: 1.01, Y: 0, Z: 0}), test.ShouldBeFalse)
	test.That(t, basicOct.checkPointPlacement(r3.Vector{X: 1.00, Y: 1.01, Z: 0}), test.ShouldBeFalse)
	test.That(t, basicOct.checkPointPlacement(r3.Vector{X: 0.99, Y: 0, Z: 1.01}), test.ShouldBeFalse)
	test.That(t, basicOct.checkPointPlacement(r3.Vector{X: 2, Y: 0, Z: 0}), test.ShouldBeFalse)
	test.That(t, basicOct.checkPointPlacement(r3.Vector{X: -1000, Y: 0, Z: 0}), test.ShouldBeFalse)

	center = r3.Vector{X: 1000, Y: -1000, Z: 10}
	side = 24.0

	basicOct = newBasicOctree(center, side)

	test.That(t, basicOct.checkPointPlacement(r3.Vector{X: 1000, Y: -1000, Z: 5}), test.ShouldBeTrue)
	test.That(t, basicOct.checkPointPlacement(r3.Vector{X: 1000, Y: -994, Z: .5}), test.ShouldBeTrue)
	test.That(t, basicOct.checkPointPlacement(r3.Vector{X: -1000, Y: 0, Z: 0}), test.ShouldBeFalse)

	validateBasicOctree(t, basicOct, center, side)
}

// Helper function that recursively checks a basic octree's structure and metadata.
func validateBasicOctree(t *testing.T, bOct *BasicOctree, center r3.Vector, sideLength float64) (int, int) {
	t.Helper()

	test.That(t, sideLength, test.ShouldEqual, bOct.sideLength)
	test.That(t, center, test.ShouldResemble, bOct.center)

	validateMetadata(t, bOct)

	var size int
	maxVal := math.MinInt
	switch bOct.node.nodeType {
	case internalNode:
		test.That(t, len(bOct.node.children), test.ShouldEqual, 8)
		test.That(t, bOct.node.point, test.ShouldBeNil)

		numLeafNodeFilledNodes := 0
		numLeafNodeEmptyNodes := 0
		numInternalNodes := 0
		for c, child := range bOct.node.children {
			var i, j, k float64
			if c%8 < 4 {
				i = -1
			} else {
				i = 1
			}
			if c%4 < 2 {
				j = -1
			} else {
				j = 1
			}
			if c%2 < 1 {
				k = -1
			} else {
				k = 1
			}

			switch child.node.nodeType {
			case internalNode:
				numInternalNodes++
			case leafNodeFilled:
				numLeafNodeFilledNodes++
			case leafNodeEmpty:
				numLeafNodeEmptyNodes++
			}

			childSize, childMaxProb := validateBasicOctree(t, child, r3.Vector{
				X: center.X + i*sideLength/4.,
				Y: center.Y + j*sideLength/4.,
				Z: center.Z + k*sideLength/4.,
			}, sideLength/2.)
			size += childSize
			maxVal = int(math.Max(float64(maxVal), float64(childMaxProb)))
		}
		test.That(t, size, test.ShouldEqual, bOct.size)
		test.That(t, bOct.node.maxVal, test.ShouldEqual, maxVal)
		test.That(t, bOct.node.maxVal, test.ShouldEqual, bOct.MaxVal())
		test.That(t, numInternalNodes+numLeafNodeEmptyNodes+numLeafNodeFilledNodes, test.ShouldEqual, 8)
	case leafNodeFilled:
		test.That(t, len(bOct.node.children), test.ShouldEqual, 0)
		test.That(t, bOct.node.point, test.ShouldNotBeNil)
		test.That(t, bOct.checkPointPlacement(bOct.node.point.P), test.ShouldBeTrue)
		test.That(t, bOct.size, test.ShouldEqual, 1)
		size = bOct.size
		maxVal = bOct.node.maxVal
	case leafNodeEmpty:
		test.That(t, len(bOct.node.children), test.ShouldEqual, 0)
		test.That(t, bOct.node.point, test.ShouldBeNil)
		test.That(t, bOct.size, test.ShouldEqual, 0)
		size = bOct.size
		maxVal = defaultConfidenceThreshold
	}
	return size, maxVal
}

// Helper function for checking basic octree metadata.
func validateMetadata(t *testing.T, bOct *BasicOctree) {
	t.Helper()

	metadata := NewMetaData()
	bOct.Iterate(0, 0, func(p r3.Vector, d Data) bool {
		metadata.Merge(p, d)
		return true
	})

	test.That(t, bOct.meta.HasColor, test.ShouldEqual, metadata.HasColor)
	test.That(t, bOct.meta.HasValue, test.ShouldEqual, metadata.HasValue)
	test.That(t, bOct.meta.MaxX, test.ShouldEqual, metadata.MaxX)
	test.That(t, bOct.meta.MinX, test.ShouldEqual, metadata.MinX)
	test.That(t, bOct.meta.MaxY, test.ShouldEqual, metadata.MaxY)
	test.That(t, bOct.meta.MinY, test.ShouldEqual, metadata.MinY)
	test.That(t, bOct.meta.MaxZ, test.ShouldEqual, metadata.MaxZ)
	test.That(t, bOct.meta.MinZ, test.ShouldEqual, metadata.MinZ)

	// tolerance value to handle uncertainties in float point calculations
	tolerance := 0.0001
	test.That(t, bOct.meta.TotalX(), test.ShouldBeBetween, metadata.TotalX()-tolerance, metadata.TotalX()+tolerance)
	test.That(t, bOct.meta.TotalY(), test.ShouldBeBetween, metadata.TotalY()-tolerance, metadata.TotalY()+tolerance)
	test.That(t, bOct.meta.TotalZ(), test.ShouldBeBetween, metadata.TotalZ()-tolerance, metadata.TotalZ()+tolerance)
}

// Helper function to create lopsided octree for testing of recursion depth limit.
func createLopsidedOctree(oct *BasicOctree, i, max int) *BasicOctree {
	if i >= max {
		return oct
	}

	children := []*BasicOctree{}
	newSideLength := oct.sideLength / 2
	for _, i := range []float64{-1.0, 1.0} {
		for _, j := range []float64{-1.0, 1.0} {
			for _, k := range []float64{-1.0, 1.0} {
				centerOffset := r3.Vector{
					X: i * newSideLength / 2.,
					Y: j * newSideLength / 2.,
					Z: k * newSideLength / 2.,
				}
				newCenter := oct.center.Add(centerOffset)

				// Create a new basic octree child
				child := &BasicOctree{
					center:              newCenter,
					sideLength:          newSideLength,
					size:                0,
					node:                newLeafNodeEmpty(),
					meta:                NewMetaData(),
					confidenceThreshold: oct.confidenceThreshold,
				}
				children = append(children, child)
			}
		}
	}
	oct.node = newInternalNode(children)
	oct.node.children[0] = createLopsidedOctree(oct.node.children[0], i+1, max)
	return oct
}

// Test the functionalities involved with converting a pointcloud into a basic octree.
func TestBasicOctreeCollision(t *testing.T) {
	startPC, err := makeFullPointCloudFromArtifact(t, "pointcloud/collision_pointcloud_0.pcd", BasicType)
	test.That(t, err, test.ShouldBeNil)

	meta := startPC.MetaData()
	center := meta.Center()
	maxSideLength := meta.MaxSideLength()

<<<<<<< HEAD
	basicOct := newBasicOctree(center, maxSideLength)
=======
	basicOct, err := NewBasicOctree(center, maxSideLength, defaultConfidenceThreshold)
	test.That(t, err, test.ShouldBeNil)
>>>>>>> 4e0bb4a1

	startPC.Iterate(0, 0, func(p r3.Vector, d Data) bool {
		// Blue channel is used to determine probability in pcds produced by cartographer
		_, _, blueProb := d.RGB255()
		d.SetValue(int(blueProb))
		if err = basicOct.Set(p, d); err != nil {
			return false
		}
		return true
	})

	test.That(t, startPC.Size(), test.ShouldEqual, basicOct.Size())

	t.Run("no collision with box far from octree points", func(t *testing.T) {
		// create a non-colliding obstacle far away from any octree point
		far, err := spatialmath.NewBox(spatialmath.NewZeroPose(), r3.Vector{1, 2, 3}, "far")
		test.That(t, err, test.ShouldBeNil)
		collides, err := basicOct.CollidesWith(far, 1.)
		test.That(t, err, test.ShouldBeNil)
		test.That(t, collides, test.ShouldBeFalse)
	})

	t.Run("no collision with box near octree points", func(t *testing.T) {
		// create a non-colliding obstacle near an octree point
		near, err := spatialmath.NewBox(spatialmath.NewPoseFromPoint(r3.Vector{-2443, 0, 3855}), r3.Vector{1, 2, 3}, "near")
		test.That(t, err, test.ShouldBeNil)
		collides, err := basicOct.CollidesWith(near, 1.)
		test.That(t, err, test.ShouldBeNil)
		test.That(t, collides, test.ShouldBeFalse)
	})

	t.Run("collision with box near octree points when a large buffer is used", func(t *testing.T) {
		// create a non-colliding obstacle near an octree point
		near, err := spatialmath.NewBox(spatialmath.NewPoseFromPoint(r3.Vector{-2443, 0, 3855}), r3.Vector{1, 2, 3}, "near")
		test.That(t, err, test.ShouldBeNil)
		collides, err := basicOct.CollidesWith(near, 10.0)
		test.That(t, err, test.ShouldBeNil)
		test.That(t, collides, test.ShouldBeTrue)
	})

	t.Run("collision with box overlapping octree points", func(t *testing.T) {
		// create a colliding obstacle overlapping an octree point
		hit, err := spatialmath.NewBox(spatialmath.NewPoseFromPoint(r3.Vector{-2443, 0, 3855}), r3.Vector{12, 2, 30}, "hit")
		test.That(t, err, test.ShouldBeNil)
		collides, err := basicOct.CollidesWith(hit, 1.)
		test.That(t, err, test.ShouldBeNil)
		test.That(t, collides, test.ShouldBeTrue)
	})

	t.Run("no collision with box overlapping low-probability octree points", func(t *testing.T) {
		// add a new point to the tree and make sure nothing else can interact with it
		threshold := 1e-8
		lowProbPt := r3.Vector{-1000, -1000, -1000}
		data := NewValueData(0)
		err := basicOct.Set(lowProbPt, data)
		test.That(t, err, test.ShouldBeNil)

		// create a colliding obstacle overlapping an octree point that has sub-threshold probability
		lowprob, err := spatialmath.NewBox(spatialmath.NewPoseFromPoint(lowProbPt), r3.Vector{threshold, threshold, threshold}, "")
		test.That(t, err, test.ShouldBeNil)
		collides, err := basicOct.CollidesWith(lowprob, threshold)
		test.That(t, err, test.ShouldBeNil)
		test.That(t, collides, test.ShouldBeFalse)
	})
}<|MERGE_RESOLUTION|>--- conflicted
+++ resolved
@@ -50,13 +50,13 @@
 	side := 1.0
 
 	t.Run("Splitting empty octree node into octants", func(t *testing.T) {
-		basicOct := newBasicOctree(center, side)
+		basicOct := newBasicOctree(center, side, defaultConfidenceThreshold)
 		err := basicOct.splitIntoOctants()
 		test.That(t, err, test.ShouldBeError, errors.New("error attempted to split empty leaf node"))
 	})
 
 	t.Run("Splitting filled basic octree node into octants", func(t *testing.T) {
-		basicOct := newBasicOctree(center, side)
+		basicOct := newBasicOctree(center, side, defaultConfidenceThreshold)
 
 		pointsAndData := []PointAndData{
 			{P: r3.Vector{X: 0, Y: 0, Z: 0}, D: NewValueData(1)},
@@ -96,7 +96,7 @@
 	})
 
 	t.Run("Splitting internal basic octree node with point into octants", func(t *testing.T) {
-		basicOct := newBasicOctree(center, side)
+		basicOct := newBasicOctree(center, side, defaultConfidenceThreshold)
 
 		pointsAndData := []PointAndData{
 			{P: r3.Vector{X: 0, Y: 0, Z: 0}, D: NewValueData(1)},
@@ -117,7 +117,7 @@
 	})
 
 	t.Run("Splitting invalid basic octree node", func(t *testing.T) {
-		basicOct := newBasicOctree(center, side)
+		basicOct := newBasicOctree(center, side, defaultConfidenceThreshold)
 		basicOct.node = newLeafNodeFilled(r3.Vector{X: 0, Y: 0, Z: 10}, NewValueData(1.0))
 		err := basicOct.splitIntoOctants()
 		test.That(t, err, test.ShouldBeError, errors.New("error point is outside the bounds of this octree"))
@@ -133,7 +133,7 @@
 	center := r3.Vector{X: 0, Y: 0, Z: 0}
 	side := 2.0
 
-	basicOct := newBasicOctree(center, side)
+	basicOct := newBasicOctree(center, side, defaultConfidenceThreshold)
 
 	test.That(t, basicOct.checkPointPlacement(r3.Vector{X: 0, Y: 0, Z: 0}), test.ShouldBeTrue)
 	test.That(t, basicOct.checkPointPlacement(r3.Vector{X: .25, Y: .25, Z: .25}), test.ShouldBeTrue)
@@ -147,7 +147,7 @@
 	center = r3.Vector{X: 1000, Y: -1000, Z: 10}
 	side = 24.0
 
-	basicOct = newBasicOctree(center, side)
+	basicOct = newBasicOctree(center, side, defaultConfidenceThreshold)
 
 	test.That(t, basicOct.checkPointPlacement(r3.Vector{X: 1000, Y: -1000, Z: 5}), test.ShouldBeTrue)
 	test.That(t, basicOct.checkPointPlacement(r3.Vector{X: 1000, Y: -994, Z: .5}), test.ShouldBeTrue)
@@ -302,12 +302,7 @@
 	center := meta.Center()
 	maxSideLength := meta.MaxSideLength()
 
-<<<<<<< HEAD
-	basicOct := newBasicOctree(center, maxSideLength)
-=======
-	basicOct, err := NewBasicOctree(center, maxSideLength, defaultConfidenceThreshold)
-	test.That(t, err, test.ShouldBeNil)
->>>>>>> 4e0bb4a1
+	basicOct := newBasicOctree(center, maxSideLength, defaultConfidenceThreshold)
 
 	startPC.Iterate(0, 0, func(p r3.Vector, d Data) bool {
 		// Blue channel is used to determine probability in pcds produced by cartographer
