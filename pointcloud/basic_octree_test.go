--- conflicted
+++ resolved
@@ -13,19 +13,6 @@
 	"go.viam.com/rdk/spatialmath"
 )
 
-<<<<<<< HEAD
-=======
-// Helper function for generating a new empty octree.
-func createNewOctree(center r3.Vector, side float64) (*BasicOctree, error) {
-	basicOct, err := NewBasicOctree(center, side, defaultConfidenceThreshold)
-	if err != nil {
-		return nil, err
-	}
-
-	return basicOct, err
-}
-
->>>>>>> 4e0bb4a1
 // Helper function that adds a list of points to a given basic octree.
 func addPoints(basicOct *BasicOctree, pointsAndData []PointAndData) error {
 	for _, pd := range pointsAndData {
@@ -59,7 +46,7 @@
 func TestBasicOctreeNew(t *testing.T) {
 	center := r3.Vector{X: 0, Y: 0, Z: 0}
 	sideValid := 1.0
-	basicOct := newBasicOctree(center, sideValid)
+	basicOct := newBasicOctree(center, sideValid, defaultConfidenceThreshold)
 
 	t.Run("New Octree as basic octree", func(t *testing.T) {
 		test.That(t, basicOct.node, test.ShouldResemble, newLeafNodeEmpty())
@@ -82,7 +69,7 @@
 	d4 := 10
 
 	t.Run("Set point into empty leaf node into basic octree", func(t *testing.T) {
-		basicOct := newBasicOctree(center, side)
+		basicOct := newBasicOctree(center, side, defaultConfidenceThreshold)
 		test.That(t, basicOct.Size(), test.ShouldEqual, 0)
 
 		point1 := r3.Vector{X: 0.1, Y: 0, Z: 0}
@@ -97,14 +84,9 @@
 	})
 
 	t.Run("Set point into filled leaf node into basic octree", func(t *testing.T) {
-		basicOct := newBasicOctree(center, side)
-
-<<<<<<< HEAD
-		d1 := 1
+		basicOct := newBasicOctree(center, side, defaultConfidenceThreshold)
+
 		err := basicOct.Set(r3.Vector{X: 0, Y: 0, Z: 0}, NewValueData(d1))
-=======
-		err = basicOct.Set(r3.Vector{X: 0, Y: 0, Z: 0}, NewValueData(d1))
->>>>>>> 4e0bb4a1
 		test.That(t, err, test.ShouldBeNil)
 		mp := basicOct.MaxVal()
 		test.That(t, mp, test.ShouldEqual, d1)
@@ -122,14 +104,9 @@
 	})
 
 	t.Run("Set point into internal node node into basic octree", func(t *testing.T) {
-		basicOct := newBasicOctree(center, side)
-
-<<<<<<< HEAD
-		d3 := 3
+		basicOct := newBasicOctree(center, side, defaultConfidenceThreshold)
+
 		err := basicOct.Set(r3.Vector{X: 0, Y: 0, Z: 0}, NewValueData(d3))
-=======
-		err = basicOct.Set(r3.Vector{X: 0, Y: 0, Z: 0}, NewValueData(d3))
->>>>>>> 4e0bb4a1
 		test.That(t, err, test.ShouldBeNil)
 		mp := basicOct.MaxVal()
 		test.That(t, mp, test.ShouldEqual, d3)
@@ -151,7 +128,7 @@
 	})
 
 	t.Run("Set point that lies outside the basic octree", func(t *testing.T) {
-		basicOct := newBasicOctree(center, side)
+		basicOct := newBasicOctree(center, side, defaultConfidenceThreshold)
 
 		err := basicOct.Set(r3.Vector{X: 2, Y: 0, Z: 0}, NewValueData(1))
 		test.That(t, err, test.ShouldBeError, errors.New("error point is outside the bounds of this octree"))
@@ -160,14 +137,9 @@
 	})
 
 	t.Run("Set point at intersection of multiple basic octree nodes", func(t *testing.T) {
-		basicOct := newBasicOctree(center, side)
-
-<<<<<<< HEAD
-		d1 := 1
+		basicOct := newBasicOctree(center, side, defaultConfidenceThreshold)
+
 		err := basicOct.Set(r3.Vector{X: 0, Y: 0, Z: 0}, NewValueData(d1))
-=======
-		err = basicOct.Set(r3.Vector{X: 0, Y: 0, Z: 0}, NewValueData(d1))
->>>>>>> 4e0bb4a1
 		test.That(t, err, test.ShouldBeNil)
 		mp := basicOct.MaxVal()
 		test.That(t, mp, test.ShouldEqual, d1)
@@ -182,14 +154,9 @@
 	})
 
 	t.Run("Set same point with new data in basic octree", func(t *testing.T) {
-		basicOct := newBasicOctree(center, side)
-
-<<<<<<< HEAD
-		d1 := 1
+		basicOct := newBasicOctree(center, side, defaultConfidenceThreshold)
+
 		err := basicOct.Set(r3.Vector{X: 0, Y: 0, Z: 0}, NewValueData(d1))
-=======
-		err = basicOct.Set(r3.Vector{X: 0, Y: 0, Z: 0}, NewValueData(d1))
->>>>>>> 4e0bb4a1
 		test.That(t, err, test.ShouldBeNil)
 		test.That(t, basicOct.node.point.D.Value(), test.ShouldEqual, d1)
 		mp := basicOct.MaxVal()
@@ -206,7 +173,7 @@
 	})
 
 	t.Run("Set point into invalid internal node", func(t *testing.T) {
-		basicOct := newBasicOctree(center, side)
+		basicOct := newBasicOctree(center, side, defaultConfidenceThreshold)
 
 		basicOct.node = newInternalNode([]*BasicOctree{})
 		err := basicOct.Set(r3.Vector{X: 0, Y: 0, Z: 0}, NewValueData(1))
@@ -214,7 +181,7 @@
 	})
 
 	t.Run("Set point into invalid internal node", func(t *testing.T) {
-		basicOct := newBasicOctree(center, side)
+		basicOct := newBasicOctree(center, side, defaultConfidenceThreshold)
 
 		basicOct.node = newInternalNode([]*BasicOctree{})
 		err := basicOct.Set(r3.Vector{X: 0, Y: 0, Z: 0}, NewValueData(1))
@@ -223,16 +190,11 @@
 
 	t.Run("Set point, hit max recursion depth", func(t *testing.T) {
 		side = 2.0
-		basicOct := newBasicOctree(center, side)
+		basicOct := newBasicOctree(center, side, defaultConfidenceThreshold)
 
 		basicOct = createLopsidedOctree(basicOct, 0, maxRecursionDepth-1)
 
-<<<<<<< HEAD
-		d1 := 1
 		err := basicOct.Set(r3.Vector{X: -1, Y: -1, Z: -1}, NewValueData(d1))
-=======
-		err = basicOct.Set(r3.Vector{X: -1, Y: -1, Z: -1}, NewValueData(d1))
->>>>>>> 4e0bb4a1
 		test.That(t, err, test.ShouldBeNil)
 		mp := basicOct.MaxVal()
 		test.That(t, mp, test.ShouldEqual, d1)
@@ -244,7 +206,7 @@
 
 	t.Run("Set empty data point", func(t *testing.T) {
 		side = 1.
-		basicOct := newBasicOctree(center, side)
+		basicOct := newBasicOctree(center, side, defaultConfidenceThreshold)
 
 		pointAndData := PointAndData{}
 
@@ -259,7 +221,7 @@
 	side := 2.0
 
 	t.Run("At check of single node basic octree", func(t *testing.T) {
-		basicOct := newBasicOctree(center, side)
+		basicOct := newBasicOctree(center, side, defaultConfidenceThreshold)
 
 		pointsAndData := []PointAndData{
 			{P: r3.Vector{X: 0, Y: 0, Z: 0}, D: NewValueData(1)},
@@ -278,7 +240,7 @@
 	})
 
 	t.Run("At check of multi level basic octree", func(t *testing.T) {
-		basicOct := newBasicOctree(center, side)
+		basicOct := newBasicOctree(center, side, defaultConfidenceThreshold)
 
 		pointsAndData := []PointAndData{
 			{P: r3.Vector{X: 0, Y: 0, Z: 0}, D: NewValueData(51)},
@@ -299,7 +261,7 @@
 	})
 
 	t.Run("At check of empty basic octree", func(t *testing.T) {
-		basicOct := newBasicOctree(center, side)
+		basicOct := newBasicOctree(center, side, defaultConfidenceThreshold)
 
 		d, ok := basicOct.At(0, 0, 0)
 		test.That(t, ok, test.ShouldBeFalse)
@@ -309,7 +271,7 @@
 	})
 
 	t.Run("At check of point outside octree bounds", func(t *testing.T) {
-		basicOct := newBasicOctree(center, side)
+		basicOct := newBasicOctree(center, side, defaultConfidenceThreshold)
 
 		d, ok := basicOct.At(3, 0, 0)
 		test.That(t, ok, test.ShouldBeFalse)
@@ -326,7 +288,7 @@
 	side := 2.0
 
 	t.Run("Iterate zero batch check of an empty basic octree", func(t *testing.T) {
-		basicOct := newBasicOctree(center, side)
+		basicOct := newBasicOctree(center, side, defaultConfidenceThreshold)
 
 		total := 0
 		basicOct.Iterate(0, 0, func(p r3.Vector, d Data) bool {
@@ -339,7 +301,7 @@
 	})
 
 	t.Run("Iterate zero batch check of a filled basic octree", func(t *testing.T) {
-		basicOct := newBasicOctree(center, side)
+		basicOct := newBasicOctree(center, side, defaultConfidenceThreshold)
 
 		pointsAndData := []PointAndData{
 			{P: r3.Vector{X: 0, Y: 0, Z: 0}, D: NewValueData(2)},
@@ -370,7 +332,7 @@
 	})
 
 	t.Run("Iterate zero batch check of an multi-level basic octree", func(t *testing.T) {
-		basicOct := newBasicOctree(center, side)
+		basicOct := newBasicOctree(center, side, defaultConfidenceThreshold)
 
 		pointsAndData := []PointAndData{
 			{P: r3.Vector{X: 0, Y: 0, Z: 0}, D: NewValueData(50)},
@@ -406,7 +368,7 @@
 	})
 
 	t.Run("Iterate non-zero batch check of an filled basic octree", func(t *testing.T) {
-		basicOct := newBasicOctree(center, side)
+		basicOct := newBasicOctree(center, side, defaultConfidenceThreshold)
 
 		pointsAndData := []PointAndData{
 			{P: r3.Vector{X: 0, Y: 0, Z: 0}, D: NewValueData(2)},
@@ -434,7 +396,7 @@
 	})
 
 	t.Run("Iterate non-zero batch check of an multi-level basic octree", func(t *testing.T) {
-		basicOct := newBasicOctree(center, side)
+		basicOct := newBasicOctree(center, side, defaultConfidenceThreshold)
 
 		pointsAndData := []PointAndData{
 			{P: r3.Vector{X: 0, Y: 0, Z: 0}, D: NewValueData(1)},
@@ -549,12 +511,7 @@
 	center := meta.Center()
 	maxSideLength := meta.MaxSideLength()
 
-<<<<<<< HEAD
-	basicOct := newBasicOctree(center, maxSideLength)
-=======
-	basicOct, err := NewBasicOctree(center, maxSideLength, defaultConfidenceThreshold)
-	test.That(t, err, test.ShouldBeNil)
->>>>>>> 4e0bb4a1
+	basicOct := newBasicOctree(center, maxSideLength, defaultConfidenceThreshold)
 
 	startPC.Iterate(0, 0, func(p r3.Vector, d Data) bool {
 		if err = basicOct.Set(p, d); err != nil {
@@ -619,7 +576,7 @@
 func createExampleOctree() (*BasicOctree, error) {
 	center := r3.Vector{X: 0, Y: 0, Z: 0}
 	side := 2.0
-	octree := newBasicOctree(center, side)
+	octree := newBasicOctree(center, side, defaultConfidenceThreshold)
 
 	pointsAndData := []PointAndData{
 		{P: r3.Vector{X: 0, Y: 0, Z: 0}, D: NewValueData(52)},
@@ -670,7 +627,7 @@
 	center := r3.Vector{X: 0, Y: 0, Z: 0}
 	side := 2.0
 
-	octree := newBasicOctree(center, side)
+	octree := newBasicOctree(center, side, defaultConfidenceThreshold)
 	pointsAndData := []PointAndData{
 		{P: r3.Vector{X: 0, Y: 0, Z: 0}, D: NewValueData(2)},
 		{P: r3.Vector{X: 1, Y: 0, Z: 0}, D: NewValueData(3)},
@@ -697,7 +654,7 @@
 			test.That(t, anyEqual, test.ShouldBeTrue)
 		}
 
-		dupOctree := newBasicOctree(pts[0].P, side)
+		dupOctree := newBasicOctree(pts[0].P, side, defaultConfidenceThreshold)
 		err := addPoints(dupOctree, pts)
 		test.That(t, err, test.ShouldBeNil)
 		equal := dupOctree.AlmostEqual(geom)
@@ -769,7 +726,7 @@
 	center := r3.Vector{X: 0, Y: 0, Z: 0}
 	side := 2.0
 
-	octree := newBasicOctree(center, side)
+	octree := newBasicOctree(center, side, defaultConfidenceThreshold)
 	pointsAndData := []PointAndData{
 		{P: r3.Vector{X: 0, Y: 0, Z: 0}, D: NewValueData(2)},
 		{P: r3.Vector{X: 1, Y: 0, Z: 0}, D: NewValueData(3)},
