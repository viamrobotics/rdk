--- conflicted
+++ resolved
@@ -129,10 +129,6 @@
 
 // Start is the main control loops for sending events from controller to base.
 func (svc *remoteService) start(ctx context.Context) error {
-<<<<<<< HEAD
-
-=======
->>>>>>> 706c76d0
 	buttons := make(map[input.Control]bool)
 	buttons[input.ButtonNorth] = false
 	buttons[input.ButtonSouth] = false
@@ -159,12 +155,8 @@
 		var err error
 		var newValues []float64
 
-<<<<<<< HEAD
-		if svc.controlMode == joyStickControl {
-=======
 		switch svc.controlMode {
 		case joyStickControl:
->>>>>>> 706c76d0
 			if len(oldValues) != 2 {
 				oldValues = []float64{0, 0}
 			}
@@ -180,11 +172,7 @@
 			}
 
 			err = svc.base.SetPower(ctx, r3.Vector{Y: linY}, r3.Vector{Z: angZ})
-<<<<<<< HEAD
-		} else if svc.controlMode == droneControl {
-=======
 		case droneControl:
->>>>>>> 706c76d0
 			if len(oldValues) != 4 {
 				oldValues = []float64{0, 0, 0, 0}
 			}
@@ -196,17 +184,10 @@
 			}
 
 			err = svc.base.SetPower(ctx, r3.Vector{X: newValues[2], Y: newValues[3], Z: newValues[1]}, r3.Vector{Z: newValues[0]})
-<<<<<<< HEAD
-
-		} else {
-			var mmPerSec, angleDeg float64
-
-=======
 		case arrowControl, buttonControl, triggerSpeedControl:
 			var mmPerSec, angleDeg float64
 
 			// nolint:exhaustive
->>>>>>> 706c76d0
 			switch svc.controlMode {
 			case triggerSpeedControl:
 				mmPerSec, angleDeg = svc.triggerSpeedEvent(event, mmPerSec, angleDeg)
@@ -215,11 +196,7 @@
 			case arrowControl:
 				mmPerSec, angleDeg, arrows = svc.arrowEvent(event, arrows)
 			default:
-<<<<<<< HEAD
-				panic("what's going on")
-=======
 				panic("impossible")
->>>>>>> 706c76d0
 			}
 
 			newValues = []float64{mmPerSec, angleDeg}
@@ -263,7 +240,6 @@
 		} else {
 			oldValues = newValues
 		}
-
 	}
 
 	for _, control := range svc.controllerInputs() {
@@ -309,10 +285,6 @@
 		return []input.Control{input.AbsoluteX, input.AbsoluteY}
 	case droneControl:
 		return []input.Control{input.AbsoluteX, input.AbsoluteY, input.AbsoluteRX, input.AbsoluteRY}
-<<<<<<< HEAD
-
-=======
->>>>>>> 706c76d0
 	}
 	return []input.Control{}
 }
@@ -387,10 +359,7 @@
 
 // oneJoyStickEvent (default) takes inputs from the gamepad allowing the left joystick to control speed and angle.
 func (svc *remoteService) oneJoyStickEvent(event input.Event, y float64, x float64) (float64, float64) {
-<<<<<<< HEAD
-=======
 	// nolint:exhaustive
->>>>>>> 706c76d0
 	switch event.Control {
 	case input.AbsoluteY:
 		y = -1.0 * event.Value
@@ -403,15 +372,6 @@
 	return y, x
 }
 
-<<<<<<< HEAD
-// order is: X, Y, RX, RY = AngZ(0), LinZ(1), LinX(2), LinY(3)
-func (svc *remoteService) droneEvent(event input.Event, oldValues []float64) []float64 {
-	newValues := make([]float64, len(oldValues))
-	for idx, v := range oldValues {
-		newValues[idx] = v
-	}
-
-=======
 // right joystick is forward/back, strafe right/left
 // left joystick is spin right/left & up/down
 // order is: X, Y, RX, RY = AngZ(0), LinZ(1), LinX(2), LinY(3).
@@ -420,7 +380,6 @@
 	copy(newValues, oldValues)
 
 	// nolint:exhaustive
->>>>>>> 706c76d0
 	switch event.Control {
 	case input.AbsoluteX:
 		newValues[0] = -1.0 * event.Value
@@ -435,21 +394,13 @@
 	return scaleValues(newValues)
 }
 
-<<<<<<< HEAD
-func similar(a, b []float64, iota float64) bool {
-=======
 func similar(a, b []float64, delta float64) bool {
->>>>>>> 706c76d0
 	if len(a) != len(b) {
 		return false
 	}
 
 	for idx := range a {
-<<<<<<< HEAD
-		if math.Abs(a[idx]-b[idx]) > iota {
-=======
 		if math.Abs(a[idx]-b[idx]) > delta {
->>>>>>> 706c76d0
 			return false
 		}
 	}
@@ -466,10 +417,7 @@
 }
 
 func scaleValue(a float64) float64 {
-<<<<<<< HEAD
-=======
 	// nolint:ifshort
->>>>>>> 706c76d0
 	neg := a < 0
 
 	a = math.Abs(a)
