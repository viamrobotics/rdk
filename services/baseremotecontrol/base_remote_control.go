--- conflicted
+++ resolved
@@ -218,12 +218,8 @@
 func buttonControlEvent(event input.Event, buttons map[input.Control]bool) (float64, float64, map[input.Control]bool) {
 	var speed float64
 	var angle float64
-<<<<<<< HEAD
-	// nolint:exhaustive
-=======
 
 	//nolint:exhaustive
->>>>>>> 2966109b
 	switch event.Event {
 	case input.ButtonPress:
 		buttons[event.Control] = true
