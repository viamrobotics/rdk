// Package baseremotecontrol implements a remote control for a base.
package baseremotecontrol

import (
	"context"
	"math"
	"sync"

	"github.com/edaniels/golog"
	"github.com/golang/geo/r3"
	"github.com/mitchellh/mapstructure"
	"github.com/pkg/errors"

	"go.viam.com/rdk/component/base"
	"go.viam.com/rdk/component/input"
	"go.viam.com/rdk/config"
	"go.viam.com/rdk/registry"
	"go.viam.com/rdk/resource"
	"go.viam.com/rdk/robot"
	"go.viam.com/rdk/utils"
)

// Constants for the system including the max speed and angle (TBD: allow to be set as config vars)
// as well as the various control modes including oneJoystick (control via a joystick), triggerSpeed
// (triggers control speed and joystick angle), button (four buttons X, Y, A, B to  control speed and
// angle) and arrow (arrows buttons used to control speed and angle).
const (
	joyStickControl = controlMode(iota)
	triggerSpeedControl
	buttonControl
	arrowControl
	droneControl
	SubtypeName = resource.SubtypeName("base_remote_control")
)

// Subtype is a constant that identifies the remote control resource subtype.
var Subtype = resource.NewSubtype(
	resource.ResourceNamespaceRDK,
	resource.ResourceTypeService,
	SubtypeName,
)

// Name is the BaseRemoteControlService's typed resource name.
var Name = resource.NameFromSubtype(Subtype, "")

func init() {
	registry.RegisterService(Subtype, registry.Service{Constructor: New})
	cType := config.ServiceType(SubtypeName)

	config.RegisterServiceAttributeMapConverter(cType, func(attributes config.AttributeMap) (interface{}, error) {
		var conf Config
		decoder, err := mapstructure.NewDecoder(&mapstructure.DecoderConfig{TagName: "json", Result: &conf})
		if err != nil {
			return nil, err
		}
		if err := decoder.Decode(attributes); err != nil {
			return nil, err
		}
		return &conf, nil
	}, &Config{})
}

// ControlMode is the control type for the remote control.
type controlMode uint8

// Config describes how to configure the service.
type Config struct {
	BaseName            string  `json:"base"`
	InputControllerName string  `json:"input_controller"`
	ControlModeName     string  `json:"control_mode"`
	MaxAngularVelocity  float64 `json:"max_angular"`
	MaxLinearVelocity   float64 `json:"max_linear"`
}

// RemoteService is the structure of the remote service.
type remoteService struct {
	base            base.Base
	inputController input.Controller
	controlMode     controlMode

	config *Config
	logger golog.Logger
}

// New returns a new remote control service for the given robot.
func New(ctx context.Context, r robot.Robot, config config.Service, logger golog.Logger) (interface{}, error) {
	svcConfig, ok := config.ConvertedAttributes.(*Config)
	if !ok {
		return nil, utils.NewUnexpectedTypeError(svcConfig, config.ConvertedAttributes)
	}
	base1, err := base.FromRobot(r, svcConfig.BaseName)
	if err != nil {
		return nil, err
	}
	controller, err := input.FromRobot(r, svcConfig.InputControllerName)
	if err != nil {
		return nil, err
	}

	var controlMode1 controlMode
	switch svcConfig.ControlModeName {
	case "triggerSpeedControl":
		controlMode1 = triggerSpeedControl
	case "buttonControl":
		controlMode1 = buttonControl
	case "joystickControl":
		controlMode1 = joyStickControl
	case "droneControl":
		controlMode1 = droneControl
	default:
		controlMode1 = arrowControl
	}

	remoteSvc := &remoteService{
		base:            base1,
		inputController: controller,
		controlMode:     controlMode1,
		config:          svcConfig,
		logger:          logger,
	}

	if err := remoteSvc.start(ctx); err != nil {
		return nil, errors.Errorf("error with starting remote control service: %q", err)
	}

	return remoteSvc, nil
}

// Start is the main control loops for sending events from controller to base.
func (svc *remoteService) start(ctx context.Context) error {
	state := &throttleState{}
	state.init()

	var lastEvent input.Event
	var onlyOneAtATime sync.Mutex

	remoteCtl := func(ctx context.Context, event input.Event) {
		onlyOneAtATime.Lock()
		defer onlyOneAtATime.Unlock()

		if event.Time.Before(lastEvent.Time) {
			return
		}
		lastEvent = event

		err := svc.processEvent(ctx, state, event)
		if err != nil {
			svc.logger.Errorw("error with moving base to desired position", "error", err)
		}
	}

	for _, control := range svc.controllerInputs() {
		var err error
		if svc.controlMode == buttonControl {
			err = svc.inputController.RegisterControlCallback(ctx, control, []input.EventType{input.ButtonChange}, remoteCtl)
		} else {
			err = svc.inputController.RegisterControlCallback(ctx, control, []input.EventType{input.PositionChangeAbs}, remoteCtl)
		}
		if err != nil {
			return err
		}
	}
	return nil
}

// Close out of all remote control related systems.
func (svc *remoteService) Close(ctx context.Context) error {
	for _, control := range svc.controllerInputs() {
		var err error
		if svc.controlMode == buttonControl {
			err = svc.inputController.RegisterControlCallback(ctx, control, []input.EventType{input.ButtonChange}, nil)
		} else {
			err = svc.inputController.RegisterControlCallback(ctx, control, []input.EventType{input.PositionChangeAbs}, nil)
		}
		if err != nil {
			return err
		}
	}
	return nil
}

// controllerInputs returns the list of inputs from the controller that are being monitored for that control mode.
func (svc *remoteService) controllerInputs() []input.Control {
	switch svc.controlMode {
	case triggerSpeedControl:
		return []input.Control{input.AbsoluteX, input.AbsoluteZ, input.AbsoluteRZ}
	case arrowControl:
		return []input.Control{input.AbsoluteHat0X, input.AbsoluteHat0Y}
	case buttonControl:
		return []input.Control{input.ButtonNorth, input.ButtonSouth, input.ButtonEast, input.ButtonWest}
	case joyStickControl:
		return []input.Control{input.AbsoluteX, input.AbsoluteY}
	case droneControl:
		return []input.Control{input.AbsoluteX, input.AbsoluteY, input.AbsoluteRX, input.AbsoluteRY}
	}
	return []input.Control{}
}

// triggerSpeedEvent takes inputs from the gamepad allowing the triggers to control speed and the left joystick to
// control the angle.
func triggerSpeedEvent(event input.Event, speed float64, angle float64) (float64, float64) {
<<<<<<< HEAD
	switch event.Control {
=======
	switch event.Control { // nolint:exhaustive
>>>>>>> 49a64acd
	case input.AbsoluteZ:
		speed -= 0.05
		speed = math.Max(-1, speed)
	case input.AbsoluteRZ:
		speed += 0.05
		speed = math.Min(1, speed)
	case input.AbsoluteX:
		angle = event.Value
	}

	return speed, angle
}

// buttonControlEvent takes inputs from the gamepad allowing the X and B buttons to control speed and Y and A buttons to control angle.
func buttonControlEvent(event input.Event, buttons map[input.Control]bool) (float64, float64, map[input.Control]bool) {
	var speed float64
	var angle float64

<<<<<<< HEAD
	switch event.Event {
=======
	switch event.Event { // nolint:exhaustive
>>>>>>> 49a64acd
	case input.ButtonPress:
		buttons[event.Control] = true
	case input.ButtonRelease:
		buttons[event.Control] = false
	}

	if buttons[input.ButtonNorth] == buttons[input.ButtonSouth] {
		speed = 0.0
	} else {
		if buttons[input.ButtonNorth] {
			speed = 1.0
		} else {
			speed = -1.0
		}
	}

	if buttons[input.ButtonEast] == buttons[input.ButtonWest] {
		angle = 0.0
	} else {
		if buttons[input.ButtonEast] {
			angle = -1.0
		} else {
			angle = 1.0
		}
	}

	return speed, angle, buttons
}

// arrowControlEvent takes inputs from the gamepad allowing the arrow buttons to control speed and angle.
func arrowEvent(event input.Event, arrows map[input.Control]float64) (float64, float64, map[input.Control]float64) {
	arrows[event.Control] = -1.0 * event.Value

	speed := arrows[input.AbsoluteHat0Y]
	angle := arrows[input.AbsoluteHat0X]

	return speed, angle, arrows
}

// oneJoyStickEvent (default) takes inputs from the gamepad allowing the left joystick to control speed and angle.
func oneJoyStickEvent(event input.Event, y float64, x float64) (float64, float64) {
<<<<<<< HEAD
	switch event.Control {
=======
	switch event.Control { // nolint:exhaustive
>>>>>>> 49a64acd
	case input.AbsoluteY:
		y = -1.0 * event.Value
	case input.AbsoluteX:
		x = -1.0 * event.Value
	}

	return scaleThrottle(y), scaleThrottle(x)
}

// right joystick is forward/back, strafe right/left
// left joystick is spin right/left & up/down.
func droneEvent(event input.Event, linear, angular r3.Vector) (r3.Vector, r3.Vector) {
<<<<<<< HEAD
	switch event.Control {
=======
	switch event.Control { // nolint:exhaustive
>>>>>>> 49a64acd
	case input.AbsoluteX:
		angular.Z = scaleThrottle(-1.0 * event.Value)
	case input.AbsoluteY:
		linear.Z = scaleThrottle(-1.0 * event.Value)
	case input.AbsoluteRX:
		linear.X = scaleThrottle(event.Value)
	case input.AbsoluteRY:
		linear.Y = scaleThrottle(-1.0 * event.Value)
	}

	return linear, angular
}

func similar(a, b r3.Vector, deltaThreshold float64) bool {
	if math.Abs(a.X-b.X) > deltaThreshold {
		return false
	}

	if math.Abs(a.Y-b.Y) > deltaThreshold {
		return false
	}

	if math.Abs(a.Z-b.Z) > deltaThreshold {
		return false
	}

	return true
}

func scaleThrottle(a float64) float64 {
	// nolint:ifshort
	neg := a < 0

	a = math.Abs(a)
	if a <= .27 {
		return 0
	}

	a = math.Ceil(a*10) / 10.0

	if neg {
		a *= -1
	}

	return a
}

type throttleState struct {
	linearThrottle, angularThrottle r3.Vector
	buttons                         map[input.Control]bool
	arrows                          map[input.Control]float64
}

func (ts *throttleState) init() {
	ts.buttons = map[input.Control]bool{
		input.ButtonNorth: false,
		input.ButtonSouth: false,
		input.ButtonEast:  false,
		input.ButtonWest:  false,
	}

	ts.arrows = map[input.Control]float64{
		input.AbsoluteHat0X: 0.0,
		input.AbsoluteHat0Y: 0.0,
	}
}

func parseEvent(mode controlMode, state *throttleState, event input.Event) (r3.Vector, r3.Vector) {
	newLinear := state.linearThrottle
	newAngular := state.angularThrottle

	switch mode {
	case joyStickControl:
		newLinear.Y, newAngular.Z = oneJoyStickEvent(event, state.linearThrottle.Y, state.angularThrottle.Z)
	case droneControl:
		newLinear, newAngular = droneEvent(event, state.linearThrottle, state.angularThrottle)
	case triggerSpeedControl:
		newLinear.Y, newAngular.Z = triggerSpeedEvent(event, state.linearThrottle.Y, state.angularThrottle.Z)
	case buttonControl:
		newLinear.Y, newAngular.Z, state.buttons = buttonControlEvent(event, state.buttons)
	case arrowControl:
		newLinear.Y, newAngular.Z, state.arrows = arrowEvent(event, state.arrows)
	}

	return newLinear, newAngular
}

func (svc *remoteService) processEvent(ctx context.Context, state *throttleState, event input.Event) error {
	newLinear, newAngular := parseEvent(svc.controlMode, state, event)

	if similar(newLinear, state.linearThrottle, .05) && similar(newAngular, state.angularThrottle, .05) {
		return nil
	}

	if svc.config.MaxAngularVelocity > 0 && svc.config.MaxLinearVelocity > 0 {
		if err := svc.base.SetVelocity(
			ctx,
			r3.Vector{
				X: svc.config.MaxLinearVelocity * newLinear.X,
				Y: svc.config.MaxLinearVelocity * newLinear.Y,
				Z: svc.config.MaxLinearVelocity * newLinear.Z,
			},
			r3.Vector{
				X: svc.config.MaxAngularVelocity * newAngular.X,
				Y: svc.config.MaxAngularVelocity * newAngular.Y,
				Z: svc.config.MaxAngularVelocity * newAngular.Z,
			},
		); err != nil {
			return err
		}
	} else {
		if err := svc.base.SetPower(ctx, newLinear, newAngular); err != nil {
			return err
		}
	}

	state.linearThrottle = newLinear
	state.angularThrottle = newAngular
	return nil
}<|MERGE_RESOLUTION|>--- conflicted
+++ resolved
@@ -199,11 +199,7 @@
 // triggerSpeedEvent takes inputs from the gamepad allowing the triggers to control speed and the left joystick to
 // control the angle.
 func triggerSpeedEvent(event input.Event, speed float64, angle float64) (float64, float64) {
-<<<<<<< HEAD
-	switch event.Control {
-=======
 	switch event.Control { // nolint:exhaustive
->>>>>>> 49a64acd
 	case input.AbsoluteZ:
 		speed -= 0.05
 		speed = math.Max(-1, speed)
@@ -222,11 +218,7 @@
 	var speed float64
 	var angle float64
 
-<<<<<<< HEAD
-	switch event.Event {
-=======
 	switch event.Event { // nolint:exhaustive
->>>>>>> 49a64acd
 	case input.ButtonPress:
 		buttons[event.Control] = true
 	case input.ButtonRelease:
@@ -268,11 +260,7 @@
 
 // oneJoyStickEvent (default) takes inputs from the gamepad allowing the left joystick to control speed and angle.
 func oneJoyStickEvent(event input.Event, y float64, x float64) (float64, float64) {
-<<<<<<< HEAD
-	switch event.Control {
-=======
 	switch event.Control { // nolint:exhaustive
->>>>>>> 49a64acd
 	case input.AbsoluteY:
 		y = -1.0 * event.Value
 	case input.AbsoluteX:
@@ -285,11 +273,7 @@
 // right joystick is forward/back, strafe right/left
 // left joystick is spin right/left & up/down.
 func droneEvent(event input.Event, linear, angular r3.Vector) (r3.Vector, r3.Vector) {
-<<<<<<< HEAD
-	switch event.Control {
-=======
 	switch event.Control { // nolint:exhaustive
->>>>>>> 49a64acd
 	case input.AbsoluteX:
 		angular.Z = scaleThrottle(-1.0 * event.Value)
 	case input.AbsoluteY:
