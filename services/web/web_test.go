--- conflicted
+++ resolved
@@ -148,25 +148,6 @@
 				test.That(t, err, test.ShouldNotBeNil)
 				test.That(t, err.Error(), test.ShouldContainSubstring, "invalid credentials")
 
-<<<<<<< HEAD
-				entityNames := tc.EntityNames
-				if len(entityNames) == 0 {
-					entityNames = []string{DefaultFQDN}
-				}
-				for _, entityName := range entityNames {
-					t.Run(entityName, func(t *testing.T) {
-						c, err := client.New(context.Background(), addr, logger, client.WithDialOptions(
-							rpc.WithInsecure(),
-							rpc.WithEntityCredentials(entityName, rpc.Credentials{
-								Type:    rpc.CredentialsTypeAPIKey,
-								Payload: apiKey,
-							}),
-						))
-						test.That(t, err, test.ShouldBeNil)
-						test.That(t, c.ResourceNames(), test.ShouldResemble, resources)
-						test.That(t, utils.TryClose(context.Background(), c), test.ShouldBeNil)
-					})
-=======
 				_, err = client.New(context.Background(), addr, logger, client.WithDialOptions(
 					rpc.WithAllowInsecureWithCredentialsDowngrade(),
 					rpc.WithEntityCredentials("wrong", rpc.Credentials{
@@ -180,7 +161,6 @@
 				entityName := tc.EntityName
 				if entityName == "" {
 					entityName = options.LocalFQDN
->>>>>>> 8d84de86
 				}
 				c, err := client.New(context.Background(), addr, logger, client.WithDialOptions(
 					rpc.WithAllowInsecureWithCredentialsDowngrade(),
@@ -211,9 +191,6 @@
 				))
 				test.That(t, err, test.ShouldBeNil)
 				test.That(t, c.ResourceNames(), test.ShouldResemble, resources)
-<<<<<<< HEAD
-				test.That(t, utils.TryClose(context.Background(), c), test.ShouldBeNil)
-=======
 
 				c, err = client.New(context.Background(), addr, logger, client.WithDialOptions(
 					rpc.WithAllowInsecureWithCredentialsDowngrade(),
@@ -224,7 +201,6 @@
 				))
 				test.That(t, err, test.ShouldBeNil)
 				test.That(t, c.ResourceNames(), test.ShouldResemble, resources)
->>>>>>> 8d84de86
 			}
 
 			err = utils.TryClose(context.Background(), svc)
