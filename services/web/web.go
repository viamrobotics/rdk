--- conflicted
+++ resolved
@@ -18,7 +18,7 @@
 	"github.com/edaniels/gostream/codec/x264"
 	streampb "github.com/edaniels/gostream/proto/stream/v1"
 	"github.com/pkg/errors"
-	viamutils "go.viam.com/utils"
+	"go.viam.com/utils"
 	echopb "go.viam.com/utils/proto/rpc/examples/echo/v1"
 	"go.viam.com/utils/rpc"
 	echoserver "go.viam.com/utils/rpc/examples/echo/server"
@@ -39,11 +39,7 @@
 	"go.viam.com/rdk/resource"
 	"go.viam.com/rdk/robot"
 	"go.viam.com/rdk/subtype"
-<<<<<<< HEAD
-	"go.viam.com/rdk/utils"
-=======
 	rutils "go.viam.com/rdk/utils"
->>>>>>> 8d84de86
 	"go.viam.com/rdk/web"
 )
 
@@ -68,7 +64,7 @@
 	}
 	web, ok := resource.(Service)
 	if !ok {
-		return nil, utils.NewUnimplementedInterfaceError("web.Service", resource)
+		return nil, rutils.NewUnimplementedInterfaceError("web.Service", resource)
 	}
 	return web, nil
 }
@@ -323,7 +319,7 @@
 	for idx, stream := range streams {
 		waitCh := make(chan struct{})
 		svc.activeBackgroundWorkers.Add(1)
-		viamutils.PanicCapturingGo(func() {
+		utils.PanicCapturingGo(func() {
 			defer svc.activeBackgroundWorkers.Done()
 			close(waitCh)
 			gostream.StreamSource(ctx, displaySources[idx], stream)
@@ -361,16 +357,8 @@
 // RunWeb takes the given robot and options and runs the web server. This function will block
 // until the context is done.
 func (svc *webService) runWeb(ctx context.Context, options Options) (err error) {
-<<<<<<< HEAD
-	listener, secure, err := viamutils.NewPossiblySecureTCPListenerFromFile(
-		options.Network.BindAddress,
-		options.Network.TLSCertFile,
-		options.Network.TLSKeyFile,
-	)
-=======
 	secure := options.Network.TLSConfig != nil || options.Network.TLSCertFile != ""
 	listener, err := net.Listen("tcp", options.Network.BindAddress)
->>>>>>> 8d84de86
 	if err != nil {
 		return err
 	}
@@ -622,16 +610,10 @@
 	mux.Handle(pat.New("/api/*"), http.StripPrefix("/api", rpcServer.GatewayHandler()))
 	mux.Handle(pat.New("/*"), rpcServer.GRPCHandler())
 
-<<<<<<< HEAD
-	httpServer, err := viamutils.NewPlainTextHTTP2Server(mux)
-	if err != nil {
-		return err
-=======
 	httpServer := &http.Server{
 		ReadTimeout:    10 * time.Second,
 		MaxHeaderBytes: rpc.MaxMessageSize,
 		TLSConfig:      options.Network.TLSConfig.Clone(),
->>>>>>> 8d84de86
 	}
 	httpServer.Addr = listenerAddr
 	httpServer.Handler = mux
@@ -649,7 +631,7 @@
 	}
 
 	svc.activeBackgroundWorkers.Add(1)
-	viamutils.PanicCapturingGo(func() {
+	utils.PanicCapturingGo(func() {
 		defer svc.activeBackgroundWorkers.Done()
 		<-ctx.Done()
 		defer func() {
@@ -669,7 +651,7 @@
 		}
 	})
 	svc.activeBackgroundWorkers.Add(1)
-	viamutils.PanicCapturingGo(func() {
+	utils.PanicCapturingGo(func() {
 		defer svc.activeBackgroundWorkers.Done()
 		if err := rpcServer.Start(); err != nil {
 			svc.logger.Errorw("error starting rpc server", "error", err)
@@ -696,7 +678,7 @@
 	svc.logger.Infow("serving", urlFields...)
 
 	svc.activeBackgroundWorkers.Add(1)
-	viamutils.PanicCapturingGo(func() {
+	utils.PanicCapturingGo(func() {
 		defer svc.activeBackgroundWorkers.Done()
 		var serveErr error
 		if secure {
