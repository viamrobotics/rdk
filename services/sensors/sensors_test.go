--- conflicted
+++ resolved
@@ -64,238 +64,6 @@
 	})
 }
 
-<<<<<<< HEAD
-=======
-func TestNew(t *testing.T) {
-	logger := golog.NewTestLogger(t)
-	t.Run("no error", func(t *testing.T) {
-		svc, err := sensors.New(context.Background(), &inject.Robot{}, config.Service{}, logger)
-		test.That(t, err, test.ShouldBeNil)
-		test.That(t, svc, test.ShouldNotBeNil)
-	})
-}
-
-func TestGetSensors(t *testing.T) {
-	logger := golog.NewTestLogger(t)
-	sensorNames := []resource.Name{movementsensor.Named("imu"), movementsensor.Named("gps")}
-
-	t.Run("no sensors", func(t *testing.T) {
-		resourceMap := map[resource.Name]interface{}{movementsensor.Named("imu"): "resource", movementsensor.Named("gps"): "resource"}
-		svc, err := sensors.New(context.Background(), &inject.Robot{}, config.Service{}, logger)
-		test.That(t, err, test.ShouldBeNil)
-		err = svc.(resource.Updateable).Update(context.Background(), resourceMap)
-		test.That(t, err, test.ShouldBeNil)
-
-		names, err := svc.GetSensors(context.Background())
-		test.That(t, err, test.ShouldBeNil)
-		test.That(t, names, test.ShouldBeEmpty)
-	})
-
-	t.Run("one sensor", func(t *testing.T) {
-		resourceMap := map[resource.Name]interface{}{movementsensor.Named("imu"): &inject.Sensor{}, movementsensor.Named("gps"): "resource"}
-		svc, err := sensors.New(context.Background(), &inject.Robot{}, config.Service{}, logger)
-		test.That(t, err, test.ShouldBeNil)
-		err = svc.(resource.Updateable).Update(context.Background(), resourceMap)
-		test.That(t, err, test.ShouldBeNil)
-
-		sNames1, err := svc.GetSensors(context.Background())
-		test.That(t, err, test.ShouldBeNil)
-		test.That(
-			t,
-			testutils.NewResourceNameSet(sNames1...),
-			test.ShouldResemble,
-			testutils.NewResourceNameSet(movementsensor.Named("imu")),
-		)
-	})
-
-	t.Run("many sensors", func(t *testing.T) {
-		resourceMap := map[resource.Name]interface{}{
-			movementsensor.Named("imu"): &inject.Sensor{},
-			movementsensor.Named("gps"): &inject.Sensor{},
-		}
-		svc, err := sensors.New(context.Background(), &inject.Robot{}, config.Service{}, logger)
-		test.That(t, err, test.ShouldBeNil)
-		err = svc.(resource.Updateable).Update(context.Background(), resourceMap)
-		test.That(t, err, test.ShouldBeNil)
-
-		sNames1, err := svc.GetSensors(context.Background())
-		test.That(t, err, test.ShouldBeNil)
-		test.That(t, testutils.NewResourceNameSet(sNames1...), test.ShouldResemble, testutils.NewResourceNameSet(sensorNames...))
-	})
-}
-
-func TestGetReadings(t *testing.T) {
-	logger := golog.NewTestLogger(t)
-	sensorNames := []resource.Name{movementsensor.Named("imu"), movementsensor.Named("gps"), movementsensor.Named("gps2")}
-
-	t.Run("no sensors", func(t *testing.T) {
-		resourceMap := map[resource.Name]interface{}{
-			movementsensor.Named("imu"): "resource", movementsensor.Named("gps"): "resource", movementsensor.Named("gps2"): "resource",
-		}
-		svc, err := sensors.New(context.Background(), &inject.Robot{}, config.Service{}, logger)
-		test.That(t, err, test.ShouldBeNil)
-		err = svc.(resource.Updateable).Update(context.Background(), resourceMap)
-		test.That(t, err, test.ShouldBeNil)
-
-		_, err = svc.GetReadings(context.Background(), []resource.Name{movementsensor.Named("imu")})
-		test.That(t, err.Error(), test.ShouldContainSubstring, "not a registered sensor")
-	})
-
-	t.Run("failing sensor", func(t *testing.T) {
-		injectSensor := &inject.Sensor{}
-		passedErr := errors.New("can't get readings")
-		injectSensor.GetReadingsFunc = func(ctx context.Context) (map[string]interface{}, error) {
-			return nil, passedErr
-		}
-		failMap := map[resource.Name]interface{}{
-			movementsensor.Named("imu"): injectSensor, movementsensor.Named("gps"): injectSensor, movementsensor.Named("gps2"): injectSensor,
-		}
-		svc, err := sensors.New(context.Background(), &inject.Robot{}, config.Service{}, logger)
-		test.That(t, err, test.ShouldBeNil)
-		err = svc.(resource.Updateable).Update(context.Background(), failMap)
-		test.That(t, err, test.ShouldBeNil)
-
-		_, err = svc.GetReadings(context.Background(), []resource.Name{movementsensor.Named("imu")})
-		test.That(t, err, test.ShouldBeError, errors.Wrapf(passedErr, "failed to get reading from %q", movementsensor.Named("imu")))
-	})
-
-	t.Run("many sensors", func(t *testing.T) {
-		readings1 := map[string]interface{}{"a": 1.1, "b": 2.2}
-		injectSensor := &inject.Sensor{}
-		injectSensor.GetReadingsFunc = func(ctx context.Context) (map[string]interface{}, error) {
-			return readings1, nil
-		}
-		readings2 := map[string]interface{}{"a": 2.2, "b": 3.3}
-		injectSensor2 := &inject.Sensor{}
-		injectSensor2.GetReadingsFunc = func(ctx context.Context) (map[string]interface{}, error) {
-			return readings2, nil
-		}
-		injectSensor3 := &inject.Sensor{}
-		passedErr := errors.New("can't read")
-		injectSensor3.GetReadingsFunc = func(ctx context.Context) (map[string]interface{}, error) {
-			return nil, passedErr
-		}
-		expected := map[resource.Name]interface{}{
-			movementsensor.Named("imu"): readings1,
-			movementsensor.Named("gps"): readings2,
-		}
-		resourceMap := map[resource.Name]interface{}{
-			movementsensor.Named("imu"): injectSensor, movementsensor.Named("gps"): injectSensor2, movementsensor.Named("gps2"): injectSensor3,
-		}
-		svc, err := sensors.New(context.Background(), &inject.Robot{}, config.Service{}, logger)
-		test.That(t, err, test.ShouldBeNil)
-		err = svc.(resource.Updateable).Update(context.Background(), resourceMap)
-		test.That(t, err, test.ShouldBeNil)
-
-		_, err = svc.GetReadings(context.Background(), []resource.Name{movementsensor.Named("imu2")})
-		test.That(t, err.Error(), test.ShouldContainSubstring, "not a registered sensor")
-
-		readings, err := svc.GetReadings(context.Background(), []resource.Name{movementsensor.Named("imu")})
-		test.That(t, err, test.ShouldBeNil)
-		test.That(t, len(readings), test.ShouldEqual, 1)
-		reading := readings[0]
-		test.That(t, reading.Name, test.ShouldResemble, movementsensor.Named("imu"))
-		test.That(t, reading.Readings, test.ShouldResemble, readings1)
-
-		readings, err = svc.GetReadings(
-			context.Background(),
-			[]resource.Name{movementsensor.Named("imu"), movementsensor.Named("imu"), movementsensor.Named("imu")},
-		)
-		test.That(t, err, test.ShouldBeNil)
-		test.That(t, len(readings), test.ShouldEqual, 1)
-		reading = readings[0]
-		test.That(t, reading.Name, test.ShouldResemble, movementsensor.Named("imu"))
-		test.That(t, reading.Readings, test.ShouldResemble, readings1)
-
-		readings, err = svc.GetReadings(context.Background(), []resource.Name{movementsensor.Named("imu"), movementsensor.Named("gps")})
-		test.That(t, err, test.ShouldBeNil)
-		test.That(t, len(readings), test.ShouldEqual, 2)
-		test.That(t, readings[0].Readings, test.ShouldResemble, expected[readings[0].Name])
-		test.That(t, readings[1].Readings, test.ShouldResemble, expected[readings[1].Name])
-
-		_, err = svc.GetReadings(context.Background(), sensorNames)
-		test.That(t, err, test.ShouldBeError, errors.Wrapf(passedErr, "failed to get reading from %q", movementsensor.Named("gps2")))
-	})
-}
-
-func TestUpdate(t *testing.T) {
-	logger := golog.NewTestLogger(t)
-	sensorNames := []resource.Name{movementsensor.Named("imu"), movementsensor.Named("gps")}
-	resourceMap := map[resource.Name]interface{}{
-		movementsensor.Named("imu"): &inject.Sensor{},
-		movementsensor.Named("gps"): &inject.Sensor{},
-	}
-
-	t.Run("update with no sensors", func(t *testing.T) {
-		svc, err := sensors.New(context.Background(), &inject.Robot{}, config.Service{}, logger)
-		test.That(t, err, test.ShouldBeNil)
-		err = svc.(resource.Updateable).Update(context.Background(), resourceMap)
-		test.That(t, err, test.ShouldBeNil)
-
-		sNames1, err := svc.GetSensors(context.Background())
-		test.That(t, err, test.ShouldBeNil)
-		test.That(t, testutils.NewResourceNameSet(sNames1...), test.ShouldResemble, testutils.NewResourceNameSet(sensorNames...))
-
-		err = svc.(resource.Updateable).Update(
-			context.Background(),
-			map[resource.Name]interface{}{movementsensor.Named("imu"): "not sensor"},
-		)
-		test.That(t, err, test.ShouldBeNil)
-
-		sNames1, err = svc.GetSensors(context.Background())
-		test.That(t, err, test.ShouldBeNil)
-		test.That(t, sNames1, test.ShouldBeEmpty)
-	})
-
-	t.Run("update with one sensor", func(t *testing.T) {
-		svc, err := sensors.New(context.Background(), &inject.Robot{}, config.Service{}, logger)
-		test.That(t, err, test.ShouldBeNil)
-		err = svc.(resource.Updateable).Update(context.Background(), resourceMap)
-		test.That(t, err, test.ShouldBeNil)
-
-		sNames1, err := svc.GetSensors(context.Background())
-		test.That(t, err, test.ShouldBeNil)
-		test.That(t, testutils.NewResourceNameSet(sNames1...), test.ShouldResemble, testutils.NewResourceNameSet(sensorNames...))
-
-		err = svc.(resource.Updateable).Update(
-			context.Background(),
-			map[resource.Name]interface{}{movementsensor.Named("imu"): &inject.Sensor{}},
-		)
-		test.That(t, err, test.ShouldBeNil)
-
-		sNames1, err = svc.GetSensors(context.Background())
-		test.That(t, err, test.ShouldBeNil)
-		test.That(
-			t,
-			testutils.NewResourceNameSet(sNames1...),
-			test.ShouldResemble,
-			testutils.NewResourceNameSet(movementsensor.Named("imu")),
-		)
-	})
-
-	t.Run("update with same sensors", func(t *testing.T) {
-		svc, err := sensors.New(context.Background(), &inject.Robot{}, config.Service{}, logger)
-		test.That(t, err, test.ShouldBeNil)
-		err = svc.(resource.Updateable).Update(context.Background(), resourceMap)
-		test.That(t, err, test.ShouldBeNil)
-
-		sNames1, err := svc.GetSensors(context.Background())
-		test.That(t, err, test.ShouldBeNil)
-		test.That(t, testutils.NewResourceNameSet(sNames1...), test.ShouldResemble, testutils.NewResourceNameSet(sensorNames...))
-
-		err = svc.(resource.Updateable).Update(
-			context.Background(),
-			map[resource.Name]interface{}{movementsensor.Named("imu"): &inject.Sensor{}, movementsensor.Named("gps"): &inject.Sensor{}},
-		)
-		test.That(t, err, test.ShouldBeNil)
-
-		sNames1, err = svc.GetSensors(context.Background())
-		test.That(t, err, test.ShouldBeNil)
-		test.That(t, testutils.NewResourceNameSet(sNames1...), test.ShouldResemble, testutils.NewResourceNameSet(sensorNames...))
-	})
-}
-
->>>>>>> 3b48f199
 var names = []resource.Name{movementsensor.Named("gps"), movementsensor.Named("imu")}
 
 func TestRegisteredReconfigurable(t *testing.T) {
