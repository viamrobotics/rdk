package slam

import (
	"context"
	"image"
	"io/ioutil"
	"os"
	"testing"
	"time"

	"github.com/edaniels/golog"
	"github.com/pkg/errors"
	"go.viam.com/test"
	"go.viam.com/utils/artifact"

	"go.viam.com/rdk/config"
	"go.viam.com/rdk/pointcloud"
	"go.viam.com/rdk/resource"
	"go.viam.com/rdk/rimage"
	"go.viam.com/rdk/testutils/inject"
	rdkutils "go.viam.com/rdk/utils"
)

<<<<<<< HEAD
func createSLAMService(t *testing.T, attrCfg *AttrConfig) (Service, error) {
=======
const (
	timePadding = 5
)

func createSLAMService(t *testing.T, attrCfg *AttrConfig) (*slamService, error) {
>>>>>>> 973595bd
	t.Helper()
	cfgService := config.Service{Name: "test", Type: "slam"}
	logger := golog.NewTestLogger(t)
	ctx := context.Background()

	r := &inject.Robot{}
	r.ResourceByNameFunc = func(n resource.Name) (interface{}, error) {
		return nil, rdkutils.NewResourceNotFoundError(n)
	}

	cfgService.ConvertedAttributes = attrCfg

<<<<<<< HEAD
	return New(ctx, r, cfgService, logger)
}

// General SLAM Tests.
func TestGeneralSLAMService(t *testing.T) {
	_, err := createSLAMService(t, &AttrConfig{})
	test.That(t, err, test.ShouldBeNil)

=======
	svc := New(ctx, r, cfgService, logger)

	if svc == nil {
		return nil, errors.New("error creating slam service")
	}

	return svc.(*slamService), nil
}

// General SLAM Tests.
func TestGeneralSLAMService(t *testing.T) {
	_, err := createSLAMService(t, &AttrConfig{})
	test.That(t, err, test.ShouldBeError, errors.New("error creating slam service"))

>>>>>>> 973595bd
	name1, err := createTempFolderArchitecture(true)
	test.That(t, err, test.ShouldBeNil)

	attrCfg := &AttrConfig{
		Algorithm:        "cartographer",
		Sensors:          []string{"rplidar"},
		ConfigParams:     map[string]string{"mode": "2d"},
		DataDirectory:    name1,
		InputFilePattern: "100:300:5",
	}

	_, err = createSLAMService(t, attrCfg)
<<<<<<< HEAD
	test.That(t, err, test.ShouldBeError,
		errors.Errorf("error with get camera for slam service: \"resource \\\"rdk:component:camera/%v\\\" not found\"", attrCfg.Sensors[0]))
=======
	test.That(t, err, test.ShouldBeError, errors.New("error creating slam service"))
>>>>>>> 973595bd

	attrCfg = &AttrConfig{
		Algorithm:        "cartographer",
		Sensors:          []string{},
		ConfigParams:     map[string]string{"mode": "2d"},
		DataDirectory:    name1,
		InputFilePattern: "100:300:5",
		DataRateMs:       100,
		MapRateSec:       5,
	}

<<<<<<< HEAD
	slams, err := createSLAMService(t, attrCfg)
	test.That(t, err, test.ShouldBeNil)
	test.That(t, slams.getSLAMServiceData().dataRateSec, test.ShouldEqual, 100)
	test.That(t, slams.getSLAMServiceData().mapRateSec, test.ShouldEqual, 5)

	attrCfg.DataRateMs = 0
	attrCfg.MapRateSec = 0
	slams, err = createSLAMService(t, attrCfg)
	test.That(t, err, test.ShouldBeNil)
	test.That(t, slams.getSLAMServiceData().dataRateSec, test.ShouldEqual, 200)
	test.That(t, slams.getSLAMServiceData().mapRateSec, test.ShouldEqual, 60)

	slamSvc := slams.getSLAMServiceData()

	err = slamSvc.Close(slamSvc.cancelCtx)
	test.That(t, err, test.ShouldBeNil)
=======
	slamSvc, err := createSLAMService(t, attrCfg)
	test.That(t, err, test.ShouldBeNil)
	test.That(t, slamSvc.dataRateMs, test.ShouldEqual, 100)
	test.That(t, slamSvc.mapRateSec, test.ShouldEqual, 5)

	attrCfg.DataRateMs = 0
	attrCfg.MapRateSec = 0
	slamSvc, err = createSLAMService(t, attrCfg)
	test.That(t, err, test.ShouldBeNil)
	test.That(t, slamSvc.dataRateMs, test.ShouldEqual, 200)
	test.That(t, slamSvc.mapRateSec, test.ShouldEqual, 60)

	slamSvc.Close()
>>>>>>> 973595bd

	err = resetFolder(name1)
	test.That(t, err, test.ShouldBeNil)
}

// Validate Tests.
func TestConfigValidation(t *testing.T) {
	logger := golog.NewTestLogger(t)

	cam := &inject.Camera{}
	cam.NextPointCloudFunc = func(ctx context.Context) (pointcloud.PointCloud, error) {
		return pointcloud.New(), nil
	}

	// Runtime Validation Tests
	name1, err := createTempFolderArchitecture(true)
	test.That(t, err, test.ShouldBeNil)

	cfg := &AttrConfig{
		Algorithm:        "cartographer",
		Sensors:          []string{"rplidar"},
		ConfigParams:     map[string]string{"mode": "2d"},
		DataDirectory:    name1,
		InputFilePattern: "100:300:5",
	}

	err = runtimeConfigValidation(cfg, logger)
	test.That(t, err, test.ShouldBeNil)

	// No sensor test
	t.Run("run test of config with no sensor", func(t *testing.T) {
		cfg.Sensors = []string{}
		err = runtimeConfigValidation(cfg, logger)
		test.That(t, err, test.ShouldBeNil)
		cfg.Sensors = []string{"rplidar"}
	})

	// Mode SLAM Library test
	t.Run("SLAM config mode tests", func(t *testing.T) {
		cfg.ConfigParams["mode"] = ""
		err = runtimeConfigValidation(cfg, logger)
		test.That(t, err, test.ShouldBeNil)

		testMetadata := metadata{
			AlgoName: "test",
			SlamMode: map[string]mode{},
		}

		slamLibraries["test"] = testMetadata
		cfg.Algorithm = "test"
		cfg.Sensors = []string{"test_sensor"}
		cfg.ConfigParams["mode"] = "test1"
		err = runtimeConfigValidation(cfg, logger)
		test.That(t, err, test.ShouldBeError,
			errors.Errorf("getting data with specified algorithm, %v, and desired mode %v", cfg.Algorithm, cfg.ConfigParams["mode"]))

		cfg.Algorithm = "cartographer"
		cfg.Sensors = []string{"rplidar"}
		cfg.ConfigParams["mode"] = "2d"

		delete(slamLibraries, "test")

		cfg.ConfigParams["mode"] = "rgbd"
		err = runtimeConfigValidation(cfg, logger)
		test.That(t, err, test.ShouldBeError,
			errors.Errorf("getting data with specified algorithm, %v, and desired mode %v", cfg.Algorithm, cfg.ConfigParams["mode"]))
	})

	// Input File Pattern test
	t.Run("SLAM config input file pattern tests", func(t *testing.T) {
		cfg.ConfigParams["mode"] = "2d"
		cfg.InputFilePattern = "dd:300:3"
		err = runtimeConfigValidation(cfg, logger)
		test.That(t, err, test.ShouldBeError,
			errors.Errorf("input_file_pattern (%v) does not match the regex pattern (\\d+):(\\d+):(\\d+)", cfg.InputFilePattern))

		cfg.InputFilePattern = "500:300:3"
		err = runtimeConfigValidation(cfg, logger)
		test.That(t, err, test.ShouldBeError,
			errors.Errorf("second value in input file pattern must be larger than the first [%v]", cfg.InputFilePattern))

		err = resetFolder(name1)
		test.That(t, err, test.ShouldBeNil)
	})
<<<<<<< HEAD

	// TODO: sensor and saving data checks once GetAndSaveData is implemented

	// Check if valid algorithm
	t.Run("SLAM config check on specified algorithm", func(t *testing.T) {
		cfg.Algorithm = "wrong_algo"
		err = runtimeConfigValidation(cfg, logger)
		test.That(t, err, test.ShouldBeError, errors.Errorf("%v algorithm specified not in implemented list", cfg.Algorithm))
	})
}

// Cartographer Specific Tests (config).
func TestCartographerData(t *testing.T) {
	name, err := createTempFolderArchitecture(true)
	test.That(t, err, test.ShouldBeNil)

	attrCfg := &AttrConfig{
		Algorithm:        "cartographer",
		Sensors:          []string{},
		ConfigParams:     map[string]string{"mode": "2d"},
		DataDirectory:    name,
		InputFilePattern: "100:300:5",
		DataRateMs:       100,
	}
=======
>>>>>>> 973595bd

	slamS, err := createSLAMService(t, attrCfg)
	test.That(t, err, test.ShouldBeNil)

<<<<<<< HEAD
	slamSvc := slamS.getSLAMServiceData()
	cam := &inject.Camera{}
	cam.NextPointCloudFunc = func(ctx context.Context) (pointcloud.PointCloud, error) {
		return pointcloud.New(), nil
	}
	slamSvc.camera = cam

	err = runtimeServiceValidation(&slamSvc)
	test.That(t, err, test.ShouldBeNil)

	_, _ = slamSvc.getAndSaveDataDense()
	test.That(t, err, test.ShouldBeNil)

	slamSvc.Close(slamSvc.cancelCtx)
	test.That(t, err, test.ShouldBeNil)

	err = resetFolder(name)
	test.That(t, err, test.ShouldBeNil)
}

// GetAndSaveDataDense Tests for poitncloud data.
func TestGetAndSaveDataCartographer(t *testing.T) {
=======
	// Check if valid algorithm
	t.Run("SLAM config check on specified algorithm", func(t *testing.T) {
		cfg.Algorithm = "wrong_algo"
		err = runtimeConfigValidation(cfg, logger)
		test.That(t, err, test.ShouldBeError, errors.Errorf("%v algorithm specified not in implemented list", cfg.Algorithm))
	})
}

// Cartographer Specific Tests (config).
func TestCartographerData(t *testing.T) {
>>>>>>> 973595bd
	name, err := createTempFolderArchitecture(true)
	test.That(t, err, test.ShouldBeNil)

	attrCfg := &AttrConfig{
		Algorithm:        "cartographer",
		Sensors:          []string{},
		ConfigParams:     map[string]string{"mode": "2d"},
		DataDirectory:    name,
		InputFilePattern: "100:300:5",
		DataRateMs:       100,
	}

<<<<<<< HEAD
	slamS, err := createSLAMService(t, attrCfg)
	test.That(t, err, test.ShouldBeNil)

	slamSvc := slamS.getSLAMServiceData()

=======
	slamSvc, err := createSLAMService(t, attrCfg)
	test.That(t, err, test.ShouldBeNil)

	cam := &inject.Camera{}
	cam.NextPointCloudFunc = func(ctx context.Context) (pointcloud.PointCloud, error) {
		return pointcloud.New(), nil
	}
	slamSvc.camera = cam

	err = runtimeServiceValidation(slamSvc)
	test.That(t, err, test.ShouldBeNil)

	_, err = slamSvc.getAndSaveDataDense()
	test.That(t, err, test.ShouldBeNil)

	slamSvc.slamMode = mono
	err = runtimeServiceValidation(slamSvc)
	errCheck := errors.Errorf("error getting data in desired mode: bad slamMode %v specified for this algorithm", slamSvc.slamMode)
	test.That(t, err, test.ShouldBeError, errCheck)

	slamSvc.Close()

	err = resetFolder(name)
	test.That(t, err, test.ShouldBeNil)
}

// GetAndSaveDataDense Tests for pointcloud data.
func TestGetAndSaveDataCartographer(t *testing.T) {
	name, err := createTempFolderArchitecture(true)
	test.That(t, err, test.ShouldBeNil)

	attrCfg := &AttrConfig{
		Algorithm:        "cartographer",
		Sensors:          []string{},
		ConfigParams:     map[string]string{"mode": "2d"},
		DataDirectory:    name,
		InputFilePattern: "100:300:5",
		DataRateMs:       100,
	}

	slamSvc, err := createSLAMService(t, attrCfg)
	test.That(t, err, test.ShouldBeNil)

>>>>>>> 973595bd
	err = slamSvc.startSLAMProcess(slamSvc.cancelCtx)
	test.That(t, err, test.ShouldBeNil)

	cam := &inject.Camera{}
	cam.NextPointCloudFunc = func(ctx context.Context) (pointcloud.PointCloud, error) {
		return pointcloud.New(), nil
	}

	slamSvc.camera = cam
<<<<<<< HEAD

	filename, err := slamSvc.getAndSaveDataDense()
	test.That(t, err, test.ShouldBeNil)

	_, err = os.Stat(filename)
	test.That(t, err, test.ShouldBeNil)

	ddTemp := slamSvc.dataDirectory
	slamSvc.dataDirectory = "gibberish"
	filename, err = slamSvc.getAndSaveDataDense()
	test.That(t, err, test.ShouldBeError, errors.Errorf("open %v: no such file or directory", filename))

	_, err = os.Stat(filename)
	test.That(t, err, test.ShouldBeError, errors.Errorf("stat %v: no such file or directory", filename))

	slamSvc.dataDirectory = ddTemp
	camErr := &inject.Camera{}
	camErr.NextPointCloudFunc = func(ctx context.Context) (pointcloud.PointCloud, error) {
		return pointcloud.New(), errors.New("camera data error")
	}

	slamSvc.camera = camErr
	filename, err = slamSvc.getAndSaveDataDense()
	test.That(t, err, test.ShouldBeError, errors.New("camera data error"))
	test.That(t, filename, test.ShouldBeEmpty)

	err = slamSvc.Close(context.Background())
=======

	filename, err := slamSvc.getAndSaveDataDense()
	test.That(t, err, test.ShouldBeNil)

	_, err = os.Stat(filename)
>>>>>>> 973595bd
	test.That(t, err, test.ShouldBeNil)

	ddTemp := slamSvc.dataDirectory
	slamSvc.dataDirectory = "gibberish"
	filename, err = slamSvc.getAndSaveDataDense()
	test.That(t, err, test.ShouldBeError, errors.Errorf("open %v: no such file or directory", filename))

	_, err = os.Stat(filename)
	test.That(t, err, test.ShouldBeError, errors.Errorf("stat %v: no such file or directory", filename))

	slamSvc.dataDirectory = ddTemp
	camErr := &inject.Camera{}
	camErr.NextPointCloudFunc = func(ctx context.Context) (pointcloud.PointCloud, error) {
		return pointcloud.New(), errors.New("camera data error")
	}

	slamSvc.camera = camErr
	filename, err = slamSvc.getAndSaveDataDense()
	test.That(t, err, test.ShouldBeError, errors.New("camera data error"))
	test.That(t, filename, test.ShouldBeEmpty)

	slamSvc.Close()

	err = resetFolder(name)
	test.That(t, err, test.ShouldBeNil)
}

// Cartographer data process tests.
func TestDataProcessCartographer(t *testing.T) {
	name, err := createTempFolderArchitecture(true)
	test.That(t, err, test.ShouldBeNil)

	attrCfg := &AttrConfig{
		Algorithm:        "cartographer",
		Sensors:          []string{},
		ConfigParams:     map[string]string{"mode": "2d"},
		DataDirectory:    name,
		InputFilePattern: "100:300:5",
		DataRateMs:       100,
	}
<<<<<<< HEAD

	slamS, err := createSLAMService(t, attrCfg)
	test.That(t, err, test.ShouldBeNil)

	slamSvc := slamS.getSLAMServiceData()

	cam := &inject.Camera{}
	cam.NextPointCloudFunc = func(ctx context.Context) (pointcloud.PointCloud, error) {
		return pointcloud.New(), nil
	}

	slamSvc.camera = cam

	n := 5
	err = slamSvc.startDataProcess(context.Background())
	test.That(t, err, test.ShouldBeNil)

	time.Sleep(time.Millisecond * time.Duration((n)*(slamSvc.dataRateSec+5)))
	err = slamSvc.Close(context.Background())
	test.That(t, err, test.ShouldBeNil)

	files, err := ioutil.ReadDir(slamSvc.dataDirectory + "/data/")
	test.That(t, len(files), test.ShouldEqual, n)
	test.That(t, err, test.ShouldBeNil)

	err = resetFolder(name)
	test.That(t, err, test.ShouldBeNil)
}

=======

	slamSvc, err := createSLAMService(t, attrCfg)
	test.That(t, err, test.ShouldBeNil)

	cam := &inject.Camera{}
	cam.NextPointCloudFunc = func(ctx context.Context) (pointcloud.PointCloud, error) {
		return pointcloud.New(), nil
	}

	slamSvc.camera = cam

	n := 5
	slamSvc.startDataProcess()

	// Note: timePadding is required to allow the sub processes to be fully completed during test
	time.Sleep(time.Millisecond * time.Duration((n)*(slamSvc.dataRateMs+timePadding)))
	slamSvc.Close()

	files, err := ioutil.ReadDir(slamSvc.dataDirectory + "/data/")
	test.That(t, len(files), test.ShouldEqual, n)
	test.That(t, err, test.ShouldBeNil)

	err = resetFolder(name)
	test.That(t, err, test.ShouldBeNil)
}

>>>>>>> 973595bd
// OrbSLAMv3 Specific Tests (config).
func TestORBSLAMData(t *testing.T) {
	name, err := createTempFolderArchitecture(true)
	test.That(t, err, test.ShouldBeNil)

	attrCfg := &AttrConfig{
		Algorithm:        "orbslamv3",
		Sensors:          []string{},
		ConfigParams:     map[string]string{"mode": "mono"},
		DataDirectory:    name,
		InputFilePattern: "100:300:5",
		DataRateMs:       100,
	}

<<<<<<< HEAD
	slamS, err := createSLAMService(t, attrCfg)
	test.That(t, err, test.ShouldBeNil)

	slamSvc := slamS.getSLAMServiceData()
=======
	slamSvc, err := createSLAMService(t, attrCfg)
	test.That(t, err, test.ShouldBeNil)

>>>>>>> 973595bd
	cam := &inject.Camera{}

	cam.NextFunc = func(ctx context.Context) (image.Image, func(), error) {
		return image.NewNRGBA(image.Rect(0, 0, 501024, 1024)), nil, nil
<<<<<<< HEAD
=======
	}
	slamSvc.camera = cam

	cam = &inject.Camera{}
	cam.NextFunc = func(ctx context.Context) (image.Image, func(), error) {
		return image.NewNRGBA(image.Rect(0, 0, 1024, 1024)), nil, nil
	}
	slamSvc.camera = cam

	err = runtimeServiceValidation(slamSvc)
	test.That(t, err, test.ShouldBeNil)

	slamSvc.slamMode = twod
	err = runtimeServiceValidation(slamSvc)
	errCheck := errors.Errorf("error getting data in desired mode: bad slamMode %v specified for this algorithm", slamSvc.slamMode)
	test.That(t, err, test.ShouldBeError, errCheck)

	slamSvc.cancelCtx = context.Background()

	slamSvc.Close()

	err = resetFolder(name)
	test.That(t, err, test.ShouldBeNil)
}

// GetAndSaveDataSparse Tests for image data.
func TestGetAndSaveDataORBSLAM(t *testing.T) {
	name, err := createTempFolderArchitecture(true)
	test.That(t, err, test.ShouldBeNil)

	attrCfg := &AttrConfig{
		Algorithm:        "orbslamv3",
		Sensors:          []string{},
		ConfigParams:     map[string]string{"mode": "rgbd"},
		DataDirectory:    name,
		InputFilePattern: "100:300:5",
		DataRateMs:       100,
>>>>>>> 973595bd
	}
	slamSvc.camera = cam

<<<<<<< HEAD
	cam = &inject.Camera{}
	cam.NextFunc = func(ctx context.Context) (image.Image, func(), error) {
		return image.NewNRGBA(image.Rect(0, 0, 1024, 1024)), nil, nil
	}
	slamSvc.camera = cam

	err = runtimeServiceValidation(&slamSvc)
	test.That(t, err, test.ShouldBeNil)

	// TODO: image with depth test

	slamSvc.cancelCtx = context.Background()

	slamSvc.Close(slamSvc.cancelCtx)
	test.That(t, err, test.ShouldBeNil)

	err = resetFolder(name)
	test.That(t, err, test.ShouldBeNil)
}

// GetAndSaveDataSparse Tests for image data.
func TestGetAndSaveDataORBSLAM(t *testing.T) {
	name, err := createTempFolderArchitecture(true)
	test.That(t, err, test.ShouldBeNil)

	attrCfg := &AttrConfig{
		Algorithm:        "orbslamv3",
		Sensors:          []string{},
		ConfigParams:     map[string]string{"mode": "rgbd"},
		DataDirectory:    name,
		InputFilePattern: "100:300:5",
		DataRateMs:       100,
	}

	slamS, err := createSLAMService(t, attrCfg)
	test.That(t, err, test.ShouldBeNil)

	slamSvc := slamS.getSLAMServiceData()

=======
	slamSvc, err := createSLAMService(t, attrCfg)
	test.That(t, err, test.ShouldBeNil)

>>>>>>> 973595bd
	err = slamSvc.startSLAMProcess(slamSvc.cancelCtx)
	test.That(t, err, test.ShouldBeNil)

	cam := &inject.Camera{}
	cam.NextFunc = func(ctx context.Context) (image.Image, func(), error) {
		return image.NewNRGBA(image.Rect(0, 0, 1024, 1024)), nil, nil
	}

	slamSvc.camera = cam

	_, err = slamSvc.getAndSaveDataSparse()
	test.That(t, err, test.ShouldBeError, errors.New("want image/both but don't have *rimage.ImageWithDepth"))

	slamSvc.slamMode = mono

	filename, err := slamSvc.getAndSaveDataSparse()
	test.That(t, err, test.ShouldBeNil)

	_, err = os.Stat(filename)
	test.That(t, err, test.ShouldBeNil)

<<<<<<< HEAD
=======
	ddTemp := slamSvc.dataDirectory
>>>>>>> 973595bd
	slamSvc.dataDirectory = "gibberish"
	filename, err = slamSvc.getAndSaveDataSparse()
	test.That(t, err, test.ShouldBeError, errors.Errorf("open %v: no such file or directory", filename))

	_, err = os.Stat(filename)
	test.That(t, err, test.ShouldBeError, errors.Errorf("stat %v: no such file or directory", filename))

	camErr := &inject.Camera{}
	camErr.NextFunc = func(ctx context.Context) (image.Image, func(), error) {
		return image.NewNRGBA(image.Rect(0, 0, 1024, 1024)), nil, errors.New("camera data error")
	}

	slamSvc.camera = camErr
	filename, err = slamSvc.getAndSaveDataSparse()
	test.That(t, err, test.ShouldBeError, errors.New("camera data error"))
	test.That(t, filename, test.ShouldBeEmpty)

<<<<<<< HEAD
	err = slamSvc.Close(context.Background())
	test.That(t, err, test.ShouldBeNil)

	err = resetFolder(name)
	test.That(t, err, test.ShouldBeNil)
}

// ORBSLAM data process tests.s.
func TestDataProcessORBSLAM(t *testing.T) {
	name, err := createTempFolderArchitecture(true)
	test.That(t, err, test.ShouldBeNil)

	attrCfg := &AttrConfig{
		Algorithm:        "orbslamv3",
		Sensors:          []string{},
		ConfigParams:     map[string]string{"mode": "mono"},
		DataDirectory:    name,
		InputFilePattern: "100:300:5",
		DataRateMs:       100,
	}

	slamS, err := createSLAMService(t, attrCfg)
	test.That(t, err, test.ShouldBeNil)

	slamSvc := slamS.getSLAMServiceData()

	cam := &inject.Camera{}
=======
	slamSvc.dataDirectory = ddTemp
	slamSvc.slamMode = rgbd
	cam = &inject.Camera{}
>>>>>>> 973595bd
	cam.NextFunc = func(ctx context.Context) (image.Image, func(), error) {
		img, err := rimage.NewImageWithDepth(artifact.MustPath("rimage/board1.png"), artifact.MustPath("rimage/board1.dat.gz"), true)
		return img, nil, err
	}

	slamSvc.camera = cam

<<<<<<< HEAD
	n := 5
	err = slamSvc.startDataProcess(context.Background())
=======
	filename, err = slamSvc.getAndSaveDataSparse()
	test.That(t, err, test.ShouldBeNil)
	_, err = os.Stat(filename)
	test.That(t, err, test.ShouldBeNil)

	slamSvc.Close()

	err = resetFolder(name)
>>>>>>> 973595bd
	test.That(t, err, test.ShouldBeNil)
}

// ORBSLAM data process tests.
func TestDataProcessORBSLAM(t *testing.T) {
	name, err := createTempFolderArchitecture(true)
	test.That(t, err, test.ShouldBeNil)

	attrCfg := &AttrConfig{
		Algorithm:        "orbslamv3",
		Sensors:          []string{},
		ConfigParams:     map[string]string{"mode": "mono"},
		DataDirectory:    name,
		InputFilePattern: "100:300:5",
		DataRateMs:       100,
	}

	slamSvc, err := createSLAMService(t, attrCfg)
	test.That(t, err, test.ShouldBeNil)

	cam := &inject.Camera{}
	cam.NextFunc = func(ctx context.Context) (image.Image, func(), error) {
		return image.NewNRGBA(image.Rect(0, 0, 1024, 1024)), nil, nil
	}

	slamSvc.camera = cam

	n := 5
	slamSvc.startDataProcess()

	// Note: timePadding is required to allow the sub processes to be fully completed during test
	time.Sleep(time.Millisecond * time.Duration((n)*(slamSvc.dataRateMs+timePadding)))
	slamSvc.Close()

<<<<<<< HEAD
	time.Sleep(time.Millisecond * time.Duration((n)*(slamSvc.dataRateSec+5)))
	err = slamSvc.Close(context.Background())
	test.That(t, err, test.ShouldBeNil)

=======
>>>>>>> 973595bd
	files, err := ioutil.ReadDir(slamSvc.dataDirectory + "/data/")
	test.That(t, len(files), test.ShouldEqual, n)
	test.That(t, err, test.ShouldBeNil)

	err = resetFolder(name)
	test.That(t, err, test.ShouldBeNil)
}

// nolint:unparam
func createTempFolderArchitecture(validArch bool) (string, error) {
	name, err := ioutil.TempDir("/tmp", "*")
	if err != nil {
		return "nil", err
	}

	if validArch {
		if err := os.Mkdir(name+"/map", os.ModePerm); err != nil {
			return "", err
		}
		if err := os.Mkdir(name+"/data", os.ModePerm); err != nil {
			return "", err
		}
		if err := os.Mkdir(name+"/config", os.ModePerm); err != nil {
			return "", err
		}
	}
	return name, nil
}

func resetFolder(path string) error {
	err := os.RemoveAll(path)
	return err
}<|MERGE_RESOLUTION|>--- conflicted
+++ resolved
@@ -21,15 +21,11 @@
 	rdkutils "go.viam.com/rdk/utils"
 )
 
-<<<<<<< HEAD
-func createSLAMService(t *testing.T, attrCfg *AttrConfig) (Service, error) {
-=======
 const (
 	timePadding = 5
 )
 
 func createSLAMService(t *testing.T, attrCfg *AttrConfig) (*slamService, error) {
->>>>>>> 973595bd
 	t.Helper()
 	cfgService := config.Service{Name: "test", Type: "slam"}
 	logger := golog.NewTestLogger(t)
@@ -42,16 +38,6 @@
 
 	cfgService.ConvertedAttributes = attrCfg
 
-<<<<<<< HEAD
-	return New(ctx, r, cfgService, logger)
-}
-
-// General SLAM Tests.
-func TestGeneralSLAMService(t *testing.T) {
-	_, err := createSLAMService(t, &AttrConfig{})
-	test.That(t, err, test.ShouldBeNil)
-
-=======
 	svc := New(ctx, r, cfgService, logger)
 
 	if svc == nil {
@@ -66,7 +52,6 @@
 	_, err := createSLAMService(t, &AttrConfig{})
 	test.That(t, err, test.ShouldBeError, errors.New("error creating slam service"))
 
->>>>>>> 973595bd
 	name1, err := createTempFolderArchitecture(true)
 	test.That(t, err, test.ShouldBeNil)
 
@@ -79,12 +64,7 @@
 	}
 
 	_, err = createSLAMService(t, attrCfg)
-<<<<<<< HEAD
-	test.That(t, err, test.ShouldBeError,
-		errors.Errorf("error with get camera for slam service: \"resource \\\"rdk:component:camera/%v\\\" not found\"", attrCfg.Sensors[0]))
-=======
 	test.That(t, err, test.ShouldBeError, errors.New("error creating slam service"))
->>>>>>> 973595bd
 
 	attrCfg = &AttrConfig{
 		Algorithm:        "cartographer",
@@ -96,24 +76,6 @@
 		MapRateSec:       5,
 	}
 
-<<<<<<< HEAD
-	slams, err := createSLAMService(t, attrCfg)
-	test.That(t, err, test.ShouldBeNil)
-	test.That(t, slams.getSLAMServiceData().dataRateSec, test.ShouldEqual, 100)
-	test.That(t, slams.getSLAMServiceData().mapRateSec, test.ShouldEqual, 5)
-
-	attrCfg.DataRateMs = 0
-	attrCfg.MapRateSec = 0
-	slams, err = createSLAMService(t, attrCfg)
-	test.That(t, err, test.ShouldBeNil)
-	test.That(t, slams.getSLAMServiceData().dataRateSec, test.ShouldEqual, 200)
-	test.That(t, slams.getSLAMServiceData().mapRateSec, test.ShouldEqual, 60)
-
-	slamSvc := slams.getSLAMServiceData()
-
-	err = slamSvc.Close(slamSvc.cancelCtx)
-	test.That(t, err, test.ShouldBeNil)
-=======
 	slamSvc, err := createSLAMService(t, attrCfg)
 	test.That(t, err, test.ShouldBeNil)
 	test.That(t, slamSvc.dataRateMs, test.ShouldEqual, 100)
@@ -127,7 +89,6 @@
 	test.That(t, slamSvc.mapRateSec, test.ShouldEqual, 60)
 
 	slamSvc.Close()
->>>>>>> 973595bd
 
 	err = resetFolder(name1)
 	test.That(t, err, test.ShouldBeNil)
@@ -212,7 +173,6 @@
 		err = resetFolder(name1)
 		test.That(t, err, test.ShouldBeNil)
 	})
-<<<<<<< HEAD
 
 	// TODO: sensor and saving data checks once GetAndSaveData is implemented
 
@@ -237,66 +197,7 @@
 		InputFilePattern: "100:300:5",
 		DataRateMs:       100,
 	}
-=======
->>>>>>> 973595bd
-
-	slamS, err := createSLAMService(t, attrCfg)
-	test.That(t, err, test.ShouldBeNil)
-
-<<<<<<< HEAD
-	slamSvc := slamS.getSLAMServiceData()
-	cam := &inject.Camera{}
-	cam.NextPointCloudFunc = func(ctx context.Context) (pointcloud.PointCloud, error) {
-		return pointcloud.New(), nil
-	}
-	slamSvc.camera = cam
-
-	err = runtimeServiceValidation(&slamSvc)
-	test.That(t, err, test.ShouldBeNil)
-
-	_, _ = slamSvc.getAndSaveDataDense()
-	test.That(t, err, test.ShouldBeNil)
-
-	slamSvc.Close(slamSvc.cancelCtx)
-	test.That(t, err, test.ShouldBeNil)
-
-	err = resetFolder(name)
-	test.That(t, err, test.ShouldBeNil)
-}
-
-// GetAndSaveDataDense Tests for poitncloud data.
-func TestGetAndSaveDataCartographer(t *testing.T) {
-=======
-	// Check if valid algorithm
-	t.Run("SLAM config check on specified algorithm", func(t *testing.T) {
-		cfg.Algorithm = "wrong_algo"
-		err = runtimeConfigValidation(cfg, logger)
-		test.That(t, err, test.ShouldBeError, errors.Errorf("%v algorithm specified not in implemented list", cfg.Algorithm))
-	})
-}
-
-// Cartographer Specific Tests (config).
-func TestCartographerData(t *testing.T) {
->>>>>>> 973595bd
-	name, err := createTempFolderArchitecture(true)
-	test.That(t, err, test.ShouldBeNil)
-
-	attrCfg := &AttrConfig{
-		Algorithm:        "cartographer",
-		Sensors:          []string{},
-		ConfigParams:     map[string]string{"mode": "2d"},
-		DataDirectory:    name,
-		InputFilePattern: "100:300:5",
-		DataRateMs:       100,
-	}
-
-<<<<<<< HEAD
-	slamS, err := createSLAMService(t, attrCfg)
-	test.That(t, err, test.ShouldBeNil)
-
-	slamSvc := slamS.getSLAMServiceData()
-
-=======
+
 	slamSvc, err := createSLAMService(t, attrCfg)
 	test.That(t, err, test.ShouldBeNil)
 
@@ -340,7 +241,6 @@
 	slamSvc, err := createSLAMService(t, attrCfg)
 	test.That(t, err, test.ShouldBeNil)
 
->>>>>>> 973595bd
 	err = slamSvc.startSLAMProcess(slamSvc.cancelCtx)
 	test.That(t, err, test.ShouldBeNil)
 
@@ -350,7 +250,6 @@
 	}
 
 	slamSvc.camera = cam
-<<<<<<< HEAD
 
 	filename, err := slamSvc.getAndSaveDataDense()
 	test.That(t, err, test.ShouldBeNil)
@@ -377,35 +276,6 @@
 	test.That(t, err, test.ShouldBeError, errors.New("camera data error"))
 	test.That(t, filename, test.ShouldBeEmpty)
 
-	err = slamSvc.Close(context.Background())
-=======
-
-	filename, err := slamSvc.getAndSaveDataDense()
-	test.That(t, err, test.ShouldBeNil)
-
-	_, err = os.Stat(filename)
->>>>>>> 973595bd
-	test.That(t, err, test.ShouldBeNil)
-
-	ddTemp := slamSvc.dataDirectory
-	slamSvc.dataDirectory = "gibberish"
-	filename, err = slamSvc.getAndSaveDataDense()
-	test.That(t, err, test.ShouldBeError, errors.Errorf("open %v: no such file or directory", filename))
-
-	_, err = os.Stat(filename)
-	test.That(t, err, test.ShouldBeError, errors.Errorf("stat %v: no such file or directory", filename))
-
-	slamSvc.dataDirectory = ddTemp
-	camErr := &inject.Camera{}
-	camErr.NextPointCloudFunc = func(ctx context.Context) (pointcloud.PointCloud, error) {
-		return pointcloud.New(), errors.New("camera data error")
-	}
-
-	slamSvc.camera = camErr
-	filename, err = slamSvc.getAndSaveDataDense()
-	test.That(t, err, test.ShouldBeError, errors.New("camera data error"))
-	test.That(t, filename, test.ShouldBeEmpty)
-
 	slamSvc.Close()
 
 	err = resetFolder(name)
@@ -425,12 +295,9 @@
 		InputFilePattern: "100:300:5",
 		DataRateMs:       100,
 	}
-<<<<<<< HEAD
-
-	slamS, err := createSLAMService(t, attrCfg)
-	test.That(t, err, test.ShouldBeNil)
-
-	slamSvc := slamS.getSLAMServiceData()
+
+	slamSvc, err := createSLAMService(t, attrCfg)
+	test.That(t, err, test.ShouldBeNil)
 
 	cam := &inject.Camera{}
 	cam.NextPointCloudFunc = func(ctx context.Context) (pointcloud.PointCloud, error) {
@@ -440,12 +307,11 @@
 	slamSvc.camera = cam
 
 	n := 5
-	err = slamSvc.startDataProcess(context.Background())
-	test.That(t, err, test.ShouldBeNil)
-
-	time.Sleep(time.Millisecond * time.Duration((n)*(slamSvc.dataRateSec+5)))
-	err = slamSvc.Close(context.Background())
-	test.That(t, err, test.ShouldBeNil)
+	slamSvc.startDataProcess()
+
+	// Note: timePadding is required to allow the sub processes to be fully completed during test
+	time.Sleep(time.Millisecond * time.Duration((n)*(slamSvc.dataRateMs+timePadding)))
+	slamSvc.Close()
 
 	files, err := ioutil.ReadDir(slamSvc.dataDirectory + "/data/")
 	test.That(t, len(files), test.ShouldEqual, n)
@@ -455,34 +321,6 @@
 	test.That(t, err, test.ShouldBeNil)
 }
 
-=======
-
-	slamSvc, err := createSLAMService(t, attrCfg)
-	test.That(t, err, test.ShouldBeNil)
-
-	cam := &inject.Camera{}
-	cam.NextPointCloudFunc = func(ctx context.Context) (pointcloud.PointCloud, error) {
-		return pointcloud.New(), nil
-	}
-
-	slamSvc.camera = cam
-
-	n := 5
-	slamSvc.startDataProcess()
-
-	// Note: timePadding is required to allow the sub processes to be fully completed during test
-	time.Sleep(time.Millisecond * time.Duration((n)*(slamSvc.dataRateMs+timePadding)))
-	slamSvc.Close()
-
-	files, err := ioutil.ReadDir(slamSvc.dataDirectory + "/data/")
-	test.That(t, len(files), test.ShouldEqual, n)
-	test.That(t, err, test.ShouldBeNil)
-
-	err = resetFolder(name)
-	test.That(t, err, test.ShouldBeNil)
-}
-
->>>>>>> 973595bd
 // OrbSLAMv3 Specific Tests (config).
 func TestORBSLAMData(t *testing.T) {
 	name, err := createTempFolderArchitecture(true)
@@ -497,22 +335,13 @@
 		DataRateMs:       100,
 	}
 
-<<<<<<< HEAD
-	slamS, err := createSLAMService(t, attrCfg)
-	test.That(t, err, test.ShouldBeNil)
-
-	slamSvc := slamS.getSLAMServiceData()
-=======
-	slamSvc, err := createSLAMService(t, attrCfg)
-	test.That(t, err, test.ShouldBeNil)
-
->>>>>>> 973595bd
+	slamSvc, err := createSLAMService(t, attrCfg)
+	test.That(t, err, test.ShouldBeNil)
+
 	cam := &inject.Camera{}
 
 	cam.NextFunc = func(ctx context.Context) (image.Image, func(), error) {
 		return image.NewNRGBA(image.Rect(0, 0, 501024, 1024)), nil, nil
-<<<<<<< HEAD
-=======
 	}
 	slamSvc.camera = cam
 
@@ -550,62 +379,18 @@
 		DataDirectory:    name,
 		InputFilePattern: "100:300:5",
 		DataRateMs:       100,
->>>>>>> 973595bd
-	}
-	slamSvc.camera = cam
-
-<<<<<<< HEAD
-	cam = &inject.Camera{}
+	}
+
+	slamSvc, err := createSLAMService(t, attrCfg)
+	test.That(t, err, test.ShouldBeNil)
+
+	err = slamSvc.startSLAMProcess(slamSvc.cancelCtx)
+	test.That(t, err, test.ShouldBeNil)
+
+	cam := &inject.Camera{}
 	cam.NextFunc = func(ctx context.Context) (image.Image, func(), error) {
 		return image.NewNRGBA(image.Rect(0, 0, 1024, 1024)), nil, nil
 	}
-	slamSvc.camera = cam
-
-	err = runtimeServiceValidation(&slamSvc)
-	test.That(t, err, test.ShouldBeNil)
-
-	// TODO: image with depth test
-
-	slamSvc.cancelCtx = context.Background()
-
-	slamSvc.Close(slamSvc.cancelCtx)
-	test.That(t, err, test.ShouldBeNil)
-
-	err = resetFolder(name)
-	test.That(t, err, test.ShouldBeNil)
-}
-
-// GetAndSaveDataSparse Tests for image data.
-func TestGetAndSaveDataORBSLAM(t *testing.T) {
-	name, err := createTempFolderArchitecture(true)
-	test.That(t, err, test.ShouldBeNil)
-
-	attrCfg := &AttrConfig{
-		Algorithm:        "orbslamv3",
-		Sensors:          []string{},
-		ConfigParams:     map[string]string{"mode": "rgbd"},
-		DataDirectory:    name,
-		InputFilePattern: "100:300:5",
-		DataRateMs:       100,
-	}
-
-	slamS, err := createSLAMService(t, attrCfg)
-	test.That(t, err, test.ShouldBeNil)
-
-	slamSvc := slamS.getSLAMServiceData()
-
-=======
-	slamSvc, err := createSLAMService(t, attrCfg)
-	test.That(t, err, test.ShouldBeNil)
-
->>>>>>> 973595bd
-	err = slamSvc.startSLAMProcess(slamSvc.cancelCtx)
-	test.That(t, err, test.ShouldBeNil)
-
-	cam := &inject.Camera{}
-	cam.NextFunc = func(ctx context.Context) (image.Image, func(), error) {
-		return image.NewNRGBA(image.Rect(0, 0, 1024, 1024)), nil, nil
-	}
 
 	slamSvc.camera = cam
 
@@ -620,10 +405,7 @@
 	_, err = os.Stat(filename)
 	test.That(t, err, test.ShouldBeNil)
 
-<<<<<<< HEAD
-=======
 	ddTemp := slamSvc.dataDirectory
->>>>>>> 973595bd
 	slamSvc.dataDirectory = "gibberish"
 	filename, err = slamSvc.getAndSaveDataSparse()
 	test.That(t, err, test.ShouldBeError, errors.Errorf("open %v: no such file or directory", filename))
@@ -641,39 +423,9 @@
 	test.That(t, err, test.ShouldBeError, errors.New("camera data error"))
 	test.That(t, filename, test.ShouldBeEmpty)
 
-<<<<<<< HEAD
-	err = slamSvc.Close(context.Background())
-	test.That(t, err, test.ShouldBeNil)
-
-	err = resetFolder(name)
-	test.That(t, err, test.ShouldBeNil)
-}
-
-// ORBSLAM data process tests.s.
-func TestDataProcessORBSLAM(t *testing.T) {
-	name, err := createTempFolderArchitecture(true)
-	test.That(t, err, test.ShouldBeNil)
-
-	attrCfg := &AttrConfig{
-		Algorithm:        "orbslamv3",
-		Sensors:          []string{},
-		ConfigParams:     map[string]string{"mode": "mono"},
-		DataDirectory:    name,
-		InputFilePattern: "100:300:5",
-		DataRateMs:       100,
-	}
-
-	slamS, err := createSLAMService(t, attrCfg)
-	test.That(t, err, test.ShouldBeNil)
-
-	slamSvc := slamS.getSLAMServiceData()
-
-	cam := &inject.Camera{}
-=======
 	slamSvc.dataDirectory = ddTemp
 	slamSvc.slamMode = rgbd
 	cam = &inject.Camera{}
->>>>>>> 973595bd
 	cam.NextFunc = func(ctx context.Context) (image.Image, func(), error) {
 		img, err := rimage.NewImageWithDepth(artifact.MustPath("rimage/board1.png"), artifact.MustPath("rimage/board1.dat.gz"), true)
 		return img, nil, err
@@ -681,10 +433,6 @@
 
 	slamSvc.camera = cam
 
-<<<<<<< HEAD
-	n := 5
-	err = slamSvc.startDataProcess(context.Background())
-=======
 	filename, err = slamSvc.getAndSaveDataSparse()
 	test.That(t, err, test.ShouldBeNil)
 	_, err = os.Stat(filename)
@@ -693,7 +441,6 @@
 	slamSvc.Close()
 
 	err = resetFolder(name)
->>>>>>> 973595bd
 	test.That(t, err, test.ShouldBeNil)
 }
 
@@ -728,13 +475,6 @@
 	time.Sleep(time.Millisecond * time.Duration((n)*(slamSvc.dataRateMs+timePadding)))
 	slamSvc.Close()
 
-<<<<<<< HEAD
-	time.Sleep(time.Millisecond * time.Duration((n)*(slamSvc.dataRateSec+5)))
-	err = slamSvc.Close(context.Background())
-	test.That(t, err, test.ShouldBeNil)
-
-=======
->>>>>>> 973595bd
 	files, err := ioutil.ReadDir(slamSvc.dataDirectory + "/data/")
 	test.That(t, len(files), test.ShouldEqual, n)
 	test.That(t, err, test.ShouldBeNil)
