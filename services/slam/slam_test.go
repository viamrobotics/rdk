// Package slam_test tests the functions that required injected components (such as robot and camera)
// in order to be run. It utilizes the internal package located in slam_test_helper.go to access
// certain exported functions which we do not want to make available to the user.
package slam_test

import (
	"context"
	"fmt"
	"image"
	"io/ioutil"
	"math"
	"net"
	"os"
	"strings"
	"testing"
	"time"

	"github.com/edaniels/golog"
	"github.com/golang/geo/r3"
	"github.com/pkg/errors"
	"go.viam.com/test"
	"go.viam.com/utils"
	"go.viam.com/utils/artifact"
	"google.golang.org/grpc"

	"go.viam.com/rdk/component/camera"
	"go.viam.com/rdk/config"
	"go.viam.com/rdk/pointcloud"
	"go.viam.com/rdk/referenceframe"
	"go.viam.com/rdk/registry"
	"go.viam.com/rdk/resource"
	"go.viam.com/rdk/rimage"
	"go.viam.com/rdk/rimage/transform"
	"go.viam.com/rdk/services/slam"
	"go.viam.com/rdk/services/slam/internal"
	spatial "go.viam.com/rdk/spatialmath"
	"go.viam.com/rdk/testutils/inject"
	rdkutils "go.viam.com/rdk/utils"
)

const (
	timePadding = 5
)

<<<<<<< HEAD
const (
	testSlamServiceName  = "slam1"
	testSlamServiceName2 = "slam2"
)

var cam = &inject.Camera{}

=======
>>>>>>> d2941768
func createFakeSLAMLibraries() {
	for _, s := range slam.SLAMLibraries {
		slam.SLAMLibraries["fake_"+s.AlgoName] = slam.LibraryMetadata{
			AlgoName:       "fake_" + s.AlgoName,
			AlgoType:       s.AlgoType,
			SlamMode:       s.SlamMode,
			BinaryLocation: "true",
		}
	}
}

func deleteFakeSLAMLibraries() {
	for k := range slam.SLAMLibraries {
		if strings.Contains(k, "fake") {
			delete(slam.SLAMLibraries, k)
		}
	}
}

func closeOutSLAMService(t *testing.T, name string) {
	t.Helper()

	if name != "" {
		err := resetFolder(name)
		test.That(t, err, test.ShouldBeNil)
	}

	deleteFakeSLAMLibraries()
}

func setupTestGRPCServer(port string) *grpc.Server {
	listener2, _ := net.Listen("tcp", port)
	gServer2 := grpc.NewServer()
	go gServer2.Serve(listener2)

	return gServer2
}

func setupInjectRobot() *inject.Robot {
	r := &inject.Robot{}
	var projA rimage.Projector
	intrinsicsA := &transform.PinholeCameraIntrinsics{ // not the real camera parameters -- fake for test
		Width:  1280,
		Height: 720,
		Fx:     200,
		Fy:     200,
		Ppx:    100,
		Ppy:    100,
	}
	projA = intrinsicsA

	var projB rimage.Projector
	intrinsicsB := &transform.PinholeCameraIntrinsics{ // not the real camera parameters -- fake for test
		Width:  0,
		Height: 0,
		Fx:     0,
		Fy:     0,
		Ppx:    0,
		Ppy:    0,
	}
	projB = intrinsicsB

	r.ResourceByNameFunc = func(name resource.Name) (interface{}, error) {
		cam := &inject.Camera{}
		switch name {
		case camera.Named("good_lidar"):
			cam.NextPointCloudFunc = func(ctx context.Context) (pointcloud.PointCloud, error) {
				return pointcloud.New(), nil
			}
			cam.NextFunc = func(ctx context.Context) (image.Image, func(), error) {
				return nil, nil, errors.New("lidar not camera")
			}
			cam.GetPropertiesFunc = func(ctx context.Context) (rimage.Projector, error) {
				return nil, transform.NewNoIntrinsicsError("")
			}
			return cam, nil
		case camera.Named("bad_lidar"):
			cam.NextPointCloudFunc = func(ctx context.Context) (pointcloud.PointCloud, error) {
				return nil, errors.New("bad_lidar")
			}
			cam.NextFunc = func(ctx context.Context) (image.Image, func(), error) {
				return nil, nil, errors.New("lidar not camera")
			}
			cam.GetPropertiesFunc = func(ctx context.Context) (rimage.Projector, error) {
				return nil, transform.NewNoIntrinsicsError("")
			}
			return cam, nil
		case camera.Named("good_camera"):
			cam.NextFunc = func(ctx context.Context) (image.Image, func(), error) {
				return image.NewNRGBA(image.Rect(0, 0, 1024, 1024)), nil, nil
			}
			cam.NextPointCloudFunc = func(ctx context.Context) (pointcloud.PointCloud, error) {
				return nil, errors.New("camera not lidar")
			}
			cam.GetPropertiesFunc = func(ctx context.Context) (rimage.Projector, error) {
				return projA, nil
			}
			return cam, nil
		case camera.Named("good_color_camera"):
			cam.NextFunc = func(ctx context.Context) (image.Image, func(), error) {
				img, err := rimage.NewImageFromFile(artifact.MustPath("rimage/board1.png"))
				return img, nil, err
			}
			cam.NextPointCloudFunc = func(ctx context.Context) (pointcloud.PointCloud, error) {
				return nil, errors.New("camera not lidar")
			}
			cam.GetPropertiesFunc = func(ctx context.Context) (rimage.Projector, error) {
				return projA, nil
			}
			return cam, nil
		case camera.Named("good_depth_camera"):
			cam.NextFunc = func(ctx context.Context) (image.Image, func(), error) {
				img, err := rimage.NewDepthMapFromFile(artifact.MustPath("rimage/board1.dat.gz"))
				return img, nil, err
			}
			cam.NextPointCloudFunc = func(ctx context.Context) (pointcloud.PointCloud, error) {
				return nil, errors.New("camera not lidar")
			}
			cam.GetPropertiesFunc = func(ctx context.Context) (rimage.Projector, error) {
				return nil, transform.NewNoIntrinsicsError("")
			}
			return cam, nil
		case camera.Named("bad_camera"):
			cam.NextFunc = func(ctx context.Context) (image.Image, func(), error) {
				return nil, nil, errors.New("bad_camera")
			}
			cam.NextPointCloudFunc = func(ctx context.Context) (pointcloud.PointCloud, error) {
				return nil, errors.New("camera not lidar")
			}
			cam.GetPropertiesFunc = func(ctx context.Context) (rimage.Projector, error) {
				return nil, transform.NewNoIntrinsicsError("")
			}
			return cam, nil
		case camera.Named("bad_camera_intrinsics"):
			cam.NextFunc = func(ctx context.Context) (image.Image, func(), error) {
				return image.NewNRGBA(image.Rect(0, 0, 1024, 1024)), nil, nil
			}
			cam.NextPointCloudFunc = func(ctx context.Context) (pointcloud.PointCloud, error) {
				return nil, errors.New("camera not lidar")
			}
			cam.GetPropertiesFunc = func(ctx context.Context) (rimage.Projector, error) {
				return projB, nil
			}
			return cam, nil
		default:
			return nil, rdkutils.NewResourceNotFoundError(name)
		}
	}
	return r
}

func createSLAMService(t *testing.T, attrCfg *slam.AttrConfig, logger golog.Logger, success bool) (slam.Service, error) {
	t.Helper()

	ctx := context.Background()
	cfgService := config.Service{Name: "test", Type: "slam"}
	cfgService.ConvertedAttributes = attrCfg

	r := setupInjectRobot()

	svc, err := slam.New(ctx, r, cfgService, logger)

	if success {
		test.That(t, svc, test.ShouldNotBeNil)
		return svc, nil
	}

	test.That(t, svc, test.ShouldBeNil)
	return nil, err
}

func TestGeneralNew(t *testing.T) {
	name, err := createTempFolderArchitecture(true)
	test.That(t, err, test.ShouldBeNil)

	createFakeSLAMLibraries()

	t.Run("New slam service blank config", func(t *testing.T) {
		logger := golog.NewTestLogger(t)
		attrCfg := &slam.AttrConfig{}
		_, err := createSLAMService(t, attrCfg, logger, false)
		test.That(t, err, test.ShouldBeError,
			errors.Errorf("runtime slam config error: "+
				"%v algorithm specified not in implemented list", attrCfg.Algorithm))
	})

	t.Run("New slam service with no camera", func(t *testing.T) {
		attrCfg := &slam.AttrConfig{
			Algorithm:     "fake_cartographer",
			Sensors:       []string{},
			ConfigParams:  map[string]string{"mode": "2d"},
			DataDirectory: name,
			Port:          "localhost:4445",
		}

		// Create slam service
		logger := golog.NewTestLogger(t)
		grpcServer := setupTestGRPCServer(attrCfg.Port)
		svc, err := createSLAMService(t, attrCfg, logger, true)
		test.That(t, err, test.ShouldBeNil)

		grpcServer.Stop()
		test.That(t, utils.TryClose(context.Background(), svc), test.ShouldBeNil)
	})

	t.Run("New slam service with bad camera", func(t *testing.T) {
		attrCfg := &slam.AttrConfig{
			Algorithm:     "fake_cartographer",
			Sensors:       []string{"gibberish"},
			ConfigParams:  map[string]string{"mode": "2d"},
			DataDirectory: name,
			DataRateMs:    100,
		}

		// Create slam service
		logger := golog.NewTestLogger(t)
		_, err := createSLAMService(t, attrCfg, logger, false)
		test.That(t, err, test.ShouldBeError,
			errors.Errorf("configuring camera error: error getting camera %v for slam service: "+
				"resource \"rdk:component:camera/%v\" not found", attrCfg.Sensors[0], attrCfg.Sensors[0]))
	})

	t.Run("New slam service with invalid slam algo type", func(t *testing.T) {
		attrCfg := &slam.AttrConfig{
			Algorithm:     "test",
			Sensors:       []string{},
			ConfigParams:  map[string]string{"mode": "2d"},
			DataDirectory: name,
			DataRateMs:    100,
		}

		slam.SLAMLibraries["test"] = slam.LibraryMetadata{
			AlgoName:       "test",
			AlgoType:       99,
			SlamMode:       slam.SLAMLibraries["cartographer"].SlamMode,
			BinaryLocation: "",
		}

		// Create slam service
		logger := golog.NewTestLogger(t)
		_, err := createSLAMService(t, attrCfg, logger, false)
		test.That(t, fmt.Sprint(err), test.ShouldContainSubstring, "error with slam service slam process:")

		delete(slam.SLAMLibraries, "test")
	})

	t.Run("New slam service the fails at slam process due to binary location", func(t *testing.T) {
		attrCfg := &slam.AttrConfig{
			Algorithm:     "orbslamv3",
			Sensors:       []string{"good_camera"},
			ConfigParams:  map[string]string{"mode": "mono"},
			DataDirectory: name,
			DataRateMs:    100,
			Port:          "localhost:4445",
		}

		// Create slam service
		logger := golog.NewTestLogger(t)
		_, err := createSLAMService(t, attrCfg, logger, false)
		test.That(t, fmt.Sprint(err), test.ShouldContainSubstring, "error with slam service slam process:")
	})

	closeOutSLAMService(t, name)
}

func TestCartographerNew(t *testing.T) {
	name, err := createTempFolderArchitecture(true)
	test.That(t, err, test.ShouldBeNil)

	createFakeSLAMLibraries()

	t.Run("New cartographer service with good lidar in slam mode 2d", func(t *testing.T) {
		attrCfg := &slam.AttrConfig{
			Algorithm:     "fake_cartographer",
			Sensors:       []string{"good_lidar"},
			ConfigParams:  map[string]string{"mode": "2d"},
			DataDirectory: name,
			DataRateMs:    100,
			Port:          "localhost:4445",
		}

		// Create slam service
		logger := golog.NewTestLogger(t)
		grpcServer := setupTestGRPCServer(attrCfg.Port)
		svc, err := createSLAMService(t, attrCfg, logger, true)
		test.That(t, err, test.ShouldBeNil)

		grpcServer.Stop()
		test.That(t, utils.TryClose(context.Background(), svc), test.ShouldBeNil)
	})

	t.Run("New cartographer service with lidar that errors during call to NextPointCloud", func(t *testing.T) {
		attrCfg := &slam.AttrConfig{
			Algorithm:     "fake_cartographer",
			Sensors:       []string{"bad_lidar"},
			ConfigParams:  map[string]string{"mode": "2d"},
			DataDirectory: name,
			DataRateMs:    100,
			Port:          "localhost:4445",
		}

		// Create slam service
		logger := golog.NewTestLogger(t)
		_, err := createSLAMService(t, attrCfg, logger, false)
		test.That(t, err, test.ShouldBeError,
			errors.Errorf("runtime slam service error: error getting data in desired mode: %v", attrCfg.Sensors[0]))
	})

	t.Run("New cartographer service with camera without NextPointCloud implementation", func(t *testing.T) {
		attrCfg := &slam.AttrConfig{
			Algorithm:     "fake_cartographer",
			Sensors:       []string{"good_camera"},
			ConfigParams:  map[string]string{"mode": "2d"},
			DataDirectory: name,
			DataRateMs:    100,
			Port:          "localhost:4445",
		}

		// Create slam service
		logger := golog.NewTestLogger(t)
		_, err := createSLAMService(t, attrCfg, logger, false)

		test.That(t, err, test.ShouldBeError,
			errors.New("runtime slam service error: error getting data in desired mode: camera not lidar"))
	})
	closeOutSLAMService(t, name)
}

func TestORBSLAMNew(t *testing.T) {
	name, err := createTempFolderArchitecture(true)
	test.That(t, err, test.ShouldBeNil)

	createFakeSLAMLibraries()

	t.Run("New orbslamv3 service with good camera in slam mode rgbd", func(t *testing.T) {
		t.Skip("skipping since ImageWithDepth is no longer supported")
		attrCfg := &slam.AttrConfig{
			Algorithm:     "fake_orbslamv3",
			Sensors:       []string{"good_color_camera", "good_depth_camera"},
			ConfigParams:  map[string]string{"mode": "rgbd"},
			DataDirectory: name,
			DataRateMs:    100,
			Port:          "localhost:4445",
		}

		// Create slam service
		logger := golog.NewTestLogger(t)
		grpcServer := setupTestGRPCServer(attrCfg.Port)
		svc, err := createSLAMService(t, attrCfg, logger, true)
		test.That(t, err, test.ShouldBeNil)

		grpcServer.Stop()
		test.That(t, utils.TryClose(context.Background(), svc), test.ShouldBeNil)
	})

	t.Run("New orbslamv3 service in slam mode rgbd that errors due to a single camera", func(t *testing.T) {
		attrCfg := &slam.AttrConfig{
			Algorithm:     "fake_orbslamv3",
			Sensors:       []string{"good_color_camera"},
			ConfigParams:  map[string]string{"mode": "rgbd"},
			DataDirectory: name,
			DataRateMs:    100,
			Port:          "localhost:4445",
		}

		// Create slam service
		logger := golog.NewTestLogger(t)
		_, err := createSLAMService(t, attrCfg, logger, false)
		test.That(t, err.Error(), test.ShouldContainSubstring,
			errors.Errorf("expected 2 cameras for rgbd slam, found %v", len(attrCfg.Sensors)).Error())
	})

	t.Run("New orbslamv3 service in slam mode rgbd that errors due cameras in the wrong order", func(t *testing.T) {
		attrCfg := &slam.AttrConfig{
			Algorithm:     "fake_orbslamv3",
			Sensors:       []string{"good_depth_camera", "good_color_camera"},
			ConfigParams:  map[string]string{"mode": "rgbd"},
			DataDirectory: name,
			DataRateMs:    100,
			Port:          "localhost:4445",
		}

		// Create slam service
		logger := golog.NewTestLogger(t)
		_, err := createSLAMService(t, attrCfg, logger, false)
		test.That(t, err.Error(), test.ShouldContainSubstring,
			errors.New("Unable to get camera features for first camera, make sure the color camera is listed first").Error())
	})

	t.Run("New orbslamv3 service with good camera in slam mode mono", func(t *testing.T) {
		attrCfg := &slam.AttrConfig{
			Algorithm:     "fake_orbslamv3",
			Sensors:       []string{"good_camera"},
			ConfigParams:  map[string]string{"mode": "mono"},
			DataDirectory: name,
			DataRateMs:    100,
			Port:          "localhost:4445",
		}

		// Create slam service
		logger := golog.NewTestLogger(t)
		grpcServer := setupTestGRPCServer(attrCfg.Port)
		svc, err := createSLAMService(t, attrCfg, logger, true)
		test.That(t, err, test.ShouldBeNil)

		grpcServer.Stop()
		test.That(t, utils.TryClose(context.Background(), svc), test.ShouldBeNil)
	})

	t.Run("New orbslamv3 service with camera that errors during call to Next", func(t *testing.T) {
		attrCfg := &slam.AttrConfig{
			Algorithm:     "fake_orbslamv3",
			Sensors:       []string{"bad_camera"},
			ConfigParams:  map[string]string{"mode": "mono"},
			DataDirectory: name,
			DataRateMs:    100,
		}

		// Create slam service
		logger := golog.NewTestLogger(t)
		_, err := createSLAMService(t, attrCfg, logger, false)
		test.That(t, err, test.ShouldBeError,
			errors.Errorf("runtime slam service error: "+
				"error getting data in desired mode: %v", attrCfg.Sensors[0]))
	})

	t.Run("New orbslamv3 service with camera that errors from bad intrinsics", func(t *testing.T) {
		attrCfg := &slam.AttrConfig{
			Algorithm:     "fake_orbslamv3",
			Sensors:       []string{"bad_camera_intrinsics"},
			ConfigParams:  map[string]string{"mode": "mono"},
			DataDirectory: name,
			DataRateMs:    100,
		}

		// Create slam service
		logger := golog.NewTestLogger(t)
		_, err := createSLAMService(t, attrCfg, logger, false)

		test.That(t, err.Error(), test.ShouldContainSubstring,
			transform.NewNoIntrinsicsError(fmt.Sprintf("Invalid size (%#v, %#v)", 0, 0)).Error())
	})

	t.Run("New orbslamv3 service with lidar without Next implementation", func(t *testing.T) {
		attrCfg := &slam.AttrConfig{
			Algorithm:     "fake_orbslamv3",
			Sensors:       []string{"good_lidar"},
			ConfigParams:  map[string]string{"mode": "mono"},
			DataDirectory: name,
			DataRateMs:    100,
		}

		// Create slam service
		logger := golog.NewTestLogger(t)
		_, err := createSLAMService(t, attrCfg, logger, false)
		test.That(t, err, test.ShouldBeError,
			errors.New("runtime slam service error: error getting data in desired mode: lidar not camera"))
	})
	closeOutSLAMService(t, name)
}

func TestCartographerDataProcess(t *testing.T) {
	name, err := createTempFolderArchitecture(true)
	test.That(t, err, test.ShouldBeNil)

	createFakeSLAMLibraries()

	dataRateMs := 100
	attrCfg := &slam.AttrConfig{
		Algorithm:     "fake_cartographer",
		Sensors:       []string{"good_lidar"},
		ConfigParams:  map[string]string{"mode": "2d"},
		DataDirectory: name,
		DataRateMs:    dataRateMs,
		Port:          "localhost:4445",
	}

	// Create slam service
	logger, obs := golog.NewObservedTestLogger(t)
	grpcServer := setupTestGRPCServer(attrCfg.Port)
	svc, err := createSLAMService(t, attrCfg, logger, true)
	test.That(t, err, test.ShouldBeNil)

	grpcServer.Stop()
	test.That(t, utils.TryClose(context.Background(), svc), test.ShouldBeNil)

	slamSvc := svc.(internal.Service)

	t.Run("Cartographer Data Process with lidar in slam mode 2d", func(t *testing.T) {
		goodCam := &inject.Camera{}
		goodCam.NextPointCloudFunc = func(ctx context.Context) (pointcloud.PointCloud, error) {
			return pointcloud.New(), nil
		}
		cams := []camera.Camera{goodCam}

		cancelCtx, cancelFunc := context.WithCancel(context.Background())
		slamSvc.StartDataProcess(cancelCtx, cams)

		n := 5
		// Note: timePadding is required to allow the sub processes to be fully completed during test
		time.Sleep(time.Millisecond * time.Duration((n)*(dataRateMs+timePadding)))
		cancelFunc()

		_, err := ioutil.ReadDir(name + "/data/")
		// TODO DATA-251: make the data loop run at the desired rate
		// test.That(t, len(files), test.ShouldEqual, n)
		test.That(t, err, test.ShouldBeNil)
	})

	t.Run("Cartographer Data Process with lidar that errors during call to NextPointCloud", func(t *testing.T) {
		badCam := &inject.Camera{}
		badCam.NextPointCloudFunc = func(ctx context.Context) (pointcloud.PointCloud, error) {
			return nil, errors.New("bad_lidar")
		}
		cams := []camera.Camera{badCam}

		cancelCtx, cancelFunc := context.WithCancel(context.Background())
		slamSvc.StartDataProcess(cancelCtx, cams)

		time.Sleep(time.Millisecond * time.Duration(dataRateMs*2))
		cancelFunc()

		latestLoggedEntry := obs.All()[len(obs.All())-1]
		test.That(t, fmt.Sprint(latestLoggedEntry), test.ShouldContainSubstring, "bad_lidar")
	})

	test.That(t, utils.TryClose(context.Background(), svc), test.ShouldBeNil)

	closeOutSLAMService(t, name)
}

func TestORBSLAMDataProcess(t *testing.T) {
	name, err := createTempFolderArchitecture(true)
	test.That(t, err, test.ShouldBeNil)

	createFakeSLAMLibraries()

	dataRateMs := 100
	attrCfg := &slam.AttrConfig{
		Algorithm:     "fake_orbslamv3",
		Sensors:       []string{"good_camera"},
		ConfigParams:  map[string]string{"mode": "mono"},
		DataDirectory: name,
		DataRateMs:    dataRateMs,
		Port:          "localhost:4445",
	}

	// Create slam service
	logger, obs := golog.NewObservedTestLogger(t)
	grpcServer := setupTestGRPCServer(attrCfg.Port)
	svc, err := createSLAMService(t, attrCfg, logger, true)
	test.That(t, err, test.ShouldBeNil)

	grpcServer.Stop()
	test.That(t, utils.TryClose(context.Background(), svc), test.ShouldBeNil)

	slamSvc := svc.(internal.Service)

	t.Run("ORBSLAM3 Data Process with camera in slam mode mono", func(t *testing.T) {
		goodCam := &inject.Camera{}
		goodCam.NextFunc = func(ctx context.Context) (image.Image, func(), error) {
			return image.NewNRGBA(image.Rect(0, 0, 1024, 1024)), nil, nil
		}
		cams := []camera.Camera{goodCam}

		cancelCtx, cancelFunc := context.WithCancel(context.Background())
		slamSvc.StartDataProcess(cancelCtx, cams)

		n := 5
		// Note: timePadding is required to allow the sub processes to be fully completed during test
		time.Sleep(time.Millisecond * time.Duration((n)*(dataRateMs+timePadding)))
		cancelFunc()

		_, err := ioutil.ReadDir(name + "/data/")
		// TODO DATA-251: make the data loop run at the desired rate
		// test.That(t, len(files), test.ShouldEqual, n)
		test.That(t, err, test.ShouldBeNil)
	})

	t.Run("ORBSLAM3 Data Process with camera that errors during call to Next", func(t *testing.T) {
		badCam := &inject.Camera{}
		badCam.NextFunc = func(ctx context.Context) (image.Image, func(), error) {
			return nil, nil, errors.New("bad_camera")
		}
		cams := []camera.Camera{badCam}

		cancelCtx, cancelFunc := context.WithCancel(context.Background())
		slamSvc.StartDataProcess(cancelCtx, cams)

		time.Sleep(time.Millisecond * time.Duration(dataRateMs*2))
		cancelFunc()

		latestLoggedEntry := obs.All()[len(obs.All())-1]
		test.That(t, fmt.Sprint(latestLoggedEntry), test.ShouldContainSubstring, "bad_camera")
	})

	test.That(t, utils.TryClose(context.Background(), svc), test.ShouldBeNil)

	closeOutSLAMService(t, name)
}

func TestGetMapAndPosition(t *testing.T) {
	name, err := createTempFolderArchitecture(true)
	test.That(t, err, test.ShouldBeNil)

	createFakeSLAMLibraries()

	attrCfg := &slam.AttrConfig{
		Algorithm:        "fake_orbslamv3",
		Sensors:          []string{"good_camera"},
		ConfigParams:     map[string]string{"mode": "mono", "test_param": "viam"},
		DataDirectory:    name,
		MapRateSec:       200,
		DataRateMs:       100,
		InputFilePattern: "10:200:1",
		Port:             "localhost:4445",
	}

	// Create slam service
	logger := golog.NewTestLogger(t)
	grpcServer := setupTestGRPCServer(attrCfg.Port)
	svc, err := createSLAMService(t, attrCfg, logger, true)
	test.That(t, err, test.ShouldBeNil)

	p, err := svc.GetPosition(context.Background(), "hi")
	test.That(t, p, test.ShouldBeNil)
	test.That(t, fmt.Sprint(err), test.ShouldContainSubstring, "error getting SLAM position")

	pose := spatial.NewPoseFromOrientation(r3.Vector{1, 2, 3}, &spatial.OrientationVector{math.Pi / 2, 0, 0, -1})
	cp := referenceframe.NewPoseInFrame("frame", pose)

	mimeType, im, pc, err := svc.GetMap(context.Background(), "hi", rdkutils.MimeTypePCD, cp, true)
	test.That(t, mimeType, test.ShouldResemble, "")
	test.That(t, im, test.ShouldBeNil)
	test.That(t, pc, test.ShouldBeNil)
	test.That(t, fmt.Sprint(err), test.ShouldContainSubstring, "error getting SLAM map")

	grpcServer.Stop()
	test.That(t, utils.TryClose(context.Background(), svc), test.ShouldBeNil)

	closeOutSLAMService(t, name)
}

func TestSLAMProcessSuccess(t *testing.T) {
	name, err := createTempFolderArchitecture(true)
	test.That(t, err, test.ShouldBeNil)

	createFakeSLAMLibraries()

	attrCfg := &slam.AttrConfig{
		Algorithm:        "fake_orbslamv3",
		Sensors:          []string{"good_camera"},
		ConfigParams:     map[string]string{"mode": "mono", "test_param": "viam"},
		DataDirectory:    name,
		MapRateSec:       200,
		DataRateMs:       100,
		InputFilePattern: "10:200:1",
		Port:             "localhost:4445",
	}

	// Create slam service
	logger := golog.NewTestLogger(t)
	grpcServer := setupTestGRPCServer(attrCfg.Port)
	svc, err := createSLAMService(t, attrCfg, logger, true)
	test.That(t, err, test.ShouldBeNil)

	slamSvc := svc.(internal.Service)
	processCfg := slamSvc.GetSLAMProcessConfig()
	cmd := append([]string{processCfg.Name}, processCfg.Args...)

	cmdResult := [][]string{
		{slam.SLAMLibraries["fake_orbslamv3"].BinaryLocation},
		{"-sensors=good_camera"},
		{"-config_param={mode=mono,test_param=viam}", "-config_param={test_param=viam,mode=mono}"},
		{"-data_rate_ms=100"},
		{"-map_rate_sec=200"},
		{"-data_dir=" + name},
		{"-input_file_pattern=10:200:1"},
		{"-port=localhost:4445"},
	}

	for i, s := range cmd {
		t.Run(fmt.Sprintf("Test command argument %v at index %v", s, i), func(t *testing.T) {
			test.That(t, s, test.ShouldBeIn, cmdResult[i])
		})
	}

	grpcServer.Stop()
	test.That(t, utils.TryClose(context.Background(), svc), test.ShouldBeNil)

	closeOutSLAMService(t, name)
}

func TestSLAMProcessFail(t *testing.T) {
	name, err := createTempFolderArchitecture(true)
	test.That(t, err, test.ShouldBeNil)

	createFakeSLAMLibraries()

	attrCfg := &slam.AttrConfig{
		Algorithm:        "fake_orbslamv3",
		Sensors:          []string{"good_camera"},
		ConfigParams:     map[string]string{"mode": "mono", "test_param": "viam"},
		DataDirectory:    name,
		MapRateSec:       200,
		DataRateMs:       100,
		InputFilePattern: "10:200:1",
		Port:             "localhost:4445",
	}

	// Create slam service
	logger := golog.NewTestLogger(t)
	grpcServer := setupTestGRPCServer(attrCfg.Port)
	svc, err := createSLAMService(t, attrCfg, logger, true)
	test.That(t, err, test.ShouldBeNil)

	slamSvc := svc.(internal.Service)

	t.Run("Run SLAM process that errors out due to invalid binary location", func(t *testing.T) {
		cancelCtx, cancelFunc := context.WithCancel(context.Background())

		delete(slam.SLAMLibraries, "fake_orbslamv3")

		slam.SLAMLibraries["fake_orbslamv3"] = slam.LibraryMetadata{
			AlgoName:       "fake_" + slam.SLAMLibraries["orbslamv3"].AlgoName,
			AlgoType:       slam.SLAMLibraries["orbslamv3"].AlgoType,
			SlamMode:       slam.SLAMLibraries["orbslamv3"].SlamMode,
			BinaryLocation: "fail",
		}

		err := slamSvc.StartSLAMProcess(cancelCtx)
		test.That(t, fmt.Sprint(err), test.ShouldContainSubstring, "problem adding slam process:")

		cancelFunc()

		err = slamSvc.StopSLAMProcess()
		test.That(t, err, test.ShouldBeNil)
	})

	grpcServer.Stop()
	test.That(t, utils.TryClose(context.Background(), svc), test.ShouldBeNil)

	closeOutSLAMService(t, name)
}

func TestGRPCConnection(t *testing.T) {
	name, err := createTempFolderArchitecture(true)
	test.That(t, err, test.ShouldBeNil)

	createFakeSLAMLibraries()

	attrCfg := &slam.AttrConfig{
		Algorithm:        "fake_orbslamv3",
		Sensors:          []string{"good_camera"},
		ConfigParams:     map[string]string{"mode": "mono", "test_param": "viam"},
		DataDirectory:    name,
		MapRateSec:       200,
		DataRateMs:       100,
		InputFilePattern: "10:200:1",
		Port:             "localhost:-1",
	}

	// Create slam service
	logger := golog.NewTestLogger(t)
	_, err = createSLAMService(t, attrCfg, logger, false)
	test.That(t, fmt.Sprint(err), test.ShouldContainSubstring, "error with initial grpc client to slam algorithm")

	closeOutSLAMService(t, name)
}

func createTempFolderArchitecture(validArch bool) (string, error) {
	name, err := ioutil.TempDir("", "*")
	if err != nil {
		return "nil", err
	}

	if validArch {
		if err := os.Mkdir(name+"/map", os.ModePerm); err != nil {
			return "", err
		}
		if err := os.Mkdir(name+"/data", os.ModePerm); err != nil {
			return "", err
		}
		if err := os.Mkdir(name+"/config", os.ModePerm); err != nil {
			return "", err
		}
	}
	return name, nil
}

var (
	testSvcName1 = "svc1"
	testSvcName2 = "svc2"
)

func TestRegisteredReconfigurable(t *testing.T) {
	s := registry.ResourceSubtypeLookup(slam.Subtype)
	test.That(t, s, test.ShouldNotBeNil)
	r := s.Reconfigurable
	test.That(t, r, test.ShouldNotBeNil)
}

func TestWrapWithReconfigurable(t *testing.T) {
	svc := &mock{name: testSvcName1}
	reconfSvc1, err := slam.WrapWithReconfigurable(svc)
	test.That(t, err, test.ShouldBeNil)

	_, err = slam.WrapWithReconfigurable(nil)
	test.That(t, err, test.ShouldBeError, rdkutils.NewUnimplementedInterfaceError("slam.Service", nil))

	reconfSvc2, err := slam.WrapWithReconfigurable(reconfSvc1)
	test.That(t, err, test.ShouldBeNil)
	test.That(t, reconfSvc2, test.ShouldEqual, reconfSvc1)
}

func TestReconfigurable(t *testing.T) {
	actualSvc1 := &mock{name: testSvcName1}
	reconfSvc1, err := slam.WrapWithReconfigurable(actualSvc1)
	test.That(t, err, test.ShouldBeNil)
	test.That(t, reconfSvc1, test.ShouldNotBeNil)

	actualArm2 := &mock{name: testSvcName2}
	reconfSvc2, err := slam.WrapWithReconfigurable(actualArm2)
	test.That(t, err, test.ShouldBeNil)
	test.That(t, reconfSvc2, test.ShouldNotBeNil)
	test.That(t, actualSvc1.reconfCount, test.ShouldEqual, 0)

	err = reconfSvc1.Reconfigure(context.Background(), reconfSvc2)
	test.That(t, err, test.ShouldBeNil)
	test.That(t, reconfSvc1, test.ShouldResemble, reconfSvc2)
	test.That(t, actualSvc1.reconfCount, test.ShouldEqual, 1)

	err = reconfSvc1.Reconfigure(context.Background(), nil)
	test.That(t, err, test.ShouldNotBeNil)
	test.That(t, err, test.ShouldBeError, rdkutils.NewUnexpectedTypeError(reconfSvc1, nil))
}

type mock struct {
	slam.Service
	name        string
	reconfCount int
}

func (m *mock) Close(ctx context.Context) error {
	m.reconfCount++
	return nil
}

func resetFolder(path string) error {
	err := os.RemoveAll(path)
	return err
}<|MERGE_RESOLUTION|>--- conflicted
+++ resolved
@@ -42,7 +42,6 @@
 	timePadding = 5
 )
 
-<<<<<<< HEAD
 const (
 	testSlamServiceName  = "slam1"
 	testSlamServiceName2 = "slam2"
@@ -50,8 +49,6 @@
 
 var cam = &inject.Camera{}
 
-=======
->>>>>>> d2941768
 func createFakeSLAMLibraries() {
 	for _, s := range slam.SLAMLibraries {
 		slam.SLAMLibraries["fake_"+s.AlgoName] = slam.LibraryMetadata{
