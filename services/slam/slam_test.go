--- conflicted
+++ resolved
@@ -14,868 +14,6 @@
 	rdkutils "go.viam.com/rdk/utils"
 )
 
-<<<<<<< HEAD
-=======
-const (
-	timePadding     = 5
-	validDataRateMS = 200
-)
-
-const (
-	testSlamServiceName  = "slam1"
-	testSlamServiceName2 = "slam2"
-)
-
-func createFakeSLAMLibraries() {
-	for _, s := range slam.SLAMLibraries {
-		slam.SLAMLibraries["fake_"+s.AlgoName] = slam.LibraryMetadata{
-			AlgoName:       "fake_" + s.AlgoName,
-			AlgoType:       s.AlgoType,
-			SlamMode:       s.SlamMode,
-			BinaryLocation: "true",
-		}
-	}
-}
-
-func deleteFakeSLAMLibraries() {
-	for k := range slam.SLAMLibraries {
-		if strings.Contains(k, "fake") {
-			delete(slam.SLAMLibraries, k)
-		}
-	}
-}
-
-func closeOutSLAMService(t *testing.T, name string) {
-	t.Helper()
-
-	if name != "" {
-		err := resetFolder(name)
-		test.That(t, err, test.ShouldBeNil)
-	}
-
-	deleteFakeSLAMLibraries()
-}
-
-func setupTestGRPCServer(port string) *grpc.Server {
-	listener2, _ := net.Listen("tcp", port)
-	gServer2 := grpc.NewServer()
-	go gServer2.Serve(listener2)
-
-	return gServer2
-}
-
-func setupInjectRobot() *inject.Robot {
-	r := &inject.Robot{}
-	var projA rimage.Projector
-	intrinsicsA := &transform.PinholeCameraIntrinsics{ // not the real camera parameters -- fake for test
-		Width:  1280,
-		Height: 720,
-		Fx:     200,
-		Fy:     200,
-		Ppx:    100,
-		Ppy:    100,
-	}
-	projA = intrinsicsA
-
-	var projB rimage.Projector
-	intrinsicsB := &transform.PinholeCameraIntrinsics{ // not the real camera parameters -- fake for test
-		Width:  0,
-		Height: 0,
-		Fx:     0,
-		Fy:     0,
-		Ppx:    0,
-		Ppy:    0,
-	}
-	projB = intrinsicsB
-
-	r.ResourceByNameFunc = func(name resource.Name) (interface{}, error) {
-		cam := &inject.Camera{}
-		switch name {
-		case camera.Named("good_lidar"):
-			cam.NextPointCloudFunc = func(ctx context.Context) (pointcloud.PointCloud, error) {
-				return pointcloud.New(), nil
-			}
-			cam.StreamFunc = func(ctx context.Context, errHandlers ...gostream.ErrorHandler) (gostream.VideoStream, error) {
-				return nil, errors.New("lidar not camera")
-			}
-			cam.ProjectorFunc = func(ctx context.Context) (rimage.Projector, error) {
-				return nil, transform.NewNoIntrinsicsError("")
-			}
-			return cam, nil
-		case camera.Named("bad_lidar"):
-			cam.NextPointCloudFunc = func(ctx context.Context) (pointcloud.PointCloud, error) {
-				return nil, errors.New("bad_lidar")
-			}
-			cam.StreamFunc = func(ctx context.Context, errHandlers ...gostream.ErrorHandler) (gostream.VideoStream, error) {
-				return nil, errors.New("lidar not camera")
-			}
-			cam.ProjectorFunc = func(ctx context.Context) (rimage.Projector, error) {
-				return nil, transform.NewNoIntrinsicsError("")
-			}
-			return cam, nil
-		case camera.Named("good_camera"):
-			cam.StreamFunc = func(ctx context.Context, errHandlers ...gostream.ErrorHandler) (gostream.VideoStream, error) {
-				return gostream.NewEmbeddedVideoStreamFromReader(
-					gostream.VideoReaderFunc(func(ctx context.Context) (image.Image, func(), error) {
-						return image.NewNRGBA(image.Rect(0, 0, 1024, 1024)), nil, nil
-					}),
-				), nil
-			}
-			cam.NextPointCloudFunc = func(ctx context.Context) (pointcloud.PointCloud, error) {
-				return nil, errors.New("camera not lidar")
-			}
-			cam.ProjectorFunc = func(ctx context.Context) (rimage.Projector, error) {
-				return projA, nil
-			}
-			return cam, nil
-		case camera.Named("good_color_camera"):
-			cam.NextPointCloudFunc = func(ctx context.Context) (pointcloud.PointCloud, error) {
-				return nil, errors.New("camera not lidar")
-			}
-			cam.ProjectorFunc = func(ctx context.Context) (rimage.Projector, error) {
-				return projA, nil
-			}
-			cam.StreamFunc = func(ctx context.Context, errHandlers ...gostream.ErrorHandler) (gostream.VideoStream, error) {
-				imgBytes, err := os.ReadFile(artifact.MustPath("rimage/board1.png"))
-				if err != nil {
-					return nil, err
-				}
-				img, err := png.Decode(bytes.NewReader(imgBytes))
-				if err != nil {
-					return nil, err
-				}
-				lazy := rimage.NewLazyEncodedImage(imgBytes, rdkutils.MimeTypePNG, img.Bounds().Dx(), img.Bounds().Dy())
-				return gostream.NewEmbeddedVideoStreamFromReader(
-					gostream.VideoReaderFunc(func(ctx context.Context) (image.Image, func(), error) {
-						return lazy, func() {}, nil
-					}),
-				), nil
-			}
-			return cam, nil
-		case camera.Named("good_depth_camera"):
-			cam.NextPointCloudFunc = func(ctx context.Context) (pointcloud.PointCloud, error) {
-				return nil, errors.New("camera not lidar")
-			}
-			cam.ProjectorFunc = func(ctx context.Context) (rimage.Projector, error) {
-				return nil, transform.NewNoIntrinsicsError("")
-			}
-			cam.StreamFunc = func(ctx context.Context, errHandlers ...gostream.ErrorHandler) (gostream.VideoStream, error) {
-				imgBytes, err := os.ReadFile(artifact.MustPath("rimage/board1_gray.png"))
-				if err != nil {
-					return nil, err
-				}
-				img, err := png.Decode(bytes.NewReader(imgBytes))
-				if err != nil {
-					return nil, err
-				}
-				lazy := rimage.NewLazyEncodedImage(imgBytes, rdkutils.MimeTypePNG, img.Bounds().Dx(), img.Bounds().Dy())
-				return gostream.NewEmbeddedVideoStreamFromReader(
-					gostream.VideoReaderFunc(func(ctx context.Context) (image.Image, func(), error) {
-						return lazy, func() {}, nil
-					}),
-				), nil
-			}
-			return cam, nil
-		case camera.Named("bad_camera"):
-			cam.StreamFunc = func(ctx context.Context, errHandlers ...gostream.ErrorHandler) (gostream.VideoStream, error) {
-				return nil, errors.New("bad_camera")
-			}
-			cam.NextPointCloudFunc = func(ctx context.Context) (pointcloud.PointCloud, error) {
-				return nil, errors.New("camera not lidar")
-			}
-			cam.ProjectorFunc = func(ctx context.Context) (rimage.Projector, error) {
-				return nil, transform.NewNoIntrinsicsError("")
-			}
-			return cam, nil
-		case camera.Named("bad_camera_intrinsics"):
-			cam.StreamFunc = func(ctx context.Context, errHandlers ...gostream.ErrorHandler) (gostream.VideoStream, error) {
-				return gostream.NewEmbeddedVideoStreamFromReader(
-					gostream.VideoReaderFunc(func(ctx context.Context) (image.Image, func(), error) {
-						return image.NewNRGBA(image.Rect(0, 0, 1024, 1024)), nil, nil
-					}),
-				), nil
-			}
-			cam.NextPointCloudFunc = func(ctx context.Context) (pointcloud.PointCloud, error) {
-				return nil, errors.New("camera not lidar")
-			}
-			cam.ProjectorFunc = func(ctx context.Context) (rimage.Projector, error) {
-				return projB, nil
-			}
-			return cam, nil
-		default:
-			return nil, rdkutils.NewResourceNotFoundError(name)
-		}
-	}
-	return r
-}
-
-func createSLAMService(t *testing.T, attrCfg *slam.AttrConfig, logger golog.Logger, success bool) (slam.Service, error) {
-	t.Helper()
-
-	ctx := context.Background()
-	cfgService := config.Service{Name: "test", Type: "slam"}
-	cfgService.ConvertedAttributes = attrCfg
-
-	r := setupInjectRobot()
-
-	slam.SetCameraValidationMaxTimeoutSecForTesting(1)
-	slam.SetDialMaxTimeoutSecForTesting(1)
-
-	svc, err := slam.New(ctx, r, cfgService, logger)
-
-	if success {
-		if err != nil {
-			return nil, err
-		}
-		test.That(t, svc, test.ShouldNotBeNil)
-		return svc, nil
-	}
-
-	test.That(t, svc, test.ShouldBeNil)
-	return nil, err
-}
-
-func TestGeneralNew(t *testing.T) {
-	name, err := createTempFolderArchitecture()
-	test.That(t, err, test.ShouldBeNil)
-
-	createFakeSLAMLibraries()
-
-	t.Run("New slam service blank config", func(t *testing.T) {
-		logger := golog.NewTestLogger(t)
-		attrCfg := &slam.AttrConfig{}
-		_, err := createSLAMService(t, attrCfg, logger, false)
-		test.That(t, err, test.ShouldBeError,
-			errors.Errorf("runtime slam config error: "+
-				"%v algorithm specified not in implemented list", attrCfg.Algorithm))
-	})
-
-	t.Run("New slam service with no camera", func(t *testing.T) {
-		attrCfg := &slam.AttrConfig{
-			Algorithm:     "fake_cartographer",
-			Sensors:       []string{},
-			ConfigParams:  map[string]string{"mode": "2d"},
-			DataDirectory: name,
-			Port:          "localhost:4445",
-		}
-
-		// Create slam service
-		logger := golog.NewTestLogger(t)
-		grpcServer := setupTestGRPCServer(attrCfg.Port)
-		svc, err := createSLAMService(t, attrCfg, logger, true)
-		test.That(t, err, test.ShouldBeNil)
-
-		grpcServer.Stop()
-		test.That(t, utils.TryClose(context.Background(), svc), test.ShouldBeNil)
-	})
-
-	t.Run("New slam service with bad camera", func(t *testing.T) {
-		attrCfg := &slam.AttrConfig{
-			Algorithm:     "fake_cartographer",
-			Sensors:       []string{"gibberish"},
-			ConfigParams:  map[string]string{"mode": "2d"},
-			DataDirectory: name,
-			DataRateMs:    validDataRateMS,
-		}
-
-		// Create slam service
-		logger := golog.NewTestLogger(t)
-		_, err := createSLAMService(t, attrCfg, logger, false)
-		test.That(t, err, test.ShouldBeError,
-			errors.Errorf("configuring camera error: error getting camera %v for slam service: "+
-				"resource \"rdk:component:camera/%v\" not found", attrCfg.Sensors[0], attrCfg.Sensors[0]))
-	})
-
-	t.Run("New slam service with invalid slam algo type", func(t *testing.T) {
-		attrCfg := &slam.AttrConfig{
-			Algorithm:     "test",
-			Sensors:       []string{},
-			ConfigParams:  map[string]string{"mode": "2d"},
-			DataDirectory: name,
-			DataRateMs:    validDataRateMS,
-		}
-
-		slam.SLAMLibraries["test"] = slam.LibraryMetadata{
-			AlgoName:       "test",
-			AlgoType:       99,
-			SlamMode:       slam.SLAMLibraries["cartographer"].SlamMode,
-			BinaryLocation: "",
-		}
-
-		// Create slam service
-		logger := golog.NewTestLogger(t)
-		_, err := createSLAMService(t, attrCfg, logger, false)
-		test.That(t, fmt.Sprint(err), test.ShouldContainSubstring, "error with slam service slam process:")
-
-		delete(slam.SLAMLibraries, "test")
-	})
-
-	t.Run("New slam service the fails at slam process due to binary location", func(t *testing.T) {
-		attrCfg := &slam.AttrConfig{
-			Algorithm:     "orbslamv3",
-			Sensors:       []string{"good_camera"},
-			ConfigParams:  map[string]string{"mode": "mono"},
-			DataDirectory: name,
-			DataRateMs:    validDataRateMS,
-			Port:          "localhost:4445",
-		}
-
-		// Create slam service
-		logger := golog.NewTestLogger(t)
-		_, err := createSLAMService(t, attrCfg, logger, false)
-		test.That(t, fmt.Sprint(err), test.ShouldContainSubstring, "error with slam service slam process:")
-	})
-
-	closeOutSLAMService(t, name)
-}
-
-func TestCartographerNew(t *testing.T) {
-	name, err := createTempFolderArchitecture()
-	test.That(t, err, test.ShouldBeNil)
-
-	createFakeSLAMLibraries()
-
-	t.Run("New cartographer service with good lidar in slam mode 2d", func(t *testing.T) {
-		attrCfg := &slam.AttrConfig{
-			Algorithm:     "fake_cartographer",
-			Sensors:       []string{"good_lidar"},
-			ConfigParams:  map[string]string{"mode": "2d"},
-			DataDirectory: name,
-			DataRateMs:    validDataRateMS,
-			Port:          "localhost:4445",
-		}
-
-		// Create slam service
-		logger := golog.NewTestLogger(t)
-		grpcServer := setupTestGRPCServer(attrCfg.Port)
-		svc, err := createSLAMService(t, attrCfg, logger, true)
-		test.That(t, err, test.ShouldBeNil)
-
-		grpcServer.Stop()
-		test.That(t, utils.TryClose(context.Background(), svc), test.ShouldBeNil)
-	})
-
-	t.Run("New cartographer service with lidar that errors during call to NextPointCloud", func(t *testing.T) {
-		attrCfg := &slam.AttrConfig{
-			Algorithm:     "fake_cartographer",
-			Sensors:       []string{"bad_lidar"},
-			ConfigParams:  map[string]string{"mode": "2d"},
-			DataDirectory: name,
-			DataRateMs:    validDataRateMS,
-			Port:          "localhost:4445",
-		}
-
-		// Create slam service
-		logger := golog.NewTestLogger(t)
-		_, err := createSLAMService(t, attrCfg, logger, false)
-		test.That(t, err, test.ShouldBeError,
-			errors.Errorf("runtime slam service error: error getting data in desired mode: %v", attrCfg.Sensors[0]))
-	})
-
-	t.Run("New cartographer service with camera without NextPointCloud implementation", func(t *testing.T) {
-		attrCfg := &slam.AttrConfig{
-			Algorithm:     "fake_cartographer",
-			Sensors:       []string{"good_camera"},
-			ConfigParams:  map[string]string{"mode": "2d"},
-			DataDirectory: name,
-			DataRateMs:    validDataRateMS,
-			Port:          "localhost:4445",
-		}
-
-		// Create slam service
-		logger := golog.NewTestLogger(t)
-		_, err := createSLAMService(t, attrCfg, logger, false)
-
-		test.That(t, err, test.ShouldBeError,
-			errors.New("runtime slam service error: error getting data in desired mode: camera not lidar"))
-	})
-	closeOutSLAMService(t, name)
-}
-
-func TestORBSLAMNew(t *testing.T) {
-	name, err := createTempFolderArchitecture()
-	test.That(t, err, test.ShouldBeNil)
-
-	createFakeSLAMLibraries()
-
-	t.Run("New orbslamv3 service with good camera in slam mode rgbd", func(t *testing.T) {
-		attrCfg := &slam.AttrConfig{
-			Algorithm:     "fake_orbslamv3",
-			Sensors:       []string{"good_color_camera", "good_depth_camera"},
-			ConfigParams:  map[string]string{"mode": "rgbd"},
-			DataDirectory: name,
-			DataRateMs:    validDataRateMS,
-			Port:          "localhost:4445",
-		}
-
-		// Create slam service
-		logger := golog.NewTestLogger(t)
-		grpcServer := setupTestGRPCServer(attrCfg.Port)
-		svc, err := createSLAMService(t, attrCfg, logger, true)
-		test.That(t, err, test.ShouldBeNil)
-
-		grpcServer.Stop()
-		test.That(t, utils.TryClose(context.Background(), svc), test.ShouldBeNil)
-	})
-
-	t.Run("New orbslamv3 service in slam mode rgbd that errors due to a single camera", func(t *testing.T) {
-		attrCfg := &slam.AttrConfig{
-			Algorithm:     "fake_orbslamv3",
-			Sensors:       []string{"good_color_camera"},
-			ConfigParams:  map[string]string{"mode": "rgbd"},
-			DataDirectory: name,
-			DataRateMs:    validDataRateMS,
-			Port:          "localhost:4445",
-		}
-
-		// Create slam service
-		logger := golog.NewTestLogger(t)
-		_, err := createSLAMService(t, attrCfg, logger, false)
-		test.That(t, err.Error(), test.ShouldContainSubstring,
-			errors.Errorf("expected 2 cameras for rgbd slam, found %v", len(attrCfg.Sensors)).Error())
-	})
-
-	t.Run("New orbslamv3 service in slam mode rgbd that errors due cameras in the wrong order", func(t *testing.T) {
-		attrCfg := &slam.AttrConfig{
-			Algorithm:     "fake_orbslamv3",
-			Sensors:       []string{"good_depth_camera", "good_color_camera"},
-			ConfigParams:  map[string]string{"mode": "rgbd"},
-			DataDirectory: name,
-			DataRateMs:    validDataRateMS,
-			Port:          "localhost:4445",
-		}
-
-		// Create slam service
-		logger := golog.NewTestLogger(t)
-		_, err := createSLAMService(t, attrCfg, logger, false)
-		test.That(t, err.Error(), test.ShouldContainSubstring,
-			errors.New("Unable to get camera features for first camera, make sure the color camera is listed first").Error())
-	})
-
-	t.Run("New orbslamv3 service with good camera in slam mode mono", func(t *testing.T) {
-		attrCfg := &slam.AttrConfig{
-			Algorithm:     "fake_orbslamv3",
-			Sensors:       []string{"good_camera"},
-			ConfigParams:  map[string]string{"mode": "mono"},
-			DataDirectory: name,
-			DataRateMs:    validDataRateMS,
-			Port:          "localhost:4445",
-		}
-
-		// Create slam service
-		logger := golog.NewTestLogger(t)
-		grpcServer := setupTestGRPCServer(attrCfg.Port)
-		svc, err := createSLAMService(t, attrCfg, logger, true)
-		test.That(t, err, test.ShouldBeNil)
-
-		grpcServer.Stop()
-		test.That(t, utils.TryClose(context.Background(), svc), test.ShouldBeNil)
-	})
-
-	t.Run("New orbslamv3 service with camera that errors during call to Next", func(t *testing.T) {
-		attrCfg := &slam.AttrConfig{
-			Algorithm:     "fake_orbslamv3",
-			Sensors:       []string{"bad_camera"},
-			ConfigParams:  map[string]string{"mode": "mono"},
-			DataDirectory: name,
-			DataRateMs:    validDataRateMS,
-		}
-
-		// Create slam service
-		logger := golog.NewTestLogger(t)
-		_, err := createSLAMService(t, attrCfg, logger, false)
-		test.That(t, err, test.ShouldBeError,
-			errors.Errorf("runtime slam service error: "+
-				"error getting data in desired mode: %v", attrCfg.Sensors[0]))
-	})
-
-	t.Run("New orbslamv3 service with camera that errors from bad intrinsics", func(t *testing.T) {
-		attrCfg := &slam.AttrConfig{
-			Algorithm:     "fake_orbslamv3",
-			Sensors:       []string{"bad_camera_intrinsics"},
-			ConfigParams:  map[string]string{"mode": "mono"},
-			DataDirectory: name,
-			DataRateMs:    validDataRateMS,
-		}
-
-		// Create slam service
-		logger := golog.NewTestLogger(t)
-		_, err := createSLAMService(t, attrCfg, logger, false)
-
-		test.That(t, err.Error(), test.ShouldContainSubstring,
-			transform.NewNoIntrinsicsError(fmt.Sprintf("Invalid size (%#v, %#v)", 0, 0)).Error())
-	})
-
-	t.Run("New orbslamv3 service with lidar without Next implementation", func(t *testing.T) {
-		attrCfg := &slam.AttrConfig{
-			Algorithm:     "fake_orbslamv3",
-			Sensors:       []string{"good_lidar"},
-			ConfigParams:  map[string]string{"mode": "mono"},
-			DataDirectory: name,
-			DataRateMs:    validDataRateMS,
-		}
-
-		// Create slam service
-		logger := golog.NewTestLogger(t)
-		_, err := createSLAMService(t, attrCfg, logger, false)
-		test.That(t, err, test.ShouldBeError,
-			errors.New("runtime slam service error: error getting data in desired mode: lidar not camera"))
-	})
-	closeOutSLAMService(t, name)
-}
-
-func TestCartographerDataProcess(t *testing.T) {
-	name, err := createTempFolderArchitecture()
-	test.That(t, err, test.ShouldBeNil)
-
-	createFakeSLAMLibraries()
-
-	attrCfg := &slam.AttrConfig{
-		Algorithm:     "fake_cartographer",
-		Sensors:       []string{"good_lidar"},
-		ConfigParams:  map[string]string{"mode": "2d"},
-		DataDirectory: name,
-		DataRateMs:    validDataRateMS,
-		Port:          "localhost:4445",
-	}
-
-	// Create slam service
-	logger, obs := golog.NewObservedTestLogger(t)
-	grpcServer := setupTestGRPCServer(attrCfg.Port)
-	svc, err := createSLAMService(t, attrCfg, logger, true)
-	test.That(t, err, test.ShouldBeNil)
-
-	grpcServer.Stop()
-	test.That(t, utils.TryClose(context.Background(), svc), test.ShouldBeNil)
-
-	slamSvc := svc.(internal.Service)
-
-	t.Run("Cartographer Data Process with lidar in slam mode 2d", func(t *testing.T) {
-		goodCam := &inject.Camera{}
-		goodCam.NextPointCloudFunc = func(ctx context.Context) (pointcloud.PointCloud, error) {
-			return pointcloud.New(), nil
-		}
-		cams := []camera.Camera{goodCam}
-		camStreams := []gostream.VideoStream{gostream.NewEmbeddedVideoStream(goodCam)}
-		defer func() {
-			for _, stream := range camStreams {
-				test.That(t, stream.Close(context.Background()), test.ShouldBeNil)
-			}
-		}()
-
-		cancelCtx, cancelFunc := context.WithCancel(context.Background())
-		slamSvc.StartDataProcess(cancelCtx, cams, camStreams)
-
-		n := 5
-		// Note: timePadding is required to allow the sub processes to be fully completed during test
-		time.Sleep(time.Millisecond * time.Duration((n)*(validDataRateMS+timePadding)))
-		cancelFunc()
-
-		files, err := os.ReadDir(name + "/data/")
-		test.That(t, len(files), test.ShouldEqual, n)
-		test.That(t, err, test.ShouldBeNil)
-	})
-
-	t.Run("Cartographer Data Process with lidar that errors during call to NextPointCloud", func(t *testing.T) {
-		badCam := &inject.Camera{}
-		badCam.NextPointCloudFunc = func(ctx context.Context) (pointcloud.PointCloud, error) {
-			return nil, errors.New("bad_lidar")
-		}
-		cams := []camera.Camera{badCam}
-		camStreams := []gostream.VideoStream{gostream.NewEmbeddedVideoStream(badCam)}
-		defer func() {
-			for _, stream := range camStreams {
-				test.That(t, stream.Close(context.Background()), test.ShouldBeNil)
-			}
-		}()
-
-		cancelCtx, cancelFunc := context.WithCancel(context.Background())
-		slamSvc.StartDataProcess(cancelCtx, cams, camStreams)
-
-		time.Sleep(time.Millisecond * time.Duration(validDataRateMS*2))
-		cancelFunc()
-
-		latestLoggedEntry := obs.All()[len(obs.All())-1]
-		test.That(t, fmt.Sprint(latestLoggedEntry), test.ShouldContainSubstring, "bad_lidar")
-	})
-
-	test.That(t, utils.TryClose(context.Background(), svc), test.ShouldBeNil)
-
-	closeOutSLAMService(t, name)
-}
-
-func TestORBSLAMDataProcess(t *testing.T) {
-	name, err := createTempFolderArchitecture()
-	test.That(t, err, test.ShouldBeNil)
-
-	createFakeSLAMLibraries()
-
-	attrCfg := &slam.AttrConfig{
-		Algorithm:     "fake_orbslamv3",
-		Sensors:       []string{"good_camera"},
-		ConfigParams:  map[string]string{"mode": "mono"},
-		DataDirectory: name,
-		DataRateMs:    validDataRateMS,
-		Port:          "localhost:4445",
-	}
-
-	// Create slam service
-	logger, obs := golog.NewObservedTestLogger(t)
-	grpcServer := setupTestGRPCServer(attrCfg.Port)
-	svc, err := createSLAMService(t, attrCfg, logger, true)
-	test.That(t, err, test.ShouldBeNil)
-
-	grpcServer.Stop()
-	test.That(t, utils.TryClose(context.Background(), svc), test.ShouldBeNil)
-
-	slamSvc := svc.(internal.Service)
-
-	t.Run("ORBSLAM3 Data Process with camera in slam mode mono", func(t *testing.T) {
-		goodCam := &inject.Camera{}
-		goodCam.StreamFunc = func(ctx context.Context, errHandlers ...gostream.ErrorHandler) (gostream.VideoStream, error) {
-			return gostream.NewEmbeddedVideoStreamFromReader(
-				gostream.VideoReaderFunc(func(ctx context.Context) (image.Image, func(), error) {
-					return image.NewNRGBA(image.Rect(0, 0, 1024, 1024)), nil, nil
-				}),
-			), nil
-		}
-		cams := []camera.Camera{goodCam}
-		camStreams := []gostream.VideoStream{gostream.NewEmbeddedVideoStream(goodCam)}
-		defer func() {
-			for _, stream := range camStreams {
-				test.That(t, stream.Close(context.Background()), test.ShouldBeNil)
-			}
-		}()
-
-		cancelCtx, cancelFunc := context.WithCancel(context.Background())
-		slamSvc.StartDataProcess(cancelCtx, cams, camStreams)
-
-		n := 5
-		// Note: timePadding is required to allow the sub processes to be fully completed during test
-		time.Sleep(time.Millisecond * time.Duration((n)*(validDataRateMS+timePadding)))
-		cancelFunc()
-
-		files, err := os.ReadDir(name + "/data/")
-		test.That(t, len(files), test.ShouldEqual, n)
-		test.That(t, err, test.ShouldBeNil)
-	})
-
-	t.Run("ORBSLAM3 Data Process with camera that errors during call to Next", func(t *testing.T) {
-		badCam := &inject.Camera{}
-		badCam.StreamFunc = func(ctx context.Context, errHandlers ...gostream.ErrorHandler) (gostream.VideoStream, error) {
-			return nil, errors.New("bad_camera")
-		}
-		cams := []camera.Camera{badCam}
-		camStreams := []gostream.VideoStream{gostream.NewEmbeddedVideoStream(badCam)}
-		defer func() {
-			for _, stream := range camStreams {
-				test.That(t, stream.Close(context.Background()), test.ShouldBeNil)
-			}
-		}()
-
-		cancelCtx, cancelFunc := context.WithCancel(context.Background())
-		slamSvc.StartDataProcess(cancelCtx, cams, camStreams)
-
-		time.Sleep(time.Millisecond * time.Duration(validDataRateMS*2))
-		cancelFunc()
-
-		latestLoggedEntry := obs.All()[len(obs.All())-1]
-		test.That(t, fmt.Sprint(latestLoggedEntry), test.ShouldContainSubstring, "bad_camera")
-	})
-
-	test.That(t, utils.TryClose(context.Background(), svc), test.ShouldBeNil)
-
-	closeOutSLAMService(t, name)
-}
-
-func TestGetMapAndPosition(t *testing.T) {
-	name, err := createTempFolderArchitecture()
-	test.That(t, err, test.ShouldBeNil)
-
-	createFakeSLAMLibraries()
-
-	attrCfg := &slam.AttrConfig{
-		Algorithm:        "fake_orbslamv3",
-		Sensors:          []string{"good_camera"},
-		ConfigParams:     map[string]string{"mode": "mono", "test_param": "viam"},
-		DataDirectory:    name,
-		MapRateSec:       200,
-		DataRateMs:       validDataRateMS,
-		InputFilePattern: "10:200:1",
-		Port:             "localhost:4445",
-	}
-
-	// Create slam service
-	logger := golog.NewTestLogger(t)
-	grpcServer := setupTestGRPCServer(attrCfg.Port)
-	svc, err := createSLAMService(t, attrCfg, logger, true)
-	test.That(t, err, test.ShouldBeNil)
-
-	p, err := svc.GetPosition(context.Background(), "hi")
-	test.That(t, p, test.ShouldBeNil)
-	test.That(t, fmt.Sprint(err), test.ShouldContainSubstring, "error getting SLAM position")
-
-	pose := spatial.NewPoseFromOrientation(r3.Vector{1, 2, 3}, &spatial.OrientationVector{math.Pi / 2, 0, 0, -1})
-	cp := referenceframe.NewPoseInFrame("frame", pose)
-
-	mimeType, im, pc, err := svc.GetMap(context.Background(), "hi", rdkutils.MimeTypePCD, cp, true)
-	test.That(t, mimeType, test.ShouldResemble, "")
-	test.That(t, im, test.ShouldBeNil)
-	test.That(t, pc, test.ShouldBeNil)
-	test.That(t, fmt.Sprint(err), test.ShouldContainSubstring, "error getting SLAM map")
-
-	grpcServer.Stop()
-	test.That(t, utils.TryClose(context.Background(), svc), test.ShouldBeNil)
-
-	closeOutSLAMService(t, name)
-}
-
-func TestSLAMProcessSuccess(t *testing.T) {
-	name, err := createTempFolderArchitecture()
-	test.That(t, err, test.ShouldBeNil)
-
-	createFakeSLAMLibraries()
-
-	attrCfg := &slam.AttrConfig{
-		Algorithm:        "fake_orbslamv3",
-		Sensors:          []string{"good_camera"},
-		ConfigParams:     map[string]string{"mode": "mono", "test_param": "viam"},
-		DataDirectory:    name,
-		MapRateSec:       200,
-		DataRateMs:       validDataRateMS,
-		InputFilePattern: "10:200:1",
-		Port:             "localhost:4445",
-	}
-
-	// Create slam service
-	logger := golog.NewTestLogger(t)
-	grpcServer := setupTestGRPCServer(attrCfg.Port)
-	svc, err := createSLAMService(t, attrCfg, logger, true)
-	test.That(t, err, test.ShouldBeNil)
-
-	slamSvc := svc.(internal.Service)
-	processCfg := slamSvc.GetSLAMProcessConfig()
-	cmd := append([]string{processCfg.Name}, processCfg.Args...)
-
-	cmdResult := [][]string{
-		{slam.SLAMLibraries["fake_orbslamv3"].BinaryLocation},
-		{"-sensors=good_camera"},
-		{"-config_param={mode=mono,test_param=viam}", "-config_param={test_param=viam,mode=mono}"},
-		{"-data_rate_ms=200"},
-		{"-map_rate_sec=200"},
-		{"-data_dir=" + name},
-		{"-input_file_pattern=10:200:1"},
-		{"-port=localhost:4445"},
-	}
-
-	for i, s := range cmd {
-		t.Run(fmt.Sprintf("Test command argument %v at index %v", s, i), func(t *testing.T) {
-			test.That(t, s, test.ShouldBeIn, cmdResult[i])
-		})
-	}
-
-	grpcServer.Stop()
-	test.That(t, utils.TryClose(context.Background(), svc), test.ShouldBeNil)
-
-	closeOutSLAMService(t, name)
-}
-
-func TestSLAMProcessFail(t *testing.T) {
-	name, err := createTempFolderArchitecture()
-	test.That(t, err, test.ShouldBeNil)
-
-	createFakeSLAMLibraries()
-
-	attrCfg := &slam.AttrConfig{
-		Algorithm:        "fake_orbslamv3",
-		Sensors:          []string{"good_camera"},
-		ConfigParams:     map[string]string{"mode": "mono", "test_param": "viam"},
-		DataDirectory:    name,
-		MapRateSec:       200,
-		DataRateMs:       validDataRateMS,
-		InputFilePattern: "10:200:1",
-		Port:             "localhost:4445",
-	}
-
-	// Create slam service
-	logger := golog.NewTestLogger(t)
-	grpcServer := setupTestGRPCServer(attrCfg.Port)
-	svc, err := createSLAMService(t, attrCfg, logger, true)
-	test.That(t, err, test.ShouldBeNil)
-
-	slamSvc := svc.(internal.Service)
-
-	t.Run("Run SLAM process that errors out due to invalid binary location", func(t *testing.T) {
-		cancelCtx, cancelFunc := context.WithCancel(context.Background())
-
-		delete(slam.SLAMLibraries, "fake_orbslamv3")
-
-		slam.SLAMLibraries["fake_orbslamv3"] = slam.LibraryMetadata{
-			AlgoName:       "fake_" + slam.SLAMLibraries["orbslamv3"].AlgoName,
-			AlgoType:       slam.SLAMLibraries["orbslamv3"].AlgoType,
-			SlamMode:       slam.SLAMLibraries["orbslamv3"].SlamMode,
-			BinaryLocation: "fail",
-		}
-
-		err := slamSvc.StartSLAMProcess(cancelCtx)
-		test.That(t, fmt.Sprint(err), test.ShouldContainSubstring, "problem adding slam process:")
-
-		cancelFunc()
-
-		err = slamSvc.StopSLAMProcess()
-		test.That(t, err, test.ShouldBeNil)
-	})
-
-	grpcServer.Stop()
-	test.That(t, utils.TryClose(context.Background(), svc), test.ShouldBeNil)
-
-	closeOutSLAMService(t, name)
-}
-
-func TestGRPCConnection(t *testing.T) {
-	name, err := createTempFolderArchitecture()
-	test.That(t, err, test.ShouldBeNil)
-
-	createFakeSLAMLibraries()
-
-	attrCfg := &slam.AttrConfig{
-		Algorithm:        "fake_orbslamv3",
-		Sensors:          []string{"good_camera"},
-		ConfigParams:     map[string]string{"mode": "mono", "test_param": "viam"},
-		DataDirectory:    name,
-		MapRateSec:       200,
-		DataRateMs:       validDataRateMS,
-		InputFilePattern: "10:200:1",
-		Port:             "localhost:-1",
-	}
-
-	// Create slam service
-	logger := golog.NewTestLogger(t)
-	_, err = createSLAMService(t, attrCfg, logger, false)
-	test.That(t, fmt.Sprint(err), test.ShouldContainSubstring, "error with initial grpc client to slam algorithm")
-
-	closeOutSLAMService(t, name)
-}
-
-func createTempFolderArchitecture() (string, error) {
-	name, err := os.MkdirTemp("", "*")
-	if err != nil {
-		return "nil", err
-	}
-
-	if err := os.Mkdir(name+"/map", os.ModePerm); err != nil {
-		return "", err
-	}
-	if err := os.Mkdir(name+"/data", os.ModePerm); err != nil {
-		return "", err
-	}
-	if err := os.Mkdir(name+"/config", os.ModePerm); err != nil {
-		return "", err
-	}
-	return name, nil
-}
-
->>>>>>> 3b48f199
 var (
 	testSvcName1 = "svc1"
 	testSvcName2 = "svc2"
