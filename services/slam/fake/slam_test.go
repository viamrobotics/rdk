package fake

import (
	"bytes"
	"context"
	"fmt"
	"io"
	"os"
	"path/filepath"
	"testing"

	"github.com/edaniels/golog"
	"github.com/golang/geo/r3"
	"github.com/pkg/errors"
	"go.viam.com/test"
	"go.viam.com/utils/artifact"

	"go.viam.com/rdk/pointcloud"
	"go.viam.com/rdk/spatialmath"
)

<<<<<<< HEAD
=======
func TestFakeSLAMPosition(t *testing.T) {
	slamSvc := NewSLAM("test", golog.NewTestLogger(t))
	pInFrame, err := slamSvc.Position(context.Background(), slamSvc.Name, map[string]interface{}{})
	test.That(t, err, test.ShouldBeNil)
	test.That(t, pInFrame.Parent(), test.ShouldEqual, slamSvc.Name)

	// test.ShouldBeBetween is used here as tiny differences were observed
	// in floating point values between M1 mac & arm64 linux which
	// were causing tests to pass on M1 mac but fail on ci.
	test.That(t, pInFrame.Pose().Point().X, test.ShouldBeBetween, -0.005885172861759, -0.005885172861758)
	test.That(t, pInFrame.Pose().Point().Y, test.ShouldBeBetween, 0.0132681742800635, 0.0132681742800636)
	test.That(t, pInFrame.Pose().Point().Z, test.ShouldEqual, 0)

	expectedOri := &spatialmath.Quaternion{Real: 0.9999998369888826, Imag: 0, Jmag: 0, Kmag: -0.0005709835448716814}
	test.That(t, pInFrame.Pose().Orientation(), test.ShouldResemble, expectedOri)

	pInFrame2, err := slamSvc.Position(context.Background(), slamSvc.Name, map[string]interface{}{})
	test.That(t, err, test.ShouldBeNil)
	test.That(t, pInFrame2, test.ShouldResemble, pInFrame2)
}

>>>>>>> b79151ff
func TestFakeSLAMGetPosition(t *testing.T) {
	expectedComponentReference := ""
	slamSvc := NewSLAM("test", golog.NewTestLogger(t))

	p, componentReference, err := slamSvc.GetPosition(context.Background(), slamSvc.Name)
	test.That(t, err, test.ShouldBeNil)
	test.That(t, componentReference, test.ShouldEqual, expectedComponentReference)

	// spatialmath.PoseAlmostEqual is used here as tiny differences were observed
	// in floating point values between M1 mac & arm64 linux which
	// were causing tests to pass on M1 mac but fail on ci.
	expectedPose := spatialmath.NewPose(
		r3.Vector{X: -0.005666600181385561, Y: -6.933830159344678e-10, Z: -0.013030459250151614},
		&spatialmath.Quaternion{Real: 0.9999999087728241, Imag: 0, Jmag: 0.0005374749356603168, Kmag: 0})
	test.That(t, spatialmath.PoseAlmostEqual(p, expectedPose), test.ShouldBeTrue)

	p2, componentReference, err := slamSvc.GetPosition(context.Background(), slamSvc.Name)
	test.That(t, err, test.ShouldBeNil)
	test.That(t, componentReference, test.ShouldEqual, expectedComponentReference)
	test.That(t, p, test.ShouldResemble, p2)
}

<<<<<<< HEAD
func TestFakeSLAMStateful(t *testing.T) {
	t.Run("Test getting a PCD map via streaming APIs advances the test data", func(t *testing.T) {
		slamSvc := &SLAM{Name: "test", logger: golog.NewTestLogger(t)}
		verifyGetPointCloudMapStreamStateful(t, slamSvc)
=======
func TestFakeSLAMGetInternalState(t *testing.T) {
	slamSvc := NewSLAM("test", golog.NewTestLogger(t))
	data, err := slamSvc.GetInternalState(context.Background(), slamSvc.Name)
	test.That(t, err, test.ShouldBeNil)
	test.That(t, len(data), test.ShouldBeGreaterThan, 0)
	data2, err := slamSvc.GetInternalState(context.Background(), slamSvc.Name)
	test.That(t, err, test.ShouldBeNil)
	test.That(t, data, test.ShouldResemble, data2)
}

func TestFakeSLAMStateful(t *testing.T) {
	t.Run("Test getting a PCD map advances the test data", func(t *testing.T) {
		slamSvc := NewSLAM("test", golog.NewTestLogger(t))
		extra := map[string]interface{}{}
		verifyGetMapStateful(t, rdkutils.MimeTypePCD, slamSvc, extra)
	})

	t.Run("Test getting a PCD map via streaming APIs advances the test data", func(t *testing.T) {
		slamSvc := NewSLAM("test", golog.NewTestLogger(t))
		extra := map[string]interface{}{}
		verifyGetPointCloudMapStreamStateful(t, slamSvc, extra)
	})
}

func TestFakeSLAMGetMap(t *testing.T) {
	extra := map[string]interface{}{}

	t.Run("Test getting valid JPEG map", func(t *testing.T) {
		slamSvc := NewSLAM("test", golog.NewTestLogger(t))
		pInFrame := referenceframe.NewPoseInFrame(
			slamSvc.Name,
			spatialmath.NewPose(
				r3.Vector{X: 0, Y: 0, Z: 0},
				spatialmath.NewOrientationVector(),
			),
		)
		mimeType, im, vObj, err := slamSvc.GetMap(
			context.Background(),
			slamSvc.Name,
			rdkutils.MimeTypeJPEG,
			pInFrame,
			true,
			extra,
		)
		test.That(t, err, test.ShouldBeNil)
		test.That(t, mimeType, test.ShouldEqual, rdkutils.MimeTypeJPEG)
		test.That(t, vObj, test.ShouldBeNil)
		test.That(t, im, test.ShouldNotBeNil)
		test.That(t, im.Bounds().Max.X, test.ShouldEqual, 1265)
		test.That(t, im.Bounds().Max.Y, test.ShouldEqual, 785)
		test.That(t, im.Bounds().Min.X, test.ShouldEqual, 0)
		test.That(t, im.Bounds().Min.Y, test.ShouldEqual, 0)
	})

	t.Run("Test getting invalid PNG map", func(t *testing.T) {
		slamSvc := NewSLAM("test", golog.NewTestLogger(t))
		pInFrame := referenceframe.NewPoseInFrame(
			slamSvc.Name,
			spatialmath.NewPose(r3.Vector{X: 0, Y: 0, Z: 0},
				spatialmath.NewOrientationVector()),
		)
		mimeType, im, vObj, err := slamSvc.GetMap(
			context.Background(),
			slamSvc.Name,
			rdkutils.MimeTypePNG,
			pInFrame,
			true,
			extra,
		)
		test.That(t, err, test.ShouldBeError, "received invalid mimeType for GetMap call")
		test.That(t, mimeType, test.ShouldEqual, "")
		test.That(t, vObj, test.ShouldBeNil)
		test.That(t, im, test.ShouldBeNil)
>>>>>>> b79151ff
	})
}

func TestFakeSLAMGetInternalStateStream(t *testing.T) {
	testName := "Returns a callback function which, returns the current fake internal state in chunks"
	t.Run(testName, func(t *testing.T) {
		slamSvc := NewSLAM("test", golog.NewTestLogger(t))

		path := filepath.Clean(artifact.MustPath(fmt.Sprintf(internalStateTemplate, datasetDirectory, slamSvc.getCount())))
		expectedData, err := os.ReadFile(path)
		test.That(t, err, test.ShouldBeNil)

		data := getDataFromStream(t, slamSvc.GetInternalStateStream, slamSvc.Name)
		test.That(t, len(data), test.ShouldBeGreaterThan, 0)
		test.That(t, data, test.ShouldResemble, expectedData)

		data2 := getDataFromStream(t, slamSvc.GetInternalStateStream, slamSvc.Name)
		test.That(t, len(data2), test.ShouldBeGreaterThan, 0)
		test.That(t, data, test.ShouldResemble, data2)
		test.That(t, data2, test.ShouldResemble, expectedData)
	})
}

func TestFakeSLAMGetPointMapStream(t *testing.T) {
	testName := "Returns a callback function which, returns the current fake pointcloud map state in chunks and advances the dataset"
	t.Run(testName, func(t *testing.T) {
		slamSvc := NewSLAM("test", golog.NewTestLogger(t))

		data := getDataFromStream(t, slamSvc.GetPointCloudMapStream, slamSvc.Name)
		test.That(t, len(data), test.ShouldBeGreaterThan, 0)

		path := filepath.Clean(artifact.MustPath(fmt.Sprintf(pcdTemplate, datasetDirectory, slamSvc.getCount())))
		expectedData, err := os.ReadFile(path)
		test.That(t, err, test.ShouldBeNil)

		test.That(t, data, test.ShouldResemble, expectedData)

		data2 := getDataFromStream(t, slamSvc.GetPointCloudMapStream, slamSvc.Name)
		test.That(t, len(data2), test.ShouldBeGreaterThan, 0)

		path2 := filepath.Clean(artifact.MustPath(fmt.Sprintf(pcdTemplate, datasetDirectory, slamSvc.getCount())))
		expectedData2, err := os.ReadFile(path2)
		test.That(t, err, test.ShouldBeNil)

		test.That(t, data2, test.ShouldResemble, expectedData2)
		// Doesn't resemble as every call returns the next data set.
		test.That(t, data, test.ShouldNotResemble, data2)
	})
}

func getDataFromStream(
	t *testing.T,
	sFunc func(ctx context.Context, name string) (func() ([]byte, error), error),
	name string,
) []byte {
	f, err := sFunc(context.Background(), name)
	test.That(t, err, test.ShouldBeNil)
	test.That(t, f, test.ShouldNotBeNil)
	data, err := helperConcatenateChunksToFull(f)
	test.That(t, err, test.ShouldBeNil)
	return data
}

<<<<<<< HEAD
=======
func verifyGetMapStateful(t *testing.T, mimeType string, slamSvc *SLAM, extra map[string]interface{}) {
	testDataCount := maxDataCount
	getMapPcdResults := []float64{}
	getPositionResults := []spatialmath.Pose{}
	getInternalStateResults := []int{}

	// Call GetMap twice for every testData artifact
	for i := 0; i < testDataCount*2; i++ {
		_, _, vObj, err := slamSvc.GetMap(
			context.Background(),
			slamSvc.Name,
			mimeType,
			&referenceframe.PoseInFrame{},
			true,
			extra,
		)

		getMapPcdResults = append(getMapPcdResults, vObj.MetaData().MaxX)
		test.That(t, err, test.ShouldBeNil)

		pInFrame, err := slamSvc.Position(context.Background(), slamSvc.Name, extra)
		test.That(t, err, test.ShouldBeNil)
		getPositionResults = append(getPositionResults, pInFrame.Pose())

		data, err := slamSvc.GetInternalState(context.Background(), slamSvc.Name)
		test.That(t, err, test.ShouldBeNil)
		getInternalStateResults = append(getInternalStateResults, len(data))
	}

	getPositionResultsFirst := getPositionResults[len(getPositionResults)/2:]
	getPositionResultsLast := getPositionResults[:len(getPositionResults)/2]

	getInternalStateResultsFirst := getInternalStateResults[len(getInternalStateResults)/2:]
	getInternalStateResultsLast := getInternalStateResults[:len(getInternalStateResults)/2]

	// Confirm that the first half of the
	// results equal the last.
	// This proves that each call to GetMap
	// advances the test data (both for GetMap & other endpoints)
	// over a dataset of size maxDataCount that loops around.
	test.That(t, getPositionResultsFirst, test.ShouldResemble, getPositionResultsLast)
	test.That(t, getInternalStateResultsFirst, test.ShouldResemble, getInternalStateResultsLast)

	// Confirm that the first half of the
	// results does NOT equal the last half in reverse.
	// This proves that each call to GetMap
	// advances the test data (both for GetMap & other endpoints)
	// over a dataset of size maxDataCount that loops around.
	test.That(t, getPositionResultsFirst, test.ShouldNotResemble, reverse(getPositionResultsLast))
	test.That(t, getInternalStateResultsFirst, test.ShouldNotResemble, reverse(getInternalStateResultsLast))

	supportedMimeTypes := []string{rdkutils.MimeTypePCD, rdkutils.MimeTypeJPEG}
	test.That(t, supportedMimeTypes, test.ShouldContain, mimeType)
	getMapResultsFirst := getMapPcdResults[len(getMapPcdResults)/2:]
	getMapResultsLast := getMapPcdResults[:len(getMapPcdResults)/2]
	test.That(t, getMapResultsFirst, test.ShouldResemble, getMapResultsLast)
	test.That(t, getMapResultsFirst, test.ShouldNotResemble, reverse(getMapResultsLast))
}

>>>>>>> b79151ff
func reverse[T any](slice []T) []T {
	for i := len(slice)/2 - 1; i >= 0; i-- {
		opp := len(slice) - 1 - i
		slice[i], slice[opp] = slice[opp], slice[i]
	}
	return slice
}

func verifyGetPointCloudMapStreamStateful(t *testing.T, slamSvc *SLAM) {
	testDataCount := maxDataCount
	getPointCloudMapResults := []float64{}
	getPositionResults := []spatialmath.Pose{}
	getInternalStateStreamResults := []int{}

	// Call GetPointCloudMapStream twice for every testData artifact
	for i := 0; i < testDataCount*2; i++ {
<<<<<<< HEAD
=======
		f, err := slamSvc.GetPointCloudMapStream(context.Background(), slamSvc.Name)
		test.That(t, err, test.ShouldBeNil)
		test.That(t, f, test.ShouldNotBeNil)
		pcd, err := helperConcatenateChunksToFull(f)
		test.That(t, err, test.ShouldBeNil)
		pc, err := pointcloud.ReadPCD(bytes.NewReader(pcd))
		test.That(t, err, test.ShouldBeNil)

		getPointCloudMapResults = append(getPointCloudMapResults, pc.MetaData().MaxX)
		test.That(t, err, test.ShouldBeNil)

		pInFrame, err := slamSvc.Position(context.Background(), slamSvc.Name, extra)
		test.That(t, err, test.ShouldBeNil)
		positionResults = append(positionResults, pInFrame.Pose())

>>>>>>> b79151ff
		p, _, err := slamSvc.GetPosition(context.Background(), slamSvc.Name)
		test.That(t, err, test.ShouldBeNil)
		getPositionResults = append(getPositionResults, p)

<<<<<<< HEAD
		f, err := slamSvc.GetInternalStateStream(context.Background(), slamSvc.Name)
=======
		data, err := slamSvc.GetInternalState(context.Background(), slamSvc.Name)
		test.That(t, err, test.ShouldBeNil)
		getInternalStateResults = append(getInternalStateResults, len(data))

		f, err = slamSvc.GetInternalStateStream(context.Background(), slamSvc.Name)
>>>>>>> b79151ff
		test.That(t, err, test.ShouldBeNil)
		test.That(t, f, test.ShouldNotBeNil)
		internalState, err := helperConcatenateChunksToFull(f)
		test.That(t, err, test.ShouldBeNil)
		getInternalStateStreamResults = append(getInternalStateStreamResults, len(internalState))
	}

	getPositionResultsFirst := getPositionResults[len(getPositionResults)/2:]
	getPositionResultsLast := getPositionResults[:len(getPositionResults)/2]

	getInternalStateStreamResultsFirst := getInternalStateStreamResults[len(getInternalStateStreamResults)/2:]
	getInternalStateStreamResultsLast := getInternalStateStreamResults[:len(getInternalStateStreamResults)/2]

	getPointCloudMapResultsFirst := getPointCloudMapResults[len(getPointCloudMapResults)/2:]
	getPointCloudMapResultsLast := getPointCloudMapResults[:len(getPointCloudMapResults)/2]

	// Confirm that the first half of the
	// results equal the last.
	// This proves that each call to GetPointCloudMapStream
	// advances the test data (both for GetPointCloudMapStream & other endpoints)
	// over a dataset of size maxDataCount that loops around.
	test.That(t, getPositionResultsFirst, test.ShouldResemble, getPositionResultsLast)
	test.That(t, getInternalStateStreamResultsFirst, test.ShouldResemble, getInternalStateStreamResultsLast)
	test.That(t, getPointCloudMapResultsFirst, test.ShouldResemble, getPointCloudMapResultsLast)

	// Confirm that the first half of the
	// results do NOT equal the last half in reverse.
	// This proves that each call to GetPointCloudMapStream
	// advances the test data (both for GetPointCloudMapStream & other endpoints)
	// over a dataset of size maxDataCount that loops around.
	test.That(t, getPositionResultsFirst, test.ShouldNotResemble, reverse(getPositionResultsLast))
	test.That(t, getInternalStateStreamResultsFirst, test.ShouldNotResemble, reverse(getInternalStateStreamResultsLast))
	test.That(t, getPointCloudMapResultsFirst, test.ShouldNotResemble, reverse(getPointCloudMapResultsLast))
}

func helperConcatenateChunksToFull(f func() ([]byte, error)) ([]byte, error) {
	var fullBytes []byte
	for {
		chunk, err := f()
		if errors.Is(err, io.EOF) {
			return fullBytes, nil
		}
		if err != nil {
			return nil, err
		}

		fullBytes = append(fullBytes, chunk...)
	}
}<|MERGE_RESOLUTION|>--- conflicted
+++ resolved
@@ -1,7 +1,6 @@
 package fake
 
 import (
-	"bytes"
 	"context"
 	"fmt"
 	"io"
@@ -15,34 +14,9 @@
 	"go.viam.com/test"
 	"go.viam.com/utils/artifact"
 
-	"go.viam.com/rdk/pointcloud"
 	"go.viam.com/rdk/spatialmath"
 )
 
-<<<<<<< HEAD
-=======
-func TestFakeSLAMPosition(t *testing.T) {
-	slamSvc := NewSLAM("test", golog.NewTestLogger(t))
-	pInFrame, err := slamSvc.Position(context.Background(), slamSvc.Name, map[string]interface{}{})
-	test.That(t, err, test.ShouldBeNil)
-	test.That(t, pInFrame.Parent(), test.ShouldEqual, slamSvc.Name)
-
-	// test.ShouldBeBetween is used here as tiny differences were observed
-	// in floating point values between M1 mac & arm64 linux which
-	// were causing tests to pass on M1 mac but fail on ci.
-	test.That(t, pInFrame.Pose().Point().X, test.ShouldBeBetween, -0.005885172861759, -0.005885172861758)
-	test.That(t, pInFrame.Pose().Point().Y, test.ShouldBeBetween, 0.0132681742800635, 0.0132681742800636)
-	test.That(t, pInFrame.Pose().Point().Z, test.ShouldEqual, 0)
-
-	expectedOri := &spatialmath.Quaternion{Real: 0.9999998369888826, Imag: 0, Jmag: 0, Kmag: -0.0005709835448716814}
-	test.That(t, pInFrame.Pose().Orientation(), test.ShouldResemble, expectedOri)
-
-	pInFrame2, err := slamSvc.Position(context.Background(), slamSvc.Name, map[string]interface{}{})
-	test.That(t, err, test.ShouldBeNil)
-	test.That(t, pInFrame2, test.ShouldResemble, pInFrame2)
-}
-
->>>>>>> b79151ff
 func TestFakeSLAMGetPosition(t *testing.T) {
 	expectedComponentReference := ""
 	slamSvc := NewSLAM("test", golog.NewTestLogger(t))
@@ -65,86 +39,10 @@
 	test.That(t, p, test.ShouldResemble, p2)
 }
 
-<<<<<<< HEAD
 func TestFakeSLAMStateful(t *testing.T) {
 	t.Run("Test getting a PCD map via streaming APIs advances the test data", func(t *testing.T) {
 		slamSvc := &SLAM{Name: "test", logger: golog.NewTestLogger(t)}
 		verifyGetPointCloudMapStreamStateful(t, slamSvc)
-=======
-func TestFakeSLAMGetInternalState(t *testing.T) {
-	slamSvc := NewSLAM("test", golog.NewTestLogger(t))
-	data, err := slamSvc.GetInternalState(context.Background(), slamSvc.Name)
-	test.That(t, err, test.ShouldBeNil)
-	test.That(t, len(data), test.ShouldBeGreaterThan, 0)
-	data2, err := slamSvc.GetInternalState(context.Background(), slamSvc.Name)
-	test.That(t, err, test.ShouldBeNil)
-	test.That(t, data, test.ShouldResemble, data2)
-}
-
-func TestFakeSLAMStateful(t *testing.T) {
-	t.Run("Test getting a PCD map advances the test data", func(t *testing.T) {
-		slamSvc := NewSLAM("test", golog.NewTestLogger(t))
-		extra := map[string]interface{}{}
-		verifyGetMapStateful(t, rdkutils.MimeTypePCD, slamSvc, extra)
-	})
-
-	t.Run("Test getting a PCD map via streaming APIs advances the test data", func(t *testing.T) {
-		slamSvc := NewSLAM("test", golog.NewTestLogger(t))
-		extra := map[string]interface{}{}
-		verifyGetPointCloudMapStreamStateful(t, slamSvc, extra)
-	})
-}
-
-func TestFakeSLAMGetMap(t *testing.T) {
-	extra := map[string]interface{}{}
-
-	t.Run("Test getting valid JPEG map", func(t *testing.T) {
-		slamSvc := NewSLAM("test", golog.NewTestLogger(t))
-		pInFrame := referenceframe.NewPoseInFrame(
-			slamSvc.Name,
-			spatialmath.NewPose(
-				r3.Vector{X: 0, Y: 0, Z: 0},
-				spatialmath.NewOrientationVector(),
-			),
-		)
-		mimeType, im, vObj, err := slamSvc.GetMap(
-			context.Background(),
-			slamSvc.Name,
-			rdkutils.MimeTypeJPEG,
-			pInFrame,
-			true,
-			extra,
-		)
-		test.That(t, err, test.ShouldBeNil)
-		test.That(t, mimeType, test.ShouldEqual, rdkutils.MimeTypeJPEG)
-		test.That(t, vObj, test.ShouldBeNil)
-		test.That(t, im, test.ShouldNotBeNil)
-		test.That(t, im.Bounds().Max.X, test.ShouldEqual, 1265)
-		test.That(t, im.Bounds().Max.Y, test.ShouldEqual, 785)
-		test.That(t, im.Bounds().Min.X, test.ShouldEqual, 0)
-		test.That(t, im.Bounds().Min.Y, test.ShouldEqual, 0)
-	})
-
-	t.Run("Test getting invalid PNG map", func(t *testing.T) {
-		slamSvc := NewSLAM("test", golog.NewTestLogger(t))
-		pInFrame := referenceframe.NewPoseInFrame(
-			slamSvc.Name,
-			spatialmath.NewPose(r3.Vector{X: 0, Y: 0, Z: 0},
-				spatialmath.NewOrientationVector()),
-		)
-		mimeType, im, vObj, err := slamSvc.GetMap(
-			context.Background(),
-			slamSvc.Name,
-			rdkutils.MimeTypePNG,
-			pInFrame,
-			true,
-			extra,
-		)
-		test.That(t, err, test.ShouldBeError, "received invalid mimeType for GetMap call")
-		test.That(t, mimeType, test.ShouldEqual, "")
-		test.That(t, vObj, test.ShouldBeNil)
-		test.That(t, im, test.ShouldBeNil)
->>>>>>> b79151ff
 	})
 }
 
@@ -208,68 +106,6 @@
 	return data
 }
 
-<<<<<<< HEAD
-=======
-func verifyGetMapStateful(t *testing.T, mimeType string, slamSvc *SLAM, extra map[string]interface{}) {
-	testDataCount := maxDataCount
-	getMapPcdResults := []float64{}
-	getPositionResults := []spatialmath.Pose{}
-	getInternalStateResults := []int{}
-
-	// Call GetMap twice for every testData artifact
-	for i := 0; i < testDataCount*2; i++ {
-		_, _, vObj, err := slamSvc.GetMap(
-			context.Background(),
-			slamSvc.Name,
-			mimeType,
-			&referenceframe.PoseInFrame{},
-			true,
-			extra,
-		)
-
-		getMapPcdResults = append(getMapPcdResults, vObj.MetaData().MaxX)
-		test.That(t, err, test.ShouldBeNil)
-
-		pInFrame, err := slamSvc.Position(context.Background(), slamSvc.Name, extra)
-		test.That(t, err, test.ShouldBeNil)
-		getPositionResults = append(getPositionResults, pInFrame.Pose())
-
-		data, err := slamSvc.GetInternalState(context.Background(), slamSvc.Name)
-		test.That(t, err, test.ShouldBeNil)
-		getInternalStateResults = append(getInternalStateResults, len(data))
-	}
-
-	getPositionResultsFirst := getPositionResults[len(getPositionResults)/2:]
-	getPositionResultsLast := getPositionResults[:len(getPositionResults)/2]
-
-	getInternalStateResultsFirst := getInternalStateResults[len(getInternalStateResults)/2:]
-	getInternalStateResultsLast := getInternalStateResults[:len(getInternalStateResults)/2]
-
-	// Confirm that the first half of the
-	// results equal the last.
-	// This proves that each call to GetMap
-	// advances the test data (both for GetMap & other endpoints)
-	// over a dataset of size maxDataCount that loops around.
-	test.That(t, getPositionResultsFirst, test.ShouldResemble, getPositionResultsLast)
-	test.That(t, getInternalStateResultsFirst, test.ShouldResemble, getInternalStateResultsLast)
-
-	// Confirm that the first half of the
-	// results does NOT equal the last half in reverse.
-	// This proves that each call to GetMap
-	// advances the test data (both for GetMap & other endpoints)
-	// over a dataset of size maxDataCount that loops around.
-	test.That(t, getPositionResultsFirst, test.ShouldNotResemble, reverse(getPositionResultsLast))
-	test.That(t, getInternalStateResultsFirst, test.ShouldNotResemble, reverse(getInternalStateResultsLast))
-
-	supportedMimeTypes := []string{rdkutils.MimeTypePCD, rdkutils.MimeTypeJPEG}
-	test.That(t, supportedMimeTypes, test.ShouldContain, mimeType)
-	getMapResultsFirst := getMapPcdResults[len(getMapPcdResults)/2:]
-	getMapResultsLast := getMapPcdResults[:len(getMapPcdResults)/2]
-	test.That(t, getMapResultsFirst, test.ShouldResemble, getMapResultsLast)
-	test.That(t, getMapResultsFirst, test.ShouldNotResemble, reverse(getMapResultsLast))
-}
-
->>>>>>> b79151ff
 func reverse[T any](slice []T) []T {
 	for i := len(slice)/2 - 1; i >= 0; i-- {
 		opp := len(slice) - 1 - i
@@ -286,37 +122,11 @@
 
 	// Call GetPointCloudMapStream twice for every testData artifact
 	for i := 0; i < testDataCount*2; i++ {
-<<<<<<< HEAD
-=======
-		f, err := slamSvc.GetPointCloudMapStream(context.Background(), slamSvc.Name)
-		test.That(t, err, test.ShouldBeNil)
-		test.That(t, f, test.ShouldNotBeNil)
-		pcd, err := helperConcatenateChunksToFull(f)
-		test.That(t, err, test.ShouldBeNil)
-		pc, err := pointcloud.ReadPCD(bytes.NewReader(pcd))
-		test.That(t, err, test.ShouldBeNil)
-
-		getPointCloudMapResults = append(getPointCloudMapResults, pc.MetaData().MaxX)
-		test.That(t, err, test.ShouldBeNil)
-
-		pInFrame, err := slamSvc.Position(context.Background(), slamSvc.Name, extra)
-		test.That(t, err, test.ShouldBeNil)
-		positionResults = append(positionResults, pInFrame.Pose())
-
->>>>>>> b79151ff
 		p, _, err := slamSvc.GetPosition(context.Background(), slamSvc.Name)
 		test.That(t, err, test.ShouldBeNil)
 		getPositionResults = append(getPositionResults, p)
 
-<<<<<<< HEAD
 		f, err := slamSvc.GetInternalStateStream(context.Background(), slamSvc.Name)
-=======
-		data, err := slamSvc.GetInternalState(context.Background(), slamSvc.Name)
-		test.That(t, err, test.ShouldBeNil)
-		getInternalStateResults = append(getInternalStateResults, len(data))
-
-		f, err = slamSvc.GetInternalStateStream(context.Background(), slamSvc.Name)
->>>>>>> b79151ff
 		test.That(t, err, test.ShouldBeNil)
 		test.That(t, f, test.ShouldNotBeNil)
 		internalState, err := helperConcatenateChunksToFull(f)
