--- conflicted
+++ resolved
@@ -8,11 +8,6 @@
 	"context"
 	"fmt"
 	"image"
-<<<<<<< HEAD
-	"io/ioutil"
-=======
-	"math"
->>>>>>> b79151ff
 	"net"
 	"os"
 	"strconv"
