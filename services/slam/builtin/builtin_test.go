// Package builtin_test tests the functions that required injected components (such as robot and camera)
// in order to be run. It utilizes the internal package located in slam_test_helper.go to access
// certain exported functions which we do not want to make available to the user.
package builtin_test

import (
	"bytes"
	"context"
	"fmt"
	"image"
	"io/ioutil"
	"math"
	"net"
	"os"
	"strconv"
	"strings"
	"sync"
	"sync/atomic"
	"testing"

	"github.com/edaniels/golog"
	"github.com/edaniels/gostream"
	"github.com/golang/geo/r3"
	"github.com/pkg/errors"
	"go.viam.com/test"
	"go.viam.com/utils"
	"go.viam.com/utils/artifact"
	"google.golang.org/grpc"

	"go.viam.com/rdk/components/camera"
	"go.viam.com/rdk/config"
	"go.viam.com/rdk/pointcloud"
	"go.viam.com/rdk/referenceframe"
	"go.viam.com/rdk/registry"
	"go.viam.com/rdk/resource"
	"go.viam.com/rdk/rimage"
	"go.viam.com/rdk/rimage/transform"
	"go.viam.com/rdk/services/slam"
	"go.viam.com/rdk/services/slam/builtin"
	"go.viam.com/rdk/services/slam/internal/testhelper"
	spatial "go.viam.com/rdk/spatialmath"
	"go.viam.com/rdk/testutils/inject"
	rdkutils "go.viam.com/rdk/utils"
	slamConfig "go.viam.com/slam/config"
)

const (
	validDataRateMS            = 200
	numCartographerPointClouds = 15
	dataBufferSize             = 4
)

var (
	orbslamIntCameraMutex                     sync.Mutex
	orbslamIntCameraReleaseImagesChan         chan int = make(chan int, 2)
	orbslamIntWebcamReleaseImageChan          chan int = make(chan int, 1)
	orbslamIntSynchronizeCamerasChan          chan int = make(chan int)
	cartographerIntLidarReleasePointCloudChan chan int = make(chan int, 1)
	validMapRate                                       = 200
	_true                                              = true
	_false                                             = false
)

func getNumOrbslamImages(mode slam.Mode) int {
	switch mode {
	case slam.Mono:
		return 15
	case slam.Rgbd:
		return 29
	default:
		return 0
	}
}

func createFakeSLAMLibraries() {
	for _, s := range slam.SLAMLibraries {
		slam.SLAMLibraries["fake_"+s.AlgoName] = slam.LibraryMetadata{
			AlgoName:       "fake_" + s.AlgoName,
			AlgoType:       s.AlgoType,
			SlamMode:       s.SlamMode,
			BinaryLocation: "true",
		}
	}
}

func deleteFakeSLAMLibraries() {
	for k := range slam.SLAMLibraries {
		if strings.Contains(k, "fake") {
			delete(slam.SLAMLibraries, k)
		}
	}
}

func closeOutSLAMService(t *testing.T, name string) {
	t.Helper()

	if name != "" {
		err := resetFolder(name)
		test.That(t, err, test.ShouldBeNil)
	}

	deleteFakeSLAMLibraries()
}

func setupTestGRPCServer(tb testing.TB) (*grpc.Server, int) {
	listener, err := net.Listen("tcp", ":0")
	test.That(tb, err, test.ShouldBeNil)
	grpcServer := grpc.NewServer()
	go grpcServer.Serve(listener)

	return grpcServer, listener.Addr().(*net.TCPAddr).Port
}

func setupDeps(attr *slamConfig.AttrConfig) registry.Dependencies {
	deps := make(registry.Dependencies)
	var projA transform.Projector
	intrinsicsA := &transform.PinholeCameraIntrinsics{ // not the real camera parameters -- fake for test
		Width:  1280,
		Height: 720,
		Fx:     200,
		Fy:     200,
		Ppx:    640,
		Ppy:    360,
	}
	distortionsA := &transform.BrownConrady{RadialK1: 0.001, RadialK2: 0.00004}
	projA = intrinsicsA

	var projRealSense transform.Projector
	intrinsicsRealSense := &transform.PinholeCameraIntrinsics{
		Width:  1280,
		Height: 720,
		Fx:     900.538,
		Fy:     900.818,
		Ppx:    648.934,
		Ppy:    367.736,
	}
	distortionsRealSense := &transform.BrownConrady{
		RadialK1:     0.158701,
		RadialK2:     -0.485405,
		RadialK3:     0.435342,
		TangentialP1: -0.00143327,
		TangentialP2: -0.000705919}
	projRealSense = intrinsicsRealSense

	var projWebcam transform.Projector
	intrinsicsWebcam := &transform.PinholeCameraIntrinsics{
		Width:  640,
		Height: 480,
		Fx:     939.2693584627577,
		Fy:     940.2928257873841,
		Ppx:    320.6075282958033,
		Ppy:    239.14408757087756,
	}
	distortionsWebcam := &transform.BrownConrady{
		RadialK1:     0.046535971648456166,
		RadialK2:     0.8002516496932317,
		RadialK3:     -5.408034254951954,
		TangentialP1: -8.996658362365533e-06,
		TangentialP2: -0.002828504714921335}
	projWebcam = intrinsicsWebcam

	for _, sensor := range attr.Sensors {
		cam := &inject.Camera{}
		switch sensor {
		case "good_lidar":
			cam.NextPointCloudFunc = func(ctx context.Context) (pointcloud.PointCloud, error) {
				return pointcloud.New(), nil
			}
			cam.StreamFunc = func(ctx context.Context, errHandlers ...gostream.ErrorHandler) (gostream.VideoStream, error) {
				return nil, errors.New("lidar not camera")
			}
			cam.ProjectorFunc = func(ctx context.Context) (transform.Projector, error) {
				return nil, transform.NewNoIntrinsicsError("")
			}
			cam.PropertiesFunc = func(ctx context.Context) (camera.Properties, error) {
				return camera.Properties{}, nil
			}
			deps[camera.Named(sensor)] = cam
		case "bad_lidar":
			cam.NextPointCloudFunc = func(ctx context.Context) (pointcloud.PointCloud, error) {
				return nil, errors.New("bad_lidar")
			}
			cam.StreamFunc = func(ctx context.Context, errHandlers ...gostream.ErrorHandler) (gostream.VideoStream, error) {
				return nil, errors.New("lidar not camera")
			}
			cam.ProjectorFunc = func(ctx context.Context) (transform.Projector, error) {
				return nil, transform.NewNoIntrinsicsError("")
			}
			deps[camera.Named(sensor)] = cam
		case "good_camera":
			cam.StreamFunc = func(ctx context.Context, errHandlers ...gostream.ErrorHandler) (gostream.VideoStream, error) {
				return gostream.NewEmbeddedVideoStreamFromReader(
					gostream.VideoReaderFunc(func(ctx context.Context) (image.Image, func(), error) {
						return image.NewNRGBA(image.Rect(0, 0, 1024, 1024)), nil, nil
					}),
				), nil
			}
			cam.NextPointCloudFunc = func(ctx context.Context) (pointcloud.PointCloud, error) {
				return nil, errors.New("camera not lidar")
			}
			cam.ProjectorFunc = func(ctx context.Context) (transform.Projector, error) {
				return projA, nil
			}
			cam.PropertiesFunc = func(ctx context.Context) (camera.Properties, error) {
				return camera.Properties{IntrinsicParams: intrinsicsA, DistortionParams: distortionsA}, nil
			}
			deps[camera.Named(sensor)] = cam
		case "missing_distortion_parameters_camera":
			cam.StreamFunc = func(ctx context.Context, errHandlers ...gostream.ErrorHandler) (gostream.VideoStream, error) {
				return gostream.NewEmbeddedVideoStreamFromReader(
					gostream.VideoReaderFunc(func(ctx context.Context) (image.Image, func(), error) {
						return image.NewNRGBA(image.Rect(0, 0, 1024, 1024)), nil, nil
					}),
				), nil
			}
			cam.NextPointCloudFunc = func(ctx context.Context) (pointcloud.PointCloud, error) {
				return nil, errors.New("camera not lidar")
			}
			cam.ProjectorFunc = func(ctx context.Context) (transform.Projector, error) {
				return projA, nil
			}
			cam.PropertiesFunc = func(ctx context.Context) (camera.Properties, error) {
				return camera.Properties{IntrinsicParams: intrinsicsA, DistortionParams: nil}, nil
			}
			deps[camera.Named(sensor)] = cam
		case "missing_camera_properties":
			cam.StreamFunc = func(ctx context.Context, errHandlers ...gostream.ErrorHandler) (gostream.VideoStream, error) {
				return gostream.NewEmbeddedVideoStreamFromReader(
					gostream.VideoReaderFunc(func(ctx context.Context) (image.Image, func(), error) {
						return image.NewNRGBA(image.Rect(0, 0, 1024, 1024)), nil, nil
					}),
				), nil
			}
			cam.NextPointCloudFunc = func(ctx context.Context) (pointcloud.PointCloud, error) {
				return nil, errors.New("camera not lidar")
			}
			cam.ProjectorFunc = func(ctx context.Context) (transform.Projector, error) {
				return projA, nil
			}
			cam.PropertiesFunc = func(ctx context.Context) (camera.Properties, error) {
				return camera.Properties{}, errors.New("somehow couldn't get properties")
			}
			deps[camera.Named(sensor)] = cam
		case "good_color_camera":
			cam.NextPointCloudFunc = func(ctx context.Context) (pointcloud.PointCloud, error) {
				return nil, errors.New("camera not lidar")
			}
			cam.ProjectorFunc = func(ctx context.Context) (transform.Projector, error) {
				return projA, nil
			}
			cam.PropertiesFunc = func(ctx context.Context) (camera.Properties, error) {
				return camera.Properties{IntrinsicParams: intrinsicsA, DistortionParams: distortionsA}, nil
			}
			cam.StreamFunc = func(ctx context.Context, errHandlers ...gostream.ErrorHandler) (gostream.VideoStream, error) {
				imgBytes, err := os.ReadFile(artifact.MustPath("rimage/board1.png"))
				if err != nil {
					return nil, err
				}
				lazy := rimage.NewLazyEncodedImage(imgBytes, rdkutils.MimeTypePNG)
				return gostream.NewEmbeddedVideoStreamFromReader(
					gostream.VideoReaderFunc(func(ctx context.Context) (image.Image, func(), error) {
						return lazy, func() {}, nil
					}),
				), nil
			}
			deps[camera.Named(sensor)] = cam
		case "good_depth_camera":
			cam.NextPointCloudFunc = func(ctx context.Context) (pointcloud.PointCloud, error) {
				return nil, errors.New("camera not lidar")
			}
			cam.ProjectorFunc = func(ctx context.Context) (transform.Projector, error) {
				return nil, transform.NewNoIntrinsicsError("")
			}
			cam.PropertiesFunc = func(ctx context.Context) (camera.Properties, error) {
				return camera.Properties{}, nil
			}
			cam.StreamFunc = func(ctx context.Context, errHandlers ...gostream.ErrorHandler) (gostream.VideoStream, error) {
				imgBytes, err := os.ReadFile(artifact.MustPath("rimage/board1_gray.png"))
				if err != nil {
					return nil, err
				}
				lazy := rimage.NewLazyEncodedImage(imgBytes, rdkutils.MimeTypePNG)
				return gostream.NewEmbeddedVideoStreamFromReader(
					gostream.VideoReaderFunc(func(ctx context.Context) (image.Image, func(), error) {
						return lazy, func() {}, nil
					}),
				), nil
			}
			deps[camera.Named(sensor)] = cam
		case "bad_camera":
			cam.StreamFunc = func(ctx context.Context, errHandlers ...gostream.ErrorHandler) (gostream.VideoStream, error) {
				return nil, errors.New("bad_camera")
			}
			cam.NextPointCloudFunc = func(ctx context.Context) (pointcloud.PointCloud, error) {
				return nil, errors.New("camera not lidar")
			}
			cam.ProjectorFunc = func(ctx context.Context) (transform.Projector, error) {
				return nil, transform.NewNoIntrinsicsError("")
			}
			deps[camera.Named(sensor)] = cam
		case "bad_camera_intrinsics":
			cam.StreamFunc = func(ctx context.Context, errHandlers ...gostream.ErrorHandler) (gostream.VideoStream, error) {
				return gostream.NewEmbeddedVideoStreamFromReader(
					gostream.VideoReaderFunc(func(ctx context.Context) (image.Image, func(), error) {
						return image.NewNRGBA(image.Rect(0, 0, 1024, 1024)), nil, nil
					}),
				), nil
			}
			cam.NextPointCloudFunc = func(ctx context.Context) (pointcloud.PointCloud, error) {
				return nil, errors.New("camera not lidar")
			}
			cam.ProjectorFunc = func(ctx context.Context) (transform.Projector, error) {
				return &transform.PinholeCameraIntrinsics{}, nil
			}
			cam.PropertiesFunc = func(ctx context.Context) (camera.Properties, error) {
				return camera.Properties{
					IntrinsicParams:  &transform.PinholeCameraIntrinsics{},
					DistortionParams: &transform.BrownConrady{},
				}, nil
			}
			deps[camera.Named(sensor)] = cam
		case "orbslam_int_color_camera":
			cam.NextPointCloudFunc = func(ctx context.Context) (pointcloud.PointCloud, error) {
				return nil, errors.New("camera not lidar")
			}
			cam.ProjectorFunc = func(ctx context.Context) (transform.Projector, error) {
				return projRealSense, nil
			}
			cam.PropertiesFunc = func(ctx context.Context) (camera.Properties, error) {
				return camera.Properties{IntrinsicParams: intrinsicsRealSense, DistortionParams: distortionsRealSense}, nil
			}
			var index uint64
			cam.StreamFunc = func(ctx context.Context, errHandlers ...gostream.ErrorHandler) (gostream.VideoStream, error) {
				defer func() {
					orbslamIntSynchronizeCamerasChan <- 1
				}()
				// Ensure the StreamFunc functions for orbslam_int_color_camera and orbslam_int_depth_camera run under
				// the lock so that they release images in the same call to getSimultaneousColorAndDepth().
				orbslamIntCameraMutex.Lock()
				select {
				case <-orbslamIntCameraReleaseImagesChan:
					i := atomic.AddUint64(&index, 1) - 1
					if i >= uint64(getNumOrbslamImages(slam.Rgbd)) {
						return nil, errors.New("No more orbslam color images")
					}
					imgBytes, err := os.ReadFile(artifact.MustPath("slam/mock_camera_short/rgb/" + strconv.FormatUint(i, 10) + ".png"))
					if err != nil {
						return nil, err
					}
					lazy := rimage.NewLazyEncodedImage(imgBytes, rdkutils.MimeTypePNG)
					return gostream.NewEmbeddedVideoStreamFromReader(
						gostream.VideoReaderFunc(func(ctx context.Context) (image.Image, func(), error) {
							return lazy, func() {}, nil
						}),
					), nil
				default:
					return nil, errors.Errorf("Color camera not ready to return image %v", index)
				}
			}
			deps[camera.Named(sensor)] = cam
		case "orbslam_int_depth_camera":
			cam.NextPointCloudFunc = func(ctx context.Context) (pointcloud.PointCloud, error) {
				return nil, errors.New("camera not lidar")
			}
			cam.ProjectorFunc = func(ctx context.Context) (transform.Projector, error) {
				return nil, transform.NewNoIntrinsicsError("")
			}
			cam.PropertiesFunc = func(ctx context.Context) (camera.Properties, error) {
				return camera.Properties{}, nil
			}
			var index uint64
			cam.StreamFunc = func(ctx context.Context, errHandlers ...gostream.ErrorHandler) (gostream.VideoStream, error) {
				defer func() {
					orbslamIntCameraMutex.Unlock()
				}()
				// Ensure StreamFunc for orbslam_int_color_camera runs first, so that we lock orbslamIntCameraMutex before
				// unlocking it
				<-orbslamIntSynchronizeCamerasChan
				select {
				case <-orbslamIntCameraReleaseImagesChan:
					i := atomic.AddUint64(&index, 1) - 1
					if i >= uint64(getNumOrbslamImages(slam.Rgbd)) {
						return nil, errors.New("No more orbslam depth images")
					}
					imgBytes, err := os.ReadFile(artifact.MustPath("slam/mock_camera_short/depth/" + strconv.FormatUint(i, 10) + ".png"))
					if err != nil {
						return nil, err
					}
					lazy := rimage.NewLazyEncodedImage(imgBytes, rdkutils.MimeTypePNG)
					return gostream.NewEmbeddedVideoStreamFromReader(
						gostream.VideoReaderFunc(func(ctx context.Context) (image.Image, func(), error) {
							return lazy, func() {}, nil
						}),
					), nil
				default:
					return nil, errors.Errorf("Depth camera not ready to return image %v", index)
				}
			}
			deps[camera.Named(sensor)] = cam
		case "orbslam_int_webcam":
			cam.NextPointCloudFunc = func(ctx context.Context) (pointcloud.PointCloud, error) {
				return nil, errors.New("camera not lidar")
			}
			cam.ProjectorFunc = func(ctx context.Context) (transform.Projector, error) {
				return projWebcam, nil
			}
			cam.PropertiesFunc = func(ctx context.Context) (camera.Properties, error) {
				return camera.Properties{IntrinsicParams: intrinsicsWebcam, DistortionParams: distortionsWebcam}, nil
			}
			var index uint64
			cam.StreamFunc = func(ctx context.Context, errHandlers ...gostream.ErrorHandler) (gostream.VideoStream, error) {
				select {
				case <-orbslamIntWebcamReleaseImageChan:
					i := atomic.AddUint64(&index, 1) - 1
					if i >= uint64(getNumOrbslamImages(slam.Mono)) {
						return nil, errors.New("No more orbslam webcam images")
					}
					imgBytes, err := os.ReadFile(artifact.MustPath("slam/mock_mono_camera/rgb/" + strconv.FormatUint(i, 10) + ".png"))
					if err != nil {
						return nil, err
					}
					img, _, err := image.Decode(bytes.NewReader(imgBytes))
					if err != nil {
						return nil, err
					}
					var ycbcrImg image.YCbCr
					rimage.ImageToYCbCrForTesting(&ycbcrImg, img)
					return gostream.NewEmbeddedVideoStreamFromReader(
						gostream.VideoReaderFunc(func(ctx context.Context) (image.Image, func(), error) {
							return &ycbcrImg, func() {}, nil
						}),
					), nil
				default:
					return nil, errors.Errorf("Webcam not ready to return image %v", index)
				}
			}
			deps[camera.Named(sensor)] = cam
		case "gibberish":
			return deps
		case "cartographer_int_lidar":
			var index uint64
			cam.NextPointCloudFunc = func(ctx context.Context) (pointcloud.PointCloud, error) {
				select {
				case <-cartographerIntLidarReleasePointCloudChan:
					i := atomic.AddUint64(&index, 1) - 1
					if i >= numCartographerPointClouds {
						return nil, errors.New("No more cartographer point clouds")
					}
					file, err := os.Open(artifact.MustPath("slam/mock_lidar/" + strconv.FormatUint(i, 10) + ".pcd"))
					if err != nil {
						return nil, err
					}
					pointCloud, err := pointcloud.ReadPCD(file)
					if err != nil {
						return nil, err
					}
					return pointCloud, nil
				default:
					return nil, errors.Errorf("Lidar not ready to return point cloud %v", index)
				}
			}
			cam.StreamFunc = func(ctx context.Context, errHandlers ...gostream.ErrorHandler) (gostream.VideoStream, error) {
				return nil, errors.New("lidar not camera")
			}
			cam.ProjectorFunc = func(ctx context.Context) (transform.Projector, error) {
				return nil, transform.NewNoIntrinsicsError("")
			}
			cam.PropertiesFunc = func(ctx context.Context) (camera.Properties, error) {
				return camera.Properties{}, nil
			}
			deps[camera.Named(sensor)] = cam
		default:
			continue
		}
	}
	return deps
}

func createSLAMService(
	t *testing.T,
	attrCfg *slamConfig.AttrConfig,
	model string,
	logger golog.Logger,
	bufferSLAMProcessLogs bool,
	success bool,
) (slam.Service, error) {
	t.Helper()

	ctx := context.Background()
	cfgService := config.Service{Name: "test", Type: "slam", Model: resource.NewDefaultModel(resource.ModelName(model))}
	cfgService.ConvertedAttributes = attrCfg

	deps := setupDeps(attrCfg)

	sensorDeps, err := attrCfg.Validate("path")
	if err != nil {
		return nil, err
	}
	test.That(t, sensorDeps, test.ShouldResemble, attrCfg.Sensors)

	builtin.SetCameraValidationMaxTimeoutSecForTesting(1)
	builtin.SetDialMaxTimeoutSecForTesting(1)

	svc, err := builtin.NewBuiltIn(ctx, deps, cfgService, logger, bufferSLAMProcessLogs)

	if success {
		if err != nil {
			return nil, err
		}
		test.That(t, svc, test.ShouldNotBeNil)
		return svc, nil
	}

	test.That(t, svc, test.ShouldBeNil)
	return nil, err
}

func TestGeneralNew(t *testing.T) {
	name, err := createTempFolderArchitecture()
	test.That(t, err, test.ShouldBeNil)

	createFakeSLAMLibraries()

	t.Run("New slam service with no camera", func(t *testing.T) {
		grpcServer, port := setupTestGRPCServer(t)
		test.That(t, err, test.ShouldBeNil)
		attrCfg := &slamConfig.AttrConfig{
			Sensors:       []string{},
			ConfigParams:  map[string]string{"mode": "2d"},
			DataDirectory: name,
			Port:          "localhost:" + strconv.Itoa(port),
			UseLiveData:   &_false,
		}

		// Create slam service
		logger := golog.NewTestLogger(t)

		test.That(t, err, test.ShouldBeNil)
		svc, err := createSLAMService(t, attrCfg, "fake_cartographer", logger, false, true)
		test.That(t, err, test.ShouldBeNil)

		grpcServer.Stop()
		test.That(t, utils.TryClose(context.Background(), svc), test.ShouldBeNil)
	})

	t.Run("New slam service with bad camera", func(t *testing.T) {
		attrCfg := &slamConfig.AttrConfig{
			Sensors:       []string{"gibberish"},
			ConfigParams:  map[string]string{"mode": "2d"},
			DataDirectory: name,
			DataRateMsec:  validDataRateMS,
			UseLiveData:   &_true,
		}

		// Create slam service
		logger := golog.NewTestLogger(t)
		_, err := createSLAMService(t, attrCfg, "fake_cartographer", logger, false, false)
		test.That(t, err, test.ShouldBeError,
			errors.New("configuring camera error: error getting camera gibberish for slam service: \"gibberish\" missing from dependencies"))

	})

	t.Run("New slam service with invalid slam algo type", func(t *testing.T) {
		attrCfg := &slamConfig.AttrConfig{
			Sensors:       []string{"good_camera"},
			ConfigParams:  map[string]string{"mode": "2d"},
			DataDirectory: name,
			DataRateMsec:  validDataRateMS,
			UseLiveData:   &_true,
		}

		slam.SLAMLibraries["test"] = slam.LibraryMetadata{
			AlgoName:       "test",
			AlgoType:       99,
			SlamMode:       slam.SLAMLibraries["cartographer"].SlamMode,
			BinaryLocation: "",
		}

		// Create slam service
		logger := golog.NewTestLogger(t)
		_, err := createSLAMService(t, attrCfg, "test", logger, false, false)
		test.That(t, fmt.Sprint(err), test.ShouldContainSubstring, "runtime slam service error: invalid slam algorithm \"test\"")

		delete(slam.SLAMLibraries, "test")
	})

	closeOutSLAMService(t, name)
}

func TestCartographerNew(t *testing.T) {
	name, err := createTempFolderArchitecture()
	test.That(t, err, test.ShouldBeNil)

	createFakeSLAMLibraries()

	t.Run("New cartographer service with good lidar in slam mode 2d", func(t *testing.T) {
		grpcServer, port := setupTestGRPCServer(t)
		attrCfg := &slamConfig.AttrConfig{
			Sensors:       []string{"good_lidar"},
			ConfigParams:  map[string]string{"mode": "2d"},
			DataDirectory: name,
			DataRateMsec:  validDataRateMS,
			Port:          "localhost:" + strconv.Itoa(port),
			UseLiveData:   &_true,
		}

		// Create slam service
		logger := golog.NewTestLogger(t)
		svc, err := createSLAMService(t, attrCfg, "fake_cartographer", logger, false, true)
		test.That(t, err, test.ShouldBeNil)

		grpcServer.Stop()
		test.That(t, utils.TryClose(context.Background(), svc), test.ShouldBeNil)
	})

	t.Run("New cartographer service with lidar that errors during call to NextPointCloud", func(t *testing.T) {
		attrCfg := &slamConfig.AttrConfig{
			Sensors:       []string{"bad_lidar"},
			ConfigParams:  map[string]string{"mode": "2d"},
			DataDirectory: name,
			DataRateMsec:  validDataRateMS,
			UseLiveData:   &_true,
		}

		// Create slam service
		logger := golog.NewTestLogger(t)
		_, err = createSLAMService(t, attrCfg, "fake_cartographer", logger, false, false)
		test.That(t, err, test.ShouldBeError,
			errors.Errorf("runtime slam service error: error getting data in desired mode: %v", attrCfg.Sensors[0]))
	})

	t.Run("New cartographer service with camera without NextPointCloud implementation", func(t *testing.T) {
		attrCfg := &slamConfig.AttrConfig{
			Sensors:       []string{"good_camera"},
			ConfigParams:  map[string]string{"mode": "2d"},
			DataDirectory: name,
			DataRateMsec:  validDataRateMS,
			UseLiveData:   &_true,
		}

		// Create slam service
		logger := golog.NewTestLogger(t)
		_, err = createSLAMService(t, attrCfg, "fake_cartographer", logger, false, false)

		test.That(t, err, test.ShouldBeError,
			errors.New("runtime slam service error: error getting data in desired mode: camera not lidar"))
	})
	closeOutSLAMService(t, name)
}

func TestORBSLAMNew(t *testing.T) {
	name, err := createTempFolderArchitecture()
	test.That(t, err, test.ShouldBeNil)

	createFakeSLAMLibraries()

	t.Run("New orbslamv3 service with good camera in slam mode rgbd", func(t *testing.T) {
		grpcServer, port := setupTestGRPCServer(t)
		attrCfg := &slamConfig.AttrConfig{
			Sensors:       []string{"good_color_camera", "good_depth_camera"},
			ConfigParams:  map[string]string{"mode": "rgbd"},
			DataDirectory: name,
			DataRateMsec:  validDataRateMS,
			Port:          "localhost:" + strconv.Itoa(port),
			UseLiveData:   &_true,
		}

		// Create slam service
		logger := golog.NewTestLogger(t)
		svc, err := createSLAMService(t, attrCfg, "fake_orbslamv3", logger, false, true)
		test.That(t, err, test.ShouldBeNil)

		grpcServer.Stop()
		test.That(t, utils.TryClose(context.Background(), svc), test.ShouldBeNil)
	})

	t.Run("New orbslamv3 service in slam mode rgbd that errors due to a single camera", func(t *testing.T) {
		attrCfg := &slamConfig.AttrConfig{
			Sensors:       []string{"good_color_camera"},
			ConfigParams:  map[string]string{"mode": "rgbd"},
			DataDirectory: name,
			DataRateMsec:  validDataRateMS,
			UseLiveData:   &_true,
		}

		// Create slam service
		logger := golog.NewTestLogger(t)
		_, err = createSLAMService(t, attrCfg, "fake_orbslamv3", logger, false, false)
		test.That(t, err.Error(), test.ShouldContainSubstring,
			errors.Errorf("expected 2 cameras for Rgbd slam, found %v", len(attrCfg.Sensors)).Error())
	})

	t.Run("New orbslamv3 service that errors due to missing distortion_parameters not being provided in config", func(t *testing.T) {
		grpcServer, port := setupTestGRPCServer(t)
		attrCfg := &slamConfig.AttrConfig{
			Sensors:       []string{"missing_distortion_parameters_camera"},
			ConfigParams:  map[string]string{"mode": "mono"},
			DataDirectory: name,
			DataRateMsec:  validDataRateMS,
			Port:          "localhost:" + strconv.Itoa(port),
			UseLiveData:   &_true,
		}

		// Create slam service
		logger := golog.NewTestLogger(t)
		svc, err := createSLAMService(t, attrCfg, "fake_orbslamv3", logger, false, true)
		expectedError := errors.New("configuring camera error: error getting distortion_parameters for slam service, only BrownConrady distortion parameters are supported").Error()
		test.That(t, err.Error(), test.ShouldContainSubstring, expectedError)

		grpcServer.Stop()
		test.That(t, utils.TryClose(context.Background(), svc), test.ShouldBeNil)
	})

	t.Run("New orbslamv3 service that errors due to not being able to get camera properties", func(t *testing.T) {
		grpcServer, port := setupTestGRPCServer(t)
		attrCfg := &slamConfig.AttrConfig{
			Sensors:       []string{"missing_camera_properties"},
			ConfigParams:  map[string]string{"mode": "mono"},
			DataDirectory: name,
			DataRateMsec:  validDataRateMS,
			Port:          "localhost:" + strconv.Itoa(port),
			UseLiveData:   &_true,
		}

		// Create slam service
		logger := golog.NewTestLogger(t)
		svc, err := createSLAMService(t, attrCfg, "fake_orbslamv3", logger, false, true)
		expectedError := errors.New("configuring camera error: error getting camera properties for slam service: somehow couldn't get properties").Error()
		test.That(t, err.Error(), test.ShouldContainSubstring, expectedError)

		grpcServer.Stop()
		test.That(t, utils.TryClose(context.Background(), svc), test.ShouldBeNil)
	})

	t.Run("New orbslamv3 service in slam mode rgbd that errors due cameras in the wrong order", func(t *testing.T) {
		attrCfg := &slamConfig.AttrConfig{
			Sensors:       []string{"good_depth_camera", "good_color_camera"},
			ConfigParams:  map[string]string{"mode": "rgbd"},
			DataDirectory: name,
			DataRateMsec:  validDataRateMS,
			UseLiveData:   &_true,
		}

		// Create slam service
		logger := golog.NewTestLogger(t)
		_, err = createSLAMService(t, attrCfg, "fake_orbslamv3", logger, false, false)
		test.That(t, err.Error(), test.ShouldContainSubstring,
			errors.New("Unable to get camera features for first camera, make sure the color camera is listed first").Error())
	})

	t.Run("New orbslamv3 service with good camera in slam mode mono", func(t *testing.T) {
		grpcServer, port := setupTestGRPCServer(t)
		attrCfg := &slamConfig.AttrConfig{
			Sensors:       []string{"good_color_camera"},
			ConfigParams:  map[string]string{"mode": "mono"},
			DataDirectory: name,
			DataRateMsec:  validDataRateMS,
			Port:          "localhost:" + strconv.Itoa(port),
			UseLiveData:   &_true,
		}

		// Create slam service
		logger := golog.NewTestLogger(t)
		svc, err := createSLAMService(t, attrCfg, "fake_orbslamv3", logger, false, true)
		test.That(t, err, test.ShouldBeNil)

		grpcServer.Stop()
		test.That(t, utils.TryClose(context.Background(), svc), test.ShouldBeNil)
	})

	t.Run("New orbslamv3 service with camera that errors during call to Next", func(t *testing.T) {
		attrCfg := &slamConfig.AttrConfig{
			Sensors:       []string{"bad_camera"},
			ConfigParams:  map[string]string{"mode": "mono"},
			DataDirectory: name,
			DataRateMsec:  validDataRateMS,
			UseLiveData:   &_true,
		}

		// Create slam service
		logger := golog.NewTestLogger(t)
		_, err := createSLAMService(t, attrCfg, "fake_orbslamv3", logger, false, false)
		test.That(t, err, test.ShouldBeError,
			errors.Errorf("runtime slam service error: "+
				"error getting data in desired mode: %v", attrCfg.Sensors[0]))
	})

	t.Run("New orbslamv3 service with camera that errors from bad intrinsics", func(t *testing.T) {
		attrCfg := &slamConfig.AttrConfig{
			Sensors:       []string{"bad_camera_intrinsics"},
			ConfigParams:  map[string]string{"mode": "mono"},
			DataDirectory: name,
			DataRateMsec:  validDataRateMS,
			UseLiveData:   &_true,
		}

		// Create slam service
		logger := golog.NewTestLogger(t)
		_, err := createSLAMService(t, attrCfg, "fake_orbslamv3", logger, false, false)

		test.That(t, err.Error(), test.ShouldContainSubstring,
			transform.NewNoIntrinsicsError(fmt.Sprintf("Invalid size (%#v, %#v)", 0, 0)).Error())
	})

	t.Run("New orbslamv3 service with lidar without Next implementation", func(t *testing.T) {
		attrCfg := &slamConfig.AttrConfig{
			Sensors:       []string{"good_lidar"},
			ConfigParams:  map[string]string{"mode": "mono"},
			DataDirectory: name,
			DataRateMsec:  validDataRateMS,
			UseLiveData:   &_true,
		}

		// Create slam service
		logger := golog.NewTestLogger(t)
		_, err := createSLAMService(t, attrCfg, "fake_orbslamv3", logger, false, false)
		test.That(t, err, test.ShouldBeError,
			errors.New("runtime slam service error: error getting data in desired mode: lidar not camera"))
	})
	closeOutSLAMService(t, name)
}

func TestCartographerDataProcess(t *testing.T) {
	name, err := createTempFolderArchitecture()
	test.That(t, err, test.ShouldBeNil)

	createFakeSLAMLibraries()
	grpcServer, port := setupTestGRPCServer(t)
	attrCfg := &slamConfig.AttrConfig{
		Sensors:       []string{"good_lidar"},
		ConfigParams:  map[string]string{"mode": "2d"},
		DataDirectory: name,
		DataRateMsec:  validDataRateMS,
		Port:          "localhost:" + strconv.Itoa(port),
		UseLiveData:   &_true,
	}

	// Create slam service
	logger, obs := golog.NewObservedTestLogger(t)
	svc, err := createSLAMService(t, attrCfg, "fake_cartographer", logger, false, true)
	test.That(t, err, test.ShouldBeNil)

	grpcServer.Stop()
	test.That(t, utils.TryClose(context.Background(), svc), test.ShouldBeNil)

	slamSvc := svc.(testhelper.Service)

	t.Run("Cartographer Data Process with lidar in slam mode 2d", func(t *testing.T) {
		goodCam := &inject.Camera{}
		goodCam.NextPointCloudFunc = func(ctx context.Context) (pointcloud.PointCloud, error) {
			return pointcloud.New(), nil
		}
		goodCam.PropertiesFunc = func(ctx context.Context) (camera.Properties, error) {
			return camera.Properties{}, nil
		}
		cams := []camera.Camera{goodCam}

		cancelCtx, cancelFunc := context.WithCancel(context.Background())
		c := make(chan int, 100)
		slamSvc.StartDataProcess(cancelCtx, cams, c)

		<-c
		cancelFunc()
		files, err := os.ReadDir(name + "/data/")
		test.That(t, len(files), test.ShouldBeGreaterThanOrEqualTo, 1)
		test.That(t, err, test.ShouldBeNil)
	})

	t.Run("Cartographer Data Process with lidar that errors during call to NextPointCloud", func(t *testing.T) {
		badCam := &inject.Camera{}
		badCam.NextPointCloudFunc = func(ctx context.Context) (pointcloud.PointCloud, error) {
			return nil, errors.New("bad_lidar")
		}
		badCam.PropertiesFunc = func(ctx context.Context) (camera.Properties, error) {
			return camera.Properties{}, nil
		}
		cams := []camera.Camera{badCam}

		cancelCtx, cancelFunc := context.WithCancel(context.Background())
		c := make(chan int, 100)
		slamSvc.StartDataProcess(cancelCtx, cams, c)

		<-c
		allObs := obs.All()
		latestLoggedEntry := allObs[len(allObs)-1]
		cancelFunc()
		test.That(t, fmt.Sprint(latestLoggedEntry), test.ShouldContainSubstring, "bad_lidar")
	})

	test.That(t, utils.TryClose(context.Background(), svc), test.ShouldBeNil)

	closeOutSLAMService(t, name)
}

func TestORBSLAMDataProcess(t *testing.T) {
	name, err := createTempFolderArchitecture()
	test.That(t, err, test.ShouldBeNil)

	createFakeSLAMLibraries()

	grpcServer, port := setupTestGRPCServer(t)
	attrCfg := &slamConfig.AttrConfig{
		Sensors:       []string{"good_color_camera"},
		ConfigParams:  map[string]string{"mode": "mono"},
		DataDirectory: name,
		DataRateMsec:  validDataRateMS,
		Port:          "localhost:" + strconv.Itoa(port),
		UseLiveData:   &_true,
	}

	// Create slam service
	logger, obs := golog.NewObservedTestLogger(t)
	svc, err := createSLAMService(t, attrCfg, "fake_orbslamv3", logger, false, true)
	test.That(t, err, test.ShouldBeNil)

	grpcServer.Stop()
	test.That(t, utils.TryClose(context.Background(), svc), test.ShouldBeNil)

	slamSvc := svc.(testhelper.Service)

	t.Run("ORBSLAM3 Data Process with camera in slam mode mono", func(t *testing.T) {
		goodCam := &inject.Camera{}
		goodCam.StreamFunc = func(ctx context.Context, errHandlers ...gostream.ErrorHandler) (gostream.VideoStream, error) {
			imgBytes, err := os.ReadFile(artifact.MustPath("rimage/board1.png"))
			if err != nil {
				return nil, err
			}
			lazy := rimage.NewLazyEncodedImage(imgBytes, rdkutils.MimeTypePNG)
			return gostream.NewEmbeddedVideoStreamFromReader(
				gostream.VideoReaderFunc(func(ctx context.Context) (image.Image, func(), error) {
					return lazy, func() {}, nil
				}),
			), nil
		}

		cams := []camera.Camera{goodCam}

		cancelCtx, cancelFunc := context.WithCancel(context.Background())

		c := make(chan int, 100)
		slamSvc.StartDataProcess(cancelCtx, cams, c)

		<-c
		cancelFunc()
		files, err := os.ReadDir(name + "/data/rgb/")
		test.That(t, len(files), test.ShouldBeGreaterThanOrEqualTo, 1)
		test.That(t, err, test.ShouldBeNil)
	})

	t.Run("ORBSLAM3 Data Process with camera that errors during call to Next", func(t *testing.T) {
		badCam := &inject.Camera{}
		badCam.StreamFunc = func(ctx context.Context, errHandlers ...gostream.ErrorHandler) (gostream.VideoStream, error) {
			return nil, errors.New("bad_camera")
		}
		cams := []camera.Camera{badCam}

		cancelCtx, cancelFunc := context.WithCancel(context.Background())
		c := make(chan int, 100)
		slamSvc.StartDataProcess(cancelCtx, cams, c)

		<-c
		obsAll := obs.All()
		latestLoggedEntry := obsAll[len(obsAll)-1]
		cancelFunc()
		test.That(t, fmt.Sprint(latestLoggedEntry), test.ShouldContainSubstring, "bad_camera")
	})

	test.That(t, utils.TryClose(context.Background(), svc), test.ShouldBeNil)

	closeOutSLAMService(t, name)
}

func TestEndpointFailures(t *testing.T) {
	name, err := createTempFolderArchitecture()
	test.That(t, err, test.ShouldBeNil)

	createFakeSLAMLibraries()

	grpcServer, port := setupTestGRPCServer(t)
	attrCfg := &slamConfig.AttrConfig{
		Sensors:       []string{"good_color_camera"},
		ConfigParams:  map[string]string{"mode": "mono", "test_param": "viam"},
		DataDirectory: name,
		MapRateSec:    &validMapRate,
		DataRateMsec:  validDataRateMS,
		Port:          "localhost:" + strconv.Itoa(port),
		UseLiveData:   &_true,
	}

	// Create slam service
	logger := golog.NewTestLogger(t)
	svc, err := createSLAMService(t, attrCfg, "fake_orbslamv3", logger, false, true)
	test.That(t, err, test.ShouldBeNil)

	p, err := svc.Position(context.Background(), "hi", map[string]interface{}{})
	test.That(t, p, test.ShouldBeNil)
	test.That(t, fmt.Sprint(err), test.ShouldContainSubstring, "error getting SLAM position")

	pNew, frame, err := svc.GetPosition(context.Background(), "hi")
	test.That(t, pNew, test.ShouldBeNil)
	test.That(t, frame, test.ShouldBeEmpty)
	test.That(t, fmt.Sprint(err), test.ShouldContainSubstring, "error getting SLAM position")

	pose := spatial.NewPose(r3.Vector{X: 1, Y: 2, Z: 3},
		&spatial.OrientationVector{Theta: math.Pi / 2, OX: 0, OY: 0, OZ: -1})
	cp := referenceframe.NewPoseInFrame("frame", pose)

	mimeType, im, pc, err := svc.GetMap(context.Background(), "hi", rdkutils.MimeTypePCD, cp, true, map[string]interface{}{})
	test.That(t, mimeType, test.ShouldResemble, "")
	test.That(t, im, test.ShouldBeNil)
	test.That(t, pc, test.ShouldBeNil)
	test.That(t, fmt.Sprint(err), test.ShouldContainSubstring, "error getting SLAM map")

	internalState, err := svc.GetInternalState(context.Background(), "hi")
	test.That(t, fmt.Sprint(err), test.ShouldContainSubstring, "error getting the internal state from the SLAM client")
	test.That(t, internalState, test.ShouldBeNil)

	callbackPointCloud, err := svc.GetPointCloudMapStream(context.Background(), "hi")
	test.That(t, err, test.ShouldBeNil)
	test.That(t, callbackPointCloud, test.ShouldNotBeNil)
	chunkPCD, err := callbackPointCloud()
	test.That(t, err.Error(), test.ShouldContainSubstring, "error receiving pointcloud chunk")
	test.That(t, chunkPCD, test.ShouldBeNil)

	callbackInternalState, err := svc.GetInternalStateStream(context.Background(), "hi")
	test.That(t, err, test.ShouldBeNil)
	test.That(t, callbackInternalState, test.ShouldNotBeNil)
	chunkInternalState, err := callbackInternalState()
	test.That(t, err.Error(), test.ShouldContainSubstring, "error receiving internal state chunk")
	test.That(t, chunkInternalState, test.ShouldBeNil)

	grpcServer.Stop()
	test.That(t, utils.TryClose(context.Background(), svc), test.ShouldBeNil)

	closeOutSLAMService(t, name)
}

func TestSLAMProcessSuccess(t *testing.T) {
	name, err := createTempFolderArchitecture()
	test.That(t, err, test.ShouldBeNil)

	createFakeSLAMLibraries()

	logger := golog.NewTestLogger(t)

	t.Run("Test online SLAM process with default parameters", func(t *testing.T) {

		grpcServer, port := setupTestGRPCServer(t)
		attrCfg := &slamConfig.AttrConfig{
			Sensors:       []string{"good_lidar"},
			ConfigParams:  map[string]string{"mode": "2d", "test_param": "viam"},
			DataDirectory: name,
			Port:          "localhost:" + strconv.Itoa(port),
			UseLiveData:   &_true,
		}

		// Create slam service
		svc, err := createSLAMService(t, attrCfg, "fake_cartographer", logger, false, true)
		test.That(t, err, test.ShouldBeNil)

		slamSvc := svc.(testhelper.Service)
		processCfg := slamSvc.GetSLAMProcessConfig()
		cmd := append([]string{processCfg.Name}, processCfg.Args...)

		cmdResult := [][]string{
			{slam.SLAMLibraries["fake_cartographer"].BinaryLocation},
			{"-sensors=good_lidar"},
			{"-config_param={test_param=viam,mode=2d}", "-config_param={mode=2d,test_param=viam}"},
			{"-data_rate_ms=200"},
			{"-map_rate_sec=60"},
			{"-data_dir=" + name},
			{"-delete_processed_data=true"},
			{"-use_live_data=true"},
			{"-port=localhost:" + strconv.Itoa(port)},
			{"--aix-auto-update"},
		}

		for i, s := range cmd {
			t.Run(fmt.Sprintf("Test command argument %v at index %v", s, i), func(t *testing.T) {
				test.That(t, s, test.ShouldBeIn, cmdResult[i])
			})
		}

		grpcServer.Stop()
		test.That(t, utils.TryClose(context.Background(), svc), test.ShouldBeNil)
	})

	t.Run("Test offline SLAM process with default parameters", func(t *testing.T) {

		grpcServer, port := setupTestGRPCServer(t)
		attrCfg := &slamConfig.AttrConfig{
			Sensors:       []string{},
			ConfigParams:  map[string]string{"mode": "mono", "test_param": "viam"},
			DataDirectory: name,
			Port:          "localhost:" + strconv.Itoa(port),
			UseLiveData:   &_false,
		}

		// Create slam service
		svc, err := createSLAMService(t, attrCfg, "fake_orbslamv3", logger, false, true)
		test.That(t, err, test.ShouldBeNil)

		slamSvc := svc.(testhelper.Service)
		processCfg := slamSvc.GetSLAMProcessConfig()
		cmd := append([]string{processCfg.Name}, processCfg.Args...)

		cmdResult := [][]string{
			{slam.SLAMLibraries["fake_orbslamv3"].BinaryLocation},
			{"-sensors="},
			{"-config_param={mode=mono,test_param=viam}", "-config_param={test_param=viam,mode=mono}"},
			{"-data_rate_ms=200"},
			{"-map_rate_sec=60"},
			{"-data_dir=" + name},
			{"-delete_processed_data=false"},
			{"-use_live_data=false"},
			{"-port=localhost:" + strconv.Itoa(port)},
			{"--aix-auto-update"},
		}

		for i, s := range cmd {
			t.Run(fmt.Sprintf("Test command argument %v at index %v", s, i), func(t *testing.T) {
				test.That(t, s, test.ShouldBeIn, cmdResult[i])
			})
		}

		grpcServer.Stop()
		test.That(t, utils.TryClose(context.Background(), svc), test.ShouldBeNil)
	})

	closeOutSLAMService(t, name)
}

func TestSLAMProcessFail(t *testing.T) {
	name, err := createTempFolderArchitecture()
	test.That(t, err, test.ShouldBeNil)

	createFakeSLAMLibraries()

	grpcServer, port := setupTestGRPCServer(t)
	attrCfg := &slamConfig.AttrConfig{
		Sensors:       []string{"good_color_camera"},
		ConfigParams:  map[string]string{"mode": "mono", "test_param": "viam"},
		DataDirectory: name,
		MapRateSec:    &validMapRate,
		DataRateMsec:  validDataRateMS,
		Port:          "localhost:" + strconv.Itoa(port),
		UseLiveData:   &_true,
	}

	// Create slam service
	logger := golog.NewTestLogger(t)
	svc, err := createSLAMService(t, attrCfg, "fake_orbslamv3", logger, false, true)
	test.That(t, err, test.ShouldBeNil)

	slamSvc := svc.(testhelper.Service)

	t.Run("Run SLAM process that errors out due to invalid binary location", func(t *testing.T) {
		cancelCtx, cancelFunc := context.WithCancel(context.Background())

		delete(slam.SLAMLibraries, "fake_orbslamv3")

		slam.SLAMLibraries["fake_orbslamv3"] = slam.LibraryMetadata{
			AlgoName:       "fake_" + slam.SLAMLibraries["orbslamv3"].AlgoName,
			AlgoType:       slam.SLAMLibraries["orbslamv3"].AlgoType,
			SlamMode:       slam.SLAMLibraries["orbslamv3"].SlamMode,
			BinaryLocation: "fail",
		}

		err := slamSvc.StartSLAMProcess(cancelCtx)
		test.That(t, fmt.Sprint(err), test.ShouldContainSubstring, "problem adding slam process:")

		cancelFunc()

		err = slamSvc.StopSLAMProcess()
		test.That(t, err, test.ShouldBeNil)
	})

	grpcServer.Stop()
	test.That(t, utils.TryClose(context.Background(), svc), test.ShouldBeNil)

	closeOutSLAMService(t, name)
}

<<<<<<< HEAD
=======
func TestGRPCConnection(t *testing.T) {
	name, err := createTempFolderArchitecture()
	test.That(t, err, test.ShouldBeNil)

	createFakeSLAMLibraries()

	attrCfg := &slamConfig.AttrConfig{
		Sensors:       []string{"good_color_camera"},
		ConfigParams:  map[string]string{"mode": "mono", "test_param": "viam"},
		DataDirectory: name,
		MapRateSec:    &validMapRate,
		DataRateMsec:  validDataRateMS,
		Port:          "localhost:-1",
		UseLiveData:   &_true,
	}

	// Create slam service
	logger := golog.NewTestLogger(t)
	_, err = createSLAMService(t, attrCfg, "fake_orbslamv3", logger, false, false)
	test.That(t, fmt.Sprint(err), test.ShouldContainSubstring, "error with initial grpc client to slam algorithm")

	closeOutSLAMService(t, name)
}

>>>>>>> 2923d74e
func createTempFolderArchitecture() (string, error) {
	name, err := os.MkdirTemp("", "*")
	if err != nil {
		return "nil", err
	}

	if err := os.Mkdir(name+"/map", os.ModePerm); err != nil {
		return "", err
	}
	if err := os.Mkdir(name+"/data", os.ModePerm); err != nil {
		return "", err
	}
	if err := os.Mkdir(name+"/config", os.ModePerm); err != nil {
		return "", err
	}
	return name, nil
}

func resetFolder(path string) error {
	err := os.RemoveAll(path)
	if err != nil {
		return err
	}
	err = os.Mkdir(path, os.ModePerm)
	return err
}

func checkDeleteProcessedData(t *testing.T, mode slam.Mode, dir string, prev int, deleteProcessedData, useLiveData bool) int {
	var numFiles int

	switch mode {
	case slam.Mono:
		numFilesRGB, err := checkDataDirForExpectedFiles(t, dir+"/data/rgb", prev, deleteProcessedData, useLiveData)
		test.That(t, err, test.ShouldBeNil)

		numFiles = numFilesRGB
	case slam.Rgbd:
		numFilesRGB, err := checkDataDirForExpectedFiles(t, dir+"/data/rgb", prev, deleteProcessedData, useLiveData)
		test.That(t, err, test.ShouldBeNil)

		numFilesDepth, err := checkDataDirForExpectedFiles(t, dir+"/data/depth", prev, deleteProcessedData, useLiveData)
		test.That(t, err, test.ShouldBeNil)

		test.That(t, numFilesRGB, test.ShouldEqual, numFilesDepth)
		numFiles = numFilesRGB
	case slam.Dim2d:
		numFiles2D, err := checkDataDirForExpectedFiles(t, dir+"/data", prev, deleteProcessedData, useLiveData)
		test.That(t, err, test.ShouldBeNil)
		numFiles = numFiles2D
	default:
	}
	return numFiles
}

// Compares the number of files found in a specified data directory with the previous number found and uses
// the online state and delete_processed_data value to evaluate this comparison.
func checkDataDirForExpectedFiles(t *testing.T, dir string, prev int, delete_processed_data, useLiveData bool) (int, error) {

	files, err := ioutil.ReadDir(dir)
	test.That(t, err, test.ShouldBeNil)

	if prev == 0 {
		return len(files), nil
	}
	if delete_processed_data && useLiveData {
		test.That(t, prev, test.ShouldBeLessThanOrEqualTo, dataBufferSize+1)
	}
	if !delete_processed_data && useLiveData {
		test.That(t, prev, test.ShouldBeLessThan, len(files))
	}
	if delete_processed_data && !useLiveData {
		return 0, errors.New("the delete_processed_data value cannot be true when running SLAM in offline mode")
	}
	if !delete_processed_data && !useLiveData {
		test.That(t, prev, test.ShouldEqual, len(files))
	}
	return len(files), nil
}<|MERGE_RESOLUTION|>--- conflicted
+++ resolved
@@ -1181,33 +1181,6 @@
 	closeOutSLAMService(t, name)
 }
 
-<<<<<<< HEAD
-=======
-func TestGRPCConnection(t *testing.T) {
-	name, err := createTempFolderArchitecture()
-	test.That(t, err, test.ShouldBeNil)
-
-	createFakeSLAMLibraries()
-
-	attrCfg := &slamConfig.AttrConfig{
-		Sensors:       []string{"good_color_camera"},
-		ConfigParams:  map[string]string{"mode": "mono", "test_param": "viam"},
-		DataDirectory: name,
-		MapRateSec:    &validMapRate,
-		DataRateMsec:  validDataRateMS,
-		Port:          "localhost:-1",
-		UseLiveData:   &_true,
-	}
-
-	// Create slam service
-	logger := golog.NewTestLogger(t)
-	_, err = createSLAMService(t, attrCfg, "fake_orbslamv3", logger, false, false)
-	test.That(t, fmt.Sprint(err), test.ShouldContainSubstring, "error with initial grpc client to slam algorithm")
-
-	closeOutSLAMService(t, name)
-}
-
->>>>>>> 2923d74e
 func createTempFolderArchitecture() (string, error) {
 	name, err := os.MkdirTemp("", "*")
 	if err != nil {
