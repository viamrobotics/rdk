package builtin_test

import (
	"context"
	"io"
	"fmt"
	"io/ioutil"
	"os"
	"os/exec"
	"reflect"
	"strings"
	"testing"
	"time"

	"github.com/edaniels/golog"
	"go.viam.com/rdk/services/slam"
	"go.viam.com/rdk/services/slam/builtin"
	"go.viam.com/rdk/services/slam/internal"
	"go.viam.com/test"
	"go.viam.com/utils"
	"go.viam.com/utils/artifact"
)

const (
	dataInsertionMaxTimeoutMin = 3
	orbSleepMs                 = 100
)

// Creates the vocabulary file required by the orbslam binary.
func createVocabularyFile(name string) error {
	source, err := os.Open(artifact.MustPath("slam/ORBvoc.txt"))
	if err != nil {
		return err
	}
	defer source.Close()
	destination, err := os.Create(name + "/config/ORBvoc.txt")
	if err != nil {
		return err
	}
	defer destination.Close()
	_, err = io.Copy(destination, source)
	return err
}

// Releases an image or image pair to be served by the mock camera(s). If a pair of images is
// released, it is released under a mutex, so that the images will be consumed in the same call
// to getSimultaneousColorAndDepth().
func releaseImages(t *testing.T, mode slam.Mode) {
	switch mode {
	case slam.Mono:
		orbslamIntWebcamReleaseImageChan <- 1
	case slam.Rgbd:
		for {
			orbslamIntCameraMutex.Lock()
			if len(orbslamIntCameraReleaseImagesChan) == cap(orbslamIntCameraReleaseImagesChan) {
				orbslamIntCameraMutex.Unlock()
				time.Sleep(10 * time.Millisecond)
			} else {
				orbslamIntCameraReleaseImagesChan <- 1
				orbslamIntCameraReleaseImagesChan <- 1
				orbslamIntCameraMutex.Unlock()
				return
			}
		}
	default:
		t.FailNow()
	}
}

// Checks that we can get position and map, and that there are more than zero map points.
// Doesn't check precise values due to variations in orbslam results.
func testOrbslamPositionAndMap(t *testing.T, svc slam.Service) {
	t.Helper()

	position, err := svc.Position(context.Background(), "test", map[string]interface{}{})
	test.That(t, err, test.ShouldBeNil)
	// Typical values for RGBD are around (-0.001, -0.004, -0.008)
	// Typical values for Mono without an existing map are around (0.020, -0.032, -0.053)
	// Typical values for Mono with an existing map are around (0.023, -0.036, -0.040)
	t.Logf("Position point: (%v, %v, %v)",
		position.Pose().Point().X, position.Pose().Point().Y, position.Pose().Point().Z)
	// Typical values for RGBD are around (0.602, -0.772, -0.202), theta=0.002
	// Typical values for Mono without an existing map are around (0.144, 0.980, -0.137), theta=0.104
	// Typical values for Mono with an existing map are around ( 0.092, 0.993, -0.068), theta=0.099
	t.Logf("Position orientation: RX: %v, RY: %v, RZ: %v, Theta: %v",
		position.Pose().Orientation().AxisAngles().RX,
		position.Pose().Orientation().AxisAngles().RY,
		position.Pose().Orientation().AxisAngles().RZ,
		position.Pose().Orientation().AxisAngles().Theta)
	actualMIME, _, pointcloud, err := svc.GetMap(context.Background(), "test", "pointcloud/pcd", nil, false, map[string]interface{}{})
	test.That(t, err, test.ShouldBeNil)
	test.That(t, actualMIME, test.ShouldResemble, "pointcloud/pcd")
	// Typical value for RGBD is 329
	// Values for Mono vary
	t.Logf("Pointcloud points: %v", pointcloud.Size())
	test.That(t, pointcloud.Size(), test.ShouldBeGreaterThan, 0)
}

func integrationTestHelperOrbslam(t *testing.T, mode slam.Mode) {
	_, err := exec.LookPath("orb_grpc_server")
	if err != nil {
		t.Skip("Skipping test because orb_grpc_server binary was not found")
	}

	name, err := createTempFolderArchitecture()
	test.That(t, err, test.ShouldBeNil)
	createVocabularyFile(name)

	t.Log("Testing online mode")

	var sensors []string
	var expectedMapsOnline, expectedMapsOffline, expectedMapsApriori int
	switch mode {
	case slam.Mono:
		sensors = []string{"orbslam_int_webcam"}
		expectedMapsOnline = 0
		expectedMapsOffline = 1
		expectedMapsApriori = expectedMapsOnline + 1
	case slam.Rgbd:
		sensors = []string{"orbslam_int_color_camera", "orbslam_int_depth_camera"}
		expectedMapsOnline = 5
		expectedMapsOffline = 1
		expectedMapsApriori = expectedMapsOnline + 1
	default:
		t.FailNow()
	}

	mapRate := 1
	deleteProcessedData := false

	attrCfg := &builtin.AttrConfig{
		Sensors: sensors,
		ConfigParams: map[string]string{
			"mode":              reflect.ValueOf(mode).String(),
			"orb_n_features":    "1250",
			"orb_scale_factor":  "1.2",
			"orb_n_levels":      "8",
			"orb_n_ini_th_fast": "20",
			"orb_n_min_th_fast": "7",
			"debug":             "true",
		},
		DataDirectory: name,
		// Even though we don't use the maps saved in this run, indicate in the config that
		// we want to save maps because the same yaml config gets used for the next run.
		MapRateSec: &mapRate,
		DeleteProcessedData: &deleteProcessedData,
	}

	// Release camera image(s) for service validation
	releaseImages(t, mode)
	// Create slam service using a real orbslam binary
	svc, err := createSLAMService(t, attrCfg, "orbslamv3", golog.NewTestLogger(t), true, true)
	test.That(t, err, test.ShouldBeNil)

	// Release camera image(s), since orbslam looks for the second most recent image(s)
	releaseImages(t, mode)
	// Check if orbslam hangs and needs to be shut down
	orbslam_hangs := false

	files, err := ioutil.ReadDir(name + "/data/rgb")
	test.That(t, err, test.ShouldBeNil)
	prev := len(files)

	// Wait for orbslam to finish processing images
	logReader := svc.(internal.Service).GetSLAMProcessBufferedLogReader()
	for i := 0; i < getNumOrbslamImages(mode)-2; i++ {
		start_time_sent_image := time.Now()
		t.Logf("Find log line for image %v", i)
		releaseImages(t, mode)
		for {
			line, err := logReader.ReadString('\n')
			test.That(t, err, test.ShouldBeNil)
			if strings.Contains(line, "Passed image to SLAM") {
				// Check delete_processed_data is working as intended
				prev = checkDeleteProcessedData(t, mode, name, prev, len(attrCfg.Sensors) != 0, deleteProcessedData)
				break
			}
			test.That(t, strings.Contains(line, "Fail to track local map!"), test.ShouldBeFalse)
			if time.Since(start_time_sent_image) > time.Duration(dataInsertionMaxTimeoutMin)*time.Minute {
				orbslam_hangs = true
				t.Log("orbslam hangs: exiting the data loop")
				break
			}
		}
		if orbslam_hangs {
			break
		}
	}

	testOrbslamPositionAndMap(t, svc)

	// Close out slam service
	err = utils.TryClose(context.Background(), svc)
	if !orbslam_hangs {
		test.That(t, err, test.ShouldBeNil)
	} else if err != nil {
		t.Skip("Skipping test because orbslam hangs and failed to shut down")
	}

	// Don't clear out the directory, since we will re-use the config and data for the next run
	closeOutSLAMService(t, "")

	// Added sleep to ensure orbslam stops
	time.Sleep(time.Millisecond * orbSleepMs)

	// test orbslam directory, should have 2 configs
	testOrbslamDir(t, name, expectedMapsOnline, 2)

	// Delete the last image (or image pair) in the data directory, so that offline mode runs on
	// the same data as online mode. (Online mode will not read the last image (or image pair),
	// since it always processes the second-most-recent image (or image pair), in case the
	// most-recent image (or image pair) is currently being written.)
	var directories []string
	switch mode {
	case slam.Mono:
		directories = []string{"rgb/"}
	case slam.Rgbd:
		directories = []string{"rgb/", "depth/"}
	default:
		t.FailNow()
	}
	for _, directoryName := range directories {
		files, err := ioutil.ReadDir(name + "/data/" + directoryName)
		test.That(t, err, test.ShouldBeNil)
		lastFileName := files[len(files)-1].Name()
		test.That(t, os.Remove(name+"/data/"+directoryName+lastFileName), test.ShouldBeNil)
	}

	// Remove any maps
	test.That(t, resetFolder(name+"/map"), test.ShouldBeNil)

	// Test offline mode using the config and data generated in the online test
	t.Log("Testing offline mode")

	mapRate = 1
	deleteProcessedData = false
	fmt.Printf("%v %v\n", prev, deleteProcessedData)

	attrCfg = &builtin.AttrConfig{
		Sensors: []string{},
		ConfigParams: map[string]string{
			"mode":              reflect.ValueOf(mode).String(),
			"orb_n_features":    "1250",
			"orb_scale_factor":  "1.2",
			"orb_n_levels":      "8",
			"orb_n_ini_th_fast": "20",
			"orb_n_min_th_fast": "7",
			"debug":             "true",
		},
		DataDirectory: name,
		MapRateSec:    &mapRate,
		DeleteProcessedData: &deleteProcessedData,
	}

	// Create slam service using a real orbslam binary
	svc, err = createSLAMService(t, attrCfg, "orbslamv3", golog.NewTestLogger(t), true, true)
	test.That(t, err, test.ShouldBeNil)

	// Check if orbslam hangs and needs to be shut down
	orbslam_hangs = false

	files, err = ioutil.ReadDir(name + "/data/rgb")
	test.That(t, err, test.ShouldBeNil)
	prev = len(files)

	start_time_sent_image := time.Now()
	// Wait for orbslam to finish processing images
	logReader = svc.(internal.Service).GetSLAMProcessBufferedLogReader()
	for {
		line, err := logReader.ReadString('\n')
		test.That(t, err, test.ShouldBeNil)
		if strings.Contains(line, "Passed image to SLAM") {
			// Check delete_processed_data is working as intended
			prev = checkDeleteProcessedData(t, mode, name, prev, len(attrCfg.Sensors) != 0, deleteProcessedData)
			start_time_sent_image = time.Now()
		}
		if strings.Contains(line, "Finished processing offline images") {
			break
		}
		test.That(t, strings.Contains(line, "Fail to track local map!"), test.ShouldBeFalse)
		if time.Since(start_time_sent_image) > time.Duration(dataInsertionMaxTimeoutMin)*time.Minute {
			orbslam_hangs = true
			t.Log("orbslam hangs: exiting the data loop")
			break
		}
	}

	testOrbslamPositionAndMap(t, svc)

	if !orbslam_hangs {
		// Wait for the final map to be saved
		for {
			line, err := logReader.ReadString('\n')
			test.That(t, err, test.ShouldBeNil)
			if strings.Contains(line, "Finished saving final map") {
				break
			}
		}
	}

	// Close out slam service
	err = utils.TryClose(context.Background(), svc)
	if !orbslam_hangs {
		test.That(t, err, test.ShouldBeNil)
	} else if err != nil {
		t.Skip("Skipping test because orbslam hangs and failed to shut down")
	}

	// Don't clear out the directory, since we will re-use the maps for the next run
	closeOutSLAMService(t, "")

	// Added sleep to ensure orbslam stops
	time.Sleep(time.Millisecond * orbSleepMs)

	// test orbslam directory, should have 2 configs
	testOrbslamDir(t, name, expectedMapsOffline, 2)

	// Remove existing images, but leave maps and config (so we keep the vocabulary file).
	// Orbslam will use the most recent config.
	test.That(t, resetFolder(name+"/data"), test.ShouldBeNil)

	// Test online mode using the map generated in the offline test
	t.Log("Testing online mode with saved map")

<<<<<<< HEAD
	mapRate = 9999
	deleteProcessedData = true
=======
	mapRate = 1
>>>>>>> 04181d72

	attrCfg = &builtin.AttrConfig{
		Sensors: sensors,
		ConfigParams: map[string]string{
			"mode":              reflect.ValueOf(mode).String(),
			"orb_n_features":    "1250",
			"orb_scale_factor":  "1.2",
			"orb_n_levels":      "8",
			"orb_n_ini_th_fast": "20",
			"orb_n_min_th_fast": "7",
			"debug":             "true",
		},
		DataDirectory: name,
		MapRateSec:    &mapRate,
		DeleteProcessedData: &deleteProcessedData,
	}

	// Release camera image(s) for service validation
	releaseImages(t, mode)
	// Create slam service using a real orbslam binary
	svc, err = createSLAMService(t, attrCfg, "orbslamv3", golog.NewTestLogger(t), true, true)
	test.That(t, err, test.ShouldBeNil)

	// Make sure we initialize from a saved map
	logReader = svc.(internal.Service).GetSLAMProcessBufferedLogReader()
	for {
		line, err := logReader.ReadString('\n')
		test.That(t, err, test.ShouldBeNil)
		if strings.Contains(line, "Initialization of Atlas from file") {
			break
		}
		test.That(t, strings.Contains(line, "Initialization of Atlas from scratch"), test.ShouldBeFalse)
	}

	// Release camera image(s), since orbslam looks for the second most recent image(s)
	releaseImages(t, mode)
	// Check if orbslam hangs and needs to be shut down
	orbslam_hangs = false

	files, err = ioutil.ReadDir(name + "/data/rgb")
	test.That(t, err, test.ShouldBeNil)
	prev = len(files)

	// Wait for orbslam to finish processing images
	for i := 0; i < getNumOrbslamImages(mode)-2; i++ {
		start_time_sent_image = time.Now()
		t.Logf("Find log line for image %v", i)
		releaseImages(t, mode)
		for {
			line, err := logReader.ReadString('\n')
			test.That(t, err, test.ShouldBeNil)
			if strings.Contains(line, "Passed image to SLAM") {
				// Check delete_processed_data is working as intended
				prev = checkDeleteProcessedData(t, mode, name, prev, len(attrCfg.Sensors) != 0, deleteProcessedData)
				break
			}
			test.That(t, strings.Contains(line, "Fail to track local map!"), test.ShouldBeFalse)
			if time.Since(start_time_sent_image) > time.Duration(dataInsertionMaxTimeoutMin)*time.Minute {
				orbslam_hangs = true
				t.Log("orbslam hangs: exiting the data loop")
				break
			}
		}
		if orbslam_hangs {
			break
		}
	}

	testOrbslamPositionAndMap(t, svc)

	// Close out slam service
	err = utils.TryClose(context.Background(), svc)
	if !orbslam_hangs {
		test.That(t, err, test.ShouldBeNil)
	} else if err != nil {
		t.Skip("Skipping test because orbslam hangs and failed to shut down")
	}

	// Added sleep to ensure orbslam stops
	time.Sleep(time.Millisecond * orbSleepMs)

	// test orbslam directory, should have 3 configs
	testOrbslamDir(t, name, expectedMapsApriori, 3)

	// Clear out directory
	closeOutSLAMService(t, name)

}

// Checks the current slam directory to see if the number of files is around the expected amount
// Because how orbslam runs, the number of maps is not the same between integration tests
func testOrbslamDir(t *testing.T, path string, expectedMaps int, expectedConfigs int) {
	mapsInDir, err := ioutil.ReadDir(path + "/map/")
	test.That(t, err, test.ShouldBeNil)
	test.That(t, len(mapsInDir), test.ShouldBeBetweenOrEqual, expectedMaps, expectedMaps*2+1)

	configsInDir, err := ioutil.ReadDir(path + "/config/")
	test.That(t, err, test.ShouldBeNil)
	test.That(t, len(configsInDir), test.ShouldEqual, expectedConfigs)
}

func TestOrbslamIntegrationRGBD(t *testing.T) {
	integrationTestHelperOrbslam(t, slam.Rgbd)
}

func TestOrbslamIntegrationMono(t *testing.T) {
	integrationTestHelperOrbslam(t, slam.Mono)
}<|MERGE_RESOLUTION|>--- conflicted
+++ resolved
@@ -2,8 +2,8 @@
 
 import (
 	"context"
+	"fmt"
 	"io"
-	"fmt"
 	"io/ioutil"
 	"os"
 	"os/exec"
@@ -142,7 +142,7 @@
 		DataDirectory: name,
 		// Even though we don't use the maps saved in this run, indicate in the config that
 		// we want to save maps because the same yaml config gets used for the next run.
-		MapRateSec: &mapRate,
+		MapRateSec:          &mapRate,
 		DeleteProcessedData: &deleteProcessedData,
 	}
 
@@ -247,8 +247,8 @@
 			"orb_n_min_th_fast": "7",
 			"debug":             "true",
 		},
-		DataDirectory: name,
-		MapRateSec:    &mapRate,
+		DataDirectory:       name,
+		MapRateSec:          &mapRate,
 		DeleteProcessedData: &deleteProcessedData,
 	}
 
@@ -322,12 +322,8 @@
 	// Test online mode using the map generated in the offline test
 	t.Log("Testing online mode with saved map")
 
-<<<<<<< HEAD
-	mapRate = 9999
+	mapRate = 1
 	deleteProcessedData = true
-=======
-	mapRate = 1
->>>>>>> 04181d72
 
 	attrCfg = &builtin.AttrConfig{
 		Sensors: sensors,
@@ -340,8 +336,8 @@
 			"orb_n_min_th_fast": "7",
 			"debug":             "true",
 		},
-		DataDirectory: name,
-		MapRateSec:    &mapRate,
+		DataDirectory:       name,
+		MapRateSec:          &mapRate,
 		DeleteProcessedData: &deleteProcessedData,
 	}
 
