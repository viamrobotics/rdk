// Package builtin implements simultaneous localization and mapping
// This is an Experimental package
package builtin

import (
	"bufio"
	"bytes"
	"context"
	"image"
	"image/jpeg"
	"io"
	"os"
	"path/filepath"
	"regexp"
	"strconv"
	"strings"
	"sync"
	"time"

	"github.com/edaniels/golog"
	"github.com/edaniels/gostream"
	"github.com/mitchellh/mapstructure"
	"github.com/pkg/errors"
	"go.opencensus.io/trace"
	goutils "go.viam.com/utils"
	"go.viam.com/utils/pexec"
	"go.viam.com/utils/protoutils"
	"google.golang.org/grpc"
	"google.golang.org/grpc/credentials/insecure"

	v1 "go.viam.com/api/common/v1"
	pb "go.viam.com/api/service/slam/v1"
	"go.viam.com/rdk/components/camera"
	"go.viam.com/rdk/config"
	pc "go.viam.com/rdk/pointcloud"
	"go.viam.com/rdk/referenceframe"
	"go.viam.com/rdk/registry"
	"go.viam.com/rdk/resource"
	"go.viam.com/rdk/rimage"
	"go.viam.com/rdk/rimage/transform"
	"go.viam.com/rdk/services/slam"
	"go.viam.com/rdk/spatialmath"
	"go.viam.com/rdk/utils"
	"go.viam.com/rdk/vision"
)

var (
	cameraValidationMaxTimeoutSec = 30 // reconfigurable for testing
	dialMaxTimeoutSec             = 30 // reconfigurable for testing
)

const (
	defaultDataRateMs           = 200
	minDataRateMs               = 200
	defaultMapRateSec           = 60
	cameraValidationIntervalSec = 1.
	parsePortMaxTimeoutSec      = 60
	// time format for the slam service.
	slamTimeFormat        = time.RFC3339Nano
	opTimeoutErrorMessage = "bad scan: OpTimeout"
	localhost0            = "localhost:0"
)

// SetCameraValidationMaxTimeoutSecForTesting sets cameraValidationMaxTimeoutSec for testing.
func SetCameraValidationMaxTimeoutSecForTesting(val int) {
	cameraValidationMaxTimeoutSec = val
}

// SetDialMaxTimeoutSecForTesting sets dialMaxTimeoutSec for testing.
func SetDialMaxTimeoutSecForTesting(val int) {
	dialMaxTimeoutSec = val
}

// TBD 05/04/2022: Needs more work once GRPC is included (future PR).
func init() {
	registry.RegisterService(slam.Subtype, resource.DefaultModelName, registry.Service{
		Constructor: func(ctx context.Context, deps registry.Dependencies, c config.Service, logger golog.Logger) (interface{}, error) {
			return NewBuiltIn(ctx, deps, c, logger, false)
		},
	})
	cType := config.ServiceType(slam.SubtypeName)
	config.RegisterServiceAttributeMapConverter(cType, func(attributes config.AttributeMap) (interface{}, error) {
		var conf AttrConfig
		decoder, err := mapstructure.NewDecoder(&mapstructure.DecoderConfig{TagName: "json", Result: &conf})
		if err != nil {
			return nil, err
		}
		if err := decoder.Decode(attributes); err != nil {
			return nil, err
		}
		return &conf, nil
	}, &AttrConfig{})
}

// RuntimeConfigValidation ensures that required config parameters are valid at runtime. If any of the required config parameters are
// not valid, this function will throw a warning, but not close out/shut down the server. The required parameters that are checked here
// are: 'algorithm', 'data_dir', and 'config_param' (required due to the 'mode' parameter internal to it).
// Returns the slam mode.
func RuntimeConfigValidation(svcConfig *AttrConfig, logger golog.Logger) (slam.Mode, error) {
	slamLib, ok := slam.SLAMLibraries[svcConfig.Algorithm]
	if !ok {
		return "", errors.Errorf("%v algorithm specified not in implemented list", svcConfig.Algorithm)
	}

	slamMode, ok := slamLib.SlamMode[svcConfig.ConfigParams["mode"]]
	if !ok {
		return "", errors.Errorf("getting data with specified algorithm %v, and desired mode %v",
			svcConfig.Algorithm, svcConfig.ConfigParams["mode"])
	}

	for _, directoryName := range [4]string{"", "data", "map", "config"} {
		directoryPath := filepath.Join(svcConfig.DataDirectory, directoryName)
		if _, err := os.Stat(directoryPath); os.IsNotExist(err) {
			logger.Warnf("%v directory does not exist", directoryPath)
			if err := os.Mkdir(directoryPath, os.ModePerm); err != nil {
				return "", errors.Errorf("issue creating directory at %v: %v", directoryPath, err)
			}
		}
	}

	if slamMode == slam.Rgbd || slamMode == slam.Mono {
		var directoryNames []string
		if slamMode == slam.Rgbd {
			directoryNames = []string{"rgb", "depth"}
		} else if slamMode == slam.Mono {
			directoryNames = []string{"rgb"}
		}
		for _, directoryName := range directoryNames {
			directoryPath := filepath.Join(svcConfig.DataDirectory, "data", directoryName)
			if _, err := os.Stat(directoryPath); os.IsNotExist(err) {
				logger.Warnf("%v directory does not exist", directoryPath)
				if err := os.Mkdir(directoryPath, os.ModePerm); err != nil {
					return "", errors.Errorf("issue creating directory at %v: %v", directoryPath, err)
				}
			}
		}
	}

	// Confirms that input file pattern abides by the format n1:n2:n3 where n1, n2 and n3 are all positive integers and n1 <= n2
	// and n3 must be non-zero
	if svcConfig.InputFilePattern != "" {
		pattern := `(\d+):(\d+):(\d+)`
		re := regexp.MustCompile(pattern)
		res := re.MatchString(svcConfig.InputFilePattern)
		if !res {
			return "", errors.Errorf("input_file_pattern (%v) does not match the regex pattern %v", svcConfig.InputFilePattern, pattern)
		}

		re = regexp.MustCompile(`(\d+)`)
		res2 := re.FindAllString(svcConfig.InputFilePattern, 3)
		startFileIndex, err := strconv.Atoi(res2[0])
		if err != nil {
			return "", err
		}
		endFileIndex, err := strconv.Atoi(res2[1])
		if err != nil {
			return "", err
		}

		interval, err := strconv.Atoi(res2[2])
		if err != nil {
			return "", err
		}

		if interval == 0 {
			return "", errors.New("the file input pattern's interval must be greater than zero")
		}

		if startFileIndex > endFileIndex {
			return "", errors.Errorf("second value in input file pattern must be larger than the first [%v]", svcConfig.InputFilePattern)
		}
	}

	if svcConfig.DataRateMs != 0 && svcConfig.DataRateMs < minDataRateMs {
		return "", errors.Errorf("cannot specify data_rate_msec less than %v", minDataRateMs)
	}

	if svcConfig.MapRateSec != nil && *svcConfig.MapRateSec < 0 {
		return "", errors.New("cannot specify map_rate_sec less than zero")
	}

	return slamMode, nil
}

// runtimeServiceValidation ensures the service's data processing and saving is valid for the mode and
// cameras given.

func runtimeServiceValidation(
	ctx context.Context,
	cams []camera.Camera,
	camStreams []gostream.VideoStream,
	slamSvc *builtIn,
) error {
	if len(cams) == 0 {
		return nil
	}

	var err error
	paths := make([]string, 0, 1)
	startTime := time.Now()

	// TODO 05/05/2022: This will be removed once GRPC data transfer is available as the responsibility for
	// calling the right algorithms (Next vs NextPointCloud) will be held by the slam libraries themselves
	// Note: if GRPC data transfer is delayed to after other algorithms (or user custom algos) are being
	// added this point will be revisited
	for {
		switch slamSvc.slamLib.AlgoType {
		case slam.Sparse:
			var currPaths []string
			currPaths, err = slamSvc.getAndSaveDataSparse(ctx, cams, camStreams)
			paths = append(paths, currPaths...)
		case slam.Dense:
			var path string
			path, err = slamSvc.getAndSaveDataDense(ctx, cams)
			paths = append(paths, path)
		default:
			return errors.Errorf("invalid slam algorithm %q", slamSvc.slamLib.AlgoName)
		}

		if err == nil {
			break
		}

		// This takes about 5 seconds, so the timeout should be sufficient.
		if time.Since(startTime) >= time.Duration(cameraValidationMaxTimeoutSec)*time.Second {
			return errors.Wrap(err, "error getting data in desired mode")
		}
		if !goutils.SelectContextOrWait(ctx, cameraValidationIntervalSec*time.Second) {
			return ctx.Err()
		}
	}

	// For ORBSLAM, generate a new yaml file based off the camera configuration and presence of maps
	if strings.Contains(slamSvc.slamLib.AlgoName, "orbslamv3") {
		if err = slamSvc.orbGenYAML(ctx, cams[0]); err != nil {
			return errors.Wrap(err, "error generating .yaml config")
		}
	}

	for _, path := range paths {
		if err := os.RemoveAll(path); err != nil {
			return errors.Wrap(err, "error removing generated file during validation")
		}
	}

	return nil
}

// AttrConfig describes how to configure the service.
type AttrConfig struct {
	Sensors          []string          `json:"sensors"`
	Algorithm        string            `json:"algorithm"`
	ConfigParams     map[string]string `json:"config_params"`
	DataRateMs       int               `json:"data_rate_msec"`
	MapRateSec       *int              `json:"map_rate_sec"`
	DataDirectory    string            `json:"data_dir"`
	InputFilePattern string            `json:"input_file_pattern"`
	Port             string            `json:"port"`
}

// builtIn is the structure of the slam service.
type builtIn struct {
	cameraName      string
	slamLib         slam.LibraryMetadata
	slamMode        slam.Mode
	slamProcess     pexec.ProcessManager
	clientAlgo      pb.SLAMServiceClient
	clientAlgoClose func() error

	configParams     map[string]string
	dataDirectory    string
	inputFilePattern string

	port       string
	dataRateMs int
	mapRateSec int

	camStreams []gostream.VideoStream

	cancelFunc              func()
	logger                  golog.Logger
	activeBackgroundWorkers sync.WaitGroup

	bufferSLAMProcessLogs        bool
	slamProcessLogReader         io.ReadCloser
	slamProcessLogWriter         io.WriteCloser
	slamProcessBufferedLogReader bufio.Reader
}

// configureCameras will check the config to see if any cameras are desired and if so, grab the cameras from
// the robot. We assume there are at most two cameras and that we only require intrinsics from the first one.
// Returns the name of the first camera.
func configureCameras(ctx context.Context, svcConfig *AttrConfig, deps registry.Dependencies, logger golog.Logger) (string, []camera.Camera, error) {
	if len(svcConfig.Sensors) > 0 {
		logger.Debug("Running in live mode")
		cams := make([]camera.Camera, 0, len(svcConfig.Sensors))
		// The first camera is expected to be RGB or LIDAR.
		cameraName := svcConfig.Sensors[0]
		cam, err := camera.FromDependencies(deps, cameraName)
		if err != nil {
			return "", nil, errors.Wrapf(err, "error getting camera %v for slam service", cameraName)
		}
		proj, err := cam.Projector(ctx)
		if err != nil {
			if len(svcConfig.Sensors) == 1 {
				// LiDAR do not have intrinsic parameters and only send point clouds,
				// so no error should occur here, just inform the user
				logger.Debug("No camera features found, user possibly using LiDAR")
			} else {
				return "", nil, errors.Wrap(err,
					"Unable to get camera features for first camera, make sure the color camera is listed first")
			}
		} else {
			intrinsics, ok := proj.(*transform.PinholeCameraIntrinsics)
			if !ok {
				return "", nil, transform.NewNoIntrinsicsError("Intrinsics do not exist")
			}
			err = intrinsics.CheckValid()
			if err != nil {
				return "", nil, err
			}
		}
		cams = append(cams, cam)

		// If there is a second camera, it is expected to be depth.
		if len(svcConfig.Sensors) > 1 {
			depthCameraName := svcConfig.Sensors[1]
			logger.Debugf("Two cameras found for slam service, assuming %v is for color and %v is for depth",
				cameraName, depthCameraName)
			depthCam, err := camera.FromDependencies(deps, depthCameraName)
			if err != nil {
				return "", nil, errors.Wrapf(err, "error getting camera %v for slam service", depthCameraName)
			}
			cams = append(cams, depthCam)
		}

		return cameraName, cams, nil
	}
	return "", nil, nil
}

// setupGRPCConnection uses the defined port to create a GRPC client for communicating with the SLAM algorithms.
func setupGRPCConnection(ctx context.Context, port string, logger golog.Logger) (pb.SLAMServiceClient, func() error, error) {
	ctx, span := trace.StartSpan(ctx, "slam::builtIn::setupGRPCConnection")
	defer span.End()

	// This takes about 1 second, so the timeout should be sufficient.
	ctx, timeoutCancel := context.WithTimeout(ctx, time.Duration(dialMaxTimeoutSec)*time.Second)
	defer timeoutCancel()
	// The 'port' provided in the config is already expected to include "localhost:", if needed, so that it doesn't need to be
	// added anywhere in the code. This will allow cloud-based SLAM processing to exist in the future.
	// TODO: add credentials when running SLAM processing in the cloud.
	connLib, err := grpc.DialContext(ctx, port, grpc.WithTransportCredentials(insecure.NewCredentials()), grpc.WithBlock())
	if err != nil {
		logger.Errorw("error connecting to slam process", "error", err)
		return nil, nil, err
	}
	return pb.NewSLAMServiceClient(connLib), connLib.Close, err
}

// Position forwards the request for positional data to the slam library's gRPC service. Once a response is received,
// it is unpacked into a PoseInFrame.
func (slamSvc *builtIn) Position(ctx context.Context, name string, extra map[string]interface{}) (*referenceframe.PoseInFrame, error) {
	ctx, span := trace.StartSpan(ctx, "slam::builtIn::Position")
	defer span.End()

	ext, err := protoutils.StructToStructPb(extra)
	if err != nil {
		return nil, err
	}
	req := &pb.GetPositionRequest{Name: name, Extra: ext}

	resp, err := slamSvc.clientAlgo.GetPosition(ctx, req)
	if err != nil {
		return nil, errors.Wrap(err, "error getting SLAM position")
	}

	pInFrame := referenceframe.ProtobufToPoseInFrame(resp.Pose)

	// TODO DATA-531: https://viam.atlassian.net/jira/software/c/projects/DATA/boards/30?modal=detail&selectedIssue=DATA-531
	// Remove extraction and conversion of quaternion from the extra field in the response once the Rust
	// spatial math library is available and the desired math can be implemented on the orbSLAM side
	returnedExt := resp.Extra.AsMap()

	if val, ok := returnedExt["quat"]; ok {
		q := val.(map[string]interface{})

		valReal, ok1 := q["real"].(float64)
		valIMag, ok2 := q["imag"].(float64)
		valJMag, ok3 := q["jmag"].(float64)
		valKMag, ok4 := q["kmag"].(float64)

		if !ok1 || !ok2 || !ok3 || !ok4 {
			slamSvc.logger.Debugf("quaternion given, but invalid format detected, %v, skipping quaternion transform", q)
			return pInFrame, nil
		}
		newPose := spatialmath.NewPoseFromOrientation(pInFrame.Pose().Point(),
			&spatialmath.Quaternion{Real: valReal, Imag: valIMag, Jmag: valJMag, Kmag: valKMag})
		pInFrame = referenceframe.NewPoseInFrame(pInFrame.FrameName(), newPose)
	}

	return pInFrame, nil
}

// GetMap forwards the request for map data to the slam library's gRPC service. Once a response is received it is unpacked
// into a mimeType and either a vision.Object or image.Image.
func (slamSvc *builtIn) GetMap(
	ctx context.Context,
	name, mimeType string,
	cp *referenceframe.PoseInFrame,
	include bool,
	extra map[string]interface{},
) (
	string, image.Image, *vision.Object, error,
) {
	ctx, span := trace.StartSpan(ctx, "slam::builtIn::GetMap")
	defer span.End()

	var cameraPosition *v1.Pose
	if cp != nil {
		cameraPosition = referenceframe.PoseInFrameToProtobuf(cp).Pose
	}

	ext, err := protoutils.StructToStructPb(extra)
	if err != nil {
		return "", nil, nil, err
	}
	req := &pb.GetMapRequest{
		Name:               name,
		MimeType:           mimeType,
		CameraPosition:     cameraPosition,
		IncludeRobotMarker: include,
		Extra:              ext,
	}

	var imData image.Image
	var vObj *vision.Object

	resp, err := slamSvc.clientAlgo.GetMap(ctx, req)
	if err != nil {
		return "", imData, vObj, errors.Errorf("error getting SLAM map (%v) : %v", mimeType, err)
	}

	switch mimeType {
	case utils.MimeTypeJPEG:
		imData, err = jpeg.Decode(bytes.NewReader(resp.GetImage()))
		if err != nil {
			return "", nil, nil, errors.Wrap(err, "get map decode image failed")
		}
	case utils.MimeTypePCD:
		pointcloudData := resp.GetPointCloud()
		if pointcloudData == nil {
			return "", nil, nil, errors.New("get map read pointcloud unavailable")
		}
		pc, err := pc.ReadPCD(bytes.NewReader(pointcloudData.PointCloud))
		if err != nil {
			return "", nil, nil, errors.Wrap(err, "get map read pointcloud failed")
		}

		vObj, err = vision.NewObject(pc)
		if err != nil {
			return "", nil, nil, errors.Wrap(err, "get map creating vision object failed")
		}
	}

	return resp.MimeType, imData, vObj, nil
}

// NewBuiltIn returns a new slam service for the given robot.
<<<<<<< HEAD
func NewBuiltIn(ctx context.Context, deps registry.Dependencies, config config.Service, logger golog.Logger, bufferSLAMProcessLogs bool) (slam.Service, error) {
=======
func NewBuiltIn(
	ctx context.Context,
	r robot.Robot,
	config config.Service,
	logger golog.Logger,
	bufferSLAMProcessLogs bool,
) (slam.Service, error) {
>>>>>>> 5b08cc08
	ctx, span := trace.StartSpan(ctx, "slam::slamService::New")
	defer span.End()

	svcConfig, ok := config.ConvertedAttributes.(*AttrConfig)
	if !ok {
		return nil, utils.NewUnexpectedTypeError(svcConfig, config.ConvertedAttributes)
	}

	cameraName, cams, err := configureCameras(ctx, svcConfig, deps, logger)
	if err != nil {
		return nil, errors.Wrap(err, "configuring camera error")
	}

	slamMode, err := RuntimeConfigValidation(svcConfig, logger)
	if err != nil {
		return nil, errors.Wrap(err, "runtime slam config error")
	}

	var port string
	if svcConfig.Port == "" {
		port = localhost0
	} else {
		port = svcConfig.Port
	}

	var dataRate int
	if svcConfig.DataRateMs == 0 {
		dataRate = defaultDataRateMs
		logger.Debugf("no data_rate_msec given, setting to default value of %d", defaultDataRateMs)
	} else {
		dataRate = svcConfig.DataRateMs
	}

	var mapRate int
	if svcConfig.MapRateSec == nil {
		logger.Debugf("no map_rate_secs given, setting to default value of %d", defaultMapRateSec)
		mapRate = defaultMapRateSec
	} else if *svcConfig.MapRateSec == 0 {
		logger.Info("setting slam system to localization mode")
		mapRate = 0
	} else {
		mapRate = *svcConfig.MapRateSec
	}

	camStreams := make([]gostream.VideoStream, 0, len(cams))
	for _, cam := range cams {
		camStreams = append(camStreams, gostream.NewEmbeddedVideoStream(cam))
	}

	cancelCtx, cancelFunc := context.WithCancel(ctx)

	// SLAM Service Object
	slamSvc := &builtIn{
		cameraName:            cameraName,
		slamLib:               slam.SLAMLibraries[svcConfig.Algorithm],
		slamMode:              slamMode,
		slamProcess:           pexec.NewProcessManager(logger),
		configParams:          svcConfig.ConfigParams,
		dataDirectory:         svcConfig.DataDirectory,
		inputFilePattern:      svcConfig.InputFilePattern,
		port:                  port,
		dataRateMs:            dataRate,
		mapRateSec:            mapRate,
		camStreams:            camStreams,
		cancelFunc:            cancelFunc,
		logger:                logger,
		bufferSLAMProcessLogs: bufferSLAMProcessLogs,
	}

	var success bool
	defer func() {
		if !success {
			if err := slamSvc.Close(); err != nil {
				logger.Errorw("error closing out after error", "error", err)
			}
		}
	}()

	if err := runtimeServiceValidation(cancelCtx, cams, camStreams, slamSvc); err != nil {
		return nil, errors.Wrap(err, "runtime slam service error")
	}

	slamSvc.StartDataProcess(cancelCtx, cams, camStreams, nil)

	if err := slamSvc.StartSLAMProcess(ctx); err != nil {
		return nil, errors.Wrap(err, "error with slam service slam process")
	}

	client, clientClose, err := setupGRPCConnection(ctx, slamSvc.port, logger)
	if err != nil {
		return nil, errors.Wrap(err, "error with initial grpc client to slam algorithm")
	}
	slamSvc.clientAlgo = client
	slamSvc.clientAlgoClose = clientClose

	success = true
	return slamSvc, nil
}

// Close out of all slam related processes.
func (slamSvc *builtIn) Close() error {
	defer func() {
		if slamSvc.clientAlgoClose != nil {
			goutils.UncheckedErrorFunc(slamSvc.clientAlgoClose)
		}
	}()
	slamSvc.cancelFunc()
	if slamSvc.bufferSLAMProcessLogs {
		if slamSvc.slamProcessLogReader != nil {
			slamSvc.slamProcessLogReader.Close()
		}
		if slamSvc.slamProcessLogWriter != nil {
			slamSvc.slamProcessLogWriter.Close()
		}
	}
	if err := slamSvc.StopSLAMProcess(); err != nil {
		return errors.Wrap(err, "error occurred during closeout of process")
	}
	slamSvc.activeBackgroundWorkers.Wait()
	for idx, stream := range slamSvc.camStreams {
		i := idx
		s := stream
		defer func() {
			if err := s.Close(context.Background()); err != nil {
				slamSvc.logger.Errorw("error closing cam", "number", i, "error", err)
			}
		}()
	}
	return nil
}

// TODO 05/10/2022: Remove from SLAM service once GRPC data transfer is available.
// startDataProcess is the background control loop for sending data from camera to the data directory for processing.
func (slamSvc *builtIn) StartDataProcess(
	cancelCtx context.Context,
	cams []camera.Camera,
	camStreams []gostream.VideoStream,
	c chan int,
) {
	if len(cams) == 0 {
		return
	}

	slamSvc.activeBackgroundWorkers.Add(1)
	if err := cancelCtx.Err(); err != nil {
		if !errors.Is(err, context.Canceled) {
			slamSvc.logger.Errorw("unexpected error in SLAM service", "error", err)
		}
		slamSvc.activeBackgroundWorkers.Done()
		return
	}
	goutils.PanicCapturingGo(func() {
		ticker := time.NewTicker(time.Millisecond * time.Duration(slamSvc.dataRateMs))
		defer ticker.Stop()
		defer slamSvc.activeBackgroundWorkers.Done()

		for {
			if err := cancelCtx.Err(); err != nil {
				if !errors.Is(err, context.Canceled) {
					slamSvc.logger.Errorw("unexpected error in SLAM data process", "error", err)
				}
				return
			}

			select {
			case <-cancelCtx.Done():
				return
			case <-ticker.C:
				slamSvc.activeBackgroundWorkers.Add(1)
				if err := cancelCtx.Err(); err != nil {
					if !errors.Is(err, context.Canceled) {
						slamSvc.logger.Errorw("unexpected error in SLAM service", "error", err)
					}
					slamSvc.activeBackgroundWorkers.Done()
					return
				}
				goutils.PanicCapturingGo(func() {
					defer slamSvc.activeBackgroundWorkers.Done()
					switch slamSvc.slamLib.AlgoType {
					case slam.Dense:
						if _, err := slamSvc.getAndSaveDataDense(cancelCtx, cams); err != nil {
							slamSvc.logger.Warn(err)
						}
						if c != nil {
							c <- 1
						}
					case slam.Sparse:
						if _, err := slamSvc.getAndSaveDataSparse(cancelCtx, cams, camStreams); err != nil {
							slamSvc.logger.Warn(err)
						}
						if c != nil {
							c <- 1
						}
					default:
						slamSvc.logger.Warnw("warning invalid algorithm specified", "algorithm", slamSvc.slamLib.AlgoType)
					}
				})
			}
		}
	})
}

// GetSLAMProcessConfig returns the process config for the SLAM process.
func (slamSvc *builtIn) GetSLAMProcessConfig() pexec.ProcessConfig {
	var args []string

	args = append(args, "-sensors="+slamSvc.cameraName)
	args = append(args, "-config_param="+createKeyValuePairs(slamSvc.configParams))
	args = append(args, "-data_rate_ms="+strconv.Itoa(slamSvc.dataRateMs))
	args = append(args, "-map_rate_sec="+strconv.Itoa(slamSvc.mapRateSec))
	args = append(args, "-data_dir="+slamSvc.dataDirectory)
	args = append(args, "-input_file_pattern="+slamSvc.inputFilePattern)
	args = append(args, "-port="+slamSvc.port)
	args = append(args, "--aix-auto-update")

	return pexec.ProcessConfig{
		ID:      "slam_" + slamSvc.slamLib.AlgoName,
		Name:    slam.SLAMLibraries[slamSvc.slamLib.AlgoName].BinaryLocation,
		Args:    args,
		Log:     true,
		OneShot: false,
	}
}

func (slamSvc *builtIn) GetSLAMProcessBufferedLogReader() bufio.Reader {
	return slamSvc.slamProcessBufferedLogReader
}

// startSLAMProcess starts up the SLAM library process by calling the executable binary and giving it the necessary arguments.
func (slamSvc *builtIn) StartSLAMProcess(ctx context.Context) error {
	ctx, span := trace.StartSpan(ctx, "slam::slamService::StartSLAMProcess")
	defer span.End()

	processConfig := slamSvc.GetSLAMProcessConfig()

	var logReader io.ReadCloser
	var logWriter io.WriteCloser
	var bufferedLogReader bufio.Reader
	if slamSvc.port == localhost0 || slamSvc.bufferSLAMProcessLogs {
		logReader, logWriter = io.Pipe()
		bufferedLogReader = *bufio.NewReader(logReader)
		processConfig.LogWriter = logWriter
	}

	_, err := slamSvc.slamProcess.AddProcessFromConfig(ctx, processConfig)
	if err != nil {
		return errors.Wrap(err, "problem adding slam process")
	}

	slamSvc.logger.Debug("starting slam process")

	if err = slamSvc.slamProcess.Start(ctx); err != nil {
		return errors.Wrap(err, "problem starting slam process")
	}

	if slamSvc.port == localhost0 {
		timeoutCtx, timeoutCancel := context.WithTimeout(ctx, parsePortMaxTimeoutSec*time.Second)
		defer timeoutCancel()

		if !slamSvc.bufferSLAMProcessLogs {
			//nolint:errcheck
			defer logReader.Close()
			//nolint:errcheck
			defer logWriter.Close()
		}

		for {
			if err := timeoutCtx.Err(); err != nil {
				return errors.Wrapf(err, "error getting port from slam process")
			}

			line, err := bufferedLogReader.ReadString('\n')
			if err != nil {
				return errors.Wrapf(err, "error getting port from slam process")
			}
			portLogLinePrefix := "Server listening on "
			if strings.Contains(line, portLogLinePrefix) {
				linePieces := strings.Split(line, portLogLinePrefix)
				if len(linePieces) != 2 {
					return errors.Errorf("failed to parse port from slam process log line: %v", line)
				}
				slamSvc.port = "localhost:" + strings.TrimRight(linePieces[1], "\n")
				break
			}
		}
	}

	if slamSvc.bufferSLAMProcessLogs {
		slamSvc.slamProcessLogReader = logReader
		slamSvc.slamProcessLogWriter = logWriter
		slamSvc.slamProcessBufferedLogReader = bufferedLogReader
	}

	return nil
}

// stopSLAMProcess uses the process manager to stop the created slam process from running.
func (slamSvc *builtIn) StopSLAMProcess() error {
	if err := slamSvc.slamProcess.Stop(); err != nil {
		return errors.Wrap(err, "problem stopping slam process")
	}
	return nil
}

func (slamSvc *builtIn) getPNGImage(ctx context.Context, cam camera.Camera) ([]byte, func(), error) {
	// We will hint that we want a PNG.
	// The Camera service server implementation in RDK respects this; others may not.
	img, release, err := camera.ReadImage(
		gostream.WithMIMETypeHint(ctx, utils.WithLazyMIMEType(utils.MimeTypePNG)), cam)
	if err != nil {
		return nil, nil, err
	}

	if lazyImg, ok := img.(*rimage.LazyEncodedImage); ok {
		if lazyImg.MIMEType() != utils.MimeTypePNG {
			return nil, nil, errors.Errorf("expected mime type %v, got %T", utils.MimeTypePNG, img)
		}
		return lazyImg.RawData(), release, nil
	}

	if ycbcrImg, ok := img.(*image.YCbCr); ok {
		pngImage, err := rimage.EncodeImage(ctx, ycbcrImg, utils.MimeTypePNG)
		if err != nil {
			return nil, nil, err
		}
		return pngImage, release, nil
	}

	return nil, nil, errors.Errorf("expected lazily encoded image or ycbcrImg, got %T", img)
}

// getAndSaveDataSparse implements the data extraction for sparse algos and saving to the directory path (data subfolder) specified in
// the config. It returns the full filepath for each file saved along with any error associated with the data creation or saving.
func (slamSvc *builtIn) getAndSaveDataSparse(
	ctx context.Context,
	cams []camera.Camera,
	camStreams []gostream.VideoStream,
) ([]string, error) {
	ctx, span := trace.StartSpan(ctx, "slam::builtIn::getAndSaveDataSparse")
	defer span.End()

	switch slamSvc.slamMode {
	case slam.Mono:
		if len(camStreams) != 1 {
			return nil, errors.Errorf("expected 1 camera for mono slam, found %v", len(camStreams))
		}

		image, release, err := slamSvc.getPNGImage(ctx, cams[0])
		if err != nil {
			if err.Error() == opTimeoutErrorMessage {
				slamSvc.logger.Warnw("Skipping this scan due to error", "error", err)
				return nil, nil
			}
			return nil, err
		}
		defer release()
		filenames, err := createTimestampFilenames(slamSvc.cameraName, slamSvc.dataDirectory, ".png", slamSvc.slamMode)
		if err != nil {
			return nil, err
		}
		filename := filenames[0]
		//nolint:gosec
		f, err := os.Create(filename)
		if err != nil {
			return []string{filename}, err
		}
		w := bufio.NewWriter(f)
		if _, err := w.Write(image); err != nil {
			return []string{filename}, err
		}
		if err := w.Flush(); err != nil {
			return []string{filename}, err
		}
		return []string{filename}, f.Close()
	case slam.Rgbd:
		if len(cams) != 2 {
			return nil, errors.Errorf("expected 2 cameras for Rgbd slam, found %v", len(cams))
		}

		images, releaseFuncs, err := slamSvc.getSimultaneousColorAndDepth(ctx, cams)
		if err != nil {
			if err.Error() == opTimeoutErrorMessage {
				slamSvc.logger.Warnw("Skipping this scan due to error", "error", err)
				return nil, nil
			}
			return nil, err
		}
		defer releaseFuncs[0]()
		defer releaseFuncs[1]()
		filenames, err := createTimestampFilenames(slamSvc.cameraName, slamSvc.dataDirectory, ".png", slamSvc.slamMode)
		if err != nil {
			return nil, err
		}
		for i, filename := range filenames {
			//nolint:gosec
			f, err := os.Create(filename)
			if err != nil {
				return filenames, err
			}
			w := bufio.NewWriter(f)
			if _, err := w.Write(images[i]); err != nil {
				return filenames, err
			}
			if err := w.Flush(); err != nil {
				return filenames, err
			}
			if err := f.Close(); err != nil {
				return filenames, err
			}
		}
		return filenames, nil
	case slam.Dim2d, slam.Dim3d:
		return nil, errors.Errorf("bad slamMode %v specified for this algorithm", slamSvc.slamMode)
	default:
		return nil, errors.Errorf("invalid slamMode %v specified", slamSvc.slamMode)
	}
}

// Gets the color image and depth image from the cameras as close to simultaneously as possible.
func (slamSvc *builtIn) getSimultaneousColorAndDepth(
	ctx context.Context,
	cams []camera.Camera,
) ([2][]byte, [2]func(), error) {
	var wg sync.WaitGroup
	var images [2][]byte
	var releaseFuncs [2]func()
	var errs [2]error

	for i := 0; i < 2; i++ {
		slamSvc.activeBackgroundWorkers.Add(1)
		wg.Add(1)
		if err := ctx.Err(); err != nil {
			if !errors.Is(err, context.Canceled) {
				slamSvc.logger.Errorw("unexpected error in SLAM service", "error", err)
			}
			slamSvc.activeBackgroundWorkers.Done()
			return images, releaseFuncs, err
		}
		iLoop := i
		goutils.PanicCapturingGo(func() {
			defer slamSvc.activeBackgroundWorkers.Done()
			defer wg.Done()
			images[iLoop], releaseFuncs[iLoop], errs[iLoop] = slamSvc.getPNGImage(ctx, cams[iLoop])
		})
	}
	wg.Wait()

	for _, err := range errs {
		if err != nil {
			return images, releaseFuncs, err
		}
	}

	return images, releaseFuncs, nil
}

// getAndSaveDataDense implements the data extraction for dense algos and saving to the directory path (data subfolder) specified in
// the config. It returns the full filepath for each file saved along with any error associated with the data creation or saving.
func (slamSvc *builtIn) getAndSaveDataDense(ctx context.Context, cams []camera.Camera) (string, error) {
	ctx, span := trace.StartSpan(ctx, "slam::builtIn::getAndSaveDataDense")
	defer span.End()

	if len(cams) != 1 {
		return "", errors.Errorf("expected 1 camera for this slam algorithm, found %v", len(cams))
	}

	pointcloud, err := cams[0].NextPointCloud(ctx)
	if err != nil {
		if err.Error() == opTimeoutErrorMessage {
			slamSvc.logger.Warnw("Skipping this scan due to error", "error", err)
			return "", nil
		}
		return "", err
	}

	var fileType string
	switch slamSvc.slamMode {
	case slam.Dim2d, slam.Dim3d:
		fileType = ".pcd"
	case slam.Rgbd, slam.Mono:
		return "", errors.Errorf("bad slamMode %v specified for this algorithm", slamSvc.slamMode)
	}
	filenames, err := createTimestampFilenames(slamSvc.cameraName, slamSvc.dataDirectory, fileType, slamSvc.slamMode)
	if err != nil {
		return "", err
	}
	filename := filenames[0]
	//nolint:gosec
	f, err := os.Create(filename)
	if err != nil {
		return filename, err
	}

	w := bufio.NewWriter(f)

	if err = pc.ToPCD(pointcloud, w, 1); err != nil {
		return filename, err
	}
	if err = w.Flush(); err != nil {
		return filename, err
	}
	return filename, f.Close()
}

// Creates a file for camera data with the specified sensor name and timestamp written into the filename.
// For RGBD cameras, two filenames are created with the same timestamp in different directories.
func createTimestampFilenames(cameraName, dataDirectory, fileType string, slamMode slam.Mode) ([]string, error) {
	timeStamp := time.Now()

	switch slamMode {
	case slam.Rgbd:
		colorFilename := filepath.Join(dataDirectory, "data", "rgb", cameraName+"_data_"+timeStamp.UTC().Format(slamTimeFormat)+fileType)
		depthFilename := filepath.Join(dataDirectory, "data", "depth", cameraName+"_data_"+timeStamp.UTC().Format(slamTimeFormat)+fileType)
		return []string{colorFilename, depthFilename}, nil
	case slam.Mono:
		colorFilename := filepath.Join(dataDirectory, "data", "rgb", cameraName+"_data_"+timeStamp.UTC().Format(slamTimeFormat)+fileType)
		return []string{colorFilename}, nil
	case slam.Dim2d, slam.Dim3d:
		filename := filepath.Join(dataDirectory, "data", cameraName+"_data_"+timeStamp.UTC().Format(slamTimeFormat)+fileType)
		return []string{filename}, nil
	default:
		return nil, errors.Errorf("Invalid slam mode: %v", slamMode)
	}
}

// Converts a dictionary to a string for so that it can be loaded into an arg for the slam process.
func createKeyValuePairs(m map[string]string) string {
	stringMapList := make([]string, len(m))
	i := 0
	for k, val := range m {
		stringMapList[i] = k + "=" + val
		i++
	}

	stringMap := strings.Join(stringMapList, ",")

	return "{" + stringMap + "}"
}<|MERGE_RESOLUTION|>--- conflicted
+++ resolved
@@ -467,17 +467,7 @@
 }
 
 // NewBuiltIn returns a new slam service for the given robot.
-<<<<<<< HEAD
 func NewBuiltIn(ctx context.Context, deps registry.Dependencies, config config.Service, logger golog.Logger, bufferSLAMProcessLogs bool) (slam.Service, error) {
-=======
-func NewBuiltIn(
-	ctx context.Context,
-	r robot.Robot,
-	config config.Service,
-	logger golog.Logger,
-	bufferSLAMProcessLogs bool,
-) (slam.Service, error) {
->>>>>>> 5b08cc08
 	ctx, span := trace.StartSpan(ctx, "slam::slamService::New")
 	defer span.End()
 
