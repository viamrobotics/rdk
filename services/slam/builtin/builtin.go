// Package builtin implements simultaneous localization and mapping
// This is an Experimental package
package builtin

import (
	"bufio"
	"bytes"
	"context"
	"image"
	"image/jpeg"
	"io"
	"os"
	"path/filepath"
	"regexp"
	"strconv"
	"strings"
	"sync"
	"time"

	"github.com/edaniels/golog"
	"github.com/edaniels/gostream"
	"github.com/mitchellh/mapstructure"
	"github.com/pkg/errors"
	"go.opencensus.io/trace"
	goutils "go.viam.com/utils"
	"go.viam.com/utils/pexec"
	"google.golang.org/grpc"
	"google.golang.org/grpc/credentials/insecure"

	v1 "go.viam.com/api/common/v1"
	pb "go.viam.com/api/service/slam/v1"
	"go.viam.com/rdk/components/camera"
	"go.viam.com/rdk/config"
	pc "go.viam.com/rdk/pointcloud"
	"go.viam.com/rdk/referenceframe"
	"go.viam.com/rdk/registry"
	"go.viam.com/rdk/resource"
	"go.viam.com/rdk/rimage"
	"go.viam.com/rdk/rimage/transform"
	"go.viam.com/rdk/robot"
	"go.viam.com/rdk/services/slam"
	"go.viam.com/rdk/spatialmath"
	"go.viam.com/rdk/utils"
	"go.viam.com/rdk/vision"
)

var (
	cameraValidationMaxTimeoutSec = 30 // reconfigurable for testing
	dialMaxTimeoutSec             = 30 // reconfigurable for testing
)

const (
	defaultDataRateMs           = 200
	minDataRateMs               = 200
	defaultMapRateSec           = 60
	cameraValidationIntervalSec = 1.
	parsePortMaxTimeoutSec      = 60
	// TODO change time format to .Format(time.RFC3339Nano) https://viam.atlassian.net/browse/DATA-277
	// time format for the slam service.
	slamTimeFormat        = "2006-01-02T15_04_05.0000"
	opTimeoutErrorMessage = "bad scan: OpTimeout"
	localhost0            = "localhost:0"
)

// SetCameraValidationMaxTimeoutSecForTesting sets cameraValidationMaxTimeoutSec for testing.
func SetCameraValidationMaxTimeoutSecForTesting(val int) {
	cameraValidationMaxTimeoutSec = val
}

// SetDialMaxTimeoutSecForTesting sets dialMaxTimeoutSec for testing.
func SetDialMaxTimeoutSecForTesting(val int) {
	dialMaxTimeoutSec = val
}

// TBD 05/04/2022: Needs more work once GRPC is included (future PR).
func init() {
	registry.RegisterService(slam.Subtype, resource.DefaultModelName, registry.Service{
		Constructor: func(ctx context.Context, r robot.Robot, c config.Service, logger golog.Logger) (interface{}, error) {
			return NewBuiltIn(ctx, r, c, logger, false)
		},
	})
	cType := config.ServiceType(slam.SubtypeName)
	config.RegisterServiceAttributeMapConverter(cType, func(attributes config.AttributeMap) (interface{}, error) {
		var conf AttrConfig
		decoder, err := mapstructure.NewDecoder(&mapstructure.DecoderConfig{TagName: "json", Result: &conf})
		if err != nil {
			return nil, err
		}
		if err := decoder.Decode(attributes); err != nil {
			return nil, err
		}
		return &conf, nil
	}, &AttrConfig{})
}

// RuntimeConfigValidation ensures that required config parameters are valid at runtime. If any of the required config parameters are
// not valid, this function will throw a warning, but not close out/shut down the server. The required parameters that are checked here
// are: 'algorithm', 'data_dir', and 'config_param' (required due to the 'mode' parameter internal to it).
// Returns the slam mode.
func RuntimeConfigValidation(svcConfig *AttrConfig, logger golog.Logger) (slam.Mode, error) {
	slamLib, ok := slam.SLAMLibraries[svcConfig.Algorithm]
	if !ok {
		return "", errors.Errorf("%v algorithm specified not in implemented list", svcConfig.Algorithm)
	}

	slamMode, ok := slamLib.SlamMode[svcConfig.ConfigParams["mode"]]
	if !ok {
		return "", errors.Errorf("getting data with specified algorithm %v, and desired mode %v",
			svcConfig.Algorithm, svcConfig.ConfigParams["mode"])
	}

	for _, directoryName := range [4]string{"", "data", "map", "config"} {
		directoryPath := filepath.Join(svcConfig.DataDirectory, directoryName)
		if _, err := os.Stat(directoryPath); os.IsNotExist(err) {
			logger.Warnf("%v directory does not exist", directoryPath)
			if err := os.Mkdir(directoryPath, os.ModePerm); err != nil {
				return "", errors.Errorf("issue creating directory at %v: %v", directoryPath, err)
			}
		}
	}

	if slamMode == slam.Rgbd || slamMode == slam.Mono {
		var directoryNames []string
		if slamMode == slam.Rgbd {
			directoryNames = []string{"rgb", "depth"}
		} else if slamMode == slam.Mono {
			directoryNames = []string{"rgb"}
		}
		for _, directoryName := range directoryNames {
			directoryPath := filepath.Join(svcConfig.DataDirectory, "data", directoryName)
			if _, err := os.Stat(directoryPath); os.IsNotExist(err) {
				logger.Warnf("%v directory does not exist", directoryPath)
				if err := os.Mkdir(directoryPath, os.ModePerm); err != nil {
					return "", errors.Errorf("issue creating directory at %v: %v", directoryPath, err)
				}
			}
		}
	}

	// Confirms that input file pattern abides by the format n1:n2:n3 where n1, n2 and n3 are all positive integers and n1 <= n2
	// and n3 must be non-zero
	if svcConfig.InputFilePattern != "" {
		pattern := `(\d+):(\d+):(\d+)`
		re := regexp.MustCompile(pattern)
		res := re.MatchString(svcConfig.InputFilePattern)
		if !res {
			return "", errors.Errorf("input_file_pattern (%v) does not match the regex pattern %v", svcConfig.InputFilePattern, pattern)
		}

		re = regexp.MustCompile(`(\d+)`)
		res2 := re.FindAllString(svcConfig.InputFilePattern, 3)
		startFileIndex, err := strconv.Atoi(res2[0])
		if err != nil {
			return "", err
		}
		endFileIndex, err := strconv.Atoi(res2[1])
		if err != nil {
			return "", err
		}

		interval, err := strconv.Atoi(res2[2])
		if err != nil {
			return "", err
		}

		if interval == 0 {
			return "", errors.New("the file input pattern's interval must be greater than zero")
		}

		if startFileIndex > endFileIndex {
			return "", errors.Errorf("second value in input file pattern must be larger than the first [%v]", svcConfig.InputFilePattern)
		}
	}

	if svcConfig.DataRateMs != 0 && svcConfig.DataRateMs < minDataRateMs {
		return "", errors.Errorf("cannot specify data_rate_ms less than %v", minDataRateMs)
	}

	return slamMode, nil
}

// runtimeServiceValidation ensures the service's data processing and saving is valid for the mode and
// cameras given.

func runtimeServiceValidation(
	ctx context.Context,
	cams []camera.Camera,
	camStreams []gostream.VideoStream,
	slamSvc *builtIn,
) error {
	if len(cams) == 0 {
		return nil
	}

	var err error
	paths := make([]string, 0, 1)
	startTime := time.Now()

	// TODO 05/05/2022: This will be removed once GRPC data transfer is available as the responsibility for
	// calling the right algorithms (Next vs NextPointCloud) will be held by the slam libraries themselves
	// Note: if GRPC data transfer is delayed to after other algorithms (or user custom algos) are being
	// added this point will be revisited
	for {
		switch slamSvc.slamLib.AlgoType {
		case slam.Sparse:
			var currPaths []string
			currPaths, err = slamSvc.getAndSaveDataSparse(ctx, cams, camStreams)
			paths = append(paths, currPaths...)
		case slam.Dense:
			var path string
			path, err = slamSvc.getAndSaveDataDense(ctx, cams)
			paths = append(paths, path)
		default:
			return errors.Errorf("invalid slam algorithm %q", slamSvc.slamLib.AlgoName)
		}

		if err == nil {
			break
		}

		// This takes about 5 seconds, so the timeout should be sufficient.
		if time.Since(startTime) >= time.Duration(cameraValidationMaxTimeoutSec)*time.Second {
			return errors.Wrap(err, "error getting data in desired mode")
		}
		if !goutils.SelectContextOrWait(ctx, cameraValidationIntervalSec*time.Second) {
			return ctx.Err()
		}
	}

	// For ORBSLAM, generate a new yaml file based off the camera configuration and presence of maps
	if strings.Contains(slamSvc.slamLib.AlgoName, "orbslamv3") {
		if err = slamSvc.orbGenYAML(ctx, cams[0]); err != nil {
			return errors.Wrap(err, "error generating .yaml config")
		}
	}

	for _, path := range paths {
		if err := os.RemoveAll(path); err != nil {
			return errors.Wrap(err, "error removing generated file during validation")
		}
	}

	return nil
}

// AttrConfig describes how to configure the service.
type AttrConfig struct {
	Sensors          []string          `json:"sensors"`
	Algorithm        string            `json:"algorithm"`
	ConfigParams     map[string]string `json:"config_params"`
	DataRateMs       int               `json:"data_rate_msec"`
	MapRateSec       int               `json:"map_rate_sec"`
	DataDirectory    string            `json:"data_dir"`
	InputFilePattern string            `json:"input_file_pattern"`
	Port             string            `json:"port"`
}

// builtIn is the structure of the slam service.
type builtIn struct {
	cameraName      string
	slamLib         slam.LibraryMetadata
	slamMode        slam.Mode
	slamProcess     pexec.ProcessManager
	clientAlgo      pb.SLAMServiceClient
	clientAlgoClose func() error

	configParams     map[string]string
	dataDirectory    string
	inputFilePattern string

	port       string
	dataRateMs int
	mapRateSec int

	camStreams []gostream.VideoStream

	cancelFunc              func()
	logger                  golog.Logger
	activeBackgroundWorkers sync.WaitGroup

	bufferSLAMProcessLogs        bool
	slamProcessLogReader         io.ReadCloser
	slamProcessLogWriter         io.WriteCloser
	slamProcessBufferedLogReader bufio.Reader
}

// configureCameras will check the config to see if any cameras are desired and if so, grab the cameras from
// the robot. We assume there are at most two cameras and that we only require intrinsics from the first one.
// Returns the name of the first camera.
func configureCameras(ctx context.Context, svcConfig *AttrConfig, r robot.Robot, logger golog.Logger) (string, []camera.Camera, error) {
	if len(svcConfig.Sensors) > 0 {
		logger.Debug("Running in live mode")
		cams := make([]camera.Camera, 0, len(svcConfig.Sensors))

		// The first camera is expected to be RGB or LIDAR.
		cameraName := svcConfig.Sensors[0]
		cam, err := camera.FromRobot(r, cameraName)
		if err != nil {
			return "", nil, errors.Wrapf(err, "error getting camera %v for slam service", cameraName)
		}

		proj, err := cam.Projector(ctx)
		if err != nil {
			if len(svcConfig.Sensors) == 1 {
				// LiDAR do not have intrinsic parameters and only send point clouds,
				// so no error should occur here, just inform the user
				logger.Debug("No camera features found, user possibly using LiDAR")
			} else {
				return "", nil, errors.Wrap(err,
					"Unable to get camera features for first camera, make sure the color camera is listed first")
			}
		} else {
			intrinsics, ok := proj.(*transform.PinholeCameraIntrinsics)
			if !ok {
				return "", nil, transform.NewNoIntrinsicsError("Intrinsics do not exist")
			}
			err = intrinsics.CheckValid()
			if err != nil {
				return "", nil, err
			}
		}
		cams = append(cams, cam)

		// If there is a second camera, it is expected to be depth.
		if len(svcConfig.Sensors) > 1 {
			depthCameraName := svcConfig.Sensors[1]
			logger.Debugf("Two cameras found for slam service, assuming %v is for color and %v is for depth",
				cameraName, depthCameraName)
			depthCam, err := camera.FromRobot(r, depthCameraName)
			if err != nil {
				return "", nil, errors.Wrapf(err, "error getting camera %v for slam service", depthCameraName)
			}
			cams = append(cams, depthCam)
		}

		return cameraName, cams, nil
	}
	return "", nil, nil
}

// setupGRPCConnection uses the defined port to create a GRPC client for communicating with the SLAM algorithms.
func setupGRPCConnection(ctx context.Context, port string, logger golog.Logger) (pb.SLAMServiceClient, func() error, error) {
	ctx, span := trace.StartSpan(ctx, "slam::builtIn::setupGRPCConnection")
	defer span.End()

	// This takes about 1 second, so the timeout should be sufficient.
	ctx, timeoutCancel := context.WithTimeout(ctx, time.Duration(dialMaxTimeoutSec)*time.Second)
	defer timeoutCancel()
	// The 'port' provided in the config is already expected to include "localhost:", if needed, so that it doesn't need to be
	// added anywhere in the code. This will allow cloud-based SLAM processing to exist in the future.
	// TODO: add credentials when running SLAM processing in the cloud.
	connLib, err := grpc.DialContext(ctx, port, grpc.WithTransportCredentials(insecure.NewCredentials()), grpc.WithBlock())
	if err != nil {
		logger.Errorw("error connecting to slam process", "error", err)
		return nil, nil, err
	}
	return pb.NewSLAMServiceClient(connLib), connLib.Close, err
}

// Position forwards the request for positional data to the slam library's gRPC service. Once a response is received,
// it is unpacked into a PoseInFrame.
func (slamSvc *builtIn) Position(ctx context.Context, name string) (*referenceframe.PoseInFrame, error) {
	ctx, span := trace.StartSpan(ctx, "slam::builtIn::Position")
	defer span.End()

	req := &pb.GetPositionRequest{Name: name}

	resp, err := slamSvc.clientAlgo.GetPosition(ctx, req)
	if err != nil {
		return nil, errors.Wrap(err, "error getting SLAM position")
	}

	pInFrame := referenceframe.ProtobufToPoseInFrame(resp.Pose)

	// TODO DATA-531: https://viam.atlassian.net/jira/software/c/projects/DATA/boards/30?modal=detail&selectedIssue=DATA-531
	// Remove extraction and conversion of quaternion from the extra field in the response once the Rust
	// spatial math library is available and the desired math can be implemented on the orbSLAM side
	extra := resp.Extra.AsMap()

	if val, ok := extra["quat"]; ok {
		q := val.(map[string]interface{})

		valReal, ok1 := q["real"].(float64)
		valIMag, ok2 := q["imag"].(float64)
		valJMag, ok3 := q["jmag"].(float64)
		valKMag, ok4 := q["kmag"].(float64)

		if !ok1 || !ok2 || !ok3 || !ok4 {
			slamSvc.logger.Debugf("quaternion given, but invalid format detected, %v, skipping quaternion transform", q)
			return pInFrame, nil
		}
		newPose := spatialmath.NewPoseFromOrientation(pInFrame.Pose().Point(),
			&spatialmath.Quaternion{Real: valReal, Imag: valIMag, Jmag: valJMag, Kmag: valKMag})
		pInFrame = referenceframe.NewPoseInFrame(pInFrame.FrameName(), newPose)
	}

	return pInFrame, nil
}

// GetMap forwards the request for map data to the slam library's gRPC service. Once a response is received it is unpacked
// into a mimeType and either a vision.Object or image.Image.
func (slamSvc *builtIn) GetMap(ctx context.Context, name, mimeType string, cp *referenceframe.PoseInFrame, include bool) (
	string, image.Image, *vision.Object, error,
) {
	ctx, span := trace.StartSpan(ctx, "slam::builtIn::GetMap")
	defer span.End()

	var cameraPosition *v1.Pose
	if cp != nil {
		cameraPosition = referenceframe.PoseInFrameToProtobuf(cp).Pose
	}

	req := &pb.GetMapRequest{
		Name:               name,
		MimeType:           mimeType,
		CameraPosition:     cameraPosition,
		IncludeRobotMarker: include,
	}

	var imData image.Image
	var vObj *vision.Object

	resp, err := slamSvc.clientAlgo.GetMap(ctx, req)
	if err != nil {
		return "", imData, vObj, errors.Errorf("error getting SLAM map (%v) : %v", mimeType, err)
	}

	switch mimeType {
	case utils.MimeTypeJPEG:
		imData, err = jpeg.Decode(bytes.NewReader(resp.GetImage()))
		if err != nil {
			return "", nil, nil, errors.Wrap(err, "get map decode image failed")
		}
	case utils.MimeTypePCD:
		pointcloudData := resp.GetPointCloud()
		if pointcloudData == nil {
			return "", nil, nil, errors.New("get map read pointcloud unavailable")
		}
		pc, err := pc.ReadPCD(bytes.NewReader(pointcloudData.PointCloud))
		if err != nil {
			return "", nil, nil, errors.Wrap(err, "get map read pointcloud failed")
		}

		vObj, err = vision.NewObject(pc)
		if err != nil {
			return "", nil, nil, errors.Wrap(err, "get map creating vision object failed")
		}
	}

	return resp.MimeType, imData, vObj, nil
}

// NewBuiltIn returns a new slam service for the given robot.
func NewBuiltIn(ctx context.Context, r robot.Robot, config config.Service, logger golog.Logger, bufferSLAMProcessLogs bool) (slam.Service, error) {
	ctx, span := trace.StartSpan(ctx, "slam::slamService::New")
	defer span.End()

	svcConfig, ok := config.ConvertedAttributes.(*AttrConfig)
	if !ok {
		return nil, utils.NewUnexpectedTypeError(svcConfig, config.ConvertedAttributes)
	}

	cameraName, cams, err := configureCameras(ctx, svcConfig, r, logger)
	if err != nil {
		return nil, errors.Wrap(err, "configuring camera error")
	}

	slamMode, err := RuntimeConfigValidation(svcConfig, logger)
	if err != nil {
		return nil, errors.Wrap(err, "runtime slam config error")
	}

	var port string
	if svcConfig.Port == "" {
		port = localhost0
	} else {
		port = svcConfig.Port
	}

	var dataRate int
	if svcConfig.DataRateMs == 0 {
		dataRate = defaultDataRateMs
	} else {
		dataRate = svcConfig.DataRateMs
	}

	var mapRate int
	if svcConfig.MapRateSec <= 0 {
		if svcConfig.MapRateSec == -1 {
			mapRate = 0
		} else {
			mapRate = defaultMapRateSec
		}
	} else {
		mapRate = svcConfig.MapRateSec
	}

	camStreams := make([]gostream.VideoStream, 0, len(cams))
	for _, cam := range cams {
		camStreams = append(camStreams, gostream.NewEmbeddedVideoStream(cam))
	}

	cancelCtx, cancelFunc := context.WithCancel(ctx)

	// SLAM Service Object
	slamSvc := &builtIn{
		cameraName:            cameraName,
		slamLib:               slam.SLAMLibraries[svcConfig.Algorithm],
		slamMode:              slamMode,
		slamProcess:           pexec.NewProcessManager(logger),
		configParams:          svcConfig.ConfigParams,
		dataDirectory:         svcConfig.DataDirectory,
		inputFilePattern:      svcConfig.InputFilePattern,
		port:                  port,
		dataRateMs:            dataRate,
		mapRateSec:            mapRate,
		camStreams:            camStreams,
		cancelFunc:            cancelFunc,
		logger:                logger,
		bufferSLAMProcessLogs: bufferSLAMProcessLogs,
	}

	var success bool
	defer func() {
		if !success {
			if err := slamSvc.Close(); err != nil {
				logger.Errorw("error closing out after error", "error", err)
			}
		}
	}()

	if err := runtimeServiceValidation(cancelCtx, cams, camStreams, slamSvc); err != nil {
		return nil, errors.Wrap(err, "runtime slam service error")
	}

	slamSvc.StartDataProcess(cancelCtx, cams, camStreams, nil)

	if err := slamSvc.StartSLAMProcess(ctx); err != nil {
		return nil, errors.Wrap(err, "error with slam service slam process")
	}

	client, clientClose, err := setupGRPCConnection(ctx, slamSvc.port, logger)
	if err != nil {
		return nil, errors.Wrap(err, "error with initial grpc client to slam algorithm")
	}
	slamSvc.clientAlgo = client
	slamSvc.clientAlgoClose = clientClose

	success = true
	return slamSvc, nil
}

// Close out of all slam related processes.
func (slamSvc *builtIn) Close() error {
	defer func() {
		if slamSvc.clientAlgoClose != nil {
			goutils.UncheckedErrorFunc(slamSvc.clientAlgoClose)
		}
	}()
	slamSvc.cancelFunc()
	if slamSvc.bufferSLAMProcessLogs {
		if slamSvc.slamProcessLogReader != nil {
			slamSvc.slamProcessLogReader.Close()
		}
		if slamSvc.slamProcessLogWriter != nil {
			slamSvc.slamProcessLogWriter.Close()
		}
	}
	if err := slamSvc.StopSLAMProcess(); err != nil {
		return errors.Wrap(err, "error occurred during closeout of process")
	}
	slamSvc.activeBackgroundWorkers.Wait()
	for idx, stream := range slamSvc.camStreams {
		i := idx
		s := stream
		defer func() {
			if err := s.Close(context.Background()); err != nil {
				slamSvc.logger.Errorw("error closing cam", "number", i, "error", err)
			}
		}()
	}
	return nil
}

// TODO 05/10/2022: Remove from SLAM service once GRPC data transfer is available.
// startDataProcess is the background control loop for sending data from camera to the data directory for processing.
func (slamSvc *builtIn) StartDataProcess(
	cancelCtx context.Context,
	cams []camera.Camera,
	camStreams []gostream.VideoStream,
	c chan int,
) {
	if len(cams) == 0 {
		return
	}

	slamSvc.activeBackgroundWorkers.Add(1)
	if err := cancelCtx.Err(); err != nil {
		if !errors.Is(err, context.Canceled) {
			slamSvc.logger.Errorw("unexpected error in SLAM service", "error", err)
		}
		slamSvc.activeBackgroundWorkers.Done()
		return
	}
	goutils.PanicCapturingGo(func() {
		ticker := time.NewTicker(time.Millisecond * time.Duration(slamSvc.dataRateMs))
		defer ticker.Stop()
		defer slamSvc.activeBackgroundWorkers.Done()

		for {
			if err := cancelCtx.Err(); err != nil {
				if !errors.Is(err, context.Canceled) {
					slamSvc.logger.Errorw("unexpected error in SLAM data process", "error", err)
				}
				return
			}

			select {
			case <-cancelCtx.Done():
				return
			case <-ticker.C:
				slamSvc.activeBackgroundWorkers.Add(1)
				if err := cancelCtx.Err(); err != nil {
					if !errors.Is(err, context.Canceled) {
						slamSvc.logger.Errorw("unexpected error in SLAM service", "error", err)
					}
					slamSvc.activeBackgroundWorkers.Done()
					return
				}
				goutils.PanicCapturingGo(func() {
					defer slamSvc.activeBackgroundWorkers.Done()
					switch slamSvc.slamLib.AlgoType {
					case slam.Dense:
						if _, err := slamSvc.getAndSaveDataDense(cancelCtx, cams); err != nil {
							slamSvc.logger.Warn(err)
						}
						if c != nil {
							c <- 1
						}
					case slam.Sparse:
						if _, err := slamSvc.getAndSaveDataSparse(cancelCtx, cams, camStreams); err != nil {
							slamSvc.logger.Warn(err)
						}
						if c != nil {
							c <- 1
						}
					default:
						slamSvc.logger.Warnw("warning invalid algorithm specified", "algorithm", slamSvc.slamLib.AlgoType)
					}
				})
			}
		}
	})
}

// GetSLAMProcessConfig returns the process config for the SLAM process.
func (slamSvc *builtIn) GetSLAMProcessConfig() pexec.ProcessConfig {
	var args []string

	args = append(args, "-sensors="+slamSvc.cameraName)
	args = append(args, "-config_param="+createKeyValuePairs(slamSvc.configParams))
	args = append(args, "-data_rate_ms="+strconv.Itoa(slamSvc.dataRateMs))
	args = append(args, "-map_rate_sec="+strconv.Itoa(slamSvc.mapRateSec))
	args = append(args, "-data_dir="+slamSvc.dataDirectory)
	args = append(args, "-input_file_pattern="+slamSvc.inputFilePattern)
	args = append(args, "-port="+slamSvc.port)
	args = append(args, "--aix-auto-update")

	return pexec.ProcessConfig{
		ID:      "slam_" + slamSvc.slamLib.AlgoName,
		Name:    slam.SLAMLibraries[slamSvc.slamLib.AlgoName].BinaryLocation,
		Args:    args,
		Log:     true,
		OneShot: false,
	}
}

func (slamSvc *builtIn) GetSLAMProcessBufferedLogReader() bufio.Reader {
	return slamSvc.slamProcessBufferedLogReader
}

// startSLAMProcess starts up the SLAM library process by calling the executable binary and giving it the necessary arguments.
func (slamSvc *builtIn) StartSLAMProcess(ctx context.Context) error {
	ctx, span := trace.StartSpan(ctx, "slam::slamService::StartSLAMProcess")
	defer span.End()

	processConfig := slamSvc.GetSLAMProcessConfig()

	var logReader io.ReadCloser
	var logWriter io.WriteCloser
	var bufferedLogReader bufio.Reader
	if slamSvc.port == localhost0 || slamSvc.bufferSLAMProcessLogs {
		logReader, logWriter = io.Pipe()
		bufferedLogReader = *bufio.NewReader(logReader)
		processConfig.LogWriter = logWriter
	}

	_, err := slamSvc.slamProcess.AddProcessFromConfig(ctx, processConfig)
	if err != nil {
		return errors.Wrap(err, "problem adding slam process")
	}

	slamSvc.logger.Debug("starting slam process")

	if err = slamSvc.slamProcess.Start(ctx); err != nil {
		return errors.Wrap(err, "problem starting slam process")
	}

	if slamSvc.port == localhost0 {
		timeoutCtx, timeoutCancel := context.WithTimeout(ctx, parsePortMaxTimeoutSec*time.Second)
		defer timeoutCancel()

		if !slamSvc.bufferSLAMProcessLogs {
			//nolint:errcheck
			defer logReader.Close()
			//nolint:errcheck
			defer logWriter.Close()
		}

		for {
			if err := timeoutCtx.Err(); err != nil {
				return errors.Wrapf(err, "error getting port from slam process")
			}

			line, err := bufferedLogReader.ReadString('\n')
			if err != nil {
				return errors.Wrapf(err, "error getting port from slam process")
			}
			portLogLinePrefix := "Server listening on "
			if strings.Contains(line, portLogLinePrefix) {
				linePieces := strings.Split(line, portLogLinePrefix)
				if len(linePieces) != 2 {
					return errors.Errorf("failed to parse port from slam process log line: %v", line)
				}
				slamSvc.port = "localhost:" + strings.TrimRight(linePieces[1], "\n")
				break
			}
		}
	}

	if slamSvc.bufferSLAMProcessLogs {
		slamSvc.slamProcessLogReader = logReader
		slamSvc.slamProcessLogWriter = logWriter
		slamSvc.slamProcessBufferedLogReader = bufferedLogReader
	}

	return nil
}

// stopSLAMProcess uses the process manager to stop the created slam process from running.
func (slamSvc *builtIn) StopSLAMProcess() error {
	if err := slamSvc.slamProcess.Stop(); err != nil {
		return errors.Wrap(err, "problem stopping slam process")
	}
	return nil
}

func (slamSvc *builtIn) getPNGImage(ctx context.Context, cam camera.Camera) ([]byte, func(), error) {
	// We will hint that we want a PNG.
	// The Camera service server implementation in RDK respects this; others may not.
	readImgCtx := gostream.WithMIMETypeHint(ctx, utils.WithLazyMIMEType(utils.MimeTypePNG))
	img, release, err := camera.ReadImage(readImgCtx, cam)
	if err != nil {
		return nil, nil, err
	}

<<<<<<< HEAD
	encodedBytes, err := rimage.EncodeImage(ctx, img, utils.MimeTypePNG)
	if err != nil {
		return nil, nil, err
	}
	return encodedBytes, release, nil
=======
	if lazyImg, ok := img.(*rimage.LazyEncodedImage); ok {
		if lazyImg.MIMEType() != utils.MimeTypePNG {
			return nil, nil, errors.Errorf("expected mime type %v, got %T", utils.MimeTypePNG, img)
		}
		return lazyImg.RawData(), release, nil
	}

	if ycbcrImg, ok := img.(*image.YCbCr); ok {
		pngImage, err := rimage.EncodeImage(ctx, ycbcrImg, utils.MimeTypePNG)
		if err != nil {
			return nil, nil, err
		}
		return pngImage, release, nil
	}

	return nil, nil, errors.Errorf("expected lazily encoded image or ycbcrImg, got %T", img)
>>>>>>> 3cad7fa6
}

// getAndSaveDataSparse implements the data extraction for sparse algos and saving to the directory path (data subfolder) specified in
// the config. It returns the full filepath for each file saved along with any error associated with the data creation or saving.
func (slamSvc *builtIn) getAndSaveDataSparse(
	ctx context.Context,
	cams []camera.Camera,
	camStreams []gostream.VideoStream,
) ([]string, error) {
	ctx, span := trace.StartSpan(ctx, "slam::builtIn::getAndSaveDataSparse")
	defer span.End()

	switch slamSvc.slamMode {
	case slam.Mono:
		if len(camStreams) != 1 {
			return nil, errors.Errorf("expected 1 camera for mono slam, found %v", len(camStreams))
		}

		image, release, err := slamSvc.getPNGImage(ctx, cams[0])
		if err != nil {
			if err.Error() == opTimeoutErrorMessage {
				slamSvc.logger.Warnw("Skipping this scan due to error", "error", err)
				return nil, nil
			}
			return nil, err
		}
		defer release()
		filenames, err := createTimestampFilenames(slamSvc.cameraName, slamSvc.dataDirectory, ".png", slamSvc.slamMode)
		if err != nil {
			return nil, err
		}
		filename := filenames[0]
		//nolint:gosec
		f, err := os.Create(filename)
		if err != nil {
			return []string{filename}, err
		}
		w := bufio.NewWriter(f)
		if _, err := w.Write(image); err != nil {
			return []string{filename}, err
		}
		if err := w.Flush(); err != nil {
			return []string{filename}, err
		}
		return []string{filename}, f.Close()
	case slam.Rgbd:
		if len(cams) != 2 {
			return nil, errors.Errorf("expected 2 cameras for Rgbd slam, found %v", len(cams))
		}

		images, releaseFuncs, err := slamSvc.getSimultaneousColorAndDepth(ctx, cams)
		if err != nil {
			if err.Error() == opTimeoutErrorMessage {
				slamSvc.logger.Warnw("Skipping this scan due to error", "error", err)
				return nil, nil
			}
			return nil, err
		}
		defer releaseFuncs[0]()
		defer releaseFuncs[1]()
		filenames, err := createTimestampFilenames(slamSvc.cameraName, slamSvc.dataDirectory, ".png", slamSvc.slamMode)
		if err != nil {
			return nil, err
		}
		for i, filename := range filenames {
			//nolint:gosec
			f, err := os.Create(filename)
			if err != nil {
				return filenames, err
			}
			w := bufio.NewWriter(f)
			if _, err := w.Write(images[i]); err != nil {
				return filenames, err
			}
			if err := w.Flush(); err != nil {
				return filenames, err
			}
			if err := f.Close(); err != nil {
				return filenames, err
			}
		}
		return filenames, nil
	case slam.Dim2d, slam.Dim3d:
		return nil, errors.Errorf("bad slamMode %v specified for this algorithm", slamSvc.slamMode)
	default:
		return nil, errors.Errorf("invalid slamMode %v specified", slamSvc.slamMode)
	}
}

// Gets the color image and depth image from the cameras as close to simultaneously as possible.
func (slamSvc *builtIn) getSimultaneousColorAndDepth(
	ctx context.Context,
	cams []camera.Camera,
) ([2][]byte, [2]func(), error) {
	var wg sync.WaitGroup
	var images [2][]byte
	var releaseFuncs [2]func()
	var errs [2]error

	for i := 0; i < 2; i++ {
		slamSvc.activeBackgroundWorkers.Add(1)
		wg.Add(1)
		if err := ctx.Err(); err != nil {
			if !errors.Is(err, context.Canceled) {
				slamSvc.logger.Errorw("unexpected error in SLAM service", "error", err)
			}
			slamSvc.activeBackgroundWorkers.Done()
			return images, releaseFuncs, err
		}
		iLoop := i
		goutils.PanicCapturingGo(func() {
			defer slamSvc.activeBackgroundWorkers.Done()
			defer wg.Done()
			images[iLoop], releaseFuncs[iLoop], errs[iLoop] = slamSvc.getPNGImage(ctx, cams[iLoop])
		})
	}
	wg.Wait()

	for _, err := range errs {
		if err != nil {
			return images, releaseFuncs, err
		}
	}

	return images, releaseFuncs, nil
}

// getAndSaveDataDense implements the data extraction for dense algos and saving to the directory path (data subfolder) specified in
// the config. It returns the full filepath for each file saved along with any error associated with the data creation or saving.
func (slamSvc *builtIn) getAndSaveDataDense(ctx context.Context, cams []camera.Camera) (string, error) {
	ctx, span := trace.StartSpan(ctx, "slam::builtIn::getAndSaveDataDense")
	defer span.End()

	if len(cams) != 1 {
		return "", errors.Errorf("expected 1 camera for this slam algorithm, found %v", len(cams))
	}

	pointcloud, err := cams[0].NextPointCloud(ctx)
	if err != nil {
		if err.Error() == opTimeoutErrorMessage {
			slamSvc.logger.Warnw("Skipping this scan due to error", "error", err)
			return "", nil
		}
		return "", err
	}

	var fileType string
	switch slamSvc.slamMode {
	case slam.Dim2d, slam.Dim3d:
		fileType = ".pcd"
	case slam.Rgbd, slam.Mono:
		return "", errors.Errorf("bad slamMode %v specified for this algorithm", slamSvc.slamMode)
	}
	filenames, err := createTimestampFilenames(slamSvc.cameraName, slamSvc.dataDirectory, fileType, slamSvc.slamMode)
	if err != nil {
		return "", err
	}
	filename := filenames[0]
	//nolint:gosec
	f, err := os.Create(filename)
	if err != nil {
		return filename, err
	}

	w := bufio.NewWriter(f)

	if err = pc.ToPCD(pointcloud, w, 1); err != nil {
		return filename, err
	}
	if err = w.Flush(); err != nil {
		return filename, err
	}
	return filename, f.Close()
}

// Creates a file for camera data with the specified sensor name and timestamp written into the filename.
// For RGBD cameras, two filenames are created with the same timestamp in different directories.
func createTimestampFilenames(cameraName, dataDirectory, fileType string, slamMode slam.Mode) ([]string, error) {
	// TODO change time format to .Format(time.RFC3339Nano) https://viam.atlassian.net/browse/DATA-277
	timeStamp := time.Now()

	switch slamMode {
	case slam.Rgbd:
		colorFilename := filepath.Join(dataDirectory, "data", "rgb", cameraName+"_data_"+timeStamp.UTC().Format(slamTimeFormat)+fileType)
		depthFilename := filepath.Join(dataDirectory, "data", "depth", cameraName+"_data_"+timeStamp.UTC().Format(slamTimeFormat)+fileType)
		return []string{colorFilename, depthFilename}, nil
	case slam.Mono:
		colorFilename := filepath.Join(dataDirectory, "data", "rgb", cameraName+"_data_"+timeStamp.UTC().Format(slamTimeFormat)+fileType)
		return []string{colorFilename}, nil
	case slam.Dim2d, slam.Dim3d:
		filename := filepath.Join(dataDirectory, "data", cameraName+"_data_"+timeStamp.UTC().Format(slamTimeFormat)+fileType)
		return []string{filename}, nil
	default:
		return nil, errors.Errorf("Invalid slam mode: %v", slamMode)
	}
}

// Converts a dictionary to a string for so that it can be loaded into an arg for the slam process.
func createKeyValuePairs(m map[string]string) string {
	stringMapList := make([]string, len(m))
	i := 0
	for k, val := range m {
		stringMapList[i] = k + "=" + val
		i++
	}

	stringMap := strings.Join(stringMapList, ",")

	return "{" + stringMap + "}"
}<|MERGE_RESOLUTION|>--- conflicted
+++ resolved
@@ -763,14 +763,6 @@
 	if err != nil {
 		return nil, nil, err
 	}
-
-<<<<<<< HEAD
-	encodedBytes, err := rimage.EncodeImage(ctx, img, utils.MimeTypePNG)
-	if err != nil {
-		return nil, nil, err
-	}
-	return encodedBytes, release, nil
-=======
 	if lazyImg, ok := img.(*rimage.LazyEncodedImage); ok {
 		if lazyImg.MIMEType() != utils.MimeTypePNG {
 			return nil, nil, errors.Errorf("expected mime type %v, got %T", utils.MimeTypePNG, img)
@@ -787,7 +779,6 @@
 	}
 
 	return nil, nil, errors.Errorf("expected lazily encoded image or ycbcrImg, got %T", img)
->>>>>>> 3cad7fa6
 }
 
 // getAndSaveDataSparse implements the data extraction for sparse algos and saving to the directory path (data subfolder) specified in
