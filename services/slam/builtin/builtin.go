// Package builtin implements simultaneous localization and mapping
// This is an Experimental package
package builtin

import (
	"bufio"
	"bytes"
	"context"
	"image"
	"image/jpeg"
	"io"
	"os"
	"path/filepath"
	"strconv"
	"strings"
	"sync"
	"time"

	"github.com/edaniels/golog"
	"github.com/edaniels/gostream"
	"github.com/mitchellh/mapstructure"
	"github.com/pkg/errors"
	"go.opencensus.io/trace"
	goutils "go.viam.com/utils"
	"go.viam.com/utils/pexec"
	"go.viam.com/utils/protoutils"
	"google.golang.org/grpc"
	"google.golang.org/grpc/credentials/insecure"

	v1 "go.viam.com/api/common/v1"
	pb "go.viam.com/api/service/slam/v1"
	"go.viam.com/rdk/components/camera"
	"go.viam.com/rdk/components/generic"
	"go.viam.com/rdk/config"
	pc "go.viam.com/rdk/pointcloud"
	"go.viam.com/rdk/referenceframe"
	"go.viam.com/rdk/registry"
	"go.viam.com/rdk/resource"
	"go.viam.com/rdk/rimage"
	"go.viam.com/rdk/rimage/transform"
	"go.viam.com/rdk/services/slam"
	"go.viam.com/rdk/services/slam/internal/grpchelper"
	"go.viam.com/rdk/spatialmath"
	rdkutils "go.viam.com/rdk/utils"
	"go.viam.com/rdk/vision"
	slamConfig "go.viam.com/slam/config"
<<<<<<< HEAD
	"go.viam.com/slam/dataprocess"
	"go.viam.com/utils"
=======
>>>>>>> ffd1f824
)

var (
	cameraValidationMaxTimeoutSec = 30 // reconfigurable for testing
	dialMaxTimeoutSec             = 30 // reconfigurable for testing
)

const (
	defaultDataRateMsec         = 200
	defaultMapRateSec           = 60
	cameraValidationIntervalSec = 1.
	parsePortMaxTimeoutSec      = 60
	// time format for the slam service.
	slamTimeFormat        = "2006-01-02T15:04:05.0000Z"
	opTimeoutErrorMessage = "bad scan: OpTimeout"
	localhost0            = "localhost:0"
)

// SetCameraValidationMaxTimeoutSecForTesting sets cameraValidationMaxTimeoutSec for testing.
func SetCameraValidationMaxTimeoutSecForTesting(val int) {
	cameraValidationMaxTimeoutSec = val
}

// SetDialMaxTimeoutSecForTesting sets dialMaxTimeoutSec for testing.
func SetDialMaxTimeoutSecForTesting(val int) {
	dialMaxTimeoutSec = val
}

// TBD 05/04/2022: Needs more work once GRPC is included (future PR).
func init() {
	for _, slamLibrary := range slam.SLAMLibraries {
		// TODO(PRODUCT-266): use triplet model names more properly here
		sModel := resource.NewDefaultModel(resource.ModelName(slamLibrary.AlgoName))
		registry.RegisterService(slam.Subtype, sModel, registry.Service{
			Constructor: func(ctx context.Context, deps registry.Dependencies, c config.Service, logger golog.Logger) (interface{}, error) {
				return NewBuiltIn(ctx, deps, c, logger, false)
			},
		})
		cType := slam.Subtype
		config.RegisterServiceAttributeMapConverter(cType, sModel, func(attributes config.AttributeMap) (interface{}, error) {
			var conf slamConfig.AttrConfig
			decoder, err := mapstructure.NewDecoder(&mapstructure.DecoderConfig{TagName: "json", Result: &conf})
			if err != nil {
				return nil, err
			}
			if err := decoder.Decode(attributes); err != nil {
				return nil, err
			}
			return &conf, nil
		}, &slamConfig.AttrConfig{})
	}
}

// RuntimeConfigValidation ensures that required config parameters are valid at runtime. If any of the required config parameters are
// not valid, this function will throw a warning, but not close out/shut down the server. The required parameters that are checked here
// are: 'algorithm', 'data_dir', and 'config_param' (required due to the 'mode' parameter internal to it).
// Returns the slam mode.
func RuntimeConfigValidation(svcConfig *slamConfig.AttrConfig, model string, logger golog.Logger) (slam.Mode, error) {
	slamLib, ok := slam.SLAMLibraries[model]
	if !ok {
		return "", errors.Errorf("%v algorithm specified not in implemented list", model)
	}

	slamMode, ok := slamLib.SlamMode[svcConfig.ConfigParams["mode"]]
	if !ok {
		return "", errors.Errorf("getting data with specified algorithm %v, and desired mode %v",
			model, svcConfig.ConfigParams["mode"])
	}

	for _, directoryName := range [4]string{"", "data", "map", "config"} {
		directoryPath := filepath.Join(svcConfig.DataDirectory, directoryName)
		if _, err := os.Stat(directoryPath); os.IsNotExist(err) {
			logger.Warnf("%v directory does not exist", directoryPath)
			if err := os.Mkdir(directoryPath, os.ModePerm); err != nil {
				return "", errors.Errorf("issue creating directory at %v: %v", directoryPath, err)
			}
		}
	}

	if slamMode == slam.Rgbd || slamMode == slam.Mono {
		var directoryNames []string
		if slamMode == slam.Rgbd {
			directoryNames = []string{"rgb", "depth"}
		} else if slamMode == slam.Mono {
			directoryNames = []string{"rgb"}
		}
		for _, directoryName := range directoryNames {
			directoryPath := filepath.Join(svcConfig.DataDirectory, "data", directoryName)
			if _, err := os.Stat(directoryPath); os.IsNotExist(err) {
				logger.Warnf("%v directory does not exist", directoryPath)
				if err := os.Mkdir(directoryPath, os.ModePerm); err != nil {
					return "", errors.Errorf("issue creating directory at %v: %v", directoryPath, err)
				}
			}
		}
	}
	return slamMode, nil
}

// runtimeServiceValidation ensures the service's data processing and saving is valid for the mode and
// cameras given.
func runtimeServiceValidation(
	ctx context.Context,
	cams []camera.Camera,
	slamSvc *builtIn,
) error {
	if !slamSvc.useLiveData {
		return nil
	}

	var err error
	paths := make([]string, 0, 1)
	startTime := time.Now()

	// TODO 05/05/2022: This will be removed once GRPC data transfer is available as the responsibility for
	// calling the right algorithms (Next vs NextPointCloud) will be held by the slam libraries themselves
	// Note: if GRPC data transfer is delayed to after other algorithms (or user custom algos) are being
	// added this point will be revisited
	for {
		switch slamSvc.slamLib.AlgoType {
		case slam.Sparse:
			var currPaths []string
			currPaths, err = slamSvc.getAndSaveDataSparse(ctx, cams)
			paths = append(paths, currPaths...)
		case slam.Dense:
			var path string
			path, err = slamSvc.getAndSaveDataDense(ctx, cams)
			paths = append(paths, path)
		default:
			return errors.Errorf("invalid slam algorithm %q", slamSvc.slamLib.AlgoName)
		}

		if err == nil {
			break
		}

		// This takes about 5 seconds, so the timeout should be sufficient.
		if time.Since(startTime) >= time.Duration(cameraValidationMaxTimeoutSec)*time.Second {
			return errors.Wrap(err, "error getting data in desired mode")
		}
		if !goutils.SelectContextOrWait(ctx, cameraValidationIntervalSec*time.Second) {
			return ctx.Err()
		}
	}

	// For ORBSLAM, generate a new yaml file based off the camera configuration and presence of maps
	if strings.Contains(slamSvc.slamLib.AlgoName, "orbslamv3") {
		if err = slamSvc.orbGenYAML(ctx, cams[0]); err != nil {
			return errors.Wrap(err, "error generating .yaml config")
		}
	}

	for _, path := range paths {
		if err := os.RemoveAll(path); err != nil {
			return errors.Wrap(err, "error removing generated file during validation")
		}
	}

	return nil
}

// builtIn is the structure of the slam service.
type builtIn struct {
	generic.Unimplemented
	cameraName      string
	slamLib         slam.LibraryMetadata
	slamMode        slam.Mode
	slamProcess     pexec.ProcessManager
	clientAlgo      pb.SLAMServiceClient
	clientAlgoClose func() error

	configParams        map[string]string
	dataDirectory       string
	deleteProcessedData bool
	useLiveData         bool

	port       string
	dataRateMs int
	mapRateSec int

	dev bool

	cancelFunc              func()
	logger                  golog.Logger
	activeBackgroundWorkers sync.WaitGroup

	bufferSLAMProcessLogs        bool
	slamProcessLogReader         io.ReadCloser
	slamProcessLogWriter         io.WriteCloser
	slamProcessBufferedLogReader bufio.Reader
}

// configureCameras will check the config to see if any cameras are desired and if so, grab the cameras from
// the robot. We assume there are at most two cameras and that we only require intrinsics from the first one.
// Returns the name of the first camera.
func configureCameras(ctx context.Context, svcConfig *slamConfig.AttrConfig, deps registry.Dependencies, logger golog.Logger) (string, []camera.Camera, error) {
	if len(svcConfig.Sensors) > 0 {
		logger.Debug("Running in live mode")
		cams := make([]camera.Camera, 0, len(svcConfig.Sensors))
		// The first camera is expected to be RGB or LIDAR.
		cameraName := svcConfig.Sensors[0]
		cam, err := camera.FromDependencies(deps, cameraName)
		if err != nil {
			return "", nil, errors.Wrapf(err, "error getting camera %v for slam service", cameraName)
		}
		proj, err := cam.Projector(ctx)
		if err != nil {
			if len(svcConfig.Sensors) == 1 {
				// LiDAR do not have intrinsic parameters and only send point clouds,
				// so no error should occur here, just inform the user
				logger.Debug("No camera features found, user possibly using LiDAR")
			} else {
				return "", nil, errors.Wrap(err,
					"Unable to get camera features for first camera, make sure the color camera is listed first")
			}
		} else {
			intrinsics, ok := proj.(*transform.PinholeCameraIntrinsics)
			if !ok {
				return "", nil, transform.NewNoIntrinsicsError("Intrinsics do not exist")
			}

			err = intrinsics.CheckValid()
			if err != nil {
				return "", nil, err
			}

			props, err := cam.Properties(ctx)
			if err != nil {
				return "", nil, errors.Wrap(err, "error getting camera properties for slam service")
			}

			brownConrady, ok := props.DistortionParams.(*transform.BrownConrady)
			if !ok {
				return "", nil, errors.New("error getting distortion_parameters for slam service, only BrownConrady distortion parameters are supported")
			}
			if err := brownConrady.CheckValid(); err != nil {
				return "", nil, errors.Wrapf(err, "error validating distortion_parameters for slam service")

			}
		}

		cams = append(cams, cam)

		// If there is a second camera, it is expected to be depth.
		if len(svcConfig.Sensors) > 1 {
			depthCameraName := svcConfig.Sensors[1]
			logger.Debugf("Two cameras found for slam service, assuming %v is for color and %v is for depth",
				cameraName, depthCameraName)
			depthCam, err := camera.FromDependencies(deps, depthCameraName)
			if err != nil {
				return "", nil, errors.Wrapf(err, "error getting camera %v for slam service", depthCameraName)
			}
			cams = append(cams, depthCam)
		}

		return cameraName, cams, nil
	}
	return "", nil, nil
}

// setupGRPCConnection uses the defined port to create a GRPC client for communicating with the SLAM algorithms.
func setupGRPCConnection(ctx context.Context, port string, logger golog.Logger) (pb.SLAMServiceClient, func() error, error) {
	ctx, span := trace.StartSpan(ctx, "slam::builtIn::setupGRPCConnection")
	defer span.End()

	// This takes about 1 second, so the timeout should be sufficient.
	ctx, timeoutCancel := context.WithTimeout(ctx, time.Duration(dialMaxTimeoutSec)*time.Second)
	defer timeoutCancel()
	// The 'port' provided in the config is already expected to include "localhost:", if needed, so that it doesn't need to be
	// added anywhere in the code. This will allow cloud-based SLAM processing to exist in the future.
	// TODO: add credentials when running SLAM processing in the cloud.

	// Increasing the gRPC max message size from the default value of 4MB to 32MB, to match the limit that is set in RDK. This is
	// necessary for transmitting large pointclouds.
	maxMsgSizeOption := grpc.WithDefaultCallOptions(grpc.MaxCallRecvMsgSize(32 * 1024 * 1024))
	connLib, err := grpc.DialContext(ctx, port, grpc.WithTransportCredentials(insecure.NewCredentials()), grpc.WithBlock(), maxMsgSizeOption)
	if err != nil {
		logger.Errorw("error connecting to slam process", "error", err)
		return nil, nil, err
	}
	return pb.NewSLAMServiceClient(connLib), connLib.Close, err
}

// Position forwards the request for positional data to the slam library's gRPC service. Once a response is received,
// it is unpacked into a PoseInFrame.
func (slamSvc *builtIn) Position(ctx context.Context, name string, extra map[string]interface{}) (*referenceframe.PoseInFrame, error) {
	ctx, span := trace.StartSpan(ctx, "slam::builtIn::Position")
	defer span.End()

	ext, err := protoutils.StructToStructPb(extra)
	if err != nil {
		return nil, err
	}

	var pInFrame *referenceframe.PoseInFrame
	var returnedExt map[string]interface{}

	// TODO: Once RSDK-1053 (https://viam.atlassian.net/browse/RSDK-1066) is complete the original code before extracting position
	// from GetPosition will be removed and the GetPositionNew -> GetPosition
	if slamSvc.dev {
		slamSvc.logger.Debug("IN DEV MODE (position request)")
		req := &pb.GetPositionNewRequest{Name: name}

		resp, err := slamSvc.clientAlgo.GetPositionNew(ctx, req)
		if err != nil {
			return nil, errors.Wrap(err, "error getting SLAM position")
		}

		pInFrame = referenceframe.NewPoseInFrame(resp.GetComponentReference(), spatialmath.NewPoseFromProtobuf(resp.GetPose()))
		returnedExt = resp.Extra.AsMap()

	} else {
		req := &pb.GetPositionRequest{Name: name, Extra: ext}

		resp, err := slamSvc.clientAlgo.GetPosition(ctx, req)
		if err != nil {
			return nil, errors.Wrap(err, "error getting SLAM position")
		}

		pInFrame = referenceframe.ProtobufToPoseInFrame(resp.Pose)
		returnedExt = resp.Extra.AsMap()
	}

	// TODO DATA-531: https://viam.atlassian.net/jira/software/c/projects/DATA/boards/30?modal=detail&selectedIssue=DATA-531
	// Remove extraction and conversion of quaternion from the extra field in the response once the Rust
	// spatial math library is available and the desired math can be implemented on the orbSLAM side
	if val, ok := returnedExt["quat"]; ok {
		q := val.(map[string]interface{})

		valReal, ok1 := q["real"].(float64)
		valIMag, ok2 := q["imag"].(float64)
		valJMag, ok3 := q["jmag"].(float64)
		valKMag, ok4 := q["kmag"].(float64)

		if !ok1 || !ok2 || !ok3 || !ok4 {
			slamSvc.logger.Debugf("quaternion given, but invalid format detected, %v, skipping quaternion transform", q)
			return pInFrame, nil
		}
		newPose := spatialmath.NewPose(pInFrame.Pose().Point(),
			&spatialmath.Quaternion{Real: valReal, Imag: valIMag, Jmag: valJMag, Kmag: valKMag})
		pInFrame = referenceframe.NewPoseInFrame(pInFrame.Parent(), newPose)
	}

	return pInFrame, nil
}

// GetPosition forwards the request for positional data to the slam library's gRPC service. Once a response is received,
// it is unpacked into a Pose and a component reference string.
func (slamSvc *builtIn) GetPosition(ctx context.Context, name string) (spatialmath.Pose, string, error) {
	ctx, span := trace.StartSpan(ctx, "slam::builtIn::GetPosition")
	defer span.End()

	req := &pb.GetPositionNewRequest{Name: name}

	resp, err := slamSvc.clientAlgo.GetPositionNew(ctx, req)
	if err != nil {
		return nil, "", errors.Wrap(err, "error getting SLAM position")
	}
	pose := spatialmath.NewPoseFromProtobuf(resp.GetPose())
	componentReference := resp.GetComponentReference()
	returnedExt := resp.Extra.AsMap()

	return checkQuaternionFromClientAlgo(pose, componentReference, returnedExt)
}

// GetMap forwards the request for map data to the slam library's gRPC service. Once a response is received it is unpacked
// into a mimeType and either a vision.Object or image.Image.
func (slamSvc *builtIn) GetMap(
	ctx context.Context,
	name, mimeType string,
	cp *referenceframe.PoseInFrame,
	include bool,
	extra map[string]interface{},
) (
	string, image.Image, *vision.Object, error,
) {
	ctx, span := trace.StartSpan(ctx, "slam::builtIn::GetMap")
	defer span.End()

	var cameraPosition *v1.Pose
	if cp != nil {
		cameraPosition = referenceframe.PoseInFrameToProtobuf(cp).Pose
	}

	ext, err := protoutils.StructToStructPb(extra)
	if err != nil {
		return "", nil, nil, err
	}

	var imData image.Image
	var vObj *vision.Object

	// TODO: Once RSDK-1053 (https://viam.atlassian.net/browse/RSDK-1066) is complete the original code that extracts
	// the map will be removed and GetMap will be changed to GetPointCloudMap
	if slamSvc.dev {
		slamSvc.logger.Debug("IN DEV MODE (map request)")

		reqPCMap := &pb.GetPointCloudMapRequest{
			Name: name,
		}

		if mimeType != rdkutils.MimeTypePCD {
			return "", nil, nil, errors.New("non-pcd return type is impossible in while in dev mode")
		}

		resp, err := slamSvc.clientAlgo.GetPointCloudMap(ctx, reqPCMap)

		if err != nil {
			return "", imData, vObj, errors.Errorf("error getting SLAM map (%v) : %v", mimeType, err)
		}
		pointcloudData := resp.GetPointCloudPcd()
		if pointcloudData == nil {
			return "", nil, nil, errors.New("get map read pointcloud unavailable")
		}
		pc, err := pc.ReadPCD(bytes.NewReader(pointcloudData))
		if err != nil {
			return "", nil, nil, errors.Wrap(err, "get map read pointcloud failed")
		}

		vObj, err = vision.NewObject(pc)
		if err != nil {
			return "", nil, nil, errors.Wrap(err, "get map creating vision object failed")
		}

		mimeType = rdkutils.MimeTypePCD
	} else {

		req := &pb.GetMapRequest{
			Name:               name,
			MimeType:           mimeType,
			CameraPosition:     cameraPosition,
			IncludeRobotMarker: include,
			Extra:              ext,
		}

		resp, err := slamSvc.clientAlgo.GetMap(ctx, req)

		if err != nil {
			return "", imData, vObj, errors.Errorf("error getting SLAM map (%v) : %v", mimeType, err)
		}

		switch mimeType {
		case rdkutils.MimeTypeJPEG:
			imData, err = jpeg.Decode(bytes.NewReader(resp.GetImage()))
			if err != nil {
				return "", nil, nil, errors.Wrap(err, "get map decode image failed")
			}
		case rdkutils.MimeTypePCD:
			pointcloudData := resp.GetPointCloud()
			if pointcloudData == nil {
				return "", nil, nil, errors.New("get map read pointcloud unavailable")
			}
			pc, err := pc.ReadPCD(bytes.NewReader(pointcloudData.PointCloud))
			if err != nil {
				return "", nil, nil, errors.Wrap(err, "get map read pointcloud failed")
			}

			vObj, err = vision.NewObject(pc)
			if err != nil {
				return "", nil, nil, errors.Wrap(err, "get map creating vision object failed")
			}
		}
		mimeType = resp.MimeType
	}

	return mimeType, imData, vObj, nil
}

// GetInternalState forwards the request for the SLAM algorithms's internal state. Once a response is received, it is returned
// to the user.
func (slamSvc *builtIn) GetInternalState(ctx context.Context, name string) ([]byte, error) {
	ctx, span := trace.StartSpan(ctx, "slam::builtIn::GetInternalState")
	defer span.End()

	req := &pb.GetInternalStateRequest{Name: name}

	resp, err := slamSvc.clientAlgo.GetInternalState(ctx, req)
	if err != nil {
		return nil, errors.Wrap(err, "error getting the internal state from the SLAM client")
	}

	internalState := resp.GetInternalState()
	return internalState, err
}

// GetPointCloudMapStream creates a request, calls the slam algorithms GetPointCloudMapStream endpoint and returns a callback
// function which will return the next chunk of the current pointcloud map.
func (slamSvc *builtIn) GetPointCloudMapStream(ctx context.Context, name string) (func() ([]byte, error), error) {
	ctx, span := trace.StartSpan(ctx, "slam::builtIn::GetPointCloudMapStream")
	defer span.End()

	return grpchelper.GetPointCloudMapStreamCallback(ctx, name, slamSvc.clientAlgo)
}

// GetInternalStateStream creates a request, calls the slam algorithms GetInternalStateStream endpoint and returns a callback
// function which will return the next chunk of the current internal state of the slam algo.
func (slamSvc *builtIn) GetInternalStateStream(ctx context.Context, name string) (func() ([]byte, error), error) {
	ctx, span := trace.StartSpan(ctx, "slam::builtIn::GetInternalStateStream")
	defer span.End()

	return grpchelper.GetInternalStateStreamCallback(ctx, name, slamSvc.clientAlgo)
}

// NewBuiltIn returns a new slam service for the given robot.
func NewBuiltIn(ctx context.Context, deps registry.Dependencies, config config.Service, logger golog.Logger, bufferSLAMProcessLogs bool) (slam.Service, error) {
	ctx, span := trace.StartSpan(ctx, "slam::slamService::New")
	defer span.End()

	svcConfig, ok := config.ConvertedAttributes.(*slamConfig.AttrConfig)
	if !ok {
		return nil, rdkutils.NewUnexpectedTypeError(svcConfig, config.ConvertedAttributes)
	}

	cameraName, cams, err := configureCameras(ctx, svcConfig, deps, logger)
	if err != nil {
		return nil, errors.Wrap(err, "configuring camera error")
	}

	slamMode, err := RuntimeConfigValidation(svcConfig, string(config.Model.Name), logger)
	if err != nil {
		return nil, errors.Wrap(err, "runtime slam config error")
	}

    svcConfig.SetOptionalParameters(localhost0, defaultDataRateMsec, defaultMapRateSec, logger)
	cancelCtx, cancelFunc := context.WithCancel(ctx)

	// SLAM Service Object
	slamSvc := &builtIn{
		cameraName:            cameraName,
		slamLib:               slam.SLAMLibraries[string(config.Model.Name)],
		slamMode:              slamMode,
		slamProcess:           pexec.NewProcessManager(logger),
		configParams:          svcConfig.ConfigParams,
		dataDirectory:         svcConfig.DataDirectory,
		useLiveData:           *svcConfig.UseLiveData,
		deleteProcessedData:   *svcConfig.DeleteProcessedData,
		port:                  svcConfig.Port,
		dataRateMs:            svcConfig.DataRateMsec,
		mapRateSec:            *svcConfig.MapRateSec,
		cancelFunc:            cancelFunc,
		logger:                logger,
		bufferSLAMProcessLogs: bufferSLAMProcessLogs,
		dev:                   svcConfig.Dev,
	}

	var success bool
	defer func() {
		if !success {
			if err := slamSvc.Close(); err != nil {
				logger.Errorw("error closing out after error", "error", err)
			}
		}
	}()

	if err := runtimeServiceValidation(cancelCtx, cams, slamSvc); err != nil {
		return nil, errors.Wrap(err, "runtime slam service error")
	}

	slamSvc.StartDataProcess(cancelCtx, cams, nil)

	if err := slamSvc.StartSLAMProcess(ctx); err != nil {
		return nil, errors.Wrap(err, "error with slam service slam process")
	}

	client, clientClose, err := setupGRPCConnection(ctx, slamSvc.port, logger)
	if err != nil {
		return nil, errors.Wrap(err, "error with initial grpc client to slam algorithm")
	}
	slamSvc.clientAlgo = client
	slamSvc.clientAlgoClose = clientClose

	success = true
	return slamSvc, nil
}

// Close out of all slam related processes.
func (slamSvc *builtIn) Close() error {
	defer func() {
		if slamSvc.clientAlgoClose != nil {
			goutils.UncheckedErrorFunc(slamSvc.clientAlgoClose)
		}
	}()
	slamSvc.cancelFunc()
	if slamSvc.bufferSLAMProcessLogs {
		if slamSvc.slamProcessLogReader != nil {
			slamSvc.slamProcessLogReader.Close()
		}
		if slamSvc.slamProcessLogWriter != nil {
			slamSvc.slamProcessLogWriter.Close()
		}
	}
	if err := slamSvc.StopSLAMProcess(); err != nil {
		return errors.Wrap(err, "error occurred during closeout of process")
	}
	slamSvc.activeBackgroundWorkers.Wait()
	return nil
}

// TODO 05/10/2022: Remove from SLAM service once GRPC data transfer is available.
// startDataProcess is the background control loop for sending data from camera to the data directory for processing.
func (slamSvc *builtIn) StartDataProcess(
	cancelCtx context.Context,
	cams []camera.Camera,
	c chan int,
) {
	if !slamSvc.useLiveData {
		return
	}

	slamSvc.activeBackgroundWorkers.Add(1)
	if err := cancelCtx.Err(); err != nil {
		if !errors.Is(err, context.Canceled) {
			slamSvc.logger.Errorw("unexpected error in SLAM service", "error", err)
		}
		slamSvc.activeBackgroundWorkers.Done()
		return
	}
	goutils.PanicCapturingGo(func() {
		ticker := time.NewTicker(time.Millisecond * time.Duration(slamSvc.dataRateMs))
		defer ticker.Stop()
		defer slamSvc.activeBackgroundWorkers.Done()

		for {
			if err := cancelCtx.Err(); err != nil {
				if !errors.Is(err, context.Canceled) {
					slamSvc.logger.Errorw("unexpected error in SLAM data process", "error", err)
				}
				return
			}

			select {
			case <-cancelCtx.Done():
				return
			case <-ticker.C:
				slamSvc.activeBackgroundWorkers.Add(1)
				if err := cancelCtx.Err(); err != nil {
					if !errors.Is(err, context.Canceled) {
						slamSvc.logger.Errorw("unexpected error in SLAM service", "error", err)
					}
					slamSvc.activeBackgroundWorkers.Done()
					return
				}
				goutils.PanicCapturingGo(func() {
					defer slamSvc.activeBackgroundWorkers.Done()
					switch slamSvc.slamLib.AlgoType {
					case slam.Dense:
						if _, err := slamSvc.getAndSaveDataDense(cancelCtx, cams); err != nil {
							slamSvc.logger.Warn(err)
						}
						if c != nil {
							c <- 1
						}
					case slam.Sparse:
						if _, err := slamSvc.getAndSaveDataSparse(cancelCtx, cams); err != nil {
							slamSvc.logger.Warn(err)
						}
						if c != nil {
							c <- 1
						}
					default:
						slamSvc.logger.Warnw("warning invalid algorithm specified", "algorithm", slamSvc.slamLib.AlgoType)
					}
				})
			}
		}
	})
}

// GetSLAMProcessConfig returns the process config for the SLAM process.
func (slamSvc *builtIn) GetSLAMProcessConfig() pexec.ProcessConfig {
	var args []string

	args = append(args, "-sensors="+slamSvc.cameraName)
	args = append(args, "-config_param="+createKeyValuePairs(slamSvc.configParams))
	args = append(args, "-data_rate_ms="+strconv.Itoa(slamSvc.dataRateMs))
	args = append(args, "-map_rate_sec="+strconv.Itoa(slamSvc.mapRateSec))
	args = append(args, "-data_dir="+slamSvc.dataDirectory)
	args = append(args, "-delete_processed_data="+strconv.FormatBool(slamSvc.deleteProcessedData))
	args = append(args, "-use_live_data="+strconv.FormatBool(slamSvc.useLiveData))
	args = append(args, "-port="+slamSvc.port)
	args = append(args, "--aix-auto-update")

	return pexec.ProcessConfig{
		ID:      "slam_" + slamSvc.slamLib.AlgoName,
		Name:    slam.SLAMLibraries[slamSvc.slamLib.AlgoName].BinaryLocation,
		Args:    args,
		Log:     true,
		OneShot: false,
	}
}

func (slamSvc *builtIn) GetSLAMProcessBufferedLogReader() bufio.Reader {
	return slamSvc.slamProcessBufferedLogReader
}

// startSLAMProcess starts up the SLAM library process by calling the executable binary and giving it the necessary arguments.
func (slamSvc *builtIn) StartSLAMProcess(ctx context.Context) error {
	ctx, span := trace.StartSpan(ctx, "slam::slamService::StartSLAMProcess")
	defer span.End()

	processConfig := slamSvc.GetSLAMProcessConfig()

	var logReader io.ReadCloser
	var logWriter io.WriteCloser
	var bufferedLogReader bufio.Reader
	if slamSvc.port == localhost0 || slamSvc.bufferSLAMProcessLogs {
		logReader, logWriter = io.Pipe()
		bufferedLogReader = *bufio.NewReader(logReader)
		processConfig.LogWriter = logWriter
	}

	_, err := slamSvc.slamProcess.AddProcessFromConfig(ctx, processConfig)
	if err != nil {
		return errors.Wrap(err, "problem adding slam process")
	}

	slamSvc.logger.Debug("starting slam process")

	if err = slamSvc.slamProcess.Start(ctx); err != nil {
		return errors.Wrap(err, "problem starting slam process")
	}

	if slamSvc.port == localhost0 {
		timeoutCtx, timeoutCancel := context.WithTimeout(ctx, parsePortMaxTimeoutSec*time.Second)
		defer timeoutCancel()

		if !slamSvc.bufferSLAMProcessLogs {
			//nolint:errcheck
			defer logReader.Close()
			//nolint:errcheck
			defer logWriter.Close()
		}

		for {
			if err := timeoutCtx.Err(); err != nil {
				return errors.Wrapf(err, "error getting port from slam process")
			}

			line, err := bufferedLogReader.ReadString('\n')
			if err != nil {
				return errors.Wrapf(err, "error getting port from slam process")
			}
			portLogLinePrefix := "Server listening on "
			if strings.Contains(line, portLogLinePrefix) {
				linePieces := strings.Split(line, portLogLinePrefix)
				if len(linePieces) != 2 {
					return errors.Errorf("failed to parse port from slam process log line: %v", line)
				}
				slamSvc.port = "localhost:" + strings.TrimRight(linePieces[1], "\n")
				break
			}
		}
	}

	if slamSvc.bufferSLAMProcessLogs {
		slamSvc.slamProcessLogReader = logReader
		slamSvc.slamProcessLogWriter = logWriter
		slamSvc.slamProcessBufferedLogReader = bufferedLogReader
	}

	return nil
}

// stopSLAMProcess uses the process manager to stop the created slam process from running.
func (slamSvc *builtIn) StopSLAMProcess() error {
	if err := slamSvc.slamProcess.Stop(); err != nil {
		return errors.Wrap(err, "problem stopping slam process")
	}
	return nil
}

func (slamSvc *builtIn) getPNGImage(ctx context.Context, cam camera.Camera) ([]byte, func(), error) {
	// We will hint that we want a PNG.
	// The Camera service server implementation in RDK respects this; others may not.
	readImgCtx := gostream.WithMIMETypeHint(ctx, rdkutils.WithLazyMIMEType(rdkutils.MimeTypePNG))
	img, release, err := camera.ReadImage(readImgCtx, cam)
	if err != nil {
		return nil, nil, err
	}
	if lazyImg, ok := img.(*rimage.LazyEncodedImage); ok {
		if lazyImg.MIMEType() != rdkutils.MimeTypePNG {
			return nil, nil, errors.Errorf("expected mime type %v, got %T", rdkutils.MimeTypePNG, img)
		}
		return lazyImg.RawData(), release, nil
	}

	if ycbcrImg, ok := img.(*image.YCbCr); ok {
		pngImage, err := rimage.EncodeImage(ctx, ycbcrImg, rdkutils.MimeTypePNG)
		if err != nil {
			return nil, nil, err
		}
		return pngImage, release, nil
	}

	return nil, nil, errors.Errorf("expected lazily encoded image or ycbcrImg, got %T", img)
}

// getAndSaveDataSparse implements the data extraction for sparse algos and saving to the directory path (data subfolder) specified in
// the config. It returns the full filepath for each file saved along with any error associated with the data creation or saving.
func (slamSvc *builtIn) getAndSaveDataSparse(
	ctx context.Context,
	cams []camera.Camera,
) ([]string, error) {
	ctx, span := trace.StartSpan(ctx, "slam::builtIn::getAndSaveDataSparse")
	defer span.End()

	switch slamSvc.slamMode {
	case slam.Mono:
		if len(cams) != 1 {
			return nil, errors.Errorf("expected 1 camera for mono slam, found %v", len(cams))
		}

		image, release, err := slamSvc.getPNGImage(ctx, cams[0])
		if release != nil {
			defer release()
		}
		if err != nil {
			if err.Error() == opTimeoutErrorMessage {
				slamSvc.logger.Warnw("Skipping this scan due to error", "error", err)
				return nil, nil
			}
			return nil, err
		}
		filenames, err := createTimestampFilenames(slamSvc.cameraName, slamSvc.dataDirectory, ".png", slamSvc.slamMode)
		if err != nil {
			return nil, err
		}

		filename := filenames[0]
		return []string{filename}, dataprocess.WriteBytesToFile(image, filename)
	case slam.Rgbd:
		if len(cams) != 2 {
			return nil, errors.Errorf("expected 2 cameras for Rgbd slam, found %v", len(cams))
		}

		images, releaseFuncs, err := slamSvc.getSimultaneousColorAndDepth(ctx, cams)
		for _, rFunc := range releaseFuncs {
			if rFunc != nil {
				defer rFunc()
			}
		}
		if err != nil {
			if err.Error() == opTimeoutErrorMessage {
				slamSvc.logger.Warnw("Skipping this scan due to error", "error", err)
				return nil, nil
			}
			return nil, err
		}

		filenames, err := createTimestampFilenames(slamSvc.cameraName, slamSvc.dataDirectory, ".png", slamSvc.slamMode)
		if err != nil {
			return nil, err
		}
		for i, filename := range filenames {
			err = dataprocess.WriteBytesToFile(images[i], filename)
			if err != nil {
				return filenames, err
			}
		}
		return filenames, nil
	case slam.Dim2d, slam.Dim3d:
		return nil, errors.Errorf("bad slamMode %v specified for this algorithm", slamSvc.slamMode)
	default:
		return nil, errors.Errorf("invalid slamMode %v specified", slamSvc.slamMode)
	}
}

// Gets the color image and depth image from the cameras as close to simultaneously as possible.
func (slamSvc *builtIn) getSimultaneousColorAndDepth(
	ctx context.Context,
	cams []camera.Camera,
) ([2][]byte, [2]func(), error) {
	var wg sync.WaitGroup
	var images [2][]byte
	var releaseFuncs [2]func()
	var errs [2]error

	for i := 0; i < 2; i++ {
		slamSvc.activeBackgroundWorkers.Add(1)
		wg.Add(1)
		if err := ctx.Err(); err != nil {
			if !errors.Is(err, context.Canceled) {
				slamSvc.logger.Errorw("unexpected error in SLAM service", "error", err)
			}
			slamSvc.activeBackgroundWorkers.Done()
			return images, releaseFuncs, err
		}
		iLoop := i
		goutils.PanicCapturingGo(func() {
			defer slamSvc.activeBackgroundWorkers.Done()
			defer wg.Done()
			images[iLoop], releaseFuncs[iLoop], errs[iLoop] = slamSvc.getPNGImage(ctx, cams[iLoop])
		})
	}
	wg.Wait()

	for _, err := range errs {
		if err != nil {
			return images, releaseFuncs, err
		}
	}

	return images, releaseFuncs, nil
}

// getAndSaveDataDense implements the data extraction for dense algos and saving to the directory path (data subfolder) specified in
// the config. It returns the full filepath for each file saved along with any error associated with the data creation or saving.
func (slamSvc *builtIn) getAndSaveDataDense(ctx context.Context, cams []camera.Camera) (string, error) {
	ctx, span := trace.StartSpan(ctx, "slam::builtIn::getAndSaveDataDense")
	defer span.End()

	if len(cams) != 1 {
		return "", errors.Errorf("expected 1 camera for this slam algorithm, found %v", len(cams))
	}

	pointcloud, err := cams[0].NextPointCloud(ctx)
	if err != nil {
		if err.Error() == opTimeoutErrorMessage {
			slamSvc.logger.Warnw("Skipping this scan due to error", "error", err)
			return "", nil
		}
		return "", err
	}

	var fileType string
	switch slamSvc.slamMode {
	case slam.Dim2d, slam.Dim3d:
		fileType = ".pcd"
	case slam.Rgbd, slam.Mono:
		return "", errors.Errorf("bad slamMode %v specified for this algorithm", slamSvc.slamMode)
	}
	filenames, err := createTimestampFilenames(slamSvc.cameraName, slamSvc.dataDirectory, fileType, slamSvc.slamMode)
	if err != nil {
		return "", err
	}
	filename := filenames[0]
	return filename, dataprocess.WritePCDToFile(pointcloud, filename)
}

// Creates a file for camera data with the specified sensor name and timestamp written into the filename.
// For RGBD cameras, two filenames are created with the same timestamp in different directories.
func createTimestampFilenames(cameraName, dataDirectory, fileType string, slamMode slam.Mode) ([]string, error) {
	timeStamp := time.Now()

	switch slamMode {
	case slam.Rgbd:
		colorFilename := filepath.Join(dataDirectory, "data", "rgb", cameraName+"_data_"+timeStamp.UTC().Format(slamTimeFormat)+fileType)
		depthFilename := filepath.Join(dataDirectory, "data", "depth", cameraName+"_data_"+timeStamp.UTC().Format(slamTimeFormat)+fileType)
		return []string{colorFilename, depthFilename}, nil
	case slam.Mono:
		colorFilename := filepath.Join(dataDirectory, "data", "rgb", cameraName+"_data_"+timeStamp.UTC().Format(slamTimeFormat)+fileType)
		return []string{colorFilename}, nil
	case slam.Dim2d, slam.Dim3d:
		filename := filepath.Join(dataDirectory, "data", cameraName+"_data_"+timeStamp.UTC().Format(slamTimeFormat)+fileType)
		return []string{filename}, nil
	default:
		return nil, errors.Errorf("Invalid slam mode: %v", slamMode)
	}
}

// Converts a dictionary to a string for so that it can be loaded into an arg for the slam process.
func createKeyValuePairs(m map[string]string) string {
	stringMapList := make([]string, len(m))
	i := 0
	for k, val := range m {
		stringMapList[i] = k + "=" + val
		i++
	}

	stringMap := strings.Join(stringMapList, ",")

	return "{" + stringMap + "}"
}<|MERGE_RESOLUTION|>--- conflicted
+++ resolved
@@ -44,11 +44,8 @@
 	rdkutils "go.viam.com/rdk/utils"
 	"go.viam.com/rdk/vision"
 	slamConfig "go.viam.com/slam/config"
-<<<<<<< HEAD
 	"go.viam.com/slam/dataprocess"
 	"go.viam.com/utils"
-=======
->>>>>>> ffd1f824
 )
 
 var (
