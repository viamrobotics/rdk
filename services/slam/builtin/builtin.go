// Package builtin implements simultaneous localization and mapping
// This is an Experimental package
package builtin

import (
	"bufio"
	"bytes"
	"context"
	"image"
	"image/jpeg"
	"io"
	"os"
	"path/filepath"
	"regexp"
	"strconv"
	"strings"
	"sync"
	"time"

	"github.com/edaniels/golog"
	"github.com/edaniels/gostream"
	"github.com/mitchellh/mapstructure"
	"github.com/pkg/errors"
	"go.opencensus.io/trace"
	goutils "go.viam.com/utils"
	"go.viam.com/utils/pexec"
	"go.viam.com/utils/protoutils"
	"google.golang.org/grpc"
	"google.golang.org/grpc/credentials/insecure"

	v1 "go.viam.com/api/common/v1"
	pb "go.viam.com/api/service/slam/v1"
	"go.viam.com/rdk/components/camera"
	"go.viam.com/rdk/config"
	pc "go.viam.com/rdk/pointcloud"
	"go.viam.com/rdk/referenceframe"
	"go.viam.com/rdk/registry"
	"go.viam.com/rdk/rimage"
	"go.viam.com/rdk/rimage/transform"
	"go.viam.com/rdk/services/slam"
	"go.viam.com/rdk/spatialmath"
	rdkutils "go.viam.com/rdk/utils"
	"go.viam.com/rdk/vision"
	"go.viam.com/utils"
)

var (
	cameraValidationMaxTimeoutSec = 30 // reconfigurable for testing
	dialMaxTimeoutSec             = 30 // reconfigurable for testing
)

const (
	defaultDataRateMs           = 200
	minDataRateMs               = 200
	defaultMapRateSec           = 60
	cameraValidationIntervalSec = 1.
	parsePortMaxTimeoutSec      = 60
	// time format for the slam service.
	slamTimeFormat        = "2006-01-02T15:04:05.0000Z"
	opTimeoutErrorMessage = "bad scan: OpTimeout"
	localhost0            = "localhost:0"
)

// SetCameraValidationMaxTimeoutSecForTesting sets cameraValidationMaxTimeoutSec for testing.
func SetCameraValidationMaxTimeoutSecForTesting(val int) {
	cameraValidationMaxTimeoutSec = val
}

// SetDialMaxTimeoutSecForTesting sets dialMaxTimeoutSec for testing.
func SetDialMaxTimeoutSecForTesting(val int) {
	dialMaxTimeoutSec = val
}

// TBD 05/04/2022: Needs more work once GRPC is included (future PR).
func init() {
<<<<<<< HEAD
	registry.RegisterService(slam.Subtype, resource.DefaultServiceModel, registry.Service{
		Constructor: func(ctx context.Context, deps registry.Dependencies, c config.Service, logger golog.Logger) (interface{}, error) {
			return NewBuiltIn(ctx, deps, c, logger, false)
		},
	})
	config.RegisterServiceAttributeMapConverter(slam.Subtype, resource.DefaultServiceModel, func(attributes config.AttributeMap) (interface{}, error) {
		var conf AttrConfig
		decoder, err := mapstructure.NewDecoder(&mapstructure.DecoderConfig{TagName: "json", Result: &conf})
		if err != nil {
			return nil, err
		}
		if err := decoder.Decode(attributes); err != nil {
			return nil, err
		}
		return &conf, nil
	}, &AttrConfig{})
=======
	for _, slamLibrary := range slam.SLAMLibraries {
		registry.RegisterService(slam.Subtype, slamLibrary.AlgoName, registry.Service{
			Constructor: func(ctx context.Context, deps registry.Dependencies, c config.Service, logger golog.Logger) (interface{}, error) {
				return NewBuiltIn(ctx, deps, c, logger, false)
			},
		})
		cType := config.ServiceType(slam.SubtypeName)
		config.RegisterServiceAttributeMapConverter(cType, slamLibrary.AlgoName, func(attributes config.AttributeMap) (interface{}, error) {
			var conf AttrConfig
			decoder, err := mapstructure.NewDecoder(&mapstructure.DecoderConfig{TagName: "json", Result: &conf})
			if err != nil {
				return nil, err
			}
			if err := decoder.Decode(attributes); err != nil {
				return nil, err
			}
			return &conf, nil
		}, &AttrConfig{})
	}
>>>>>>> 38c3a6ce
}

// RuntimeConfigValidation ensures that required config parameters are valid at runtime. If any of the required config parameters are
// not valid, this function will throw a warning, but not close out/shut down the server. The required parameters that are checked here
// are: 'algorithm', 'data_dir', and 'config_param' (required due to the 'mode' parameter internal to it).
// Returns the slam mode.
func RuntimeConfigValidation(svcConfig *AttrConfig, model string, logger golog.Logger) (slam.Mode, error) {
	slamLib, ok := slam.SLAMLibraries[model]
	if !ok {
		return "", errors.Errorf("%v algorithm specified not in implemented list", model)
	}

	slamMode, ok := slamLib.SlamMode[svcConfig.ConfigParams["mode"]]
	if !ok {
		return "", errors.Errorf("getting data with specified algorithm %v, and desired mode %v",
			model, svcConfig.ConfigParams["mode"])
	}

	for _, directoryName := range [4]string{"", "data", "map", "config"} {
		directoryPath := filepath.Join(svcConfig.DataDirectory, directoryName)
		if _, err := os.Stat(directoryPath); os.IsNotExist(err) {
			logger.Warnf("%v directory does not exist", directoryPath)
			if err := os.Mkdir(directoryPath, os.ModePerm); err != nil {
				return "", errors.Errorf("issue creating directory at %v: %v", directoryPath, err)
			}
		}
	}

	if slamMode == slam.Rgbd || slamMode == slam.Mono {
		var directoryNames []string
		if slamMode == slam.Rgbd {
			directoryNames = []string{"rgb", "depth"}
		} else if slamMode == slam.Mono {
			directoryNames = []string{"rgb"}
		}
		for _, directoryName := range directoryNames {
			directoryPath := filepath.Join(svcConfig.DataDirectory, "data", directoryName)
			if _, err := os.Stat(directoryPath); os.IsNotExist(err) {
				logger.Warnf("%v directory does not exist", directoryPath)
				if err := os.Mkdir(directoryPath, os.ModePerm); err != nil {
					return "", errors.Errorf("issue creating directory at %v: %v", directoryPath, err)
				}
			}
		}
	}

	// Confirms that input file pattern abides by the format n1:n2:n3 where n1, n2 and n3 are all positive integers and n1 <= n2
	// and n3 must be non-zero
	if svcConfig.InputFilePattern != "" {
		pattern := `(\d+):(\d+):(\d+)`
		re := regexp.MustCompile(pattern)
		res := re.MatchString(svcConfig.InputFilePattern)
		if !res {
			return "", errors.Errorf("input_file_pattern (%v) does not match the regex pattern %v", svcConfig.InputFilePattern, pattern)
		}

		re = regexp.MustCompile(`(\d+)`)
		res2 := re.FindAllString(svcConfig.InputFilePattern, 3)
		startFileIndex, err := strconv.Atoi(res2[0])
		if err != nil {
			return "", err
		}
		endFileIndex, err := strconv.Atoi(res2[1])
		if err != nil {
			return "", err
		}

		interval, err := strconv.Atoi(res2[2])
		if err != nil {
			return "", err
		}

		if interval == 0 {
			return "", errors.New("the file input pattern's interval must be greater than zero")
		}

		if startFileIndex > endFileIndex {
			return "", errors.Errorf("second value in input file pattern must be larger than the first [%v]", svcConfig.InputFilePattern)
		}
	}

	if svcConfig.DataRateMs != 0 && svcConfig.DataRateMs < minDataRateMs {
		return "", errors.Errorf("cannot specify data_rate_msec less than %v", minDataRateMs)
	}

	if svcConfig.MapRateSec != nil && *svcConfig.MapRateSec < 0 {
		return "", errors.New("cannot specify map_rate_sec less than zero")
	}

	return slamMode, nil
}

// runtimeServiceValidation ensures the service's data processing and saving is valid for the mode and
// cameras given.

func runtimeServiceValidation(
	ctx context.Context,
	cams []camera.Camera,
	camStreams []gostream.VideoStream,
	slamSvc *builtIn,
) error {
	if len(cams) == 0 {
		return nil
	}

	var err error
	paths := make([]string, 0, 1)
	startTime := time.Now()

	// TODO 05/05/2022: This will be removed once GRPC data transfer is available as the responsibility for
	// calling the right algorithms (Next vs NextPointCloud) will be held by the slam libraries themselves
	// Note: if GRPC data transfer is delayed to after other algorithms (or user custom algos) are being
	// added this point will be revisited
	for {
		switch slamSvc.slamLib.AlgoType {
		case slam.Sparse:
			var currPaths []string
			currPaths, err = slamSvc.getAndSaveDataSparse(ctx, cams, camStreams)
			paths = append(paths, currPaths...)
		case slam.Dense:
			var path string
			path, err = slamSvc.getAndSaveDataDense(ctx, cams)
			paths = append(paths, path)
		default:
			return errors.Errorf("invalid slam algorithm %q", slamSvc.slamLib.AlgoName)
		}

		if err == nil {
			break
		}

		// This takes about 5 seconds, so the timeout should be sufficient.
		if time.Since(startTime) >= time.Duration(cameraValidationMaxTimeoutSec)*time.Second {
			return errors.Wrap(err, "error getting data in desired mode")
		}
		if !goutils.SelectContextOrWait(ctx, cameraValidationIntervalSec*time.Second) {
			return ctx.Err()
		}
	}

	// For ORBSLAM, generate a new yaml file based off the camera configuration and presence of maps
	if strings.Contains(slamSvc.slamLib.AlgoName, "orbslamv3") {
		if err = slamSvc.orbGenYAML(ctx, cams[0]); err != nil {
			return errors.Wrap(err, "error generating .yaml config")
		}
	}

	for _, path := range paths {
		if err := os.RemoveAll(path); err != nil {
			return errors.Wrap(err, "error removing generated file during validation")
		}
	}

	return nil
}

// AttrConfig describes how to configure the service.
type AttrConfig struct {
	Sensors          []string          `json:"sensors"`
	ConfigParams     map[string]string `json:"config_params"`
	DataRateMs       int               `json:"data_rate_msec"`
	MapRateSec       *int              `json:"map_rate_sec"`
	DataDirectory    string            `json:"data_dir"`
	InputFilePattern string            `json:"input_file_pattern"`
	Port             string            `json:"port"`
}

// Validate creates the list of implicit dependencies.
func (config *AttrConfig) Validate(path string) ([]string, error) {

	if config.ConfigParams["mode"] == "" {
		return nil, utils.NewConfigValidationFieldRequiredError(path, "config_params[mode]")
	}

	if config.DataDirectory == "" {
		return nil, utils.NewConfigValidationFieldRequiredError(path, "data_dir")
	}

	deps := config.Sensors

	return deps, nil
}

// builtIn is the structure of the slam service.
type builtIn struct {
	cameraName      string
	slamLib         slam.LibraryMetadata
	slamMode        slam.Mode
	slamProcess     pexec.ProcessManager
	clientAlgo      pb.SLAMServiceClient
	clientAlgoClose func() error

	configParams     map[string]string
	dataDirectory    string
	inputFilePattern string

	port       string
	dataRateMs int
	mapRateSec int

	camStreams []gostream.VideoStream

	cancelFunc              func()
	logger                  golog.Logger
	activeBackgroundWorkers sync.WaitGroup

	bufferSLAMProcessLogs        bool
	slamProcessLogReader         io.ReadCloser
	slamProcessLogWriter         io.WriteCloser
	slamProcessBufferedLogReader bufio.Reader
}

// configureCameras will check the config to see if any cameras are desired and if so, grab the cameras from
// the robot. We assume there are at most two cameras and that we only require intrinsics from the first one.
// Returns the name of the first camera.
func configureCameras(ctx context.Context, svcConfig *AttrConfig, deps registry.Dependencies, logger golog.Logger) (string, []camera.Camera, error) {
	if len(svcConfig.Sensors) > 0 {
		logger.Debug("Running in live mode")
		cams := make([]camera.Camera, 0, len(svcConfig.Sensors))
		// The first camera is expected to be RGB or LIDAR.
		cameraName := svcConfig.Sensors[0]
		cam, err := camera.FromDependencies(deps, cameraName)
		if err != nil {
			return "", nil, errors.Wrapf(err, "error getting camera %v for slam service", cameraName)
		}
		proj, err := cam.Projector(ctx)
		if err != nil {
			if len(svcConfig.Sensors) == 1 {
				// LiDAR do not have intrinsic parameters and only send point clouds,
				// so no error should occur here, just inform the user
				logger.Debug("No camera features found, user possibly using LiDAR")
			} else {
				return "", nil, errors.Wrap(err,
					"Unable to get camera features for first camera, make sure the color camera is listed first")
			}
		} else {
			intrinsics, ok := proj.(*transform.PinholeCameraIntrinsics)
			if !ok {
				return "", nil, transform.NewNoIntrinsicsError("Intrinsics do not exist")
			}
			err = intrinsics.CheckValid()
			if err != nil {
				return "", nil, err
			}
		}
		cams = append(cams, cam)

		// If there is a second camera, it is expected to be depth.
		if len(svcConfig.Sensors) > 1 {
			depthCameraName := svcConfig.Sensors[1]
			logger.Debugf("Two cameras found for slam service, assuming %v is for color and %v is for depth",
				cameraName, depthCameraName)
			depthCam, err := camera.FromDependencies(deps, depthCameraName)
			if err != nil {
				return "", nil, errors.Wrapf(err, "error getting camera %v for slam service", depthCameraName)
			}
			cams = append(cams, depthCam)
		}

		return cameraName, cams, nil
	}
	return "", nil, nil
}

// setupGRPCConnection uses the defined port to create a GRPC client for communicating with the SLAM algorithms.
func setupGRPCConnection(ctx context.Context, port string, logger golog.Logger) (pb.SLAMServiceClient, func() error, error) {
	ctx, span := trace.StartSpan(ctx, "slam::builtIn::setupGRPCConnection")
	defer span.End()

	// This takes about 1 second, so the timeout should be sufficient.
	ctx, timeoutCancel := context.WithTimeout(ctx, time.Duration(dialMaxTimeoutSec)*time.Second)
	defer timeoutCancel()
	// The 'port' provided in the config is already expected to include "localhost:", if needed, so that it doesn't need to be
	// added anywhere in the code. This will allow cloud-based SLAM processing to exist in the future.
	// TODO: add credentials when running SLAM processing in the cloud.

	// Increasing the gRPC max message size from the default value of 4MB to 32MB, to match the limit that is set in RDK. This is
	// necessary for transmitting large pointclouds.
	maxMsgSizeOption := grpc.WithDefaultCallOptions(grpc.MaxCallRecvMsgSize(32 * 1024 * 1024))
	connLib, err := grpc.DialContext(ctx, port, grpc.WithTransportCredentials(insecure.NewCredentials()), grpc.WithBlock(), maxMsgSizeOption)
	if err != nil {
		logger.Errorw("error connecting to slam process", "error", err)
		return nil, nil, err
	}
	return pb.NewSLAMServiceClient(connLib), connLib.Close, err
}

// Position forwards the request for positional data to the slam library's gRPC service. Once a response is received,
// it is unpacked into a PoseInFrame.
func (slamSvc *builtIn) Position(ctx context.Context, name string, extra map[string]interface{}) (*referenceframe.PoseInFrame, error) {
	ctx, span := trace.StartSpan(ctx, "slam::builtIn::Position")
	defer span.End()

	ext, err := protoutils.StructToStructPb(extra)
	if err != nil {
		return nil, err
	}
	req := &pb.GetPositionRequest{Name: name, Extra: ext}

	resp, err := slamSvc.clientAlgo.GetPosition(ctx, req)
	if err != nil {
		return nil, errors.Wrap(err, "error getting SLAM position")
	}

	pInFrame := referenceframe.ProtobufToPoseInFrame(resp.Pose)

	// TODO DATA-531: https://viam.atlassian.net/jira/software/c/projects/DATA/boards/30?modal=detail&selectedIssue=DATA-531
	// Remove extraction and conversion of quaternion from the extra field in the response once the Rust
	// spatial math library is available and the desired math can be implemented on the orbSLAM side
	returnedExt := resp.Extra.AsMap()

	if val, ok := returnedExt["quat"]; ok {
		q := val.(map[string]interface{})

		valReal, ok1 := q["real"].(float64)
		valIMag, ok2 := q["imag"].(float64)
		valJMag, ok3 := q["jmag"].(float64)
		valKMag, ok4 := q["kmag"].(float64)

		if !ok1 || !ok2 || !ok3 || !ok4 {
			slamSvc.logger.Debugf("quaternion given, but invalid format detected, %v, skipping quaternion transform", q)
			return pInFrame, nil
		}
		newPose := spatialmath.NewPoseFromOrientation(pInFrame.Pose().Point(),
			&spatialmath.Quaternion{Real: valReal, Imag: valIMag, Jmag: valJMag, Kmag: valKMag})
		pInFrame = referenceframe.NewPoseInFrame(pInFrame.Parent(), newPose)
	}

	return pInFrame, nil
}

// GetMap forwards the request for map data to the slam library's gRPC service. Once a response is received it is unpacked
// into a mimeType and either a vision.Object or image.Image.
func (slamSvc *builtIn) GetMap(
	ctx context.Context,
	name, mimeType string,
	cp *referenceframe.PoseInFrame,
	include bool,
	extra map[string]interface{},
) (
	string, image.Image, *vision.Object, error,
) {
	ctx, span := trace.StartSpan(ctx, "slam::builtIn::GetMap")
	defer span.End()

	var cameraPosition *v1.Pose
	if cp != nil {
		cameraPosition = referenceframe.PoseInFrameToProtobuf(cp).Pose
	}

	ext, err := protoutils.StructToStructPb(extra)
	if err != nil {
		return "", nil, nil, err
	}
	req := &pb.GetMapRequest{
		Name:               name,
		MimeType:           mimeType,
		CameraPosition:     cameraPosition,
		IncludeRobotMarker: include,
		Extra:              ext,
	}

	var imData image.Image
	var vObj *vision.Object

	resp, err := slamSvc.clientAlgo.GetMap(ctx, req)
	if err != nil {
		return "", imData, vObj, errors.Errorf("error getting SLAM map (%v) : %v", mimeType, err)
	}

	switch mimeType {
	case rdkutils.MimeTypeJPEG:
		imData, err = jpeg.Decode(bytes.NewReader(resp.GetImage()))
		if err != nil {
			return "", nil, nil, errors.Wrap(err, "get map decode image failed")
		}
	case rdkutils.MimeTypePCD:
		pointcloudData := resp.GetPointCloud()
		if pointcloudData == nil {
			return "", nil, nil, errors.New("get map read pointcloud unavailable")
		}
		pc, err := pc.ReadPCD(bytes.NewReader(pointcloudData.PointCloud))
		if err != nil {
			return "", nil, nil, errors.Wrap(err, "get map read pointcloud failed")
		}

		vObj, err = vision.NewObject(pc)
		if err != nil {
			return "", nil, nil, errors.Wrap(err, "get map creating vision object failed")
		}
	}

	return resp.MimeType, imData, vObj, nil
}

// NewBuiltIn returns a new slam service for the given robot.
func NewBuiltIn(ctx context.Context, deps registry.Dependencies, config config.Service, logger golog.Logger, bufferSLAMProcessLogs bool) (slam.Service, error) {
	ctx, span := trace.StartSpan(ctx, "slam::slamService::New")
	defer span.End()

	svcConfig, ok := config.ConvertedAttributes.(*AttrConfig)
	if !ok {
		return nil, rdkutils.NewUnexpectedTypeError(svcConfig, config.ConvertedAttributes)
	}

	cameraName, cams, err := configureCameras(ctx, svcConfig, deps, logger)
	if err != nil {
		return nil, errors.Wrap(err, "configuring camera error")
	}

	slamMode, err := RuntimeConfigValidation(svcConfig, config.Model, logger)
	if err != nil {
		return nil, errors.Wrap(err, "runtime slam config error")
	}

	var port string
	if svcConfig.Port == "" {
		port = localhost0
	} else {
		port = svcConfig.Port
	}

	var dataRate int
	if svcConfig.DataRateMs == 0 {
		dataRate = defaultDataRateMs
		logger.Debugf("no data_rate_msec given, setting to default value of %d", defaultDataRateMs)
	} else {
		dataRate = svcConfig.DataRateMs
	}

	var mapRate int
	if svcConfig.MapRateSec == nil {
		logger.Debugf("no map_rate_secs given, setting to default value of %d", defaultMapRateSec)
		mapRate = defaultMapRateSec
	} else if *svcConfig.MapRateSec == 0 {
		logger.Info("setting slam system to localization mode")
		mapRate = 0
	} else {
		mapRate = *svcConfig.MapRateSec
	}

	camStreams := make([]gostream.VideoStream, 0, len(cams))
	for _, cam := range cams {
		camStreams = append(camStreams, gostream.NewEmbeddedVideoStream(cam))
	}

	cancelCtx, cancelFunc := context.WithCancel(ctx)

	// SLAM Service Object
	slamSvc := &builtIn{
		cameraName:            cameraName,
		slamLib:               slam.SLAMLibraries[config.Model],
		slamMode:              slamMode,
		slamProcess:           pexec.NewProcessManager(logger),
		configParams:          svcConfig.ConfigParams,
		dataDirectory:         svcConfig.DataDirectory,
		inputFilePattern:      svcConfig.InputFilePattern,
		port:                  port,
		dataRateMs:            dataRate,
		mapRateSec:            mapRate,
		camStreams:            camStreams,
		cancelFunc:            cancelFunc,
		logger:                logger,
		bufferSLAMProcessLogs: bufferSLAMProcessLogs,
	}

	var success bool
	defer func() {
		if !success {
			if err := slamSvc.Close(); err != nil {
				logger.Errorw("error closing out after error", "error", err)
			}
		}
	}()

	if err := runtimeServiceValidation(cancelCtx, cams, camStreams, slamSvc); err != nil {
		return nil, errors.Wrap(err, "runtime slam service error")
	}

	slamSvc.StartDataProcess(cancelCtx, cams, camStreams, nil)

	if err := slamSvc.StartSLAMProcess(ctx); err != nil {
		return nil, errors.Wrap(err, "error with slam service slam process")
	}

	client, clientClose, err := setupGRPCConnection(ctx, slamSvc.port, logger)
	if err != nil {
		return nil, errors.Wrap(err, "error with initial grpc client to slam algorithm")
	}
	slamSvc.clientAlgo = client
	slamSvc.clientAlgoClose = clientClose

	success = true
	return slamSvc, nil
}

// Close out of all slam related processes.
func (slamSvc *builtIn) Close() error {
	defer func() {
		if slamSvc.clientAlgoClose != nil {
			goutils.UncheckedErrorFunc(slamSvc.clientAlgoClose)
		}
	}()
	slamSvc.cancelFunc()
	if slamSvc.bufferSLAMProcessLogs {
		if slamSvc.slamProcessLogReader != nil {
			slamSvc.slamProcessLogReader.Close()
		}
		if slamSvc.slamProcessLogWriter != nil {
			slamSvc.slamProcessLogWriter.Close()
		}
	}
	if err := slamSvc.StopSLAMProcess(); err != nil {
		return errors.Wrap(err, "error occurred during closeout of process")
	}
	slamSvc.activeBackgroundWorkers.Wait()
	for idx, stream := range slamSvc.camStreams {
		i := idx
		s := stream
		defer func() {
			if err := s.Close(context.Background()); err != nil {
				slamSvc.logger.Errorw("error closing cam", "number", i, "error", err)
			}
		}()
	}
	return nil
}

// TODO 05/10/2022: Remove from SLAM service once GRPC data transfer is available.
// startDataProcess is the background control loop for sending data from camera to the data directory for processing.
func (slamSvc *builtIn) StartDataProcess(
	cancelCtx context.Context,
	cams []camera.Camera,
	camStreams []gostream.VideoStream,
	c chan int,
) {
	if len(cams) == 0 {
		return
	}

	slamSvc.activeBackgroundWorkers.Add(1)
	if err := cancelCtx.Err(); err != nil {
		if !errors.Is(err, context.Canceled) {
			slamSvc.logger.Errorw("unexpected error in SLAM service", "error", err)
		}
		slamSvc.activeBackgroundWorkers.Done()
		return
	}
	goutils.PanicCapturingGo(func() {
		ticker := time.NewTicker(time.Millisecond * time.Duration(slamSvc.dataRateMs))
		defer ticker.Stop()
		defer slamSvc.activeBackgroundWorkers.Done()

		for {
			if err := cancelCtx.Err(); err != nil {
				if !errors.Is(err, context.Canceled) {
					slamSvc.logger.Errorw("unexpected error in SLAM data process", "error", err)
				}
				return
			}

			select {
			case <-cancelCtx.Done():
				return
			case <-ticker.C:
				slamSvc.activeBackgroundWorkers.Add(1)
				if err := cancelCtx.Err(); err != nil {
					if !errors.Is(err, context.Canceled) {
						slamSvc.logger.Errorw("unexpected error in SLAM service", "error", err)
					}
					slamSvc.activeBackgroundWorkers.Done()
					return
				}
				goutils.PanicCapturingGo(func() {
					defer slamSvc.activeBackgroundWorkers.Done()
					switch slamSvc.slamLib.AlgoType {
					case slam.Dense:
						if _, err := slamSvc.getAndSaveDataDense(cancelCtx, cams); err != nil {
							slamSvc.logger.Warn(err)
						}
						if c != nil {
							c <- 1
						}
					case slam.Sparse:
						if _, err := slamSvc.getAndSaveDataSparse(cancelCtx, cams, camStreams); err != nil {
							slamSvc.logger.Warn(err)
						}
						if c != nil {
							c <- 1
						}
					default:
						slamSvc.logger.Warnw("warning invalid algorithm specified", "algorithm", slamSvc.slamLib.AlgoType)
					}
				})
			}
		}
	})
}

// GetSLAMProcessConfig returns the process config for the SLAM process.
func (slamSvc *builtIn) GetSLAMProcessConfig() pexec.ProcessConfig {
	var args []string

	args = append(args, "-sensors="+slamSvc.cameraName)
	args = append(args, "-config_param="+createKeyValuePairs(slamSvc.configParams))
	args = append(args, "-data_rate_ms="+strconv.Itoa(slamSvc.dataRateMs))
	args = append(args, "-map_rate_sec="+strconv.Itoa(slamSvc.mapRateSec))
	args = append(args, "-data_dir="+slamSvc.dataDirectory)
	args = append(args, "-input_file_pattern="+slamSvc.inputFilePattern)
	args = append(args, "-port="+slamSvc.port)
	args = append(args, "--aix-auto-update")

	return pexec.ProcessConfig{
		ID:      "slam_" + slamSvc.slamLib.AlgoName,
		Name:    slam.SLAMLibraries[slamSvc.slamLib.AlgoName].BinaryLocation,
		Args:    args,
		Log:     true,
		OneShot: false,
	}
}

func (slamSvc *builtIn) GetSLAMProcessBufferedLogReader() bufio.Reader {
	return slamSvc.slamProcessBufferedLogReader
}

// startSLAMProcess starts up the SLAM library process by calling the executable binary and giving it the necessary arguments.
func (slamSvc *builtIn) StartSLAMProcess(ctx context.Context) error {
	ctx, span := trace.StartSpan(ctx, "slam::slamService::StartSLAMProcess")
	defer span.End()

	processConfig := slamSvc.GetSLAMProcessConfig()

	var logReader io.ReadCloser
	var logWriter io.WriteCloser
	var bufferedLogReader bufio.Reader
	if slamSvc.port == localhost0 || slamSvc.bufferSLAMProcessLogs {
		logReader, logWriter = io.Pipe()
		bufferedLogReader = *bufio.NewReader(logReader)
		processConfig.LogWriter = logWriter
	}

	_, err := slamSvc.slamProcess.AddProcessFromConfig(ctx, processConfig)
	if err != nil {
		return errors.Wrap(err, "problem adding slam process")
	}

	slamSvc.logger.Debug("starting slam process")

	if err = slamSvc.slamProcess.Start(ctx); err != nil {
		return errors.Wrap(err, "problem starting slam process")
	}

	if slamSvc.port == localhost0 {
		timeoutCtx, timeoutCancel := context.WithTimeout(ctx, parsePortMaxTimeoutSec*time.Second)
		defer timeoutCancel()

		if !slamSvc.bufferSLAMProcessLogs {
			//nolint:errcheck
			defer logReader.Close()
			//nolint:errcheck
			defer logWriter.Close()
		}

		for {
			if err := timeoutCtx.Err(); err != nil {
				return errors.Wrapf(err, "error getting port from slam process")
			}

			line, err := bufferedLogReader.ReadString('\n')
			if err != nil {
				return errors.Wrapf(err, "error getting port from slam process")
			}
			portLogLinePrefix := "Server listening on "
			if strings.Contains(line, portLogLinePrefix) {
				linePieces := strings.Split(line, portLogLinePrefix)
				if len(linePieces) != 2 {
					return errors.Errorf("failed to parse port from slam process log line: %v", line)
				}
				slamSvc.port = "localhost:" + strings.TrimRight(linePieces[1], "\n")
				break
			}
		}
	}

	if slamSvc.bufferSLAMProcessLogs {
		slamSvc.slamProcessLogReader = logReader
		slamSvc.slamProcessLogWriter = logWriter
		slamSvc.slamProcessBufferedLogReader = bufferedLogReader
	}

	return nil
}

// stopSLAMProcess uses the process manager to stop the created slam process from running.
func (slamSvc *builtIn) StopSLAMProcess() error {
	if err := slamSvc.slamProcess.Stop(); err != nil {
		return errors.Wrap(err, "problem stopping slam process")
	}
	return nil
}

func (slamSvc *builtIn) getPNGImage(ctx context.Context, cam camera.Camera) ([]byte, func(), error) {
	// We will hint that we want a PNG.
	// The Camera service server implementation in RDK respects this; others may not.
	readImgCtx := gostream.WithMIMETypeHint(ctx, rdkutils.WithLazyMIMEType(rdkutils.MimeTypePNG))
	img, release, err := camera.ReadImage(readImgCtx, cam)
	if err != nil {
		return nil, nil, err
	}
	if lazyImg, ok := img.(*rimage.LazyEncodedImage); ok {
		if lazyImg.MIMEType() != rdkutils.MimeTypePNG {
			return nil, nil, errors.Errorf("expected mime type %v, got %T", rdkutils.MimeTypePNG, img)
		}
		return lazyImg.RawData(), release, nil
	}

	if ycbcrImg, ok := img.(*image.YCbCr); ok {
		pngImage, err := rimage.EncodeImage(ctx, ycbcrImg, rdkutils.MimeTypePNG)
		if err != nil {
			return nil, nil, err
		}
		return pngImage, release, nil
	}

	return nil, nil, errors.Errorf("expected lazily encoded image or ycbcrImg, got %T", img)
}

// getAndSaveDataSparse implements the data extraction for sparse algos and saving to the directory path (data subfolder) specified in
// the config. It returns the full filepath for each file saved along with any error associated with the data creation or saving.
func (slamSvc *builtIn) getAndSaveDataSparse(
	ctx context.Context,
	cams []camera.Camera,
	camStreams []gostream.VideoStream,
) ([]string, error) {
	ctx, span := trace.StartSpan(ctx, "slam::builtIn::getAndSaveDataSparse")
	defer span.End()

	switch slamSvc.slamMode {
	case slam.Mono:
		if len(camStreams) != 1 {
			return nil, errors.Errorf("expected 1 camera for mono slam, found %v", len(camStreams))
		}

		image, release, err := slamSvc.getPNGImage(ctx, cams[0])
		if release != nil {
			defer release()
		}
		if err != nil {
			if err.Error() == opTimeoutErrorMessage {
				slamSvc.logger.Warnw("Skipping this scan due to error", "error", err)
				return nil, nil
			}
			return nil, err
		}
		filenames, err := createTimestampFilenames(slamSvc.cameraName, slamSvc.dataDirectory, ".png", slamSvc.slamMode)
		if err != nil {
			return nil, err
		}
		filename := filenames[0]
		//nolint:gosec
		f, err := os.Create(filename)
		if err != nil {
			return []string{filename}, err
		}
		w := bufio.NewWriter(f)
		if _, err := w.Write(image); err != nil {
			return []string{filename}, err
		}
		if err := w.Flush(); err != nil {
			return []string{filename}, err
		}
		return []string{filename}, f.Close()
	case slam.Rgbd:
		if len(cams) != 2 {
			return nil, errors.Errorf("expected 2 cameras for Rgbd slam, found %v", len(cams))
		}

		images, releaseFuncs, err := slamSvc.getSimultaneousColorAndDepth(ctx, cams)
		for _, rFunc := range releaseFuncs {
			if rFunc != nil {
				defer rFunc()
			}
		}
		if err != nil {
			if err.Error() == opTimeoutErrorMessage {
				slamSvc.logger.Warnw("Skipping this scan due to error", "error", err)
				return nil, nil
			}
			return nil, err
		}

		filenames, err := createTimestampFilenames(slamSvc.cameraName, slamSvc.dataDirectory, ".png", slamSvc.slamMode)
		if err != nil {
			return nil, err
		}
		for i, filename := range filenames {
			//nolint:gosec
			f, err := os.Create(filename)
			if err != nil {
				return filenames, err
			}
			w := bufio.NewWriter(f)
			if _, err := w.Write(images[i]); err != nil {
				return filenames, err
			}
			if err := w.Flush(); err != nil {
				return filenames, err
			}
			if err := f.Close(); err != nil {
				return filenames, err
			}
		}
		return filenames, nil
	case slam.Dim2d, slam.Dim3d:
		return nil, errors.Errorf("bad slamMode %v specified for this algorithm", slamSvc.slamMode)
	default:
		return nil, errors.Errorf("invalid slamMode %v specified", slamSvc.slamMode)
	}
}

// Gets the color image and depth image from the cameras as close to simultaneously as possible.
func (slamSvc *builtIn) getSimultaneousColorAndDepth(
	ctx context.Context,
	cams []camera.Camera,
) ([2][]byte, [2]func(), error) {
	var wg sync.WaitGroup
	var images [2][]byte
	var releaseFuncs [2]func()
	var errs [2]error

	for i := 0; i < 2; i++ {
		slamSvc.activeBackgroundWorkers.Add(1)
		wg.Add(1)
		if err := ctx.Err(); err != nil {
			if !errors.Is(err, context.Canceled) {
				slamSvc.logger.Errorw("unexpected error in SLAM service", "error", err)
			}
			slamSvc.activeBackgroundWorkers.Done()
			return images, releaseFuncs, err
		}
		iLoop := i
		goutils.PanicCapturingGo(func() {
			defer slamSvc.activeBackgroundWorkers.Done()
			defer wg.Done()
			images[iLoop], releaseFuncs[iLoop], errs[iLoop] = slamSvc.getPNGImage(ctx, cams[iLoop])
		})
	}
	wg.Wait()

	for _, err := range errs {
		if err != nil {
			return images, releaseFuncs, err
		}
	}

	return images, releaseFuncs, nil
}

// getAndSaveDataDense implements the data extraction for dense algos and saving to the directory path (data subfolder) specified in
// the config. It returns the full filepath for each file saved along with any error associated with the data creation or saving.
func (slamSvc *builtIn) getAndSaveDataDense(ctx context.Context, cams []camera.Camera) (string, error) {
	ctx, span := trace.StartSpan(ctx, "slam::builtIn::getAndSaveDataDense")
	defer span.End()

	if len(cams) != 1 {
		return "", errors.Errorf("expected 1 camera for this slam algorithm, found %v", len(cams))
	}

	pointcloud, err := cams[0].NextPointCloud(ctx)
	if err != nil {
		if err.Error() == opTimeoutErrorMessage {
			slamSvc.logger.Warnw("Skipping this scan due to error", "error", err)
			return "", nil
		}
		return "", err
	}

	var fileType string
	switch slamSvc.slamMode {
	case slam.Dim2d, slam.Dim3d:
		fileType = ".pcd"
	case slam.Rgbd, slam.Mono:
		return "", errors.Errorf("bad slamMode %v specified for this algorithm", slamSvc.slamMode)
	}
	filenames, err := createTimestampFilenames(slamSvc.cameraName, slamSvc.dataDirectory, fileType, slamSvc.slamMode)
	if err != nil {
		return "", err
	}
	filename := filenames[0]
	//nolint:gosec
	f, err := os.Create(filename)
	if err != nil {
		return filename, err
	}

	w := bufio.NewWriter(f)

	if err = pc.ToPCD(pointcloud, w, 1); err != nil {
		return filename, err
	}
	if err = w.Flush(); err != nil {
		return filename, err
	}
	return filename, f.Close()
}

// Creates a file for camera data with the specified sensor name and timestamp written into the filename.
// For RGBD cameras, two filenames are created with the same timestamp in different directories.
func createTimestampFilenames(cameraName, dataDirectory, fileType string, slamMode slam.Mode) ([]string, error) {
	timeStamp := time.Now()

	switch slamMode {
	case slam.Rgbd:
		colorFilename := filepath.Join(dataDirectory, "data", "rgb", cameraName+"_data_"+timeStamp.UTC().Format(slamTimeFormat)+fileType)
		depthFilename := filepath.Join(dataDirectory, "data", "depth", cameraName+"_data_"+timeStamp.UTC().Format(slamTimeFormat)+fileType)
		return []string{colorFilename, depthFilename}, nil
	case slam.Mono:
		colorFilename := filepath.Join(dataDirectory, "data", "rgb", cameraName+"_data_"+timeStamp.UTC().Format(slamTimeFormat)+fileType)
		return []string{colorFilename}, nil
	case slam.Dim2d, slam.Dim3d:
		filename := filepath.Join(dataDirectory, "data", cameraName+"_data_"+timeStamp.UTC().Format(slamTimeFormat)+fileType)
		return []string{filename}, nil
	default:
		return nil, errors.Errorf("Invalid slam mode: %v", slamMode)
	}
}

// Converts a dictionary to a string for so that it can be loaded into an arg for the slam process.
func createKeyValuePairs(m map[string]string) string {
	stringMapList := make([]string, len(m))
	i := 0
	for k, val := range m {
		stringMapList[i] = k + "=" + val
		i++
	}

	stringMap := strings.Join(stringMapList, ",")

	return "{" + stringMap + "}"
}<|MERGE_RESOLUTION|>--- conflicted
+++ resolved
@@ -35,6 +35,7 @@
 	pc "go.viam.com/rdk/pointcloud"
 	"go.viam.com/rdk/referenceframe"
 	"go.viam.com/rdk/registry"
+	"go.viam.com/rdk/resource"
 	"go.viam.com/rdk/rimage"
 	"go.viam.com/rdk/rimage/transform"
 	"go.viam.com/rdk/services/slam"
@@ -73,32 +74,16 @@
 
 // TBD 05/04/2022: Needs more work once GRPC is included (future PR).
 func init() {
-<<<<<<< HEAD
-	registry.RegisterService(slam.Subtype, resource.DefaultServiceModel, registry.Service{
-		Constructor: func(ctx context.Context, deps registry.Dependencies, c config.Service, logger golog.Logger) (interface{}, error) {
-			return NewBuiltIn(ctx, deps, c, logger, false)
-		},
-	})
-	config.RegisterServiceAttributeMapConverter(slam.Subtype, resource.DefaultServiceModel, func(attributes config.AttributeMap) (interface{}, error) {
-		var conf AttrConfig
-		decoder, err := mapstructure.NewDecoder(&mapstructure.DecoderConfig{TagName: "json", Result: &conf})
-		if err != nil {
-			return nil, err
-		}
-		if err := decoder.Decode(attributes); err != nil {
-			return nil, err
-		}
-		return &conf, nil
-	}, &AttrConfig{})
-=======
 	for _, slamLibrary := range slam.SLAMLibraries {
-		registry.RegisterService(slam.Subtype, slamLibrary.AlgoName, registry.Service{
+		// TODO: PRODUCT-266 use triplet Model names more properly here
+		sModel := resource.NewDefaultModel(resource.ModelName(slamLibrary.AlgoName))
+		registry.RegisterService(slam.Subtype, sModel, registry.Service{
 			Constructor: func(ctx context.Context, deps registry.Dependencies, c config.Service, logger golog.Logger) (interface{}, error) {
 				return NewBuiltIn(ctx, deps, c, logger, false)
 			},
 		})
-		cType := config.ServiceType(slam.SubtypeName)
-		config.RegisterServiceAttributeMapConverter(cType, slamLibrary.AlgoName, func(attributes config.AttributeMap) (interface{}, error) {
+		cType := slam.Subtype
+		config.RegisterServiceAttributeMapConverter(cType, sModel, func(attributes config.AttributeMap) (interface{}, error) {
 			var conf AttrConfig
 			decoder, err := mapstructure.NewDecoder(&mapstructure.DecoderConfig{TagName: "json", Result: &conf})
 			if err != nil {
@@ -110,7 +95,6 @@
 			return &conf, nil
 		}, &AttrConfig{})
 	}
->>>>>>> 38c3a6ce
 }
 
 // RuntimeConfigValidation ensures that required config parameters are valid at runtime. If any of the required config parameters are
@@ -521,7 +505,7 @@
 		return nil, errors.Wrap(err, "configuring camera error")
 	}
 
-	slamMode, err := RuntimeConfigValidation(svcConfig, config.Model, logger)
+	slamMode, err := RuntimeConfigValidation(svcConfig, string(config.Model.Name), logger)
 	if err != nil {
 		return nil, errors.Wrap(err, "runtime slam config error")
 	}
@@ -562,7 +546,7 @@
 	// SLAM Service Object
 	slamSvc := &builtIn{
 		cameraName:            cameraName,
-		slamLib:               slam.SLAMLibraries[config.Model],
+		slamLib:               slam.SLAMLibraries[string(config.Model.Name)],
 		slamMode:              slamMode,
 		slamProcess:           pexec.NewProcessManager(logger),
 		configParams:          svcConfig.ConfigParams,
