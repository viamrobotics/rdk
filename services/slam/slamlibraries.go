// Package slam implements simultaneous localization and mapping
package slam

<<<<<<< HEAD
type (
	slamLibrary uint8
	mode        uint8
)

const (
	cartographer = slamLibrary(iota)
	orbslamv3
	mono = mode(iota)
	rgbd
	twod
=======
// TODO 05/12/2022: Both type and consts will be deprecated when data ingestion via GRPC is available
// only being used now for linter issues.
type (
	slamLibrary uint8
	mode        string
)

const (
	dense = slamLibrary(iota)
	sparse
	mono = mode("mono")
	rgbd = mode("rgbd")
	twod = mode("2d")
>>>>>>> 973595bd
)

var slamLibraries = map[string]metadata{
	"cartographer": cartographerMetadata,
	"orbslamv3":    orbslamv3Metadata,
}

// Define currently implemented slam libraries.
var cartographerMetadata = metadata{
	AlgoName:       "cartographer",
<<<<<<< HEAD
	AlgoType:       cartographer,
=======
	AlgoType:       dense,
>>>>>>> 973595bd
	SlamMode:       map[string]mode{"2d": twod},
	BinaryLocation: "",
}

var orbslamv3Metadata = metadata{
	AlgoName:       "orbslamv3",
<<<<<<< HEAD
	AlgoType:       orbslamv3,
=======
	AlgoType:       sparse,
>>>>>>> 973595bd
	SlamMode:       map[string]mode{"mono": mono, "rgbd": rgbd},
	BinaryLocation: "",
}

// Metadata contains all pertinant information for defining a SLAM library/algorithm including the sparse/dense definition.
type metadata struct {
	AlgoName       string
	AlgoType       slamLibrary
	SlamMode       map[string]mode
	BinaryLocation string
}<|MERGE_RESOLUTION|>--- conflicted
+++ resolved
@@ -1,19 +1,6 @@
 // Package slam implements simultaneous localization and mapping
 package slam
 
-<<<<<<< HEAD
-type (
-	slamLibrary uint8
-	mode        uint8
-)
-
-const (
-	cartographer = slamLibrary(iota)
-	orbslamv3
-	mono = mode(iota)
-	rgbd
-	twod
-=======
 // TODO 05/12/2022: Both type and consts will be deprecated when data ingestion via GRPC is available
 // only being used now for linter issues.
 type (
@@ -27,7 +14,6 @@
 	mono = mode("mono")
 	rgbd = mode("rgbd")
 	twod = mode("2d")
->>>>>>> 973595bd
 )
 
 var slamLibraries = map[string]metadata{
@@ -38,22 +24,14 @@
 // Define currently implemented slam libraries.
 var cartographerMetadata = metadata{
 	AlgoName:       "cartographer",
-<<<<<<< HEAD
-	AlgoType:       cartographer,
-=======
 	AlgoType:       dense,
->>>>>>> 973595bd
 	SlamMode:       map[string]mode{"2d": twod},
 	BinaryLocation: "",
 }
 
 var orbslamv3Metadata = metadata{
 	AlgoName:       "orbslamv3",
-<<<<<<< HEAD
-	AlgoType:       orbslamv3,
-=======
 	AlgoType:       sparse,
->>>>>>> 973595bd
 	SlamMode:       map[string]mode{"mono": mono, "rgbd": rgbd},
 	BinaryLocation: "",
 }
