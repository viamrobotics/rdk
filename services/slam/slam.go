// Package slam implements simultaneous localization and mapping
package slam

import (
	"context"
	"image"
<<<<<<< HEAD
=======
	"image/jpeg"
	"io"
	"os"
	"path/filepath"
	"regexp"
	"strconv"
	"strings"
>>>>>>> 3b48f199
	"sync"

	"github.com/edaniels/golog"
	goutils "go.viam.com/utils"
	"go.viam.com/utils/rpc"

	pb "go.viam.com/rdk/proto/api/service/slam/v1"
	"go.viam.com/rdk/referenceframe"
	"go.viam.com/rdk/registry"
	"go.viam.com/rdk/resource"
	"go.viam.com/rdk/rlog"
	"go.viam.com/rdk/subtype"
	"go.viam.com/rdk/utils"
	"go.viam.com/rdk/vision"
)

<<<<<<< HEAD
=======
var (
	cameraValidationMaxTimeoutSec = 30 // reconfigurable for testing
	dialMaxTimeoutSec             = 30 // reconfigurable for testing
)

const (
	defaultDataRateMs           = 200
	minDataRateMs               = 200
	defaultMapRateSec           = 60
	cameraValidationIntervalSec = 1.
	parsePortMaxTimeoutSec      = 30
	// TODO change time format to .Format(time.RFC3339Nano) https://viam.atlassian.net/browse/DATA-277
	// time format for the slam service.
	slamTimeFormat        = "2006-01-02T15_04_05.0000"
	opTimeoutErrorMessage = "bad scan: OpTimeout"
	localhost0            = "localhost:0"
)

// SetCameraValidationMaxTimeoutSecForTesting sets cameraValidationMaxTimeoutSec for testing.
func SetCameraValidationMaxTimeoutSecForTesting(val int) {
	cameraValidationMaxTimeoutSec = val
}

// SetDialMaxTimeoutSecForTesting sets dialMaxTimeoutSec for testing.
func SetDialMaxTimeoutSecForTesting(val int) {
	dialMaxTimeoutSec = val
}

>>>>>>> 3b48f199
// TBD 05/04/2022: Needs more work once GRPC is included (future PR).
func init() {
	registry.RegisterResourceSubtype(Subtype, registry.ResourceSubtype{
		RegisterRPCService: func(ctx context.Context, rpcServer rpc.Server, subtypeSvc subtype.Service) error {
			return rpcServer.RegisterServiceServer(
				ctx,
				&pb.SLAMService_ServiceDesc,
				NewServer(subtypeSvc),
				pb.RegisterSLAMServiceHandlerFromEndpoint,
			)
		},
		RPCServiceDesc: &pb.SLAMService_ServiceDesc,
		RPCClient: func(ctx context.Context, conn rpc.ClientConn, name string, logger golog.Logger) interface{} {
			return NewClientFromConn(ctx, conn, name, logger)
		},
		Reconfigurable: WrapWithReconfigurable,
	})
}

// NewUnimplementedInterfaceError is used when there is a failed interface check.
func NewUnimplementedInterfaceError(actual interface{}) error {
	return utils.NewUnimplementedInterfaceError((Service)(nil), actual)
}

// SubtypeName is the name of the type of service.
const SubtypeName = resource.SubtypeName("slam")

// Subtype is a constant that identifies the slam resource subtype.
var Subtype = resource.NewSubtype(
	resource.ResourceNamespaceRDK,
	resource.ResourceTypeService,
	SubtypeName,
)

// Named is a helper for getting the named service's typed resource name.
func Named(name string) resource.Name {
	return resource.NameFromSubtype(Subtype, name)
}

var (
	_ = Service(&reconfigurableSlam{})
	_ = resource.Reconfigurable(&reconfigurableSlam{})
	_ = goutils.ContextCloser(&reconfigurableSlam{})
)

// Service describes the functions that are available to the service.
type Service interface {
	GetPosition(context.Context, string) (*referenceframe.PoseInFrame, error)
	GetMap(context.Context, string, string, *referenceframe.PoseInFrame, bool) (string, image.Image, *vision.Object, error)
}

<<<<<<< HEAD
=======
// SlamService is the structure of the slam service.
type slamService struct {
	cameraName      string
	slamLib         LibraryMetadata
	slamMode        mode
	slamProcess     pexec.ProcessManager
	clientAlgo      pb.SLAMServiceClient
	clientAlgoClose func() error

	configParams     map[string]string
	dataDirectory    string
	inputFilePattern string

	port       string
	dataRateMs int
	mapRateSec int

	camStreams []gostream.VideoStream

	cancelFunc              func()
	logger                  golog.Logger
	activeBackgroundWorkers sync.WaitGroup
}

// configureCameras will check the config to see if any cameras are desired and if so, grab the cameras from
// the robot. We assume there are at most two cameras and that we only require intrinsics from the first one.
// Returns the name of the first camera.
func configureCameras(ctx context.Context, svcConfig *AttrConfig, r robot.Robot, logger golog.Logger) (string, []camera.Camera, error) {
	if len(svcConfig.Sensors) > 0 {
		logger.Debug("Running in live mode")
		cams := make([]camera.Camera, 0, len(svcConfig.Sensors))

		// The first camera is expected to be RGB or LIDAR.
		cameraName := svcConfig.Sensors[0]
		cam, err := camera.FromRobot(r, cameraName)
		if err != nil {
			return "", nil, errors.Wrapf(err, "error getting camera %v for slam service", cameraName)
		}

		proj, err := cam.Projector(ctx)
		if err != nil {
			if len(svcConfig.Sensors) == 1 {
				// LiDAR do not have intrinsic parameters and only send point clouds,
				// so no error should occur here, just inform the user
				logger.Debug("No camera features found, user possibly using LiDAR")
			} else {
				return "", nil, errors.Wrap(err,
					"Unable to get camera features for first camera, make sure the color camera is listed first")
			}
		} else {
			intrinsics, ok := proj.(*transform.PinholeCameraIntrinsics)
			if !ok {
				return "", nil, transform.NewNoIntrinsicsError("Intrinsics do not exist")
			}
			err = intrinsics.CheckValid()
			if err != nil {
				return "", nil, err
			}
		}
		cams = append(cams, cam)

		// If there is a second camera, it is expected to be depth.
		if len(svcConfig.Sensors) > 1 {
			depthCameraName := svcConfig.Sensors[1]
			logger.Debugf("Two cameras found for slam service, assuming %v is for color and %v is for depth",
				cameraName, depthCameraName)
			depthCam, err := camera.FromRobot(r, depthCameraName)
			if err != nil {
				return "", nil, errors.Wrapf(err, "error getting camera %v for slam service", depthCameraName)
			}
			cams = append(cams, depthCam)
		}

		return cameraName, cams, nil
	}
	return "", nil, nil
}

// setupGRPCConnection uses the defined port to create a GRPC client for communicating with the SLAM algorithms.
func setupGRPCConnection(ctx context.Context, port string, logger golog.Logger) (pb.SLAMServiceClient, func() error, error) {
	ctx, span := trace.StartSpan(ctx, "slam::slamService::setupGRPCConnection")
	defer span.End()

	// This takes about 1 second, so the timeout should be sufficient.
	ctx, timeoutCancel := context.WithTimeout(ctx, time.Duration(dialMaxTimeoutSec)*time.Second)
	defer timeoutCancel()
	// The 'port' provided in the config is already expected to include "localhost:", if needed, so that it doesn't need to be
	// added anywhere in the code. This will allow cloud-based SLAM processing to exist in the future.
	// TODO: add credentials when running SLAM processing in the cloud.
	connLib, err := grpc.DialContext(ctx, port, grpc.WithTransportCredentials(insecure.NewCredentials()), grpc.WithBlock())
	if err != nil {
		logger.Errorw("error connecting to slam process", "error", err)
		return nil, nil, err
	}
	return pb.NewSLAMServiceClient(connLib), connLib.Close, err
}

// GetPosition forwards the request for positional data to the slam library's gRPC service. Once a response is received,
// it is unpacked into a PoseInFrame.
func (slamSvc *slamService) GetPosition(ctx context.Context, name string) (*referenceframe.PoseInFrame, error) {
	ctx, span := trace.StartSpan(ctx, "slam::slamService::GetPosition")
	defer span.End()

	req := &pb.GetPositionRequest{Name: name}

	resp, err := slamSvc.clientAlgo.GetPosition(ctx, req)
	if err != nil {
		return nil, errors.Wrap(err, "error getting SLAM position")
	}

	return referenceframe.ProtobufToPoseInFrame(resp.Pose), nil
}

// GetMap forwards the request for map data to the slam library's gRPC service. Once a response is received it is unpacked
// into a mimeType and either a vision.Object or image.Image.
func (slamSvc *slamService) GetMap(ctx context.Context, name, mimeType string, cp *referenceframe.PoseInFrame, include bool) (
	string, image.Image, *vision.Object, error,
) {
	ctx, span := trace.StartSpan(ctx, "slam::slamService::GetMap")
	defer span.End()

	var cameraPosition *v1.Pose
	if cp != nil {
		cameraPosition = referenceframe.PoseInFrameToProtobuf(cp).Pose
	}

	req := &pb.GetMapRequest{
		Name:               name,
		MimeType:           mimeType,
		CameraPosition:     cameraPosition,
		IncludeRobotMarker: include,
	}

	var imData image.Image
	var vObj *vision.Object

	resp, err := slamSvc.clientAlgo.GetMap(ctx, req)
	if err != nil {
		return "", imData, vObj, errors.Errorf("error getting SLAM map (%v) : %v", mimeType, err)
	}

	switch mimeType {
	case utils.MimeTypeJPEG:
		imData, err = jpeg.Decode(bytes.NewReader(resp.GetImage()))
		if err != nil {
			return "", nil, nil, errors.Wrap(err, "get map decode image failed")
		}
	case utils.MimeTypePCD:
		pointcloudData := resp.GetPointCloud()
		if pointcloudData == nil {
			return "", nil, nil, errors.New("get map read pointcloud unavailable")
		}
		pc, err := pc.ReadPCD(bytes.NewReader(pointcloudData.PointCloud))
		if err != nil {
			return "", nil, nil, errors.Wrap(err, "get map read pointcloud failed")
		}

		vObj, err = vision.NewObject(pc)
		if err != nil {
			return "", nil, nil, errors.Wrap(err, "get map creating vision object failed")
		}
	}

	return resp.MimeType, imData, vObj, nil
}

// New returns a new slam service for the given robot.
func New(ctx context.Context, r robot.Robot, config config.Service, logger golog.Logger) (Service, error) {
	ctx, span := trace.StartSpan(ctx, "slam::slamService::New")
	defer span.End()

	svcConfig, ok := config.ConvertedAttributes.(*AttrConfig)
	if !ok {
		return nil, utils.NewUnexpectedTypeError(svcConfig, config.ConvertedAttributes)
	}

	cameraName, cams, err := configureCameras(ctx, svcConfig, r, logger)
	if err != nil {
		return nil, errors.Wrap(err, "configuring camera error")
	}

	slamMode, err := runtimeConfigValidation(svcConfig, logger)
	if err != nil {
		return nil, errors.Wrap(err, "runtime slam config error")
	}

	var port string
	if svcConfig.Port == "" {
		port = localhost0
	} else {
		port = svcConfig.Port
	}

	var dataRate int
	if svcConfig.DataRateMs == 0 {
		dataRate = defaultDataRateMs
	} else {
		dataRate = svcConfig.DataRateMs
	}

	var mapRate int
	if svcConfig.MapRateSec == 0 {
		mapRate = defaultMapRateSec
	} else {
		mapRate = svcConfig.MapRateSec
	}

	camStreams := make([]gostream.VideoStream, 0, len(cams))
	for _, cam := range cams {
		camStreams = append(camStreams, gostream.NewEmbeddedVideoStream(cam))
	}

	cancelCtx, cancelFunc := context.WithCancel(ctx)

	// SLAM Service Object
	slamSvc := &slamService{
		cameraName:       cameraName,
		slamLib:          SLAMLibraries[svcConfig.Algorithm],
		slamMode:         slamMode,
		slamProcess:      pexec.NewProcessManager(logger),
		configParams:     svcConfig.ConfigParams,
		dataDirectory:    svcConfig.DataDirectory,
		inputFilePattern: svcConfig.InputFilePattern,
		port:             port,
		dataRateMs:       dataRate,
		mapRateSec:       mapRate,
		camStreams:       camStreams,
		cancelFunc:       cancelFunc,
		logger:           logger,
	}

	var success bool
	defer func() {
		if !success {
			if err := slamSvc.Close(); err != nil {
				logger.Errorw("error closing out after error", "error", err)
			}
		}
	}()

	if err := runtimeServiceValidation(cancelCtx, cams, camStreams, slamSvc); err != nil {
		return nil, errors.Wrap(err, "runtime slam service error")
	}

	slamSvc.StartDataProcess(cancelCtx, cams, camStreams)

	if err := slamSvc.StartSLAMProcess(ctx); err != nil {
		return nil, errors.Wrap(err, "error with slam service slam process")
	}

	client, clientClose, err := setupGRPCConnection(ctx, slamSvc.port, logger)
	if err != nil {
		return nil, errors.Wrap(err, "error with initial grpc client to slam algorithm")
	}
	slamSvc.clientAlgo = client
	slamSvc.clientAlgoClose = clientClose

	success = true
	return slamSvc, nil
}

// Close out of all slam related processes.
func (slamSvc *slamService) Close() error {
	defer func() {
		if slamSvc.clientAlgoClose != nil {
			goutils.UncheckedErrorFunc(slamSvc.clientAlgoClose)
		}
	}()
	slamSvc.cancelFunc()
	if err := slamSvc.StopSLAMProcess(); err != nil {
		return errors.Wrap(err, "error occurred during closeout of process")
	}
	slamSvc.activeBackgroundWorkers.Wait()
	for idx, stream := range slamSvc.camStreams {
		i := idx
		s := stream
		defer func() {
			if err := s.Close(context.Background()); err != nil {
				slamSvc.logger.Errorw("error closing cam", "number", i, "error", err)
			}
		}()
	}
	return nil
}

// TODO 05/10/2022: Remove from SLAM service once GRPC data transfer is available.
// startDataProcess is the background control loop for sending data from camera to the data directory for processing.
func (slamSvc *slamService) StartDataProcess(
	cancelCtx context.Context,
	cams []camera.Camera,
	camStreams []gostream.VideoStream,
) {
	if len(cams) == 0 {
		return
	}

	slamSvc.activeBackgroundWorkers.Add(1)
	if err := cancelCtx.Err(); err != nil {
		if !errors.Is(err, context.Canceled) {
			slamSvc.logger.Errorw("unexpected error in SLAM service", "error", err)
		}
		slamSvc.activeBackgroundWorkers.Done()
		return
	}
	goutils.PanicCapturingGo(func() {
		ticker := time.NewTicker(time.Millisecond * time.Duration(slamSvc.dataRateMs))
		defer ticker.Stop()
		defer slamSvc.activeBackgroundWorkers.Done()

		for {
			if err := cancelCtx.Err(); err != nil {
				if !errors.Is(err, context.Canceled) {
					slamSvc.logger.Errorw("unexpected error in SLAM data process", "error", err)
				}
				return
			}

			select {
			case <-cancelCtx.Done():
				return
			case <-ticker.C:
				slamSvc.activeBackgroundWorkers.Add(1)
				if err := cancelCtx.Err(); err != nil {
					if !errors.Is(err, context.Canceled) {
						slamSvc.logger.Errorw("unexpected error in SLAM service", "error", err)
					}
					slamSvc.activeBackgroundWorkers.Done()
					return
				}
				goutils.PanicCapturingGo(func() {
					defer slamSvc.activeBackgroundWorkers.Done()
					switch slamSvc.slamLib.AlgoType {
					case dense:
						if _, err := slamSvc.getAndSaveDataDense(cancelCtx, cams); err != nil {
							slamSvc.logger.Warn(err)
						}
					case sparse:
						if _, err := slamSvc.getAndSaveDataSparse(cancelCtx, cams, camStreams); err != nil {
							slamSvc.logger.Warn(err)
						}
					default:
						slamSvc.logger.Warnw("warning invalid algorithm specified", "algorithm", slamSvc.slamLib.AlgoType)
					}
				})
			}
		}
	})
}

// GetSLAMProcessConfig returns the process config for the SLAM process.
func (slamSvc *slamService) GetSLAMProcessConfig() pexec.ProcessConfig {
	var args []string

	args = append(args, "-sensors="+slamSvc.cameraName)
	args = append(args, "-config_param="+createKeyValuePairs(slamSvc.configParams))
	args = append(args, "-data_rate_ms="+strconv.Itoa(slamSvc.dataRateMs))
	args = append(args, "-map_rate_sec="+strconv.Itoa(slamSvc.mapRateSec))
	args = append(args, "-data_dir="+slamSvc.dataDirectory)
	args = append(args, "-input_file_pattern="+slamSvc.inputFilePattern)
	args = append(args, "-port="+slamSvc.port)

	return pexec.ProcessConfig{
		ID:      "slam_" + slamSvc.slamLib.AlgoName,
		Name:    SLAMLibraries[slamSvc.slamLib.AlgoName].BinaryLocation,
		Args:    args,
		Log:     true,
		OneShot: false,
	}
}

// startSLAMProcess starts up the SLAM library process by calling the executable binary and giving it the necessary arguments.
func (slamSvc *slamService) StartSLAMProcess(ctx context.Context) error {
	ctx, span := trace.StartSpan(ctx, "slam::slamService::StartSLAMProcess")
	defer span.End()

	processConfig := slamSvc.GetSLAMProcessConfig()

	var logReader io.ReadCloser
	var logWriter io.WriteCloser
	if slamSvc.port == localhost0 {
		logReader, logWriter = io.Pipe()
		processConfig.LogWriter = logWriter
	}

	_, err := slamSvc.slamProcess.AddProcessFromConfig(ctx, processConfig)
	if err != nil {
		return errors.Wrap(err, "problem adding slam process")
	}

	slamSvc.logger.Debug("starting slam process")

	if err = slamSvc.slamProcess.Start(ctx); err != nil {
		return errors.Wrap(err, "problem starting slam process")
	}

	if slamSvc.port == localhost0 {
		timeoutCtx, timeoutCancel := context.WithTimeout(ctx, parsePortMaxTimeoutSec*time.Second)
		defer timeoutCancel()
		//nolint:errcheck
		defer logReader.Close()
		//nolint:errcheck
		defer logWriter.Close()

		bufferedLogReader := bufio.NewReader(logReader)
		for {
			if err := timeoutCtx.Err(); err != nil {
				return errors.Wrapf(err, "error getting port from slam process")
			}

			line, err := bufferedLogReader.ReadString('\n')
			if err != nil {
				return errors.Wrapf(err, "error getting port from slam process")
			}
			portLogLinePrefix := "Server listening on "
			if strings.Contains(line, portLogLinePrefix) {
				linePieces := strings.Split(line, portLogLinePrefix)
				if len(linePieces) != 2 {
					return errors.Errorf("failed to parse port from slam process log line: %v", line)
				}
				slamSvc.port = "localhost:" + strings.TrimRight(linePieces[1], "\n")
				break
			}
		}
	}

	return nil
}

// stopSLAMProcess uses the process manager to stop the created slam process from running.
func (slamSvc *slamService) StopSLAMProcess() error {
	if err := slamSvc.slamProcess.Stop(); err != nil {
		return errors.Wrap(err, "problem stopping slam process")
	}
	return nil
}

// getAndSaveDataSparse implements the data extraction for sparse algos and saving to the directory path (data subfolder) specified in
// the config. It returns the full filepath for each file saved along with any error associated with the data creation or saving.
func (slamSvc *slamService) getAndSaveDataSparse(
	ctx context.Context,
	cams []camera.Camera,
	camStreams []gostream.VideoStream,
) ([]string, error) {
	ctx, span := trace.StartSpan(ctx, "slam::slamService::getAndSaveDataSparse")
	defer span.End()

	switch slamSvc.slamMode {
	case mono:
		if len(camStreams) != 1 {
			return nil, errors.Errorf("expected 1 camera for mono slam, found %v", len(camStreams))
		}
		img, _, err := camStreams[0].Next(ctx)
		if err != nil {
			if err.Error() == opTimeoutErrorMessage {
				slamSvc.logger.Warnw("Skipping this scan due to error", "error", err)
				return nil, nil
			}
			return nil, err
		}
		filenames := createTimestampFilenames(slamSvc.cameraName, slamSvc.dataDirectory, ".jpeg", false)
		filename := filenames[0]
		//nolint:gosec
		f, err := os.Create(filename)
		if err != nil {
			return []string{filename}, err
		}
		w := bufio.NewWriter(f)
		if err := jpeg.Encode(w, img, nil); err != nil {
			return []string{filename}, err
		}
		if err := w.Flush(); err != nil {
			return []string{filename}, err
		}
		return []string{filename}, f.Close()
	case rgbd:
		if len(cams) != 2 {
			return nil, errors.Errorf("expected 2 cameras for rgbd slam, found %v", len(cams))
		}

		images, err := slamSvc.getSimultaneousColorAndDepth(ctx, cams)
		if err != nil {
			if err.Error() == opTimeoutErrorMessage {
				slamSvc.logger.Warnw("Skipping this scan due to error", "error", err)
				return nil, nil
			}
			return nil, err
		}
		filenames := createTimestampFilenames(slamSvc.cameraName, slamSvc.dataDirectory, ".png", true)
		for i, filename := range filenames {
			//nolint:gosec
			f, err := os.Create(filename)
			if err != nil {
				return filenames, err
			}
			w := bufio.NewWriter(f)
			if _, err := w.Write(images[i]); err != nil {
				return filenames, err
			}
			if err := w.Flush(); err != nil {
				return filenames, err
			}
			if err := f.Close(); err != nil {
				return filenames, err
			}
		}
		return filenames, nil
	case dim2d, dim3d:
		return nil, errors.Errorf("bad slamMode %v specified for this algorithm", slamSvc.slamMode)
	default:
		return nil, errors.Errorf("invalid slamMode %v specified", slamSvc.slamMode)
	}
}

// Gets the color image and depth image from the cameras as close to simultaneously as possible.
func (slamSvc *slamService) getSimultaneousColorAndDepth(
	ctx context.Context,
	cams []camera.Camera,
) ([2][]byte, error) {
	var wg sync.WaitGroup
	var images [2][]byte
	var errs [2]error

	for i := 0; i < 2; i++ {
		slamSvc.activeBackgroundWorkers.Add(1)
		wg.Add(1)
		if err := ctx.Err(); err != nil {
			if !errors.Is(err, context.Canceled) {
				slamSvc.logger.Errorw("unexpected error in SLAM service", "error", err)
			}
			slamSvc.activeBackgroundWorkers.Done()
			return images, err
		}
		iLoop := i
		goutils.PanicCapturingGo(func() {
			defer slamSvc.activeBackgroundWorkers.Done()
			defer wg.Done()
			var img image.Image
			var release func()

			// We will hint that we want a PNG.
			// The Camera service server implementation in RDK respects this; others may not.
			img, release, errs[iLoop] = camera.ReadImage(
				gostream.WithMIMETypeHint(ctx, utils.WithLazyMIMEType(utils.MimeTypePNG)), cams[iLoop])
			if errs[iLoop] != nil {
				return
			}
			defer release()

			lazyImg, ok := img.(*rimage.LazyEncodedImage)
			if ok {
				if lazyImg.MIMEType() == utils.MimeTypePNG {
					images[iLoop] = lazyImg.RawData()
					return
				}
				errs[iLoop] = errors.Errorf("expected mime type %v, got %v", utils.MimeTypePNG, lazyImg.MIMEType())
				return
			}
			errs[iLoop] = errors.Errorf("expected lazily encoded image, got %T", lazyImg)
		})
	}
	wg.Wait()

	for _, err := range errs {
		if err != nil {
			return images, err
		}
	}

	return images, nil
}

// getAndSaveDataDense implements the data extraction for dense algos and saving to the directory path (data subfolder) specified in
// the config. It returns the full filepath for each file saved along with any error associated with the data creation or saving.
func (slamSvc *slamService) getAndSaveDataDense(ctx context.Context, cams []camera.Camera) (string, error) {
	ctx, span := trace.StartSpan(ctx, "slam::slamService::getAndSaveDataDense")
	defer span.End()

	if len(cams) != 1 {
		return "", errors.Errorf("expected 1 camera for this slam algorithm, found %v", len(cams))
	}

	pointcloud, err := cams[0].NextPointCloud(ctx)
	if err != nil {
		if err.Error() == opTimeoutErrorMessage {
			slamSvc.logger.Warnw("Skipping this scan due to error", "error", err)
			return "", nil
		}
		return "", err
	}

	var fileType string
	switch slamSvc.slamMode {
	case dim2d, dim3d:
		fileType = ".pcd"
	case rgbd, mono:
		return "", errors.Errorf("bad slamMode %v specified for this algorithm", slamSvc.slamMode)
	}
	filenames := createTimestampFilenames(slamSvc.cameraName, slamSvc.dataDirectory, fileType, false)
	filename := filenames[0]
	//nolint:gosec
	f, err := os.Create(filename)
	if err != nil {
		return filename, err
	}

	w := bufio.NewWriter(f)

	if err = pc.ToPCD(pointcloud, w, 1); err != nil {
		return filename, err
	}
	if err = w.Flush(); err != nil {
		return filename, err
	}
	return filename, f.Close()
}

>>>>>>> 3b48f199
type reconfigurableSlam struct {
	mu     sync.RWMutex
	actual Service
}

func (svc *reconfigurableSlam) GetPosition(ctx context.Context, val string) (*referenceframe.PoseInFrame, error) {
	svc.mu.RLock()
	defer svc.mu.RUnlock()
	return svc.actual.GetPosition(ctx, val)
}

func (svc *reconfigurableSlam) GetMap(ctx context.Context,
	name string,
	mimeType string,
	cp *referenceframe.PoseInFrame,
	include bool,
) (string, image.Image, *vision.Object, error) {
	svc.mu.RLock()
	defer svc.mu.RUnlock()
	return svc.actual.GetMap(ctx, name, mimeType, cp, include)
}

func (svc *reconfigurableSlam) Close(ctx context.Context) error {
	svc.mu.RLock()
	defer svc.mu.RUnlock()
	return goutils.TryClose(ctx, svc.actual)
}

// Reconfigure replaces the old slam service with a new slam.
func (svc *reconfigurableSlam) Reconfigure(ctx context.Context, newSvc resource.Reconfigurable) error {
	svc.mu.Lock()
	defer svc.mu.Unlock()
	rSvc, ok := newSvc.(*reconfigurableSlam)
	if !ok {
		return utils.NewUnexpectedTypeError(svc, newSvc)
	}
	if err := goutils.TryClose(ctx, svc.actual); err != nil {
		rlog.Logger.Errorw("error closing old", "error", err)
	}
	svc.actual = rSvc.actual
	return nil
}

// WrapWithReconfigurable wraps a slam service as a Reconfigurable.
func WrapWithReconfigurable(s interface{}) (resource.Reconfigurable, error) {
	svc, ok := s.(Service)
	if !ok {
		return nil, NewUnimplementedInterfaceError(s)
	}

	if reconfigurable, ok := s.(*reconfigurableSlam); ok {
		return reconfigurable, nil
	}

	return &reconfigurableSlam{actual: svc}, nil
}<|MERGE_RESOLUTION|>--- conflicted
+++ resolved
@@ -4,16 +4,6 @@
 import (
 	"context"
 	"image"
-<<<<<<< HEAD
-=======
-	"image/jpeg"
-	"io"
-	"os"
-	"path/filepath"
-	"regexp"
-	"strconv"
-	"strings"
->>>>>>> 3b48f199
 	"sync"
 
 	"github.com/edaniels/golog"
@@ -30,37 +20,6 @@
 	"go.viam.com/rdk/vision"
 )
 
-<<<<<<< HEAD
-=======
-var (
-	cameraValidationMaxTimeoutSec = 30 // reconfigurable for testing
-	dialMaxTimeoutSec             = 30 // reconfigurable for testing
-)
-
-const (
-	defaultDataRateMs           = 200
-	minDataRateMs               = 200
-	defaultMapRateSec           = 60
-	cameraValidationIntervalSec = 1.
-	parsePortMaxTimeoutSec      = 30
-	// TODO change time format to .Format(time.RFC3339Nano) https://viam.atlassian.net/browse/DATA-277
-	// time format for the slam service.
-	slamTimeFormat        = "2006-01-02T15_04_05.0000"
-	opTimeoutErrorMessage = "bad scan: OpTimeout"
-	localhost0            = "localhost:0"
-)
-
-// SetCameraValidationMaxTimeoutSecForTesting sets cameraValidationMaxTimeoutSec for testing.
-func SetCameraValidationMaxTimeoutSecForTesting(val int) {
-	cameraValidationMaxTimeoutSec = val
-}
-
-// SetDialMaxTimeoutSecForTesting sets dialMaxTimeoutSec for testing.
-func SetDialMaxTimeoutSecForTesting(val int) {
-	dialMaxTimeoutSec = val
-}
-
->>>>>>> 3b48f199
 // TBD 05/04/2022: Needs more work once GRPC is included (future PR).
 func init() {
 	registry.RegisterResourceSubtype(Subtype, registry.ResourceSubtype{
@@ -112,625 +71,6 @@
 	GetMap(context.Context, string, string, *referenceframe.PoseInFrame, bool) (string, image.Image, *vision.Object, error)
 }
 
-<<<<<<< HEAD
-=======
-// SlamService is the structure of the slam service.
-type slamService struct {
-	cameraName      string
-	slamLib         LibraryMetadata
-	slamMode        mode
-	slamProcess     pexec.ProcessManager
-	clientAlgo      pb.SLAMServiceClient
-	clientAlgoClose func() error
-
-	configParams     map[string]string
-	dataDirectory    string
-	inputFilePattern string
-
-	port       string
-	dataRateMs int
-	mapRateSec int
-
-	camStreams []gostream.VideoStream
-
-	cancelFunc              func()
-	logger                  golog.Logger
-	activeBackgroundWorkers sync.WaitGroup
-}
-
-// configureCameras will check the config to see if any cameras are desired and if so, grab the cameras from
-// the robot. We assume there are at most two cameras and that we only require intrinsics from the first one.
-// Returns the name of the first camera.
-func configureCameras(ctx context.Context, svcConfig *AttrConfig, r robot.Robot, logger golog.Logger) (string, []camera.Camera, error) {
-	if len(svcConfig.Sensors) > 0 {
-		logger.Debug("Running in live mode")
-		cams := make([]camera.Camera, 0, len(svcConfig.Sensors))
-
-		// The first camera is expected to be RGB or LIDAR.
-		cameraName := svcConfig.Sensors[0]
-		cam, err := camera.FromRobot(r, cameraName)
-		if err != nil {
-			return "", nil, errors.Wrapf(err, "error getting camera %v for slam service", cameraName)
-		}
-
-		proj, err := cam.Projector(ctx)
-		if err != nil {
-			if len(svcConfig.Sensors) == 1 {
-				// LiDAR do not have intrinsic parameters and only send point clouds,
-				// so no error should occur here, just inform the user
-				logger.Debug("No camera features found, user possibly using LiDAR")
-			} else {
-				return "", nil, errors.Wrap(err,
-					"Unable to get camera features for first camera, make sure the color camera is listed first")
-			}
-		} else {
-			intrinsics, ok := proj.(*transform.PinholeCameraIntrinsics)
-			if !ok {
-				return "", nil, transform.NewNoIntrinsicsError("Intrinsics do not exist")
-			}
-			err = intrinsics.CheckValid()
-			if err != nil {
-				return "", nil, err
-			}
-		}
-		cams = append(cams, cam)
-
-		// If there is a second camera, it is expected to be depth.
-		if len(svcConfig.Sensors) > 1 {
-			depthCameraName := svcConfig.Sensors[1]
-			logger.Debugf("Two cameras found for slam service, assuming %v is for color and %v is for depth",
-				cameraName, depthCameraName)
-			depthCam, err := camera.FromRobot(r, depthCameraName)
-			if err != nil {
-				return "", nil, errors.Wrapf(err, "error getting camera %v for slam service", depthCameraName)
-			}
-			cams = append(cams, depthCam)
-		}
-
-		return cameraName, cams, nil
-	}
-	return "", nil, nil
-}
-
-// setupGRPCConnection uses the defined port to create a GRPC client for communicating with the SLAM algorithms.
-func setupGRPCConnection(ctx context.Context, port string, logger golog.Logger) (pb.SLAMServiceClient, func() error, error) {
-	ctx, span := trace.StartSpan(ctx, "slam::slamService::setupGRPCConnection")
-	defer span.End()
-
-	// This takes about 1 second, so the timeout should be sufficient.
-	ctx, timeoutCancel := context.WithTimeout(ctx, time.Duration(dialMaxTimeoutSec)*time.Second)
-	defer timeoutCancel()
-	// The 'port' provided in the config is already expected to include "localhost:", if needed, so that it doesn't need to be
-	// added anywhere in the code. This will allow cloud-based SLAM processing to exist in the future.
-	// TODO: add credentials when running SLAM processing in the cloud.
-	connLib, err := grpc.DialContext(ctx, port, grpc.WithTransportCredentials(insecure.NewCredentials()), grpc.WithBlock())
-	if err != nil {
-		logger.Errorw("error connecting to slam process", "error", err)
-		return nil, nil, err
-	}
-	return pb.NewSLAMServiceClient(connLib), connLib.Close, err
-}
-
-// GetPosition forwards the request for positional data to the slam library's gRPC service. Once a response is received,
-// it is unpacked into a PoseInFrame.
-func (slamSvc *slamService) GetPosition(ctx context.Context, name string) (*referenceframe.PoseInFrame, error) {
-	ctx, span := trace.StartSpan(ctx, "slam::slamService::GetPosition")
-	defer span.End()
-
-	req := &pb.GetPositionRequest{Name: name}
-
-	resp, err := slamSvc.clientAlgo.GetPosition(ctx, req)
-	if err != nil {
-		return nil, errors.Wrap(err, "error getting SLAM position")
-	}
-
-	return referenceframe.ProtobufToPoseInFrame(resp.Pose), nil
-}
-
-// GetMap forwards the request for map data to the slam library's gRPC service. Once a response is received it is unpacked
-// into a mimeType and either a vision.Object or image.Image.
-func (slamSvc *slamService) GetMap(ctx context.Context, name, mimeType string, cp *referenceframe.PoseInFrame, include bool) (
-	string, image.Image, *vision.Object, error,
-) {
-	ctx, span := trace.StartSpan(ctx, "slam::slamService::GetMap")
-	defer span.End()
-
-	var cameraPosition *v1.Pose
-	if cp != nil {
-		cameraPosition = referenceframe.PoseInFrameToProtobuf(cp).Pose
-	}
-
-	req := &pb.GetMapRequest{
-		Name:               name,
-		MimeType:           mimeType,
-		CameraPosition:     cameraPosition,
-		IncludeRobotMarker: include,
-	}
-
-	var imData image.Image
-	var vObj *vision.Object
-
-	resp, err := slamSvc.clientAlgo.GetMap(ctx, req)
-	if err != nil {
-		return "", imData, vObj, errors.Errorf("error getting SLAM map (%v) : %v", mimeType, err)
-	}
-
-	switch mimeType {
-	case utils.MimeTypeJPEG:
-		imData, err = jpeg.Decode(bytes.NewReader(resp.GetImage()))
-		if err != nil {
-			return "", nil, nil, errors.Wrap(err, "get map decode image failed")
-		}
-	case utils.MimeTypePCD:
-		pointcloudData := resp.GetPointCloud()
-		if pointcloudData == nil {
-			return "", nil, nil, errors.New("get map read pointcloud unavailable")
-		}
-		pc, err := pc.ReadPCD(bytes.NewReader(pointcloudData.PointCloud))
-		if err != nil {
-			return "", nil, nil, errors.Wrap(err, "get map read pointcloud failed")
-		}
-
-		vObj, err = vision.NewObject(pc)
-		if err != nil {
-			return "", nil, nil, errors.Wrap(err, "get map creating vision object failed")
-		}
-	}
-
-	return resp.MimeType, imData, vObj, nil
-}
-
-// New returns a new slam service for the given robot.
-func New(ctx context.Context, r robot.Robot, config config.Service, logger golog.Logger) (Service, error) {
-	ctx, span := trace.StartSpan(ctx, "slam::slamService::New")
-	defer span.End()
-
-	svcConfig, ok := config.ConvertedAttributes.(*AttrConfig)
-	if !ok {
-		return nil, utils.NewUnexpectedTypeError(svcConfig, config.ConvertedAttributes)
-	}
-
-	cameraName, cams, err := configureCameras(ctx, svcConfig, r, logger)
-	if err != nil {
-		return nil, errors.Wrap(err, "configuring camera error")
-	}
-
-	slamMode, err := runtimeConfigValidation(svcConfig, logger)
-	if err != nil {
-		return nil, errors.Wrap(err, "runtime slam config error")
-	}
-
-	var port string
-	if svcConfig.Port == "" {
-		port = localhost0
-	} else {
-		port = svcConfig.Port
-	}
-
-	var dataRate int
-	if svcConfig.DataRateMs == 0 {
-		dataRate = defaultDataRateMs
-	} else {
-		dataRate = svcConfig.DataRateMs
-	}
-
-	var mapRate int
-	if svcConfig.MapRateSec == 0 {
-		mapRate = defaultMapRateSec
-	} else {
-		mapRate = svcConfig.MapRateSec
-	}
-
-	camStreams := make([]gostream.VideoStream, 0, len(cams))
-	for _, cam := range cams {
-		camStreams = append(camStreams, gostream.NewEmbeddedVideoStream(cam))
-	}
-
-	cancelCtx, cancelFunc := context.WithCancel(ctx)
-
-	// SLAM Service Object
-	slamSvc := &slamService{
-		cameraName:       cameraName,
-		slamLib:          SLAMLibraries[svcConfig.Algorithm],
-		slamMode:         slamMode,
-		slamProcess:      pexec.NewProcessManager(logger),
-		configParams:     svcConfig.ConfigParams,
-		dataDirectory:    svcConfig.DataDirectory,
-		inputFilePattern: svcConfig.InputFilePattern,
-		port:             port,
-		dataRateMs:       dataRate,
-		mapRateSec:       mapRate,
-		camStreams:       camStreams,
-		cancelFunc:       cancelFunc,
-		logger:           logger,
-	}
-
-	var success bool
-	defer func() {
-		if !success {
-			if err := slamSvc.Close(); err != nil {
-				logger.Errorw("error closing out after error", "error", err)
-			}
-		}
-	}()
-
-	if err := runtimeServiceValidation(cancelCtx, cams, camStreams, slamSvc); err != nil {
-		return nil, errors.Wrap(err, "runtime slam service error")
-	}
-
-	slamSvc.StartDataProcess(cancelCtx, cams, camStreams)
-
-	if err := slamSvc.StartSLAMProcess(ctx); err != nil {
-		return nil, errors.Wrap(err, "error with slam service slam process")
-	}
-
-	client, clientClose, err := setupGRPCConnection(ctx, slamSvc.port, logger)
-	if err != nil {
-		return nil, errors.Wrap(err, "error with initial grpc client to slam algorithm")
-	}
-	slamSvc.clientAlgo = client
-	slamSvc.clientAlgoClose = clientClose
-
-	success = true
-	return slamSvc, nil
-}
-
-// Close out of all slam related processes.
-func (slamSvc *slamService) Close() error {
-	defer func() {
-		if slamSvc.clientAlgoClose != nil {
-			goutils.UncheckedErrorFunc(slamSvc.clientAlgoClose)
-		}
-	}()
-	slamSvc.cancelFunc()
-	if err := slamSvc.StopSLAMProcess(); err != nil {
-		return errors.Wrap(err, "error occurred during closeout of process")
-	}
-	slamSvc.activeBackgroundWorkers.Wait()
-	for idx, stream := range slamSvc.camStreams {
-		i := idx
-		s := stream
-		defer func() {
-			if err := s.Close(context.Background()); err != nil {
-				slamSvc.logger.Errorw("error closing cam", "number", i, "error", err)
-			}
-		}()
-	}
-	return nil
-}
-
-// TODO 05/10/2022: Remove from SLAM service once GRPC data transfer is available.
-// startDataProcess is the background control loop for sending data from camera to the data directory for processing.
-func (slamSvc *slamService) StartDataProcess(
-	cancelCtx context.Context,
-	cams []camera.Camera,
-	camStreams []gostream.VideoStream,
-) {
-	if len(cams) == 0 {
-		return
-	}
-
-	slamSvc.activeBackgroundWorkers.Add(1)
-	if err := cancelCtx.Err(); err != nil {
-		if !errors.Is(err, context.Canceled) {
-			slamSvc.logger.Errorw("unexpected error in SLAM service", "error", err)
-		}
-		slamSvc.activeBackgroundWorkers.Done()
-		return
-	}
-	goutils.PanicCapturingGo(func() {
-		ticker := time.NewTicker(time.Millisecond * time.Duration(slamSvc.dataRateMs))
-		defer ticker.Stop()
-		defer slamSvc.activeBackgroundWorkers.Done()
-
-		for {
-			if err := cancelCtx.Err(); err != nil {
-				if !errors.Is(err, context.Canceled) {
-					slamSvc.logger.Errorw("unexpected error in SLAM data process", "error", err)
-				}
-				return
-			}
-
-			select {
-			case <-cancelCtx.Done():
-				return
-			case <-ticker.C:
-				slamSvc.activeBackgroundWorkers.Add(1)
-				if err := cancelCtx.Err(); err != nil {
-					if !errors.Is(err, context.Canceled) {
-						slamSvc.logger.Errorw("unexpected error in SLAM service", "error", err)
-					}
-					slamSvc.activeBackgroundWorkers.Done()
-					return
-				}
-				goutils.PanicCapturingGo(func() {
-					defer slamSvc.activeBackgroundWorkers.Done()
-					switch slamSvc.slamLib.AlgoType {
-					case dense:
-						if _, err := slamSvc.getAndSaveDataDense(cancelCtx, cams); err != nil {
-							slamSvc.logger.Warn(err)
-						}
-					case sparse:
-						if _, err := slamSvc.getAndSaveDataSparse(cancelCtx, cams, camStreams); err != nil {
-							slamSvc.logger.Warn(err)
-						}
-					default:
-						slamSvc.logger.Warnw("warning invalid algorithm specified", "algorithm", slamSvc.slamLib.AlgoType)
-					}
-				})
-			}
-		}
-	})
-}
-
-// GetSLAMProcessConfig returns the process config for the SLAM process.
-func (slamSvc *slamService) GetSLAMProcessConfig() pexec.ProcessConfig {
-	var args []string
-
-	args = append(args, "-sensors="+slamSvc.cameraName)
-	args = append(args, "-config_param="+createKeyValuePairs(slamSvc.configParams))
-	args = append(args, "-data_rate_ms="+strconv.Itoa(slamSvc.dataRateMs))
-	args = append(args, "-map_rate_sec="+strconv.Itoa(slamSvc.mapRateSec))
-	args = append(args, "-data_dir="+slamSvc.dataDirectory)
-	args = append(args, "-input_file_pattern="+slamSvc.inputFilePattern)
-	args = append(args, "-port="+slamSvc.port)
-
-	return pexec.ProcessConfig{
-		ID:      "slam_" + slamSvc.slamLib.AlgoName,
-		Name:    SLAMLibraries[slamSvc.slamLib.AlgoName].BinaryLocation,
-		Args:    args,
-		Log:     true,
-		OneShot: false,
-	}
-}
-
-// startSLAMProcess starts up the SLAM library process by calling the executable binary and giving it the necessary arguments.
-func (slamSvc *slamService) StartSLAMProcess(ctx context.Context) error {
-	ctx, span := trace.StartSpan(ctx, "slam::slamService::StartSLAMProcess")
-	defer span.End()
-
-	processConfig := slamSvc.GetSLAMProcessConfig()
-
-	var logReader io.ReadCloser
-	var logWriter io.WriteCloser
-	if slamSvc.port == localhost0 {
-		logReader, logWriter = io.Pipe()
-		processConfig.LogWriter = logWriter
-	}
-
-	_, err := slamSvc.slamProcess.AddProcessFromConfig(ctx, processConfig)
-	if err != nil {
-		return errors.Wrap(err, "problem adding slam process")
-	}
-
-	slamSvc.logger.Debug("starting slam process")
-
-	if err = slamSvc.slamProcess.Start(ctx); err != nil {
-		return errors.Wrap(err, "problem starting slam process")
-	}
-
-	if slamSvc.port == localhost0 {
-		timeoutCtx, timeoutCancel := context.WithTimeout(ctx, parsePortMaxTimeoutSec*time.Second)
-		defer timeoutCancel()
-		//nolint:errcheck
-		defer logReader.Close()
-		//nolint:errcheck
-		defer logWriter.Close()
-
-		bufferedLogReader := bufio.NewReader(logReader)
-		for {
-			if err := timeoutCtx.Err(); err != nil {
-				return errors.Wrapf(err, "error getting port from slam process")
-			}
-
-			line, err := bufferedLogReader.ReadString('\n')
-			if err != nil {
-				return errors.Wrapf(err, "error getting port from slam process")
-			}
-			portLogLinePrefix := "Server listening on "
-			if strings.Contains(line, portLogLinePrefix) {
-				linePieces := strings.Split(line, portLogLinePrefix)
-				if len(linePieces) != 2 {
-					return errors.Errorf("failed to parse port from slam process log line: %v", line)
-				}
-				slamSvc.port = "localhost:" + strings.TrimRight(linePieces[1], "\n")
-				break
-			}
-		}
-	}
-
-	return nil
-}
-
-// stopSLAMProcess uses the process manager to stop the created slam process from running.
-func (slamSvc *slamService) StopSLAMProcess() error {
-	if err := slamSvc.slamProcess.Stop(); err != nil {
-		return errors.Wrap(err, "problem stopping slam process")
-	}
-	return nil
-}
-
-// getAndSaveDataSparse implements the data extraction for sparse algos and saving to the directory path (data subfolder) specified in
-// the config. It returns the full filepath for each file saved along with any error associated with the data creation or saving.
-func (slamSvc *slamService) getAndSaveDataSparse(
-	ctx context.Context,
-	cams []camera.Camera,
-	camStreams []gostream.VideoStream,
-) ([]string, error) {
-	ctx, span := trace.StartSpan(ctx, "slam::slamService::getAndSaveDataSparse")
-	defer span.End()
-
-	switch slamSvc.slamMode {
-	case mono:
-		if len(camStreams) != 1 {
-			return nil, errors.Errorf("expected 1 camera for mono slam, found %v", len(camStreams))
-		}
-		img, _, err := camStreams[0].Next(ctx)
-		if err != nil {
-			if err.Error() == opTimeoutErrorMessage {
-				slamSvc.logger.Warnw("Skipping this scan due to error", "error", err)
-				return nil, nil
-			}
-			return nil, err
-		}
-		filenames := createTimestampFilenames(slamSvc.cameraName, slamSvc.dataDirectory, ".jpeg", false)
-		filename := filenames[0]
-		//nolint:gosec
-		f, err := os.Create(filename)
-		if err != nil {
-			return []string{filename}, err
-		}
-		w := bufio.NewWriter(f)
-		if err := jpeg.Encode(w, img, nil); err != nil {
-			return []string{filename}, err
-		}
-		if err := w.Flush(); err != nil {
-			return []string{filename}, err
-		}
-		return []string{filename}, f.Close()
-	case rgbd:
-		if len(cams) != 2 {
-			return nil, errors.Errorf("expected 2 cameras for rgbd slam, found %v", len(cams))
-		}
-
-		images, err := slamSvc.getSimultaneousColorAndDepth(ctx, cams)
-		if err != nil {
-			if err.Error() == opTimeoutErrorMessage {
-				slamSvc.logger.Warnw("Skipping this scan due to error", "error", err)
-				return nil, nil
-			}
-			return nil, err
-		}
-		filenames := createTimestampFilenames(slamSvc.cameraName, slamSvc.dataDirectory, ".png", true)
-		for i, filename := range filenames {
-			//nolint:gosec
-			f, err := os.Create(filename)
-			if err != nil {
-				return filenames, err
-			}
-			w := bufio.NewWriter(f)
-			if _, err := w.Write(images[i]); err != nil {
-				return filenames, err
-			}
-			if err := w.Flush(); err != nil {
-				return filenames, err
-			}
-			if err := f.Close(); err != nil {
-				return filenames, err
-			}
-		}
-		return filenames, nil
-	case dim2d, dim3d:
-		return nil, errors.Errorf("bad slamMode %v specified for this algorithm", slamSvc.slamMode)
-	default:
-		return nil, errors.Errorf("invalid slamMode %v specified", slamSvc.slamMode)
-	}
-}
-
-// Gets the color image and depth image from the cameras as close to simultaneously as possible.
-func (slamSvc *slamService) getSimultaneousColorAndDepth(
-	ctx context.Context,
-	cams []camera.Camera,
-) ([2][]byte, error) {
-	var wg sync.WaitGroup
-	var images [2][]byte
-	var errs [2]error
-
-	for i := 0; i < 2; i++ {
-		slamSvc.activeBackgroundWorkers.Add(1)
-		wg.Add(1)
-		if err := ctx.Err(); err != nil {
-			if !errors.Is(err, context.Canceled) {
-				slamSvc.logger.Errorw("unexpected error in SLAM service", "error", err)
-			}
-			slamSvc.activeBackgroundWorkers.Done()
-			return images, err
-		}
-		iLoop := i
-		goutils.PanicCapturingGo(func() {
-			defer slamSvc.activeBackgroundWorkers.Done()
-			defer wg.Done()
-			var img image.Image
-			var release func()
-
-			// We will hint that we want a PNG.
-			// The Camera service server implementation in RDK respects this; others may not.
-			img, release, errs[iLoop] = camera.ReadImage(
-				gostream.WithMIMETypeHint(ctx, utils.WithLazyMIMEType(utils.MimeTypePNG)), cams[iLoop])
-			if errs[iLoop] != nil {
-				return
-			}
-			defer release()
-
-			lazyImg, ok := img.(*rimage.LazyEncodedImage)
-			if ok {
-				if lazyImg.MIMEType() == utils.MimeTypePNG {
-					images[iLoop] = lazyImg.RawData()
-					return
-				}
-				errs[iLoop] = errors.Errorf("expected mime type %v, got %v", utils.MimeTypePNG, lazyImg.MIMEType())
-				return
-			}
-			errs[iLoop] = errors.Errorf("expected lazily encoded image, got %T", lazyImg)
-		})
-	}
-	wg.Wait()
-
-	for _, err := range errs {
-		if err != nil {
-			return images, err
-		}
-	}
-
-	return images, nil
-}
-
-// getAndSaveDataDense implements the data extraction for dense algos and saving to the directory path (data subfolder) specified in
-// the config. It returns the full filepath for each file saved along with any error associated with the data creation or saving.
-func (slamSvc *slamService) getAndSaveDataDense(ctx context.Context, cams []camera.Camera) (string, error) {
-	ctx, span := trace.StartSpan(ctx, "slam::slamService::getAndSaveDataDense")
-	defer span.End()
-
-	if len(cams) != 1 {
-		return "", errors.Errorf("expected 1 camera for this slam algorithm, found %v", len(cams))
-	}
-
-	pointcloud, err := cams[0].NextPointCloud(ctx)
-	if err != nil {
-		if err.Error() == opTimeoutErrorMessage {
-			slamSvc.logger.Warnw("Skipping this scan due to error", "error", err)
-			return "", nil
-		}
-		return "", err
-	}
-
-	var fileType string
-	switch slamSvc.slamMode {
-	case dim2d, dim3d:
-		fileType = ".pcd"
-	case rgbd, mono:
-		return "", errors.Errorf("bad slamMode %v specified for this algorithm", slamSvc.slamMode)
-	}
-	filenames := createTimestampFilenames(slamSvc.cameraName, slamSvc.dataDirectory, fileType, false)
-	filename := filenames[0]
-	//nolint:gosec
-	f, err := os.Create(filename)
-	if err != nil {
-		return filename, err
-	}
-
-	w := bufio.NewWriter(f)
-
-	if err = pc.ToPCD(pointcloud, w, 1); err != nil {
-		return filename, err
-	}
-	if err = w.Flush(); err != nil {
-		return filename, err
-	}
-	return filename, f.Close()
-}
-
->>>>>>> 3b48f199
 type reconfigurableSlam struct {
 	mu     sync.RWMutex
 	actual Service
