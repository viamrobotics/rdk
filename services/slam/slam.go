--- conflicted
+++ resolved
@@ -3,13 +3,9 @@
 
 import (
 	"bufio"
-<<<<<<< HEAD
 	"bytes"
 	"context"
 	"fmt"
-=======
-	"context"
->>>>>>> 973595bd
 	"image/jpeg"
 	"os"
 	"path/filepath"
@@ -71,16 +67,9 @@
 
 	// Check sensor and mode combination
 	if svcConfig.ConfigParams["mode"] != "" {
-<<<<<<< HEAD
-		mode := svcConfig.ConfigParams["mode"]
-		_, ok := slamLib.SlamMode[svcConfig.ConfigParams["mode"]]
-		if !ok { // || !modeCheck {
-			return errors.Errorf("getting data with specified algorithm, %v, and desired mode %v", svcConfig.Algorithm, mode)
-=======
 		if _, ok := slamLib.SlamMode[svcConfig.ConfigParams["mode"]]; !ok {
 			return errors.Errorf("getting data with specified algorithm, %v, and desired mode %v",
 				svcConfig.Algorithm, svcConfig.ConfigParams["mode"])
->>>>>>> 973595bd
 		}
 	}
 
@@ -126,12 +115,6 @@
 		if !ok {
 			return errors.Errorf("invalid mode (%v) specified for algorithm [%v]", svcConfig.ConfigParams["mode"], svcConfig.Algorithm)
 		}
-<<<<<<< HEAD
-		// if !result {
-		// 	return errors.Errorf("specified mode (%v) is not supported for algorithm [%v]", svcConfig.ConfigParams["mode"], svcConfig.Algorithm)
-		// }
-=======
->>>>>>> 973595bd
 	}
 
 	return nil
@@ -148,25 +131,15 @@
 		// Note: if GRPC data transfer is delayed to after other algorithms (or user custom algos) are being
 		// added this point will be revisited
 		switch slamSvc.slamLib.AlgoType {
-<<<<<<< HEAD
-		case orbslamv3:
-			path, err = slamSvc.getAndSaveDataSparse()
-		case cartographer:
-=======
 		case sparse:
 			path, err = slamSvc.getAndSaveDataSparse()
 		case dense:
->>>>>>> 973595bd
 			path, err = slamSvc.getAndSaveDataDense()
 		default:
 			return errors.Errorf("invalid slam algorithm %v", slamSvc.slamLib.AlgoName)
 		}
 		if err != nil {
-<<<<<<< HEAD
-			return errors.Errorf("getting data with specified sensor and desired mode %v: %v", slamSvc.slamMode, err)
-=======
 			return errors.Errorf("error getting data in desired mode: %v", err)
->>>>>>> 973595bd
 		}
 		err = os.RemoveAll(path)
 		if err != nil {
@@ -200,10 +173,7 @@
 	camera           camera.Camera
 	slamLib          metadata
 	slamMode         mode
-<<<<<<< HEAD
 	slamProcess      pexec.ProcessManager
-=======
->>>>>>> 973595bd
 	configParams     map[string]string
 	dataDirectory    string
 	inputFilePattern string
@@ -219,11 +189,7 @@
 }
 
 // configureCamera will check the config to see if a camera is desired and if so, grab the camera from
-<<<<<<< HEAD
-// the robot as well as get the intrinsic assocated with it.
-=======
 // the robot as well as get the intrinsic associated with it.
->>>>>>> 973595bd
 func configureCamera(svcConfig *AttrConfig, r robot.Robot, logger golog.Logger) (string, camera.Camera, error) {
 	var cam camera.Camera
 	var cameraName string
@@ -233,11 +199,7 @@
 		cameraName := svcConfig.Sensors[0]
 		cam, err = camera.FromRobot(r, cameraName)
 		if err != nil {
-<<<<<<< HEAD
-			return "", nil, errors.Errorf("error with get camera for slam service: %q", err)
-=======
 			return "", nil, errors.Errorf("error getting camera for slam service: %q", err)
->>>>>>> 973595bd
 		}
 
 		proj := camera.Projector(cam) // will be nil if no intrinsics
@@ -298,24 +260,6 @@
 		mapRate = svcConfig.MapRateSec
 	}
 
-	slamLib := slamLibraries[svcConfig.Algorithm]
-	slamModeName := strings.ToLower(svcConfig.ConfigParams["mode"])
-	slamMode := slamLib.SlamMode[slamModeName]
-
-	var dataRate int
-	if svcConfig.DataRateMs == 0 {
-		dataRate = 200
-	} else {
-		dataRate = svcConfig.DataRateMs
-	}
-
-	var mapRate int
-	if svcConfig.MapRateSec == 0 {
-		mapRate = 60
-	} else {
-		mapRate = svcConfig.MapRateSec
-	}
-
 	cancelCtx, cancelFunc := context.WithCancel(ctx)
 
 	// SLAM Service Object
@@ -324,10 +268,7 @@
 		camera:                  cam,
 		slamLib:                 slamLibraries[svcConfig.Algorithm],
 		slamMode:                slamMode,
-<<<<<<< HEAD
 		slamProcess:             pexec.NewProcessManager(logger),
-=======
->>>>>>> 973595bd
 		configParams:            svcConfig.ConfigParams,
 		dataDirectory:           svcConfig.DataDirectory,
 		inputFilePattern:        svcConfig.InputFilePattern,
@@ -341,14 +282,9 @@
 	}
 
 	if err := runtimeServiceValidation(slamSvc); err != nil {
-<<<<<<< HEAD
-		logger.Warnf("runtime slam service error: %v", err)
-		return slamSvc, nil
-=======
 		logger.Warnw("runtime slam service error", "error", err)
 		slamSvc.Close()
 		return nil
->>>>>>> 973595bd
 	}
 
 	slamSvc.startDataProcess()
@@ -363,30 +299,18 @@
 }
 
 // TODO 05/10/2022: Remove from SLAM service once GRPC data transfer is available.
-<<<<<<< HEAD
-// startDataProcess is the main control loops for sending data from camera to the data directory for processing.
-func (slamSvc *slamService) startDataProcess(ctx context.Context) error {
-	if slamSvc.camera == nil {
-		return nil
-	}
-=======
 // startDataProcess is the background control loop for sending data from camera to the data directory for processing.
 func (slamSvc *slamService) startDataProcess() {
 	if slamSvc.camera == nil {
 		return
 	}
 
->>>>>>> 973595bd
 	slamSvc.activeBackgroundWorkers.Add(1)
 	goutils.PanicCapturingGo(func() {
 		ticker := time.NewTicker(time.Millisecond * time.Duration(slamSvc.dataRateMs))
 		defer ticker.Stop()
 		defer slamSvc.activeBackgroundWorkers.Done()
 
-<<<<<<< HEAD
-		dataLock := &sync.Mutex{}
-=======
->>>>>>> 973595bd
 		dataWorker := &sync.WaitGroup{}
 
 		for {
@@ -403,31 +327,6 @@
 				dataWorker.Wait()
 				return
 			case <-ticker.C:
-<<<<<<< HEAD
-				dataLock.Lock()
-				dataWorker.Add(1)
-				dataLock.Unlock()
-
-				goutils.PanicCapturingGo(func() {
-					defer dataWorker.Done()
-					switch slamSvc.slamLib.AlgoType {
-					case cartographer:
-						if _, err := slamSvc.getAndSaveDataDense(); err != nil {
-							panic(err)
-						}
-					case orbslamv3:
-						if _, err := slamSvc.getAndSaveDataSparse(); err != nil {
-							panic(err)
-						}
-					default:
-						panic(errors.New("error invalid algrothim specified"))
-					}
-				})
-			}
-		}
-	})
-	return nil
-=======
 				dataWorker.Add(1)
 
 				// Split off go routine to handle data processing without affecting timing
@@ -449,7 +348,6 @@
 			}
 		}
 	})
->>>>>>> 973595bd
 }
 
 // TODO 05/03/2022: Implement SLAM starting and stopping processes (see JIRA ticket:
@@ -491,15 +389,6 @@
 
 // TODO 05/03/2022: Implement closeout of slam service and subprocesses.
 // Close out of all slam related processes.
-<<<<<<< HEAD
-func (slamSvc *slamService) Close(ctx context.Context) error {
-	slamSvc.cancelFunc()
-	return nil
-}
-
-// getAndSaveData implements the data extraction for sparse algos and saving to the directory path (data subfolder) specified in the
-// config. It returns the full filepath for each file saved along with any error associaetdw with the data creation or saving.
-=======
 func (slamSvc *slamService) Close() {
 	slamSvc.cancelFunc()
 	slamSvc.activeBackgroundWorkers.Wait()
@@ -507,17 +396,12 @@
 
 // getAndSaveDataSparse implements the data extraction for sparse algos and saving to the directory path (data subfolder) specified in
 // the config. It returns the full filepath for each file saved along with any error associated with the data creation or saving.
->>>>>>> 973595bd
 func (slamSvc *slamService) getAndSaveDataSparse() (string, error) {
 	// Get Image
 	img, _, err := slamSvc.camera.Next(slamSvc.cancelCtx)
 	if err != nil {
 		if err.Error() == "bad scan: OpTimeout" {
-<<<<<<< HEAD
-			slamSvc.logger.Warnf("Skipping this scan due to error: %v", err)
-=======
 			slamSvc.logger.Warnw("Skipping this scan due to error", "error", err)
->>>>>>> 973595bd
 			return "", nil
 		}
 		return "", err
@@ -529,10 +413,7 @@
 	case mono:
 		fileType = ".jpeg"
 	case rgbd:
-<<<<<<< HEAD
-=======
 		// TODO 05/12/2022: Soon wil be deprecated into pointcloud files or rgb and monochromatic depth file. We will want picture pair.
->>>>>>> 973595bd
 		fileType = ".both"
 	case twod:
 		return "", errors.Errorf("bad slamMode %v specified for this algorithm", slamSvc.slamMode)
@@ -553,13 +434,9 @@
 			return filename, err
 		}
 	case rgbd:
-<<<<<<< HEAD
-		// TODO 05/10/2022: the file type saving may change here based on John N.'s recommendation (whether to use both or two images)
-=======
 		// TODO 05/10/2022: the file type saving may change here based on John N.'s recommendation (whether to use poitntcloud or two images).
 		// Both file types soon will be deprecated.
 		// https://docs.google.com/document/d/1Fa8DY-a2dPhoGNLaUlsEgQ28kbgVexaacBtJrkwnwQQ/edit#heading=h.rhjz058xy3j5
->>>>>>> 973595bd
 		iwd, ok := img.(*rimage.ImageWithDepth)
 		if !ok {
 			return filename, errors.Errorf("want %s but don't have %T", utils.MimeTypeBoth, iwd)
@@ -576,32 +453,20 @@
 	return filename, f.Close()
 }
 
-<<<<<<< HEAD
-// getAndSaveData implements the data extraction for dense algos and saving to the directory path (data subfolder) specified in the
-// config. It returns the full filepath for each file saved along with any error associated with the data creation or saving.
-=======
 // getAndSaveDataDense implements the data extraction for dense algos and saving to the directory path (data subfolder) specified in
 // the config. It returns the full filepath for each file saved along with any error associated with the data creation or saving.
->>>>>>> 973595bd
 func (slamSvc *slamService) getAndSaveDataDense() (string, error) {
 	// Get NextPointCloud
 	pointcloud, err := slamSvc.camera.NextPointCloud(slamSvc.cancelCtx)
 	if err != nil {
 		if err.Error() == "bad scan: OpTimeout" {
-<<<<<<< HEAD
-			slamSvc.logger.Warnf("Skipping this scan due to error: %v", err)
-=======
 			slamSvc.logger.Warnw("Skipping this scan due to error", "error", err)
->>>>>>> 973595bd
 			return "", nil
 		}
 		return "", err
 	}
 
 	// Create file
-<<<<<<< HEAD
-	fileType := ".pcd"
-=======
 	var fileType string
 	switch slamSvc.slamMode {
 	case twod:
@@ -609,7 +474,6 @@
 	case rgbd, mono:
 		return "", errors.Errorf("bad slamMode %v specified for this algorithm", slamSvc.slamMode)
 	}
->>>>>>> 973595bd
 	filename := createTimestampFilename(slamSvc.cameraName, slamSvc.dataDirectory, fileType)
 	f, err := os.Create(filename)
 	if err != nil {
@@ -628,7 +492,6 @@
 	return filename, f.Close()
 }
 
-<<<<<<< HEAD
 func createTimestampFilename(cameraName, dataDirectory, fileType string) string {
 	timeStamp := time.Now()
 	filename := filepath.Join(dataDirectory, "data", cameraName+"_data_"+timeStamp.UTC().Format("2006-01-02T15_04_05.0000")+fileType)
@@ -642,12 +505,4 @@
 		fmt.Fprintf(b, "%s=%s,", key, value)
 	}
 	return b.String()
-=======
-// Creates a file in the proper format with timestamp and sensor information.
-func createTimestampFilename(cameraName, dataDirectory, fileType string) string {
-	timestamp := time.Now()
-	filename := filepath.Join(dataDirectory, "data", cameraName+"_data_"+timestamp.UTC().Format("2006-01-02T15_04_05.0000")+fileType)
-
-	return filename
->>>>>>> 973595bd
 }