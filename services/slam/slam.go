// Package slam implements simultaneous localization and mapping
package slam

import (
	"bufio"
	"context"
	"fmt"
	"image/jpeg"
	"os"
	"path/filepath"
	"regexp"
	"strconv"
	"strings"
	"sync"
	"time"

	"github.com/edaniels/golog"
	"github.com/pkg/errors"
	goutils "go.viam.com/utils"
	"go.viam.com/utils/pexec"
	"go.viam.com/utils/rpc"

	"go.viam.com/rdk/component/camera"
	"go.viam.com/rdk/config"
	"go.viam.com/rdk/grpc"
	pc "go.viam.com/rdk/pointcloud"
	commonpb "go.viam.com/rdk/proto/api/common/v1"
	pb "go.viam.com/rdk/proto/api/service/slam/v1"
	"go.viam.com/rdk/registry"
	"go.viam.com/rdk/resource"
	"go.viam.com/rdk/rimage"
	"go.viam.com/rdk/rimage/transform"
	"go.viam.com/rdk/robot"
	"go.viam.com/rdk/subtype"
	"go.viam.com/rdk/utils"
)

const (
	defaultDataRateMs = 200
	defaultMapRateSec = 60
)

// TBD 05/04/2022: Needs more work once GRPC is included (future PR).
func init() {
	registry.RegisterResourceSubtype(Subtype, registry.ResourceSubtype{
		RegisterRPCService: func(ctx context.Context, rpcServer rpc.Server, subtypeSvc subtype.Service) error {
			return rpcServer.RegisterServiceServer(
				ctx,
				&pb.SLAMService_ServiceDesc,
				NewServer(subtypeSvc),
				pb.RegisterSLAMServiceHandlerFromEndpoint,
			)
		},
		RPCClient: func(ctx context.Context, conn rpc.ClientConn, name string, logger golog.Logger) interface{} {
			return NewClientFromConn(ctx, conn, name, logger)
		},
	})
	registry.RegisterService(Subtype, registry.Service{
		Constructor: func(ctx context.Context, r robot.Robot, c config.Service, logger golog.Logger) (interface{}, error) {
			svc, err := New(ctx, r, c, logger)
			if err != nil {
				logger.Warn(err)
			}
			return svc, nil
		},
	})

}

// SubtypeName is the name of the type of service.
const SubtypeName = resource.SubtypeName("slam")

// Subtype is a constant that identifies the slam resource subtype.
var Subtype = resource.NewSubtype(
	resource.ResourceNamespaceRDK,
	resource.ResourceTypeService,
	SubtypeName,
)

// Name is the slam service's typed resource name.
var Name = resource.NameFromSubtype(Subtype, "")

// runtimeConfigValidation ensures that required config parameters are valid at runtime. If any of the required config parameters are
// not valid, this function will throw a warning, but not close out/shut down the server. The required parameters that are checked here
// are: 'algorithm', 'data_dir', and 'config_param' (required due to the 'mode' parameter internal to it).
func runtimeConfigValidation(svcConfig *AttrConfig, logger golog.Logger) error {
	slamLib, ok := SLAMLibraries[svcConfig.Algorithm]
	if !ok {
		return errors.Errorf("%v algorithm specified not in implemented list", svcConfig.Algorithm)
	}

	if _, ok := slamLib.SlamMode[svcConfig.ConfigParams["mode"]]; !ok {
		return errors.Errorf("getting data with specified algorithm %v, and desired mode %v",
			svcConfig.Algorithm, svcConfig.ConfigParams["mode"])
	}

	for _, directoryName := range [4]string{"", "data", "map", "config"} {
		directoryPath := filepath.Join(svcConfig.DataDirectory, directoryName)
		if _, err := os.Stat(directoryPath); os.IsNotExist(err) {
			logger.Warnf("%v directory does not exist", directoryPath)
			if err := os.Mkdir(directoryPath, os.ModePerm); err != nil {
				return errors.Errorf("issue creating directory at %v: %v", directoryPath, err)
			}
		}
	}

	// Confirms that input file pattern abides by the format n1:n2:n3 where n1, n2 and n3 are all positive integers and n1 <= n2
	// and n3 must be non-zero
	if svcConfig.InputFilePattern != "" {
		pattern := `(\d+):(\d+):(\d+)`
		re := regexp.MustCompile(pattern)
		res := re.MatchString(svcConfig.InputFilePattern)
		if !res {
			return errors.Errorf("input_file_pattern (%v) does not match the regex pattern %v", svcConfig.InputFilePattern, pattern)
		}

		re = regexp.MustCompile(`(\d+)`)
		res2 := re.FindAllString(svcConfig.InputFilePattern, 3)
		startFileIndex, err := strconv.Atoi(res2[0])
		if err != nil {
			return err
		}
		endFileIndex, err := strconv.Atoi(res2[1])
		if err != nil {
			return err
		}

		interval, err := strconv.Atoi(res2[2])
		if err != nil {
			return err
		}

		if interval == 0 {
			return errors.New("the file input pattern's interval must be greater than zero")
		}

		if startFileIndex > endFileIndex {
			return errors.Errorf("second value in input file pattern must be larger than the first [%v]", svcConfig.InputFilePattern)
		}
	}

	return nil
}

// runtimeServiceValidation ensures the service's data processing and saving is valid for the mode and cam given.
func runtimeServiceValidation(ctx context.Context, cam camera.Camera, slamSvc *slamService) error {
	if cam != nil {
		var err error
		var path string

		// TODO 05/05/2022: This will be removed once GRPC data transfer is available as the responsibility for
		// calling the right algorithms (Next vs NextPointCloud) will be held by the slam libraries themselves
		// Note: if GRPC data transfer is delayed to after other algorithms (or user custom algos) are being
		// added this point will be revisited
		switch slamSvc.slamLib.AlgoType {
		case sparse:
			path, err = slamSvc.getAndSaveDataSparse(ctx, cam)
		case dense:
			path, err = slamSvc.getAndSaveDataDense(ctx, cam)
		default:
			return errors.Errorf("invalid slam algorithm %v", slamSvc.slamLib.AlgoName)
		}

		if err != nil {
			return errors.Errorf("error getting data in desired mode: %v", err)
		}
		err = os.RemoveAll(path)
		if err != nil {
			return errors.New("removing generated file during validation")
		}
	}
	return nil
}

// AttrConfig describes how to configure the service.
type AttrConfig struct {
	Sensors          []string          `json:"sensors"`
	Algorithm        string            `json:"algorithm"`
	ConfigParams     map[string]string `json:"config_params"`
	DataRateMs       int               `json:"data_rate_ms"`
	MapRateSec       int               `json:"map_rate_sec"`
	DataDirectory    string            `json:"data_dir"`
	InputFilePattern string            `json:"input_file_pattern"`
	Port             string            `json:"port"`
}

// Service describes the functions that are available to the service.
type Service interface {
<<<<<<< HEAD
	GetPosition(context.Context, string) (*commonpb.PoseInFrame, error)
	GetMap(context.Context, string, string, *commonpb.Pose, bool) (string, []byte, *commonpb.PointCloudObject, error)
	Close() error
=======
	Close()
>>>>>>> db816f31
}

// SlamService is the structure of the slam service.
type slamService struct {
<<<<<<< HEAD
	cameraName  string
	slamLib     LibraryMetadata
	slamMode    mode
	slamProcess pexec.ProcessManager
	clientAlgo  pb.SLAMServiceClient

=======
	cameraName       string
	slamLib          LibraryMetadata
	slamMode         mode
	slamProcess      pexec.ProcessManager
>>>>>>> db816f31
	configParams     map[string]string
	dataDirectory    string
	inputFilePattern string

	port       string
	dataRateMs int
	mapRateSec int

	cancelFunc              func()
	logger                  golog.Logger
	activeBackgroundWorkers *sync.WaitGroup
}

// configureCamera will check the config to see if a camera is desired and if so, grab the camera from
// the robot as well as get the intrinsic associated with it.
func configureCamera(svcConfig *AttrConfig, r robot.Robot, logger golog.Logger) (string, camera.Camera, error) {
	var cam camera.Camera
	var cameraName string
	var err error
	if len(svcConfig.Sensors) > 0 {
		logger.Debug("Running in live mode")
		cameraName = svcConfig.Sensors[0]
		cam, err = camera.FromRobot(r, cameraName)
		if err != nil {
			return "", nil, errors.Errorf("error getting camera for slam service: %q", err)
		}

		proj := camera.Projector(cam) // will be nil if no intrinsics
		if proj != nil {
			_, ok := proj.(*transform.PinholeCameraIntrinsics)
			if !ok {
				return "", nil, errors.New("error camera intrinsics were not defined properly")
			}
		}
	} else {
		logger.Debug("Running in non-live mode")
		cameraName = ""
		cam = nil
	}
	return cameraName, cam, nil
}

// setupGRPCConnection uses the defined port to create a SLAM Client for communicating with the SLAM algorithms.
func setupGRPCConnection(ctx context.Context, port string, logger golog.Logger) (pb.SLAMServiceClient, error) {
	dialOptions := rpc.WithInsecure()

	connALGO, err := grpc.Dial(ctx, "localhost:"+port, logger, dialOptions)
	if err != nil {
		return nil, err
	}

	return pb.NewSLAMServiceClient(connALGO), nil
}

// GetPosition, one of the two callable function in the SLAM service after start up, it forwards the request for position data
// (in the form of PoseInFrame) to the slam algorithm GRPC service. Once a response is received, it is unpacked into constituent
// parts.
func (slamSvc *slamService) GetPosition(ctx context.Context, name string) (*commonpb.PoseInFrame, error) {
	req := &pb.GetPositionRequest{Name: name}

	resp, err := slamSvc.clientAlgo.GetPosition(ctx, req)
	if err != nil {
		return nil, errors.Errorf("error getting SLAM position : %v", err)
	}

	return resp.Pose, nil
}

// GetMap, one of the two callable function in the SLAM service after start up, it forwards the request for map data to the
// slam algorithm GRPC service (either a PointCloudObject or image.Image). Once a response is received, it is unpacked into
// constituent parts.
func (slamSvc *slamService) GetMap(ctx context.Context, name, mimeType string, cp *commonpb.Pose, include bool) (
	string, []byte, *commonpb.PointCloudObject, error) {
	req := &pb.GetMapRequest{
		Name:               name,
		MimeType:           mimeType,
		CameraPosition:     cp,
		IncludeRobotMarker: include,
	}

	resp, err := slamSvc.clientAlgo.GetMap(ctx, req)
	if err != nil {
		return "", nil, nil, errors.Errorf("error getting SLAM map (%v) : %v", mimeType, err)
	}

	return resp.MimeType, resp.GetImage(), resp.GetPointCloud(), nil
}

// New returns a new slam service for the given robot. Will not error out as to prevent server shutdown.
func New(ctx context.Context, r robot.Robot, config config.Service, logger golog.Logger) (Service, error) {
	svcConfig, ok := config.ConvertedAttributes.(*AttrConfig)
	if !ok {
		return nil, utils.NewUnexpectedTypeError(svcConfig, config.ConvertedAttributes)
	}

	cameraName, cam, err := configureCamera(svcConfig, r, logger)
	if err != nil {
		return nil, errors.Errorf("configuring camera error: %v", err)
	}

	if err := runtimeConfigValidation(svcConfig, logger); err != nil {
		return nil, errors.Errorf("runtime slam config error: %v", err)
	}

	var port string
	if svcConfig.Port == "" {
		p, err := goutils.TryReserveRandomPort()
		if err != nil {
			return nil, errors.Errorf("error trying to return a random port: %v", err)
		}
		port = strconv.Itoa(p)
	} else {
		port = svcConfig.Port
	}

	slamLib := SLAMLibraries[svcConfig.Algorithm]
	slamModeName := strings.ToLower(svcConfig.ConfigParams["mode"])
	slamMode := slamLib.SlamMode[slamModeName]

	var dataRate int
	if svcConfig.DataRateMs == 0 {
		dataRate = defaultDataRateMs
	} else {
		dataRate = svcConfig.DataRateMs
	}

	var mapRate int
	if svcConfig.MapRateSec == 0 {
		mapRate = defaultMapRateSec
	} else {
		mapRate = svcConfig.MapRateSec
	}

	cancelCtx, cancelFunc := context.WithCancel(ctx)

	// SLAM Service Object
	slamSvc := &slamService{
		cameraName:              cameraName,
		slamLib:                 SLAMLibraries[svcConfig.Algorithm],
		slamMode:                slamMode,
		slamProcess:             pexec.NewProcessManager(logger),
		configParams:            svcConfig.ConfigParams,
		dataDirectory:           svcConfig.DataDirectory,
		inputFilePattern:        svcConfig.InputFilePattern,
		port:                    port,
		dataRateMs:              dataRate,
		mapRateSec:              mapRate,
		cancelFunc:              cancelFunc,
		logger:                  logger,
		activeBackgroundWorkers: &sync.WaitGroup{},
	}

	if err := runtimeServiceValidation(cancelCtx, cam, slamSvc); err != nil {
<<<<<<< HEAD
		if err := slamSvc.Close(); err != nil {
			return nil, errors.Errorf("error closing out after slam service error: %v", err)
		}
=======
		slamSvc.Close()
>>>>>>> db816f31
		return nil, errors.Errorf("runtime slam service error: %v", err)
	}

	slamSvc.StartDataProcess(cancelCtx, cam)

	if _, err := slamSvc.StartSLAMProcess(ctx); err != nil {
<<<<<<< HEAD
		if err := slamSvc.Close(); err != nil {
			return nil, errors.Errorf("error closing out after slam process error: %v", err)
		}
=======
		slamSvc.Close()
>>>>>>> db816f31
		return nil, errors.Errorf("error with slam service slam process: %v", err)
	}

	client, err := setupGRPCConnection(ctx, port, logger)
	if err != nil {
		fmt.Println(err)
		return nil, errors.Errorf("error with initial grpc client to slam algorithm: %v", err)
	}
	slamSvc.clientAlgo = client

	return slamSvc, nil
}

// Close out of all slam related processes.
func (slamSvc *slamService) Close() error {
	slamSvc.cancelFunc()
	if err := slamSvc.StopSLAMProcess(); err != nil {
<<<<<<< HEAD
		return errors.Errorf("error occurred during closeout of process: %v", err)
=======
		slamSvc.logger.Warnw("error occurred during closeout of process", "error", err)
>>>>>>> db816f31
	}
	slamSvc.activeBackgroundWorkers.Wait()
	return nil
}

// TODO 05/10/2022: Remove from SLAM service once GRPC data transfer is available.
// startDataProcess is the background control loop for sending data from camera to the data directory for processing.
func (slamSvc *slamService) StartDataProcess(cancelCtx context.Context, cam camera.Camera) {
	if cam == nil {
		return
	}

	slamSvc.activeBackgroundWorkers.Add(1)
	goutils.PanicCapturingGo(func() {
		ticker := time.NewTicker(time.Millisecond * time.Duration(slamSvc.dataRateMs))
		defer ticker.Stop()
		defer slamSvc.activeBackgroundWorkers.Done()

		dataWorker := &sync.WaitGroup{}

		for {
			if err := cancelCtx.Err(); err != nil {
				if !errors.Is(err, context.Canceled) {
					slamSvc.logger.Errorw("unexpected error in SLAM data process", "error", err)
				}
				dataWorker.Wait()
				return
			}

			select {
			case <-cancelCtx.Done():
				dataWorker.Wait()
				return
			case <-ticker.C:
				dataWorker.Add(1)

				// Split off go routine to handle data processing without affecting timing
				goutils.PanicCapturingGo(func() {
					defer dataWorker.Done()
					switch slamSvc.slamLib.AlgoType {
					case dense:
						if _, err := slamSvc.getAndSaveDataDense(cancelCtx, cam); err != nil {
							slamSvc.logger.Warn(err)
						}
					case sparse:
						if _, err := slamSvc.getAndSaveDataSparse(cancelCtx, cam); err != nil {
							slamSvc.logger.Warn(err)
						}
					default:
						slamSvc.logger.Warn("warning invalid algorithm specified")
					}
				})
			}
		}
	})
}

// startSLAMProcess starts up the SLAM library process by calling the executable binary and giving it the necessary arguments.
func (slamSvc *slamService) StartSLAMProcess(ctx context.Context) ([]string, error) {
	var args []string

	args = append(args, "-sensors="+slamSvc.cameraName)
	args = append(args, "-config_param="+createKeyValuePairs(slamSvc.configParams))
	args = append(args, "-data_rate_ms="+strconv.Itoa(slamSvc.dataRateMs))
	args = append(args, "-map_rate_sec="+strconv.Itoa(slamSvc.mapRateSec))
	args = append(args, "-data_dir="+slamSvc.dataDirectory)
	args = append(args, "-input_file_pattern="+slamSvc.inputFilePattern)

	processCfg := pexec.ProcessConfig{
		ID:      "slam_" + slamSvc.slamLib.AlgoName,
		Name:    SLAMLibraries[slamSvc.slamLib.AlgoName].BinaryLocation,
		Args:    args,
		Log:     true,
		OneShot: true,
	}

	_, err := slamSvc.slamProcess.AddProcessFromConfig(ctx, processCfg)
	if err != nil {
		return []string{}, errors.Errorf("problem adding slam process: %v", err)
	}

	slamSvc.logger.Debug("starting slam process")

	if err = slamSvc.slamProcess.Start(ctx); err != nil {
		return []string{}, errors.Errorf("problem starting slam process: %v", err)
	}

	cmd := append([]string{processCfg.Name}, processCfg.Args...)

	return cmd, nil
}

// stopSLAMProcess uses the process manager to stop the created slam process from running.
func (slamSvc *slamService) StopSLAMProcess() error {
	if err := slamSvc.slamProcess.Stop(); err != nil {
		return errors.Errorf("problem stopping slam process: %v", err)
	}
	return nil
}

// getAndSaveDataSparse implements the data extraction for sparse algos and saving to the directory path (data subfolder) specified in
// the config. It returns the full filepath for each file saved along with any error associated with the data creation or saving.
func (slamSvc *slamService) getAndSaveDataSparse(ctx context.Context, cam camera.Camera) (string, error) {
	img, _, err := cam.Next(ctx)
	if err != nil {
		if err.Error() == "bad scan: OpTimeout" {
			slamSvc.logger.Warnw("Skipping this scan due to error", "error", err)
			return "", nil
		}
		return "", err
	}

	var fileType string
	switch slamSvc.slamMode {
	case mono:
		fileType = ".jpeg"
	case rgbd:
		// TODO 05/12/2022: Soon wil be deprecated into pointcloud files or rgb and monochromatic depth file. We will want picture pair.
		fileType = ".both"
	case dim2d, dim3d:
		return "", errors.Errorf("bad slamMode %v specified for this algorithm", slamSvc.slamMode)
	}

	filename := createTimestampFilename(slamSvc.cameraName, slamSvc.dataDirectory, fileType)
	f, err := os.Create(filename)
	if err != nil {
		return filename, err
	}

	w := bufio.NewWriter(f)

	switch slamSvc.slamMode {
	case mono:
		if err := jpeg.Encode(w, img, nil); err != nil {
			return filename, err
		}
	case rgbd:
		// TODO 05/10/2022: the file type saving may change here based on John N.'s recommendation (whether to use poitntcloud or two images).
		// Both file types soon will be deprecated.
		// https://docs.google.com/document/d/1Fa8DY-a2dPhoGNLaUlsEgQ28kbgVexaacBtJrkwnwQQ/edit#heading=h.rhjz058xy3j5
		iwd, ok := img.(*rimage.ImageWithDepth)
		if !ok {
			return filename, errors.Errorf("want %s but don't have %T", utils.MimeTypeBoth, iwd)
		}
		if err := rimage.EncodeBoth(iwd, w); err != nil {
			return filename, err
		}
	case dim2d, dim3d:
		return "", errors.Errorf("bad slamMode %v specified for this algorithm", slamSvc.slamMode)
	}
	if err = w.Flush(); err != nil {
		return filename, err
	}
	return filename, f.Close()
}

// getAndSaveDataDense implements the data extraction for dense algos and saving to the directory path (data subfolder) specified in
// the config. It returns the full filepath for each file saved along with any error associated with the data creation or saving.
func (slamSvc *slamService) getAndSaveDataDense(ctx context.Context, cam camera.Camera) (string, error) {
	pointcloud, err := cam.NextPointCloud(ctx)
	if err != nil {
		if err.Error() == "bad scan: OpTimeout" {
			slamSvc.logger.Warnw("Skipping this scan due to error", "error", err)
			return "", nil
		}
		return "", err
	}

	var fileType string
	switch slamSvc.slamMode {
	case dim2d, dim3d:
		fileType = ".pcd"
	case rgbd, mono:
		return "", errors.Errorf("bad slamMode %v specified for this algorithm", slamSvc.slamMode)
	}
	filename := createTimestampFilename(slamSvc.cameraName, slamSvc.dataDirectory, fileType)
	f, err := os.Create(filename)
	if err != nil {
		return filename, err
	}

	w := bufio.NewWriter(f)

	if err = pc.ToPCD(pointcloud, w, 1); err != nil {
		return filename, err
	}
	if err = w.Flush(); err != nil {
		return filename, err
	}
	return filename, f.Close()
}

// Creates a file for camera data with the specified sensor name and timestamp written into the filename.
func createTimestampFilename(cameraName, dataDirectory, fileType string) string {
	timeStamp := time.Now()
	filename := filepath.Join(dataDirectory, "data", cameraName+"_data_"+timeStamp.UTC().Format("2006-01-02T15_04_05.0000")+fileType)

	return filename
}

// Converts a dictionary to a string for so that it can be loaded into an arg for the slam process.
func createKeyValuePairs(m map[string]string) string {
	stringMapList := make([]string, len(m))
	i := 0
	for k, val := range m {
		stringMapList[i] = k + "=" + val
		i++
	}

	stringMap := strings.Join(stringMapList, ",")

	return "{" + stringMap + "}"
}<|MERGE_RESOLUTION|>--- conflicted
+++ resolved
@@ -186,30 +186,19 @@
 
 // Service describes the functions that are available to the service.
 type Service interface {
-<<<<<<< HEAD
 	GetPosition(context.Context, string) (*commonpb.PoseInFrame, error)
 	GetMap(context.Context, string, string, *commonpb.Pose, bool) (string, []byte, *commonpb.PointCloudObject, error)
 	Close() error
-=======
-	Close()
->>>>>>> db816f31
 }
 
 // SlamService is the structure of the slam service.
 type slamService struct {
-<<<<<<< HEAD
 	cameraName  string
 	slamLib     LibraryMetadata
 	slamMode    mode
 	slamProcess pexec.ProcessManager
 	clientAlgo  pb.SLAMServiceClient
 
-=======
-	cameraName       string
-	slamLib          LibraryMetadata
-	slamMode         mode
-	slamProcess      pexec.ProcessManager
->>>>>>> db816f31
 	configParams     map[string]string
 	dataDirectory    string
 	inputFilePattern string
@@ -363,26 +352,18 @@
 	}
 
 	if err := runtimeServiceValidation(cancelCtx, cam, slamSvc); err != nil {
-<<<<<<< HEAD
 		if err := slamSvc.Close(); err != nil {
 			return nil, errors.Errorf("error closing out after slam service error: %v", err)
 		}
-=======
-		slamSvc.Close()
->>>>>>> db816f31
 		return nil, errors.Errorf("runtime slam service error: %v", err)
 	}
 
 	slamSvc.StartDataProcess(cancelCtx, cam)
 
 	if _, err := slamSvc.StartSLAMProcess(ctx); err != nil {
-<<<<<<< HEAD
 		if err := slamSvc.Close(); err != nil {
 			return nil, errors.Errorf("error closing out after slam process error: %v", err)
 		}
-=======
-		slamSvc.Close()
->>>>>>> db816f31
 		return nil, errors.Errorf("error with slam service slam process: %v", err)
 	}
 
@@ -400,11 +381,7 @@
 func (slamSvc *slamService) Close() error {
 	slamSvc.cancelFunc()
 	if err := slamSvc.StopSLAMProcess(); err != nil {
-<<<<<<< HEAD
 		return errors.Errorf("error occurred during closeout of process: %v", err)
-=======
-		slamSvc.logger.Warnw("error occurred during closeout of process", "error", err)
->>>>>>> db816f31
 	}
 	slamSvc.activeBackgroundWorkers.Wait()
 	return nil
