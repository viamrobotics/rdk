--- conflicted
+++ resolved
@@ -151,117 +151,6 @@
 
 // extractModelFrameJSON finds the robot part with a given name, checks to see if it implements ModelFrame, and returns the
 // JSON []byte if it does, or nil if it doesn't.
-<<<<<<< HEAD
-func extractModelFrameJSON(r robot.Robot, name string, compType config.ComponentType) (referenceframe.Model, error) {
-	switch compType {
-	case config.ComponentTypeForceMatrix:
-		part, ok := r.ResourceByName(forcematrix.Named(name))
-		if !ok {
-			return nil, errors.Errorf("no forcematrix found with name %q when extracting model frame json", name)
-		}
-		fm, ok := part.(forcematrix.ForceMatrix)
-		if !ok {
-			return nil, errors.Errorf("no forcematrix found with name %q when extracting model frame json", name)
-		}
-		if framer, ok := utils.UnwrapProxy(fm).(referenceframe.ModelFramer); ok {
-			return framer.ModelFrame(), nil
-		}
-		return nil, referenceframe.ErrNoModelInformation
-	case config.ComponentTypeBase:
-		part, ok := r.BaseByName(name)
-		if !ok {
-			return nil, errors.Errorf("no base found with name %q when extracting model frame json", name)
-		}
-		if framer, ok := utils.UnwrapProxy(part).(referenceframe.ModelFramer); ok {
-			return framer.ModelFrame(), nil
-		}
-		return nil, referenceframe.ErrNoModelInformation
-	case config.ComponentTypeGripper:
-		part, ok := r.GripperByName(name)
-		if !ok {
-			return nil, errors.Errorf("no gripper found with name %q when extracting model frame json", name)
-		}
-		if framer, ok := utils.UnwrapProxy(part).(referenceframe.ModelFramer); ok {
-			return framer.ModelFrame(), nil
-		}
-		return nil, referenceframe.ErrNoModelInformation
-	case config.ComponentTypeCamera:
-		part, ok := r.CameraByName(name)
-		if !ok {
-			return nil, errors.Errorf("no camera found with name %q when extracting model frame json", name)
-		}
-		if framer, ok := utils.UnwrapProxy(part).(referenceframe.ModelFramer); ok {
-			return framer.ModelFrame(), nil
-		}
-		return nil, referenceframe.ErrNoModelInformation
-	case config.ComponentTypeSensor:
-		part, ok := sensor.FromRobot(r, name)
-		if !ok {
-			return nil, errors.Errorf("no sensor found with name %q when extracting model frame json", name)
-		}
-		if framer, ok := utils.UnwrapProxy(part).(referenceframe.ModelFramer); ok {
-			return framer.ModelFrame(), nil
-		}
-		return nil, referenceframe.ErrNoModelInformation
-	case config.ComponentTypeBoard:
-		part, ok := r.BoardByName(name)
-		if !ok {
-			return nil, errors.Errorf("no board found with name %q when extracting model frame json", name)
-		}
-		if framer, ok := utils.UnwrapProxy(part).(referenceframe.ModelFramer); ok {
-			return framer.ModelFrame(), nil
-		}
-		return nil, referenceframe.ErrNoModelInformation
-	case config.ComponentTypeServo:
-		part, ok := r.ServoByName(name)
-		if !ok {
-			return nil, errors.Errorf("no servo found with name %q when extracting model frame json", name)
-		}
-		if framer, ok := utils.UnwrapProxy(part).(referenceframe.ModelFramer); ok {
-			return framer.ModelFrame(), nil
-		}
-		return nil, referenceframe.ErrNoModelInformation
-	case config.ComponentTypeGPS:
-		part, ok := r.ResourceByName(gps.Named(name))
-		if !ok {
-			return nil, errors.Errorf("no resource found with name %q when extracting model frame json", name)
-		}
-		if framer, ok := utils.UnwrapProxy(part).(referenceframe.ModelFramer); ok {
-			return framer.ModelFrame(), nil
-		}
-		return nil, referenceframe.ErrNoModelInformation
-	case config.ComponentTypeMotor:
-		part, ok := r.MotorByName(name)
-		if !ok {
-			return nil, errors.Errorf("no motor found with name %q when extracting model frame json", name)
-		}
-		if framer, ok := utils.UnwrapProxy(part).(referenceframe.ModelFramer); ok {
-			return framer.ModelFrame(), nil
-		}
-		return nil, referenceframe.ErrNoModelInformation
-	case config.ComponentTypeArm:
-		part, ok := arm.FromRobot(r, name)
-		if !ok {
-			return nil, errors.Errorf("no resource found with name %q when extracting model frame json", name)
-		}
-		if framer, ok := utils.UnwrapProxy(part).(referenceframe.ModelFramer); ok {
-			return framer.ModelFrame(), nil
-		}
-		return nil, errors.Errorf("got an arm of type %T that is not a ModelFrame", utils.UnwrapProxy(part))
-	case config.ComponentTypeGantry:
-		part, ok := gantry.FromRobot(r, name)
-		if !ok {
-			return nil, errors.Errorf("no resource found with name %q when extracting model frame json", name)
-		}
-		if framer, ok := utils.UnwrapProxy(part).(referenceframe.ModelFramer); ok {
-			return framer.ModelFrame(), nil
-		}
-		return nil, errors.Errorf("got a gantry of type %T that is not a ModelFrame", utils.UnwrapProxy(part))
-	case config.ComponentTypeInputController:
-		fallthrough
-	default:
-		return nil, errors.Errorf("do not recognize component type %v for model frame extraction", compType)
-=======
 func extractModelFrameJSON(r robot.Robot, name resource.Name) (referenceframe.Model, error) {
 	part, ok := r.ResourceByName(name)
 	if !ok {
@@ -269,7 +158,6 @@
 	}
 	if framer, ok := utils.UnwrapProxy(part).(referenceframe.ModelFramer); ok {
 		return framer.ModelFrame(), nil
->>>>>>> 25d54950
 	}
 	return nil, referenceframe.ErrNoModelInformation
 }
