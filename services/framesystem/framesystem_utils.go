package framesystem

import (
	"context"
	"fmt"
	"sort"

	"github.com/edaniels/golog"
	"github.com/go-errors/errors"

	"go.viam.com/core/component/arm"
	"go.viam.com/core/config"
	"go.viam.com/core/referenceframe"
	"go.viam.com/core/robot"
	"go.viam.com/core/utils"
)

// BuildFrameSystem uses a map of frames that describes the tree structure of the frame system to build a completed frame system
func BuildFrameSystem(ctx context.Context, name string, children map[string][]referenceframe.Frame, logger golog.Logger) (referenceframe.FrameSystem, error) {
	// If there are no frames, build an empty frame system with only a world node and return.
	if len(children) == 0 {
		return referenceframe.NewEmptySimpleFrameSystem(name), nil
	}
	// use a stack to populate the frame system
	stack := make([]string, 0)
	visited := make(map[string]bool)
	// check to see if world exists, and start with the frames attached to world
	if _, ok := children[referenceframe.World]; !ok {
		return nil, errors.New("there are no frames that connect to a 'world' node. Root node must be named 'world'")
	}
	stack = append(stack, referenceframe.World)
	// begin adding frames to the frame system
	fs := referenceframe.NewEmptySimpleFrameSystem(name)
	for len(stack) != 0 {
		parent := stack[0] // pop the top element from the stack
		stack = stack[1:]
		if _, ok := visited[parent]; ok {
			return nil, errors.Errorf("the system contains a cycle, have already visited frame %s", parent)
		}
		visited[parent] = true
		for _, frame := range children[parent] { // add all the children to the frame system, and to the stack as new parents
			stack = append(stack, frame.Name())
			err := fs.AddFrame(frame, fs.GetFrame(parent))
			if err != nil {
				return nil, err
			}
		}
	}
	logger.Debugf("frames in robot frame system are: %v", frameNamesWithDof(fs))
	return fs, nil
}

// CreateFramesFromPart will gather the frame information and build the frames from the given robot part
func CreateFramesFromPart(part *config.FrameSystemPart, logger golog.Logger) (referenceframe.Frame, referenceframe.Frame, error) {
	if part == nil {
		return nil, nil, errors.New("config for FrameSystemPart is nil")
	}
	var modelFrame referenceframe.Frame
	var err error
	// use identity frame if no model frame defined
	if part.ModelFrame == nil {
		modelFrame = referenceframe.NewZeroStaticFrame(part.Name)
	} else {
		part.ModelFrame.ChangeName(part.Name)
		modelFrame = part.ModelFrame
	}
	// static frame defines an offset from the parent part-- if it is empty, a 0 offset frame will be applied.
	staticOffsetName := part.Name + "_offset"
	staticOffsetFrame, err := part.FrameConfig.StaticFrame(staticOffsetName)
	if err != nil {
		return nil, nil, err
	}
	return modelFrame, staticOffsetFrame, nil
}

// CollectFrameSystemParts collects the physical parts of the robot that may have frame info (excluding remote robots and services, etc)
// don't collect remote components, even though the Config lists them.
func CollectFrameSystemParts(ctx context.Context, r robot.Robot) (map[string]*config.FrameSystemPart, error) {
	parts := make(map[string]*config.FrameSystemPart)
	seen := make(map[string]bool)
	cfg, err := r.Config(ctx) // Eventually there will be another function that gathers the frame system config
	if err != nil {
		return nil, err
	}
	for _, c := range cfg.Components {
		if c.Frame == nil || c.Model == "" { // no Frame means dont include in frame system. No Model means it's a remote part.
			continue
		}
		if _, ok := seen[c.Name]; ok {
			return nil, errors.Errorf("more than one component with name %q in config file", c.Name)
		}
		seen[c.Name] = true
		model, err := extractModelFrameJSON(ctx, r, c.Name, c.Type)
		if err != nil {
			return nil, err
		}
		parts[c.Name] = &config.FrameSystemPart{Name: c.Name, FrameConfig: c.Frame, ModelFrame: model}
	}
	return parts, nil
}

// processPart will gather the frame information and build the frames from the given robot part
func processPart(part *config.FrameSystemPart, children map[string][]referenceframe.Frame, names map[string]bool, logger golog.Logger) error {
	// if a part is empty or has no frame config, skip over it
	if part == nil || part.FrameConfig == nil {
		return nil
	}
	// parent field is a necessary attribute
	if part.FrameConfig.Parent == "" {
		return fmt.Errorf("parent field in frame config for part %q is empty", part.Name)
	}
	// build the frames from the part config
	modelFrame, staticOffsetFrame, err := CreateFramesFromPart(part, logger)
	if err != nil {
		return err
	}
	// check to see if there are no repeated names
	if ok := names[staticOffsetFrame.Name()]; ok {
		return fmt.Errorf("cannot have more than one frame with name %s", staticOffsetFrame.Name())
	}
	names[staticOffsetFrame.Name()] = true
	if ok := names[modelFrame.Name()]; ok {
		return fmt.Errorf("cannot have more than one frame with name %s", modelFrame.Name())
	}
	names[modelFrame.Name()] = true
	// attach the static frame to the parent, then the model frame to the static frame
	children[part.FrameConfig.Parent] = append(children[part.FrameConfig.Parent], staticOffsetFrame)
	children[staticOffsetFrame.Name()] = append(children[staticOffsetFrame.Name()], modelFrame)
	return nil
}

func topologicallySortFrameNames(ctx context.Context, children map[string][]referenceframe.Frame) ([]string, error) {
	topoSortedNames := []string{referenceframe.World} // keep track of tree structure
	// If there are no frames, return only the world node in the list
	if len(children) == 0 {
		return topoSortedNames, nil
	}
	stack := make([]string, 0)
	visited := make(map[string]bool)
	if _, ok := children[referenceframe.World]; !ok {
		return nil, errors.New("there are no frames that connect to a 'world' node. Root node must be named 'world'")
	}
	stack = append(stack, referenceframe.World)
	// begin adding frames to the frame system
	for len(stack) != 0 {
		parent := stack[0] // pop the top element from the stack
		stack = stack[1:]
		if _, ok := visited[parent]; ok {
			return nil, fmt.Errorf("the system contains a cycle, have already visited frame %s", parent)
		}
		visited[parent] = true
		sort.Slice(children[parent], func(i, j int) bool {
			return children[parent][i].Name() < children[parent][j].Name()
		}) // sort alphabetically within the topological sort
		for _, frame := range children[parent] { // add all the children to the frame system, and to the stack as new parents
			stack = append(stack, frame.Name())
			topoSortedNames = append(topoSortedNames, frame.Name())
		}
	}
	return topoSortedNames, nil
}

<<<<<<< HEAD
// ModelFramer has a method that returns the kinematics information needed to build a dynamic frame.
type ModelFramer interface {
	ModelFrame() *referenceframe.Model
}

=======
>>>>>>> 69ff96f5
// extractModelFrameJSON finds the robot part with a given name, checks to see if it implements ModelFrame, and returns the
// JSON []byte if it does, or nil if it doesn't.
func extractModelFrameJSON(ctx context.Context, r robot.Robot, name string, compType config.ComponentType) (*referenceframe.Model, error) {
	switch compType {
	case config.ComponentTypeBase:
		part, ok := r.BaseByName(name)
		if !ok {
			return nil, errors.Errorf("no base found with name %q when extracting model frame json", name)
		}
		if framer, ok := utils.UnwrapProxy(part).(kinematics.ModelFramer); ok {
			return framer.ModelFrame(), nil
		}
		return nil, nil
	case config.ComponentTypeGripper:
		part, ok := r.GripperByName(name)
		if !ok {
			return nil, errors.Errorf("no gripper found with name %q when extracting model frame json", name)
		}
		if framer, ok := utils.UnwrapProxy(part).(kinematics.ModelFramer); ok {
			return framer.ModelFrame(), nil
		}
		return nil, nil
	case config.ComponentTypeCamera:
		part, ok := r.CameraByName(name)
		if !ok {
			return nil, errors.Errorf("no camera found with name %q when extracting model frame json", name)
		}
		if framer, ok := utils.UnwrapProxy(part).(kinematics.ModelFramer); ok {
			return framer.ModelFrame(), nil
		}
		return nil, nil
	case config.ComponentTypeLidar:
		part, ok := r.LidarByName(name)
		if !ok {
			return nil, errors.Errorf("no lidar found with name %q when extracting model frame json", name)
		}
		if framer, ok := utils.UnwrapProxy(part).(kinematics.ModelFramer); ok {
			return framer.ModelFrame(), nil
		}
		return nil, nil
	case config.ComponentTypeSensor:
		part, ok := r.SensorByName(name)
		if !ok {
			return nil, errors.Errorf("no sensor found with name %q when extracting model frame json", name)
		}
		if framer, ok := utils.UnwrapProxy(part).(kinematics.ModelFramer); ok {
			return framer.ModelFrame(), nil
		}
		return nil, nil
	case config.ComponentTypeBoard:
		part, ok := r.BoardByName(name)
		if !ok {
			return nil, errors.Errorf("no board found with name %q when extracting model frame json", name)
		}
		if framer, ok := utils.UnwrapProxy(part).(kinematics.ModelFramer); ok {
			return framer.ModelFrame(), nil
		}
		return nil, nil
	case config.ComponentTypeServo:
		part, ok := r.ServoByName(name)
		if !ok {
			return nil, errors.Errorf("no servo found with name %q when extracting model frame json", name)
		}
		if framer, ok := utils.UnwrapProxy(part).(kinematics.ModelFramer); ok {
			return framer.ModelFrame(), nil
		}
		return nil, nil
	case config.ComponentTypeMotor:
		part, ok := r.MotorByName(name)
		if !ok {
			return nil, errors.Errorf("no motor found with name %q when extracting model frame json", name)
		}
		if framer, ok := utils.UnwrapProxy(part).(kinematics.ModelFramer); ok {
			return framer.ModelFrame(), nil
		}
		return nil, nil
	case config.ComponentTypeArm:
		part, ok := r.ResourceByName(arm.Named(name))
		if !ok {
			return nil, errors.Errorf("no resource found with name %q when extracting model frame json", name)
		}
		if framer, ok := utils.UnwrapProxy(part).(kinematics.ModelFramer); ok {
			return framer.ModelFrame(), nil
		}
		return nil, errors.Errorf("got an arm of type %T that is not a ModelFrame", utils.UnwrapProxy(part))
	default:
		return nil, errors.Errorf("do not recognize component type %v for model frame extraction", compType)
	}
}

func frameNamesWithDof(sys referenceframe.FrameSystem) []string {
	names := sys.FrameNames()
	nameDoFs := make([]string, len(names))
	for i, f := range names {
		fr := sys.GetFrame(f)
		nameDoFs[i] = fmt.Sprintf("%s(%d)", fr.Name(), len(fr.DoF()))
	}
	return nameDoFs
}

func mapKeys(fullmap map[string]bool) []string {
	keys := make([]string, len(fullmap))
	i := 0
	for k := range fullmap {
		keys[i] = k
		i++
	}
	sort.Strings(keys)
	return keys
}<|MERGE_RESOLUTION|>--- conflicted
+++ resolved
@@ -160,14 +160,6 @@
 	return topoSortedNames, nil
 }
 
-<<<<<<< HEAD
-// ModelFramer has a method that returns the kinematics information needed to build a dynamic frame.
-type ModelFramer interface {
-	ModelFrame() *referenceframe.Model
-}
-
-=======
->>>>>>> 69ff96f5
 // extractModelFrameJSON finds the robot part with a given name, checks to see if it implements ModelFrame, and returns the
 // JSON []byte if it does, or nil if it doesn't.
 func extractModelFrameJSON(ctx context.Context, r robot.Robot, name string, compType config.ComponentType) (*referenceframe.Model, error) {
@@ -177,7 +169,7 @@
 		if !ok {
 			return nil, errors.Errorf("no base found with name %q when extracting model frame json", name)
 		}
-		if framer, ok := utils.UnwrapProxy(part).(kinematics.ModelFramer); ok {
+		if framer, ok := utils.UnwrapProxy(part).(referenceframe.ModelFramer); ok {
 			return framer.ModelFrame(), nil
 		}
 		return nil, nil
@@ -186,7 +178,7 @@
 		if !ok {
 			return nil, errors.Errorf("no gripper found with name %q when extracting model frame json", name)
 		}
-		if framer, ok := utils.UnwrapProxy(part).(kinematics.ModelFramer); ok {
+		if framer, ok := utils.UnwrapProxy(part).(referenceframe.ModelFramer); ok {
 			return framer.ModelFrame(), nil
 		}
 		return nil, nil
@@ -195,7 +187,7 @@
 		if !ok {
 			return nil, errors.Errorf("no camera found with name %q when extracting model frame json", name)
 		}
-		if framer, ok := utils.UnwrapProxy(part).(kinematics.ModelFramer); ok {
+		if framer, ok := utils.UnwrapProxy(part).(referenceframe.ModelFramer); ok {
 			return framer.ModelFrame(), nil
 		}
 		return nil, nil
@@ -204,7 +196,7 @@
 		if !ok {
 			return nil, errors.Errorf("no lidar found with name %q when extracting model frame json", name)
 		}
-		if framer, ok := utils.UnwrapProxy(part).(kinematics.ModelFramer); ok {
+		if framer, ok := utils.UnwrapProxy(part).(referenceframe.ModelFramer); ok {
 			return framer.ModelFrame(), nil
 		}
 		return nil, nil
@@ -213,7 +205,7 @@
 		if !ok {
 			return nil, errors.Errorf("no sensor found with name %q when extracting model frame json", name)
 		}
-		if framer, ok := utils.UnwrapProxy(part).(kinematics.ModelFramer); ok {
+		if framer, ok := utils.UnwrapProxy(part).(referenceframe.ModelFramer); ok {
 			return framer.ModelFrame(), nil
 		}
 		return nil, nil
@@ -222,7 +214,7 @@
 		if !ok {
 			return nil, errors.Errorf("no board found with name %q when extracting model frame json", name)
 		}
-		if framer, ok := utils.UnwrapProxy(part).(kinematics.ModelFramer); ok {
+		if framer, ok := utils.UnwrapProxy(part).(referenceframe.ModelFramer); ok {
 			return framer.ModelFrame(), nil
 		}
 		return nil, nil
@@ -231,7 +223,7 @@
 		if !ok {
 			return nil, errors.Errorf("no servo found with name %q when extracting model frame json", name)
 		}
-		if framer, ok := utils.UnwrapProxy(part).(kinematics.ModelFramer); ok {
+		if framer, ok := utils.UnwrapProxy(part).(referenceframe.ModelFramer); ok {
 			return framer.ModelFrame(), nil
 		}
 		return nil, nil
@@ -240,7 +232,7 @@
 		if !ok {
 			return nil, errors.Errorf("no motor found with name %q when extracting model frame json", name)
 		}
-		if framer, ok := utils.UnwrapProxy(part).(kinematics.ModelFramer); ok {
+		if framer, ok := utils.UnwrapProxy(part).(referenceframe.ModelFramer); ok {
 			return framer.ModelFrame(), nil
 		}
 		return nil, nil
@@ -249,7 +241,7 @@
 		if !ok {
 			return nil, errors.Errorf("no resource found with name %q when extracting model frame json", name)
 		}
-		if framer, ok := utils.UnwrapProxy(part).(kinematics.ModelFramer); ok {
+		if framer, ok := utils.UnwrapProxy(part).(referenceframe.ModelFramer); ok {
 			return framer.ModelFrame(), nil
 		}
 		return nil, errors.Errorf("got an arm of type %T that is not a ModelFrame", utils.UnwrapProxy(part))
