package vision_test

import (
	"context"
	"encoding/json"
	"image"
	"os"
	"testing"

	"github.com/edaniels/golog"
	"github.com/edaniels/gostream"
	"github.com/golang/geo/r3"
	"go.viam.com/test"
	"go.viam.com/utils/artifact"

	"go.viam.com/rdk/component/camera"
	"go.viam.com/rdk/config"
	"go.viam.com/rdk/pointcloud"
	"go.viam.com/rdk/rimage"
	"go.viam.com/rdk/rimage/transform"
	"go.viam.com/rdk/robot"
	robotimpl "go.viam.com/rdk/robot/impl"
	"go.viam.com/rdk/services/vision"
	"go.viam.com/rdk/spatialmath"
)

func createService(t *testing.T, filePath string) (vision.Service, robot.Robot) {
	t.Helper()
	logger := golog.NewTestLogger(t)
	r, err := robotimpl.RobotFromConfigPath(context.Background(), filePath, logger)
	test.That(t, err, test.ShouldBeNil)
	srv, err := vision.FirstFromRobot(r)
	test.That(t, err, test.ShouldBeNil)
	return srv, r
}

func writeTempConfig(t *testing.T, cfg *config.Config) string {
	t.Helper()
	newConf, err := json.MarshalIndent(cfg, "", " ")
	t.Logf("%v", string(newConf))
	test.That(t, err, test.ShouldBeNil)
	tmpFile, err := os.CreateTemp(os.TempDir(), "objdet_config-")
	test.That(t, err, test.ShouldBeNil)
	_, err = tmpFile.Write(newConf)
	test.That(t, err, test.ShouldBeNil)
	err = tmpFile.Close()
	test.That(t, err, test.ShouldBeNil)
	return tmpFile.Name()
}

func buildRobotWithFakeCamera(t *testing.T) robot.Robot {
	t.Helper()
	// add a fake camera to the config
	logger := golog.NewTestLogger(t)
	cfg, err := config.Read(context.Background(), "data/empty.json", logger)
	test.That(t, err, test.ShouldBeNil)
	cameraComp := config.Component{
		Name:  "fake_cam",
		Type:  camera.SubtypeName,
		Model: "file",
		Attributes: config.AttributeMap{
			"color":   artifact.MustPath("vision/objectdetection/detection_test.jpg"),
			"depth":   "",
			"aligned": false,
		},
	}
	cameraComp2 := config.Component{
		Name:  "fake_cam2",
		Type:  camera.SubtypeName,
		Model: "file",
		Attributes: config.AttributeMap{
			"color":   artifact.MustPath("vision/tflite/lion.jpeg"),
			"depth":   "",
			"aligned": false,
		},
	}

	test.That(t, err, test.ShouldBeNil)
	cfg.Components = append(cfg.Components, cameraComp)
	cfg.Components = append(cfg.Components, cameraComp2)
	newConfFile := writeTempConfig(t, cfg)
	defer os.Remove(newConfFile)
	// make the robot from new config and get the service
	r, err := robotimpl.RobotFromConfigPath(context.Background(), newConfFile, logger)
	test.That(t, err, test.ShouldBeNil)
	srv, err := vision.FirstFromRobot(r)
	test.That(t, err, test.ShouldBeNil)
	// add the detector
	detConf := vision.VisModelConfig{
		Name: "detect_red",
		Type: "color_detector",
		Parameters: config.AttributeMap{
			"detect_color": "#C9131F", // look for red
			"tolerance":    0.05,
			"segment_size": 1000,
		},
	}
	err = srv.AddDetector(context.Background(), detConf)
	test.That(t, err, test.ShouldBeNil)
	return r
}

var testPointCloud = []r3.Vector{
	pointcloud.NewVector(5, 5, 5),
	pointcloud.NewVector(5, 5, 6),
	pointcloud.NewVector(5, 5, 4),
	pointcloud.NewVector(-5, -5, 5),
	pointcloud.NewVector(-5, -5, 6),
	pointcloud.NewVector(-5, -5, 4),
}

func makeExpectedBoxes(t *testing.T) []spatialmath.Geometry {
	t.Helper()
	box1, err := spatialmath.NewBox(spatialmath.NewPoseFromPoint(r3.Vector{X: -5, Y: -5, Z: 5}), r3.Vector{X: 0, Y: 0, Z: 2})
	test.That(t, err, test.ShouldBeNil)
	box2, err := spatialmath.NewBox(spatialmath.NewPoseFromPoint(r3.Vector{X: 5, Y: 5, Z: 5}), r3.Vector{X: 0, Y: 0, Z: 2})
	test.That(t, err, test.ShouldBeNil)
	return []spatialmath.Geometry{box1, box2}
}

type simpleSource struct{}

func (s *simpleSource) Read(ctx context.Context) (image.Image, func(), error) {
	img := rimage.NewImage(100, 200)
	img.SetXY(20, 10, rimage.Red)
	return img, nil, nil
}

func (s *simpleSource) DoCommand(ctx context.Context, cmd map[string]interface{}) (map[string]interface{}, error) {
	return cmd, nil
}

type cloudSource struct{}

func (c *cloudSource) Read(ctx context.Context) (image.Image, func(), error) {
	img := rimage.NewImage(100, 200)
	img.SetXY(20, 10, rimage.Red)
	return img, nil, nil
}

func (c *cloudSource) NextPointCloud(ctx context.Context) (pointcloud.PointCloud, error) {
	pcA := pointcloud.New()
	for _, pt := range testPointCloud {
		err := pcA.Set(pt, nil)
		if err != nil {
			return nil, err
		}
	}
	return pcA, nil
}

func (c *cloudSource) Stream(
	ctx context.Context,
	errHandlers ...gostream.ErrorHandler,
) (gostream.VideoStream, error) {
	panic("unimplemented")
}

func (c *cloudSource) Projector(ctx context.Context) (rimage.Projector, error) {
	var proj rimage.Projector
	props, err := c.GetProperties(ctx)
	if err != nil {
		return nil, err
	}
	proj = props.IntrinsicParams
	return proj, nil
}

<<<<<<< HEAD
func (c *cloudSource) DoCommand(ctx context.Context, cmd map[string]interface{}) (map[string]interface{}, error) {
=======
func (c *cloudSource) GetProperties(ctx context.Context) (camera.Properties, error) {
	return camera.Properties{
		SupportsPCD: true,
		IntrinsicParams: &transform.PinholeCameraIntrinsics{
			Width:      1280,
			Height:     720,
			Fx:         200,
			Fy:         200,
			Ppx:        100,
			Ppy:        100,
			Distortion: transform.DistortionModel{},
		},
	}, nil
}

func (c *cloudSource) Do(ctx context.Context, cmd map[string]interface{}) (map[string]interface{}, error) {
>>>>>>> 0c6cb2c7
	return cmd, nil
}

func (c *cloudSource) Close(ctx context.Context) error {
	return nil
}<|MERGE_RESOLUTION|>--- conflicted
+++ resolved
@@ -166,9 +166,6 @@
 	return proj, nil
 }
 
-<<<<<<< HEAD
-func (c *cloudSource) DoCommand(ctx context.Context, cmd map[string]interface{}) (map[string]interface{}, error) {
-=======
 func (c *cloudSource) GetProperties(ctx context.Context) (camera.Properties, error) {
 	return camera.Properties{
 		SupportsPCD: true,
@@ -184,8 +181,7 @@
 	}, nil
 }
 
-func (c *cloudSource) Do(ctx context.Context, cmd map[string]interface{}) (map[string]interface{}, error) {
->>>>>>> 0c6cb2c7
+func (c *cloudSource) DoCommand(ctx context.Context, cmd map[string]interface{}) (map[string]interface{}, error) {
 	return cmd, nil
 }
 
