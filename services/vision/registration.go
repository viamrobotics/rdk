--- conflicted
+++ resolved
@@ -80,12 +80,8 @@
 		return err
 	}
 
-<<<<<<< HEAD
 	regModel := RegisteredModel{Model: segmenter, ModelType: RCSegmenter, Closer: nil}
 	return mm.RegisterVisModel(conf.Name, &regModel, logger)
-=======
-	regModel := registeredModel{model: segmenter, modelType: RCSegmenter, closer: nil}
-	return mm.registerVisModel(conf.Name, &regModel, logger)
 }
 
 func registerSegmenterFromDetector(ctx context.Context, mm modelMap, conf *VisModelConfig, logger golog.Logger) error {
@@ -115,5 +111,4 @@
 	}
 	regModel := registeredModel{model: segmenter, modelType: DetectorSegmenter, closer: nil}
 	return mm.registerVisModel(conf.Name, &regModel, logger)
->>>>>>> 3b48f199
 }