--- conflicted
+++ resolved
@@ -204,13 +204,9 @@
 	detections := make([]objectdetection.Detection, len(scores))
 	for i := 0; i < len(scores); i++ {
 		// Gather box
-<<<<<<< HEAD
 		xmin, ymin, xmax, ymax := bboxes[4*i+getIndex(boxOrder, 0)]*float64(origW), bboxes[4*i+getIndex(boxOrder, 1)]*float64(origH),
 			bboxes[4*i+getIndex(boxOrder, 2)]*float64(origW), bboxes[4*i+getIndex(boxOrder, 3)]*float64(origH)
-=======
-		xmin, ymin, xmax, ymax := bboxes[4*i+getIndex(boxOrder, 0)]*float64(origW), bboxes[4*i+getIndex(boxOrder, 1)]*float64(origW),
-			bboxes[4*i+getIndex(boxOrder, 2)]*float64(origH), bboxes[4*i+getIndex(boxOrder, 3)]*float64(origH)
->>>>>>> cab07b96
+
 		rect := image.Rect(int(xmin), int(ymin), int(xmax), int(ymax))
 
 		// Gather label
