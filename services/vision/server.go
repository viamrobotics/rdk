--- conflicted
+++ resolved
@@ -201,24 +201,38 @@
 	return protoSegs, nil
 }
 
-<<<<<<< HEAD
-func (server *serviceServer) CaptureAllFromCamera(
-	ctx context.Context,
-	req *pb.CaptureAllFromCameraRequest,
-) (*pb.CaptureAllFromCameraResponse, error) {
-	ctx, span := trace.StartSpan(ctx, "service::vision::server::CaptureAllFromCamera")
-=======
 func (server *serviceServer) GetProperties(ctx context.Context,
 	req *pb.GetPropertiesRequest,
 ) (*pb.GetPropertiesResponse, error) {
 	ctx, span := trace.StartSpan(ctx, "service::vision::server::GetProperties")
->>>>>>> a16478e2
-	defer span.End()
-	svc, err := server.coll.Resource(req.Name)
-	if err != nil {
-		return nil, err
-	}
-<<<<<<< HEAD
+	defer span.End()
+	svc, err := server.coll.Resource(req.Name)
+	if err != nil {
+		return nil, err
+	}
+	props, err := svc.GetProperties(ctx, req.Extra.AsMap())
+	if err != nil {
+		return nil, err
+	}
+
+	out := &pb.GetPropertiesResponse{
+		ClassificationsSupported:   props.ClassificationSupported,
+		DetectionsSupported:        props.DetectionSupported,
+		ObjectPointCloudsSupported: props.ObjectPCDsSupported,
+	}
+	return out, nil
+}
+
+func (server *serviceServer) CaptureAllFromCamera(
+	ctx context.Context,
+	req *pb.CaptureAllFromCameraRequest,
+) (*pb.CaptureAllFromCameraResponse, error) {
+	ctx, span := trace.StartSpan(ctx, "service::vision::server::CaptureAllFromCamera")
+	defer span.End()
+	svc, err := server.coll.Resource(req.Name)
+	if err != nil {
+		return nil, err
+	}
 	captOptions := viscapture.CaptureOptions{
 		ReturnImage:           req.ReturnImage,
 		ReturnDetections:      req.ReturnDetections,
@@ -230,14 +244,10 @@
 		captOptions,
 		req.Extra.AsMap(),
 	)
-=======
-	props, err := svc.GetProperties(ctx, req.Extra.AsMap())
->>>>>>> a16478e2
-	if err != nil {
-		return nil, err
-	}
-
-<<<<<<< HEAD
+	if err != nil {
+		return nil, err
+	}
+
 	objProto, err := segmentsToProto(req.CameraName, capt.Objects)
 	if err != nil {
 		return nil, err
@@ -289,14 +299,6 @@
 		return nil, "", err
 	}
 	return imgBytes, mimeType, nil
-=======
-	out := &pb.GetPropertiesResponse{
-		ClassificationsSupported:   props.ClassificationSupported,
-		DetectionsSupported:        props.DetectionSupported,
-		ObjectPointCloudsSupported: props.ObjectPCDsSupported,
-	}
-	return out, nil
->>>>>>> a16478e2
 }
 
 // DoCommand receives arbitrary commands.
