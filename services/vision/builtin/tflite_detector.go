--- conflicted
+++ resolved
@@ -202,12 +202,9 @@
 	var hasMetadata bool
 	var boxOrder []int
 
-<<<<<<< HEAD
+	// Read metadata
 	m, err := model.Metadata()
-=======
-	// Read metadata
-	m, err := model.GetMetadata()
->>>>>>> bcd22e38
+  
 	if err != nil {
 		hasMetadata = false
 	} else {
