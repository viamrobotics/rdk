//go:build !arm

// Package builtin is the service that allows you to access various computer vision algorithms
// (like detection, segmentation, tracking, etc) that usually only require a camera or image input.
package builtin

import (
	"context"
	"image"

	"github.com/edaniels/golog"
	"github.com/invopop/jsonschema"
	"github.com/pkg/errors"
	"go.opencensus.io/trace"

	"go.viam.com/rdk/components/camera"
	"go.viam.com/rdk/config"
	"go.viam.com/rdk/registry"
	"go.viam.com/rdk/resource"
	"go.viam.com/rdk/robot"
	"go.viam.com/rdk/services/vision"
	"go.viam.com/rdk/utils"
	viz "go.viam.com/rdk/vision"
	"go.viam.com/rdk/vision/classification"
	objdet "go.viam.com/rdk/vision/objectdetection"
)

func init() {
<<<<<<< HEAD
	registry.RegisterService(vision.Subtype, resource.DefaultServiceModel, registry.Service{
		Constructor: func(ctx context.Context, r robot.Robot, c config.Service, logger golog.Logger) (interface{}, error) {
=======
	registry.RegisterService(vision.Subtype, resource.DefaultModelName, registry.Service{
		RobotConstructor: func(ctx context.Context, r robot.Robot, c config.Service, logger golog.Logger) (interface{}, error) {
>>>>>>> 5618a95c
			return NewBuiltIn(ctx, r, c, logger)
		},
	})
	cType := config.ServiceType(vision.SubtypeName)
	config.RegisterServiceAttributeMapConverter(cType, resource.DefaultServiceModel, func(attributeMap config.AttributeMap) (interface{}, error) {
		var attrs vision.Attributes
		return config.TransformAttributeMapToStruct(&attrs, attributeMap)
	},
		&vision.Attributes{},
	)
	resource.AddDefaultService(vision.Named(resource.DefaultServiceName))
}

// RadiusClusteringSegmenter is  the name of a segmenter that finds well separated objects on a flat plane.
const RadiusClusteringSegmenter = "radius_clustering"

// NewBuiltIn registers new detectors from the config and returns a new object detection service for the given robot.
func NewBuiltIn(ctx context.Context, r robot.Robot, config config.Service, logger golog.Logger) (vision.Service, error) {
	modMap := make(modelMap)
	// register detectors and user defined things if config is defined
	if config.ConvertedAttributes != nil {
		attrs, ok := config.ConvertedAttributes.(*vision.Attributes)
		if !ok {
			return nil, utils.NewUnexpectedTypeError(attrs, config.ConvertedAttributes)
		}
		err := registerNewVisModels(ctx, modMap, attrs, logger)
		if err != nil {
			return nil, err
		}
	}
	service := &builtIn{
		r:      r,
		modReg: modMap,
		logger: logger,
	}
	return service, nil
}

type builtIn struct {
	r      robot.Robot
	modReg modelMap
	logger golog.Logger
}

// GetModelParameterSchema takes the model name and returns the parameters needed to add one to the vision registry.
func (vs *builtIn) GetModelParameterSchema(
	ctx context.Context,
	modelType vision.VisModelType,
	extra map[string]interface{},
) (*jsonschema.Schema, error) {
	if modelSchema, ok := registeredModelParameterSchemas[modelType]; ok {
		if modelSchema == nil {
			return nil, errors.Errorf("do not have a schema for model type %q", modelType)
		}
		return modelSchema, nil
	}
	return nil, errors.Errorf("do not have a schema for model type %q", modelType)
}

// Detection Methods
// DetectorNames returns a list of the all the names of the detectors in the registry.
func (vs *builtIn) DetectorNames(ctx context.Context, extra map[string]interface{}) ([]string, error) {
	_, span := trace.StartSpan(ctx, "service::vision::DetectorNames")
	defer span.End()
	return vs.modReg.DetectorNames(), nil
}

// AddDetector adds a new detector from an Attribute config struct.
func (vs *builtIn) AddDetector(ctx context.Context, cfg vision.VisModelConfig, extra map[string]interface{}) error {
	ctx, span := trace.StartSpan(ctx, "service::vision::AddDetector")
	defer span.End()
	attrs := &vision.Attributes{ModelRegistry: []vision.VisModelConfig{cfg}}
	err := registerNewVisModels(ctx, vs.modReg, attrs, vs.logger)
	if err != nil {
		return err
	}
	// automatically add a segmenter version of detector
	segmenterConf := vision.VisModelConfig{
		Name:       cfg.Name + "_segmenter",
		Type:       string(DetectorSegmenter),
		Parameters: config.AttributeMap{"detector_name": cfg.Name, "mean_k": 0, "sigma": 0.0},
	}
	return vs.AddSegmenter(ctx, segmenterConf, extra)
}

// RemoveDetector removes a detector from the registry.
func (vs *builtIn) RemoveDetector(ctx context.Context, detectorName string, extra map[string]interface{}) error {
	_, span := trace.StartSpan(ctx, "service::vision::RemoveDetector")
	defer span.End()
	err := vs.modReg.removeVisModel(detectorName, vs.logger)
	if err != nil {
		return err
	}
	// remove the associated segmenter as well (if there is one)
	return vs.RemoveSegmenter(ctx, detectorName+"_segmenter", extra)
}

// DetectionsFromCamera returns the detections of the next image from the given camera and the given detector.
func (vs *builtIn) DetectionsFromCamera(
	ctx context.Context,
	cameraName, detectorName string,
	extra map[string]interface{},
) ([]objdet.Detection, error) {
	ctx, span := trace.StartSpan(ctx, "service::vision::DetectionsFromCamera")
	defer span.End()
	cam, err := camera.FromRobot(vs.r, cameraName)
	if err != nil {
		return nil, err
	}
	d, err := vs.modReg.modelLookup(detectorName)
	if err != nil {
		return nil, err
	}
	detector, err := d.toDetector()
	if err != nil {
		return nil, err
	}
	img, release, err := camera.ReadImage(ctx, cam)
	if err != nil {
		return nil, err
	}
	defer release()

	return detector(ctx, img)
}

// Detections returns the detections of given image using the given detector.
func (vs *builtIn) Detections(ctx context.Context, img image.Image, detectorName string, extra map[string]interface{},
) ([]objdet.Detection, error) {
	ctx, span := trace.StartSpan(ctx, "service::vision::Detections")
	defer span.End()

	d, err := vs.modReg.modelLookup(detectorName)
	if err != nil {
		return nil, err
	}
	detector, err := d.toDetector()
	if err != nil {
		return nil, err
	}

	return detector(ctx, img)
}

// ClassifierNames returns a list of the all the names of the classifiers in the registry.
func (vs *builtIn) ClassifierNames(ctx context.Context, extra map[string]interface{}) ([]string, error) {
	_, span := trace.StartSpan(ctx, "service::vision::ClassifierNames")
	defer span.End()
	return vs.modReg.ClassifierNames(), nil
}

// AddClassifier adds a new classifier from an Attribute config struct.
func (vs *builtIn) AddClassifier(ctx context.Context, cfg vision.VisModelConfig, extra map[string]interface{}) error {
	ctx, span := trace.StartSpan(ctx, "service::vision::AddClassifier")
	defer span.End()
	attrs := &vision.Attributes{ModelRegistry: []vision.VisModelConfig{cfg}}
	err := registerNewVisModels(ctx, vs.modReg, attrs, vs.logger)
	if err != nil {
		return err
	}
	return nil
}

// Remove classifier removes a classifier from the registry.
func (vs *builtIn) RemoveClassifier(ctx context.Context, classifierName string, extra map[string]interface{}) error {
	_, span := trace.StartSpan(ctx, "service::vision::RemoveClassifier")
	defer span.End()
	err := vs.modReg.removeVisModel(classifierName, vs.logger)
	if err != nil {
		return err
	}
	return nil
}

// ClassificationsFromCamera returns the classifications of the next image from the given camera and the given detector.
func (vs *builtIn) ClassificationsFromCamera(ctx context.Context, cameraName,
	classifierName string, n int, extra map[string]interface{},
) (classification.Classifications, error) {
	ctx, span := trace.StartSpan(ctx, "service::vision::ClassificationsFromCamera")
	defer span.End()
	cam, err := camera.FromRobot(vs.r, cameraName)
	if err != nil {
		return nil, err
	}
	c, err := vs.modReg.modelLookup(classifierName)
	if err != nil {
		return nil, err
	}
	classifier, err := c.toClassifier()
	if err != nil {
		return nil, err
	}
	img, release, err := camera.ReadImage(ctx, cam)
	if err != nil {
		return nil, err
	}
	defer release()
	fullClassifications, err := classifier(ctx, img)
	if err != nil {
		return nil, err
	}
	return fullClassifications.TopN(n)
}

// Classifications returns the classifications of given image using the given classifier.
func (vs *builtIn) Classifications(ctx context.Context, img image.Image,
	classifierName string, n int, extra map[string]interface{},
) (classification.Classifications, error) {
	ctx, span := trace.StartSpan(ctx, "service::vision::Classifications")
	defer span.End()

	c, err := vs.modReg.modelLookup(classifierName)
	if err != nil {
		return nil, err
	}
	classifier, err := c.toClassifier()
	if err != nil {
		return nil, err
	}
	fullClassifications, err := classifier(ctx, img)
	if err != nil {
		return nil, err
	}
	return fullClassifications.TopN(n)
}

// Segmentation Methods
// SegmenterNames returns a list of all the names of the segmenters in the segmenter map.
func (vs *builtIn) SegmenterNames(ctx context.Context, extra map[string]interface{}) ([]string, error) {
	_, span := trace.StartSpan(ctx, "service::vision::SegmenterNames")
	defer span.End()
	return vs.modReg.SegmenterNames(), nil
}

// AddSegmenter adds a new segmenter from an Attribute config struct.
func (vs *builtIn) AddSegmenter(ctx context.Context, cfg vision.VisModelConfig, extra map[string]interface{}) error {
	ctx, span := trace.StartSpan(ctx, "service::vision::AddSegmenter")
	defer span.End()
	attrs := &vision.Attributes{ModelRegistry: []vision.VisModelConfig{cfg}}
	return registerNewVisModels(ctx, vs.modReg, attrs, vs.logger)
}

// RemoveSegmenter removes a segmenter from the registry.
func (vs *builtIn) RemoveSegmenter(ctx context.Context, segmenterName string, extra map[string]interface{}) error {
	_, span := trace.StartSpan(ctx, "service::vision::RemoveSegmenter")
	defer span.End()
	return vs.modReg.removeVisModel(segmenterName, vs.logger)
}

// GetObjectPointClouds returns all the found objects in a 3D image according to the chosen segmenter.
func (vs *builtIn) GetObjectPointClouds(
	ctx context.Context,
	cameraName string,
	segmenterName string, extra map[string]interface{},
) ([]*viz.Object, error) {
	ctx, span := trace.StartSpan(ctx, "service::vision::GetObjectPointClouds")
	defer span.End()
	cam, err := camera.FromRobot(vs.r, cameraName)
	if err != nil {
		return nil, err
	}
	s, err := vs.modReg.modelLookup(segmenterName)
	if err != nil {
		return nil, err
	}
	segmenter, err := s.toSegmenter()
	if err != nil {
		return nil, err
	}
	return segmenter(ctx, cam)
}

// Close removes all existing detectors from the vision service.
func (vs *builtIn) Close() error {
	models := vs.modReg.ModelNames()
	for _, detectorName := range models {
		err := vs.modReg.removeVisModel(detectorName, vs.logger)
		if err != nil {
			return err
		}
	}
	return nil
}<|MERGE_RESOLUTION|>--- conflicted
+++ resolved
@@ -26,13 +26,8 @@
 )
 
 func init() {
-<<<<<<< HEAD
 	registry.RegisterService(vision.Subtype, resource.DefaultServiceModel, registry.Service{
-		Constructor: func(ctx context.Context, r robot.Robot, c config.Service, logger golog.Logger) (interface{}, error) {
-=======
-	registry.RegisterService(vision.Subtype, resource.DefaultModelName, registry.Service{
 		RobotConstructor: func(ctx context.Context, r robot.Robot, c config.Service, logger golog.Logger) (interface{}, error) {
->>>>>>> 5618a95c
 			return NewBuiltIn(ctx, r, c, logger)
 		},
 	})
