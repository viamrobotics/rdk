package builtin

import (
	"context"
	"testing"

	"github.com/edaniels/golog"
	"github.com/nfnt/resize"
	"go.viam.com/test"
	"go.viam.com/utils/artifact"

	"go.viam.com/rdk/config"
	"go.viam.com/rdk/rimage"
	"go.viam.com/rdk/services/vision"
	"go.viam.com/rdk/vision/classification"
)

func BenchmarkAddTFLiteDetector(b *testing.B) {
	modelLoc := artifact.MustPath("vision/tflite/effdet0.tflite")
	cfg := vision.VisModelConfig{
		Name: "testdetector", Type: "tflite_detector",
		Parameters: config.AttributeMap{
			"model_path":  modelLoc,
			"label_path":  "",
			"num_threads": 2,
		},
	}
	ctx := context.Background()
	logger := golog.NewLogger("benchmark")
	b.ResetTimer()
	for i := 0; i < b.N; i++ {
		_, _, err := NewTFLiteDetector(ctx, &cfg, logger)
		test.That(b, err, test.ShouldBeNil)
	}
}

func BenchmarkGetTFLiteDetections(b *testing.B) {
	modelLoc := artifact.MustPath("vision/tflite/effdet0.tflite")
	pic, err := rimage.NewImageFromFile(artifact.MustPath("vision/tflite/dogscute.jpeg"))
	test.That(b, err, test.ShouldBeNil)
	cfg := vision.VisModelConfig{
		Name: "testdetector", Type: "tflite_detector",
		Parameters: config.AttributeMap{
			"model_path":  modelLoc,
			"label_path":  "",
			"num_threads": 2,
		},
	}
	ctx := context.Background()
	logger := golog.NewLogger("benchmark")
	det, model, err := NewTFLiteDetector(ctx, &cfg, logger)
	test.That(b, model, test.ShouldNotBeNil)
	test.That(b, err, test.ShouldBeNil)

	b.ResetTimer()
	for i := 0; i < b.N; i++ {
		detections, err := det(ctx, pic)
		test.That(b, detections, test.ShouldNotBeNil)
		test.That(b, err, test.ShouldBeNil)
	}
}

func TestNewTfLiteDetector(t *testing.T) {
	// Test that empty config gives error about loading model
	emptyCfg := vision.VisModelConfig{}
	ctx := context.Background()
	got, model, err := NewTFLiteDetector(ctx, &emptyCfg, golog.NewTestLogger(t))
	test.That(t, model, test.ShouldBeNil)
	test.That(t, got, test.ShouldBeNil)
	test.That(t, err.Error(), test.ShouldContainSubstring, "something wrong with adding the model")

	// Test that a detector would give an expected output on the dog image
	pic, err := rimage.NewImageFromFile(artifact.MustPath("vision/tflite/dogscute.jpeg"))
	test.That(t, err, test.ShouldBeNil)
	modelLoc := artifact.MustPath("vision/tflite/effdet0.tflite")
	cfg := vision.VisModelConfig{
		Name: "testdetector", Type: "tflite_detector",
		Parameters: config.AttributeMap{
			"model_path":  modelLoc,
			"label_path":  "",
			"num_threads": 1,
		},
	}

	got2, model, err := NewTFLiteDetector(ctx, &cfg, golog.NewTestLogger(t))
	test.That(t, model, test.ShouldNotBeNil)
	test.That(t, err, test.ShouldBeNil)

	gotDetections, err := got2(ctx, pic)
	test.That(t, gotDetections[0].Score(), test.ShouldBeGreaterThan, 0.789)
	test.That(t, gotDetections[1].Score(), test.ShouldBeGreaterThan, 0.7)

	test.That(t, gotDetections[0].Label(), test.ShouldResemble, "17")
	test.That(t, gotDetections[1].Label(), test.ShouldResemble, "17")

	test.That(t, err, test.ShouldBeNil)
}

func TestMoreDetectorModels(t *testing.T) {
	// Test that a detector would give an expected output on the dog image
	pic, err := rimage.NewImageFromFile(artifact.MustPath("vision/tflite/dogscute.jpeg"))
	test.That(t, err, test.ShouldBeNil)

	// Build SSD detector
	ctx := context.Background()
	modelLoc := artifact.MustPath("vision/tflite/ssdmobilenet.tflite")
	cfg := vision.VisModelConfig{
		Name: "testssddetector", Type: "tflite_detector",
		Parameters: config.AttributeMap{
			"model_path":  modelLoc,
			"label_path":  "",
			"num_threads": 2,
		},
	}
	outSSD, outSSDModel, err := NewTFLiteDetector(ctx, &cfg, golog.NewTestLogger(t))
	test.That(t, outSSDModel, test.ShouldNotBeNil)
	test.That(t, err, test.ShouldBeNil)

	// Test that SSD detector output is as expected on image
	got, err := outSSD(ctx, pic)
	test.That(t, err, test.ShouldBeNil)
	test.That(t, got[0].Label(), test.ShouldResemble, "17")
	test.That(t, got[1].Label(), test.ShouldResemble, "17")
	test.That(t, got[0].Score(), test.ShouldBeGreaterThan, 0.82)
	test.That(t, got[1].Score(), test.ShouldBeGreaterThan, 0.8)

	modelLoc = artifact.MustPath("vision/tflite/mobilenet.tflite")
	cfg = vision.VisModelConfig{
		Name: "mobilenetdetector", Type: "tflite_detector",
		Parameters: config.AttributeMap{
			"model_path":  modelLoc,
			"label_path":  "",
			"num_threads": 2,
		},
	}

	outMNet, outMNetModel, err := NewTFLiteDetector(ctx, &cfg, golog.NewTestLogger(t))
	test.That(t, outMNetModel, test.ShouldNotBeNil)
	test.That(t, err, test.ShouldBeNil)

	got2, err := outMNet(ctx, pic)
	test.That(t, err, test.ShouldBeNil)
	test.That(t, got2[0].Label(), test.ShouldResemble, "0")
	test.That(t, got2[1].Label(), test.ShouldResemble, "0")
	test.That(t, got2[0].Score(), test.ShouldBeGreaterThan, 0.89)
	test.That(t, got2[1].Score(), test.ShouldBeGreaterThan, 0.89)
}

func TestLabelReader(t *testing.T) {
	inputfile := artifact.MustPath("vision/tflite/fakelabels.txt")
	got, err := loadLabels(inputfile)
	test.That(t, err, test.ShouldBeNil)
	test.That(t, got[0], test.ShouldResemble, "this")
	test.That(t, len(got), test.ShouldEqual, 12)
}

func TestFileNotFound(t *testing.T) {

	// Build SSD detector
	ctx := context.Background()

	cfg := vision.VisModelConfig{
		Name: "nofile", Type: "tflite_detector",
		Parameters: config.AttributeMap{
			"model_path":  "very/fake/path.tflite",
			"label_path":  "",
			"num_threads": 2,
		},
	}
	outDet, outModel, err := NewTFLiteDetector(ctx, &cfg, golog.NewTestLogger(t))
	test.That(t, outDet, test.ShouldBeNil)
	test.That(t, outModel, test.ShouldBeNil)
	test.That(t, err, test.ShouldNotBeNil)
	test.That(t, err.Error(), test.ShouldContainSubstring, "file not found")

}

func TestNewTfLiteClassifier(t *testing.T) {
	// Test that empty config gives error about loading model
	emptyCfg := vision.VisModelConfig{}
	ctx := context.Background()
	got, model, err := NewTFLiteClassifier(ctx, &emptyCfg, golog.NewTestLogger(t))
	test.That(t, model, test.ShouldBeNil)
	test.That(t, got, test.ShouldBeNil)
	test.That(t, err.Error(), test.ShouldContainSubstring, "something wrong with adding the model")

	// Test that a classifier would give an expected output on the lion image
	pic, err := rimage.NewImageFromFile(artifact.MustPath("vision/tflite/lion.jpeg"))
	test.That(t, err, test.ShouldBeNil)
	modelLoc := artifact.MustPath("vision/tflite/effnet0.tflite")
	cfg := vision.VisModelConfig{
		Name: "testclassifier", Type: "tflite_classifier",
		Parameters: config.AttributeMap{
			"model_path":  modelLoc,
			"label_path":  "",
			"num_threads": 2,
		},
	}

	got2, model, err := NewTFLiteClassifier(ctx, &cfg, golog.NewTestLogger(t))
	test.That(t, model, test.ShouldNotBeNil)
	test.That(t, err, test.ShouldBeNil)

	outClass, err := got2(ctx, pic)
	test.That(t, err, test.ShouldBeNil)
	bestOut, err := outClass.TopN(1)
	test.That(t, err, test.ShouldBeNil)
	test.That(t, bestOut[0].Label(), test.ShouldResemble, "291")
	test.That(t, bestOut[0].Score(), test.ShouldBeGreaterThan, 0.82)
}

func TestMoreClassifierModels(t *testing.T) {
	ctx := context.Background()

	// Test that a classifier would give an expected output on the redpanda image
	pic, err := rimage.NewImageFromFile(artifact.MustPath("vision/tflite/redpanda.jpeg"))
	test.That(t, err, test.ShouldBeNil)

	modelLoc := artifact.MustPath("vision/tflite/mobilenetv2_class.tflite")
	cfg := vision.VisModelConfig{
		Name: "testclassifier", Type: "tflite_classifier",
		Parameters: config.AttributeMap{
			"model_path":  modelLoc,
			"label_path":  "",
			"num_threads": 2,
		},
	}
	got, _, err := NewTFLiteClassifier(ctx, &cfg, golog.NewTestLogger(t))
	test.That(t, err, test.ShouldBeNil)
	classifications, err := got(ctx, pic)
	test.That(t, err, test.ShouldBeNil)
	bestClass, err := classifications.TopN(1)
	test.That(t, err, test.ShouldBeNil)
	test.That(t, bestClass[0].Label(), test.ShouldResemble, "390")
	test.That(t, bestClass[0].Score(), test.ShouldBeGreaterThan, 0.93)

	// Test that a classifier would give an expected output on the redpanda image
	pic, err = rimage.NewImageFromFile(artifact.MustPath("vision/tflite/lion.jpeg"))
	test.That(t, err, test.ShouldBeNil)

	modelLoc = artifact.MustPath("vision/tflite/mobilenetv2_imagenet.tflite")
	cfg = vision.VisModelConfig{
		Name: "testclassifier", Type: "tflite_classifier",
		Parameters: config.AttributeMap{
			"model_path":  modelLoc,
			"label_path":  "",
			"num_threads": 2,
		},
	}
	got2, _, err := NewTFLiteClassifier(ctx, &cfg, golog.NewTestLogger(t))
	test.That(t, err, test.ShouldBeNil)
	classifications, err = got2(ctx, pic)
	test.That(t, err, test.ShouldBeNil)
	bestClass, err = classifications.TopN(1)
	test.That(t, err, test.ShouldBeNil)
	test.That(t, bestClass[0].Label(), test.ShouldResemble, "292")
	test.That(t, bestClass[0].Score(), test.ShouldBeGreaterThan, 0.93)
}

<<<<<<< HEAD
func TestOneClassifierOnManyCameras(t *testing.T) {
	ctx := context.Background()

	// Test that one classifier can be used in two goroutines
	picPanda, err := rimage.NewImageFromFile(artifact.MustPath("vision/tflite/redpanda.jpeg"))
	test.That(t, err, test.ShouldBeNil)
	picLion, err := rimage.NewImageFromFile(artifact.MustPath("vision/tflite/lion.jpeg"))
	test.That(t, err, test.ShouldBeNil)

	modelLoc := artifact.MustPath("vision/tflite/mobilenetv2_class.tflite")
	cfg := vision.VisModelConfig{
		Name: "testclassifier",
		Type: "tflite_classifier",
		Parameters: config.AttributeMap{
			"model_path":  modelLoc,
			"label_path":  "",
			"num_threads": 2,
		},
	}
	got, _, err := NewTFLiteClassifier(ctx, &cfg, golog.NewTestLogger(t))
	test.That(t, err, test.ShouldBeNil)

	valuePanda, valueLion := classifyTwoImages(picPanda, picLion, got)
	test.That(t, valuePanda, test.ShouldNotBeNil)
	test.That(t, valueLion, test.ShouldNotBeNil)

}

func classifyTwoImages(picPanda *rimage.Image, picLion *rimage.Image, got classification.Classifier) (classification.Classifications, classification.Classifications) {
	resultPanda := make(chan classification.Classifications)
	resultLion := make(chan classification.Classifications)

	go gotWithCallback(picPanda, resultPanda, got)
	go gotWithCallback(picLion, resultLion, got)

	valuePanda := <-resultPanda
	valueLion := <-resultLion

	close(resultPanda)
	close(resultLion)

	return valuePanda, valueLion
}

func gotWithCallback(img *rimage.Image, result chan classification.Classifications, got classification.Classifier) {
	classifications, _ := got(context.Background(), img)
	result <- classifications
	return
=======
func TestInvalidLabels(t *testing.T) {
	ctx := context.Background()

	pic, err := rimage.NewImageFromFile(artifact.MustPath("vision/tflite/redpanda.jpeg"))
	test.That(t, err, test.ShouldBeNil)

	modelLoc := artifact.MustPath("vision/tflite/mobilenetv2_class.tflite")
	labelPath := artifact.MustPath("vision/classification/object_labels.txt")
	numThreads := 2

	labels, err := loadLabels(labelPath)
	model, err := addTFLiteModel(ctx, modelLoc, &numThreads)
	resizedImg := resize.Resize(100, 100, pic, resize.Bilinear)
	outTensor, err := tfliteInfer(ctx, model, resizedImg)

	classifications, err := unpackClassificationTensor(ctx, outTensor, model, labels)
	test.That(t, err, test.ShouldResemble, LABEL_OUTPUT_MISMATCH)
	test.That(t, classifications, test.ShouldBeNil)
}

func TestSpaceDelineatedLabels(t *testing.T) {
	labelPath := artifact.MustPath("vision/classification/lorem.txt")

	labels, err := loadLabels(labelPath)
	test.That(t, err, test.ShouldBeNil)
	test.That(t, len(labels), test.ShouldEqual, 10)
>>>>>>> 1310d357
}<|MERGE_RESOLUTION|>--- conflicted
+++ resolved
@@ -257,7 +257,7 @@
 	test.That(t, bestClass[0].Score(), test.ShouldBeGreaterThan, 0.93)
 }
 
-<<<<<<< HEAD
+
 func TestOneClassifierOnManyCameras(t *testing.T) {
 	ctx := context.Background()
 
@@ -283,7 +283,6 @@
 	valuePanda, valueLion := classifyTwoImages(picPanda, picLion, got)
 	test.That(t, valuePanda, test.ShouldNotBeNil)
 	test.That(t, valueLion, test.ShouldNotBeNil)
-
 }
 
 func classifyTwoImages(picPanda *rimage.Image, picLion *rimage.Image, got classification.Classifier) (classification.Classifications, classification.Classifications) {
@@ -306,7 +305,7 @@
 	classifications, _ := got(context.Background(), img)
 	result <- classifications
 	return
-=======
+
 func TestInvalidLabels(t *testing.T) {
 	ctx := context.Background()
 
@@ -333,5 +332,4 @@
 	labels, err := loadLabels(labelPath)
 	test.That(t, err, test.ShouldBeNil)
 	test.That(t, len(labels), test.ShouldEqual, 10)
->>>>>>> 1310d357
 }