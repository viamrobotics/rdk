// Package vision is the service that allows you to access various computer vision algorithms
// (like detection, segmentation, tracking, etc) that usually only require a camera or image input.
package vision

import (
	"context"
	"image"
	"sync"

	"github.com/edaniels/golog"
<<<<<<< HEAD
=======
	"github.com/invopop/jsonschema"
	"github.com/pkg/errors"
	"go.opencensus.io/trace"
>>>>>>> 3b48f199
	goutils "go.viam.com/utils"
	"go.viam.com/utils/rpc"

	"go.viam.com/rdk/config"
	servicepb "go.viam.com/rdk/proto/api/service/vision/v1"
	"go.viam.com/rdk/registry"
	"go.viam.com/rdk/resource"
	"go.viam.com/rdk/rlog"
	"go.viam.com/rdk/robot"
	"go.viam.com/rdk/subtype"
	"go.viam.com/rdk/utils"
	viz "go.viam.com/rdk/vision"
	"go.viam.com/rdk/vision/classification"
	objdet "go.viam.com/rdk/vision/objectdetection"
)

func init() {
	registry.RegisterResourceSubtype(Subtype, registry.ResourceSubtype{
		RegisterRPCService: func(ctx context.Context, rpcServer rpc.Server, subtypeSvc subtype.Service) error {
			return rpcServer.RegisterServiceServer(
				ctx,
				&servicepb.VisionService_ServiceDesc,
				NewServer(subtypeSvc),
				servicepb.RegisterVisionServiceHandlerFromEndpoint,
			)
		},
		RPCServiceDesc: &servicepb.VisionService_ServiceDesc,
		RPCClient: func(ctx context.Context, conn rpc.ClientConn, name string, logger golog.Logger) interface{} {
			return NewClientFromConn(ctx, conn, name, logger)
		},
		Reconfigurable: WrapWithReconfigurable,
	})
	resource.AddDefaultService(Named(resource.DefaultServiceName))
}

// A Service that implements various computer vision algorithms like detection and segmentation.
type Service interface {
	// model parameters
	GetModelParameterSchema(ctx context.Context, modelType VisModelType) (*jsonschema.Schema, error)
	// detector methods
	GetDetectorNames(ctx context.Context) ([]string, error)
	AddDetector(ctx context.Context, cfg VisModelConfig) error
	RemoveDetector(ctx context.Context, detectorName string) error
	GetDetectionsFromCamera(ctx context.Context, cameraName, detectorName string) ([]objdet.Detection, error)
	GetDetections(ctx context.Context, img image.Image, detectorName string) ([]objdet.Detection, error)
	// classifier methods
	GetClassifierNames(ctx context.Context) ([]string, error)
	AddClassifier(ctx context.Context, cfg VisModelConfig) error
	RemoveClassifier(ctx context.Context, classifierName string) error
	GetClassificationsFromCamera(ctx context.Context, cameraName, classifierName string, n int) (classification.Classifications, error)
	GetClassifications(ctx context.Context, img image.Image, classifierName string, n int) (classification.Classifications, error)
	// segmenter methods
	GetSegmenterNames(ctx context.Context) ([]string, error)
	AddSegmenter(ctx context.Context, cfg VisModelConfig) error
	RemoveSegmenter(ctx context.Context, segmenterName string) error
	GetObjectPointClouds(ctx context.Context, cameraName, segmenterName string) ([]*viz.Object, error)
}

var (
	_ = Service(&reconfigurableVision{})
	_ = resource.Reconfigurable(&reconfigurableVision{})
	_ = goutils.ContextCloser(&reconfigurableVision{})
)

// NewUnimplementedInterfaceError is used when there is a failed interface check.
func NewUnimplementedInterfaceError(actual interface{}) error {
	return utils.NewUnimplementedInterfaceError((Service)(nil), actual)
}

// SubtypeName is the name of the type of service.
const SubtypeName = resource.SubtypeName("vision")

// RadiusClusteringSegmenter is  the name of a segmenter that finds well separated objects on a flat plane.
const RadiusClusteringSegmenter = "radius_clustering"

// Subtype is a constant that identifies the vision service resource subtype.
var Subtype = resource.NewSubtype(
	resource.ResourceNamespaceRDK,
	resource.ResourceTypeService,
	SubtypeName,
)

// Named is a helper for getting the named vision's typed resource name.
// RSDK-347 Implements vision's Named.
func Named(name string) resource.Name {
	return resource.NameFromSubtype(Subtype, name)
}

// FromRobot is a helper for getting the named vision service from the given Robot.
func FromRobot(r robot.Robot, name string) (Service, error) {
	resource, err := r.ResourceByName(Named(name))
	if err != nil {
		return nil, utils.NewResourceNotFoundError(Named(name))
	}
	svc, ok := resource.(Service)
	if !ok {
		return nil, NewUnimplementedInterfaceError(resource)
	}
	return svc, nil
}

// FindFirstName returns name of first vision service found.
func FindFirstName(r robot.Robot) string {
	for _, val := range robot.NamesBySubtype(r, Subtype) {
		return val
	}
	return ""
}

// FirstFromRobot returns the first vision service in this robot.
func FirstFromRobot(r robot.Robot) (Service, error) {
	name := FindFirstName(r)
	return FromRobot(r, name)
}

// Attributes contains a list of the user-provided details necessary to register a new vision service.
type Attributes struct {
	ModelRegistry []VisModelConfig `json:"register_models"`
}

<<<<<<< HEAD
=======
// New registers new detectors from the config and returns a new object detection service for the given robot.
func New(ctx context.Context, r robot.Robot, config config.Service, logger golog.Logger) (Service, error) {
	modMap := make(modelMap)
	// register detectors and user defined things if config is defined
	if config.ConvertedAttributes != nil {
		attrs, ok := config.ConvertedAttributes.(*Attributes)
		if !ok {
			return nil, utils.NewUnexpectedTypeError(attrs, config.ConvertedAttributes)
		}
		err := registerNewVisModels(ctx, modMap, attrs, logger)
		if err != nil {
			return nil, err
		}
	}
	service := &visionService{
		r:      r,
		modReg: modMap,
		logger: logger,
	}
	return service, nil
}

type visionService struct {
	r      robot.Robot
	modReg modelMap
	logger golog.Logger
}

// GetModelParameterSchema takes the model name and returns the parameters needed to add one to the vision registry.
func (vs *visionService) GetModelParameterSchema(ctx context.Context, modelType VisModelType) (*jsonschema.Schema, error) {
	if modelSchema, ok := RegisteredModelParameterSchemas[modelType]; ok {
		if modelSchema == nil {
			return nil, errors.Errorf("do not have a schema for model type %q", modelType)
		}
		return modelSchema, nil
	}
	return nil, errors.Errorf("do not have a schema for model type %q", modelType)
}

// Detection Methods
// GetDetectorNames returns a list of the all the names of the detectors in the registry.
func (vs *visionService) GetDetectorNames(ctx context.Context) ([]string, error) {
	_, span := trace.StartSpan(ctx, "service::vision::GetDetectorNames")
	defer span.End()
	return vs.modReg.DetectorNames(), nil
}

// AddDetector adds a new detector from an Attribute config struct.
func (vs *visionService) AddDetector(ctx context.Context, cfg VisModelConfig) error {
	ctx, span := trace.StartSpan(ctx, "service::vision::AddDetector")
	defer span.End()
	attrs := &Attributes{ModelRegistry: []VisModelConfig{cfg}}
	err := registerNewVisModels(ctx, vs.modReg, attrs, vs.logger)
	if err != nil {
		return err
	}
	// automatically add a segmenter version of detector
	segmenterConf := VisModelConfig{
		Name:       cfg.Name + "_segmenter",
		Type:       string(DetectorSegmenter),
		Parameters: config.AttributeMap{"detector_name": cfg.Name, "mean_k": 0, "sigma": 0.0},
	}
	return vs.AddSegmenter(ctx, segmenterConf)
}

// RemoveDetector removes a detector from the registry.
func (vs *visionService) RemoveDetector(ctx context.Context, detectorName string) error {
	_, span := trace.StartSpan(ctx, "service::vision::RemoveDetector")
	defer span.End()
	err := vs.modReg.removeVisModel(detectorName, vs.logger)
	if err != nil {
		return err
	}
	// remove the associated segmenter as well (if there is one)
	return vs.RemoveSegmenter(ctx, detectorName+"_segmenter")
}

// GetDetectionsFromCamera returns the detections of the next image from the given camera and the given detector.
func (vs *visionService) GetDetectionsFromCamera(ctx context.Context, cameraName, detectorName string) ([]objdet.Detection, error) {
	ctx, span := trace.StartSpan(ctx, "service::vision::GetDetectionsFromCamera")
	defer span.End()
	cam, err := camera.FromRobot(vs.r, cameraName)
	if err != nil {
		return nil, err
	}
	d, err := vs.modReg.modelLookup(detectorName)
	if err != nil {
		return nil, err
	}
	detector, err := d.toDetector()
	if err != nil {
		return nil, err
	}
	img, release, err := camera.ReadImage(ctx, cam)
	if err != nil {
		return nil, err
	}
	defer release()

	return detector(ctx, img)
}

// GetDetections returns the detections of given image using the given detector.
func (vs *visionService) GetDetections(ctx context.Context, img image.Image, detectorName string,
) ([]objdet.Detection, error) {
	ctx, span := trace.StartSpan(ctx, "service::vision::GetDetections")
	defer span.End()

	d, err := vs.modReg.modelLookup(detectorName)
	if err != nil {
		return nil, err
	}
	detector, err := d.toDetector()
	if err != nil {
		return nil, err
	}

	return detector(ctx, img)
}

// GetClassifierNames returns a list of the all the names of the classifiers in the registry.
func (vs *visionService) GetClassifierNames(ctx context.Context) ([]string, error) {
	_, span := trace.StartSpan(ctx, "service::vision::GetClassifierNames")
	defer span.End()
	return vs.modReg.ClassifierNames(), nil
}

// AddClassifier adds a new classifier from an Attribute config struct.
func (vs *visionService) AddClassifier(ctx context.Context, cfg VisModelConfig) error {
	ctx, span := trace.StartSpan(ctx, "service::vision::AddClassifier")
	defer span.End()
	attrs := &Attributes{ModelRegistry: []VisModelConfig{cfg}}
	err := registerNewVisModels(ctx, vs.modReg, attrs, vs.logger)
	if err != nil {
		return err
	}
	return nil
}

// Remove classifier removes a classifier from the registry.
func (vs *visionService) RemoveClassifier(ctx context.Context, classifierName string) error {
	_, span := trace.StartSpan(ctx, "service::vision::RemoveClassifier")
	defer span.End()
	err := vs.modReg.removeVisModel(classifierName, vs.logger)
	if err != nil {
		return err
	}
	return nil
}

// GetClassificationsFromCamera returns the classifications of the next image from the given camera and the given detector.
func (vs *visionService) GetClassificationsFromCamera(ctx context.Context, cameraName,
	classifierName string, n int,
) (classification.Classifications, error) {
	ctx, span := trace.StartSpan(ctx, "service::vision::GetClassificationsFromCamera")
	defer span.End()
	cam, err := camera.FromRobot(vs.r, cameraName)
	if err != nil {
		return nil, err
	}
	c, err := vs.modReg.modelLookup(classifierName)
	if err != nil {
		return nil, err
	}
	classifier, err := c.toClassifier()
	if err != nil {
		return nil, err
	}
	img, release, err := camera.ReadImage(ctx, cam)
	if err != nil {
		return nil, err
	}
	defer release()
	fullClassifications, err := classifier(ctx, img)
	if err != nil {
		return nil, err
	}
	return fullClassifications.TopN(n)
}

// GetClassifications returns the classifications of given image using the given classifier.
func (vs *visionService) GetClassifications(ctx context.Context, img image.Image,
	classifierName string, n int,
) (classification.Classifications, error) {
	ctx, span := trace.StartSpan(ctx, "service::vision::GetClassifications")
	defer span.End()

	c, err := vs.modReg.modelLookup(classifierName)
	if err != nil {
		return nil, err
	}
	classifier, err := c.toClassifier()
	if err != nil {
		return nil, err
	}
	fullClassifications, err := classifier(ctx, img)
	if err != nil {
		return nil, err
	}
	return fullClassifications.TopN(n)
}

// Segmentation Methods
// GetSegmenterNames returns a list of all the names of the segmenters in the segmenter map.
func (vs *visionService) GetSegmenterNames(ctx context.Context) ([]string, error) {
	_, span := trace.StartSpan(ctx, "service::vision::GetSegmenterNames")
	defer span.End()
	return vs.modReg.SegmenterNames(), nil
}

// AddSegmenter adds a new segmenter from an Attribute config struct.
func (vs *visionService) AddSegmenter(ctx context.Context, cfg VisModelConfig) error {
	ctx, span := trace.StartSpan(ctx, "service::vision::AddSegmenter")
	defer span.End()
	attrs := &Attributes{ModelRegistry: []VisModelConfig{cfg}}
	return registerNewVisModels(ctx, vs.modReg, attrs, vs.logger)
}

// RemoveSegmenter removes a segmenter from the registry.
func (vs *visionService) RemoveSegmenter(ctx context.Context, segmenterName string) error {
	_, span := trace.StartSpan(ctx, "service::vision::RemoveSegmenter")
	defer span.End()
	return vs.modReg.removeVisModel(segmenterName, vs.logger)
}

// GetObjectPointClouds returns all the found objects in a 3D image according to the chosen segmenter.
func (vs *visionService) GetObjectPointClouds(
	ctx context.Context,
	cameraName string,
	segmenterName string,
) ([]*viz.Object, error) {
	ctx, span := trace.StartSpan(ctx, "service::vision::GetObjectPointClouds")
	defer span.End()
	cam, err := camera.FromRobot(vs.r, cameraName)
	if err != nil {
		return nil, err
	}
	s, err := vs.modReg.modelLookup(segmenterName)
	if err != nil {
		return nil, err
	}
	segmenter, err := s.toSegmenter()
	if err != nil {
		return nil, err
	}
	return segmenter(ctx, cam)
}

// Close removes all existing detectors from the vision service.
func (vs *visionService) Close() error {
	models := vs.modReg.modelNames()
	for _, detectorName := range models {
		err := vs.modReg.removeVisModel(detectorName, vs.logger)
		if err != nil {
			return err
		}
	}
	return nil
}

>>>>>>> 3b48f199
type reconfigurableVision struct {
	mu     sync.RWMutex
	actual Service
}

func (svc *reconfigurableVision) GetModelParameterSchema(ctx context.Context, modelType VisModelType) (*jsonschema.Schema, error) {
	svc.mu.RLock()
	defer svc.mu.RUnlock()
	return svc.actual.GetModelParameterSchema(ctx, modelType)
}

func (svc *reconfigurableVision) GetDetectorNames(ctx context.Context) ([]string, error) {
	svc.mu.RLock()
	defer svc.mu.RUnlock()
	return svc.actual.GetDetectorNames(ctx)
}

func (svc *reconfigurableVision) AddDetector(ctx context.Context, cfg VisModelConfig) error {
	svc.mu.RLock()
	defer svc.mu.RUnlock()
	return svc.actual.AddDetector(ctx, cfg)
}

func (svc *reconfigurableVision) RemoveDetector(ctx context.Context, detectorName string) error {
	svc.mu.RLock()
	defer svc.mu.RUnlock()
	return svc.actual.RemoveDetector(ctx, detectorName)
}

func (svc *reconfigurableVision) GetDetectionsFromCamera(ctx context.Context, cameraName, detectorName string) ([]objdet.Detection, error) {
	svc.mu.RLock()
	defer svc.mu.RUnlock()
	return svc.actual.GetDetectionsFromCamera(ctx, cameraName, detectorName)
}

func (svc *reconfigurableVision) GetDetections(ctx context.Context, img image.Image, detectorName string,
) ([]objdet.Detection, error) {
	svc.mu.RLock()
	defer svc.mu.RUnlock()
	return svc.actual.GetDetections(ctx, img, detectorName)
}

func (svc *reconfigurableVision) GetClassifierNames(ctx context.Context) ([]string, error) {
	svc.mu.RLock()
	defer svc.mu.RUnlock()
	return svc.actual.GetClassifierNames(ctx)
}

func (svc *reconfigurableVision) AddClassifier(ctx context.Context, cfg VisModelConfig) error {
	svc.mu.RLock()
	defer svc.mu.RUnlock()
	return svc.actual.AddClassifier(ctx, cfg)
}

func (svc *reconfigurableVision) RemoveClassifier(ctx context.Context, classifierName string) error {
	svc.mu.RLock()
	defer svc.mu.RUnlock()
	return svc.actual.RemoveDetector(ctx, classifierName)
}

func (svc *reconfigurableVision) GetClassificationsFromCamera(ctx context.Context, cameraName,
	classifierName string, n int,
) (classification.Classifications, error) {
	svc.mu.RLock()
	defer svc.mu.RUnlock()
	return svc.actual.GetClassificationsFromCamera(ctx, cameraName, classifierName, n)
}

func (svc *reconfigurableVision) GetClassifications(ctx context.Context, img image.Image,
	classifierName string, n int,
) (classification.Classifications, error) {
	svc.mu.RLock()
	defer svc.mu.RUnlock()
	return svc.actual.GetClassifications(ctx, img, classifierName, n)
}

func (svc *reconfigurableVision) GetSegmenterNames(ctx context.Context) ([]string, error) {
	svc.mu.RLock()
	defer svc.mu.RUnlock()
	return svc.actual.GetSegmenterNames(ctx)
}

func (svc *reconfigurableVision) AddSegmenter(ctx context.Context, cfg VisModelConfig) error {
	svc.mu.RLock()
	defer svc.mu.RUnlock()
	return svc.actual.AddSegmenter(ctx, cfg)
}

func (svc *reconfigurableVision) RemoveSegmenter(ctx context.Context, segmenterName string) error {
	svc.mu.RLock()
	defer svc.mu.RUnlock()
	return svc.actual.RemoveSegmenter(ctx, segmenterName)
}

func (svc *reconfigurableVision) GetObjectPointClouds(ctx context.Context,
	cameraName,
	segmenterName string,
) ([]*viz.Object, error) {
	svc.mu.RLock()
	defer svc.mu.RUnlock()
	return svc.actual.GetObjectPointClouds(ctx, cameraName, segmenterName)
}

func (svc *reconfigurableVision) Close(ctx context.Context) error {
	svc.mu.RLock()
	defer svc.mu.RUnlock()
	return goutils.TryClose(ctx, svc.actual)
}

// Reconfigure replaces the old vision service with a new vision.
func (svc *reconfigurableVision) Reconfigure(ctx context.Context, newSvc resource.Reconfigurable) error {
	svc.mu.Lock()
	defer svc.mu.Unlock()
	rSvc, ok := newSvc.(*reconfigurableVision)
	if !ok {
		return utils.NewUnexpectedTypeError(svc, newSvc)
	}
	if err := goutils.TryClose(ctx, svc.actual); err != nil {
		rlog.Logger.Errorw("error closing old", "error", err)
	}
	svc.actual = rSvc.actual
	/*
		theOldServ := svc.actual.(*visionService)
		theNewSerc := rSvc.actual.(*visionService)
		*theOldServ = *theNewSerc
	*/
	return nil
}

// WrapWithReconfigurable wraps a vision service as a Reconfigurable.
func WrapWithReconfigurable(s interface{}) (resource.Reconfigurable, error) {
	svc, ok := s.(Service)
	if !ok {
		return nil, NewUnimplementedInterfaceError(s)
	}

	if reconfigurable, ok := s.(*reconfigurableVision); ok {
		return reconfigurable, nil
	}

	return &reconfigurableVision{actual: svc}, nil
}<|MERGE_RESOLUTION|>--- conflicted
+++ resolved
@@ -8,12 +8,9 @@
 	"sync"
 
 	"github.com/edaniels/golog"
-<<<<<<< HEAD
-=======
 	"github.com/invopop/jsonschema"
 	"github.com/pkg/errors"
 	"go.opencensus.io/trace"
->>>>>>> 3b48f199
 	goutils "go.viam.com/utils"
 	"go.viam.com/utils/rpc"
 
@@ -134,269 +131,6 @@
 	ModelRegistry []VisModelConfig `json:"register_models"`
 }
 
-<<<<<<< HEAD
-=======
-// New registers new detectors from the config and returns a new object detection service for the given robot.
-func New(ctx context.Context, r robot.Robot, config config.Service, logger golog.Logger) (Service, error) {
-	modMap := make(modelMap)
-	// register detectors and user defined things if config is defined
-	if config.ConvertedAttributes != nil {
-		attrs, ok := config.ConvertedAttributes.(*Attributes)
-		if !ok {
-			return nil, utils.NewUnexpectedTypeError(attrs, config.ConvertedAttributes)
-		}
-		err := registerNewVisModels(ctx, modMap, attrs, logger)
-		if err != nil {
-			return nil, err
-		}
-	}
-	service := &visionService{
-		r:      r,
-		modReg: modMap,
-		logger: logger,
-	}
-	return service, nil
-}
-
-type visionService struct {
-	r      robot.Robot
-	modReg modelMap
-	logger golog.Logger
-}
-
-// GetModelParameterSchema takes the model name and returns the parameters needed to add one to the vision registry.
-func (vs *visionService) GetModelParameterSchema(ctx context.Context, modelType VisModelType) (*jsonschema.Schema, error) {
-	if modelSchema, ok := RegisteredModelParameterSchemas[modelType]; ok {
-		if modelSchema == nil {
-			return nil, errors.Errorf("do not have a schema for model type %q", modelType)
-		}
-		return modelSchema, nil
-	}
-	return nil, errors.Errorf("do not have a schema for model type %q", modelType)
-}
-
-// Detection Methods
-// GetDetectorNames returns a list of the all the names of the detectors in the registry.
-func (vs *visionService) GetDetectorNames(ctx context.Context) ([]string, error) {
-	_, span := trace.StartSpan(ctx, "service::vision::GetDetectorNames")
-	defer span.End()
-	return vs.modReg.DetectorNames(), nil
-}
-
-// AddDetector adds a new detector from an Attribute config struct.
-func (vs *visionService) AddDetector(ctx context.Context, cfg VisModelConfig) error {
-	ctx, span := trace.StartSpan(ctx, "service::vision::AddDetector")
-	defer span.End()
-	attrs := &Attributes{ModelRegistry: []VisModelConfig{cfg}}
-	err := registerNewVisModels(ctx, vs.modReg, attrs, vs.logger)
-	if err != nil {
-		return err
-	}
-	// automatically add a segmenter version of detector
-	segmenterConf := VisModelConfig{
-		Name:       cfg.Name + "_segmenter",
-		Type:       string(DetectorSegmenter),
-		Parameters: config.AttributeMap{"detector_name": cfg.Name, "mean_k": 0, "sigma": 0.0},
-	}
-	return vs.AddSegmenter(ctx, segmenterConf)
-}
-
-// RemoveDetector removes a detector from the registry.
-func (vs *visionService) RemoveDetector(ctx context.Context, detectorName string) error {
-	_, span := trace.StartSpan(ctx, "service::vision::RemoveDetector")
-	defer span.End()
-	err := vs.modReg.removeVisModel(detectorName, vs.logger)
-	if err != nil {
-		return err
-	}
-	// remove the associated segmenter as well (if there is one)
-	return vs.RemoveSegmenter(ctx, detectorName+"_segmenter")
-}
-
-// GetDetectionsFromCamera returns the detections of the next image from the given camera and the given detector.
-func (vs *visionService) GetDetectionsFromCamera(ctx context.Context, cameraName, detectorName string) ([]objdet.Detection, error) {
-	ctx, span := trace.StartSpan(ctx, "service::vision::GetDetectionsFromCamera")
-	defer span.End()
-	cam, err := camera.FromRobot(vs.r, cameraName)
-	if err != nil {
-		return nil, err
-	}
-	d, err := vs.modReg.modelLookup(detectorName)
-	if err != nil {
-		return nil, err
-	}
-	detector, err := d.toDetector()
-	if err != nil {
-		return nil, err
-	}
-	img, release, err := camera.ReadImage(ctx, cam)
-	if err != nil {
-		return nil, err
-	}
-	defer release()
-
-	return detector(ctx, img)
-}
-
-// GetDetections returns the detections of given image using the given detector.
-func (vs *visionService) GetDetections(ctx context.Context, img image.Image, detectorName string,
-) ([]objdet.Detection, error) {
-	ctx, span := trace.StartSpan(ctx, "service::vision::GetDetections")
-	defer span.End()
-
-	d, err := vs.modReg.modelLookup(detectorName)
-	if err != nil {
-		return nil, err
-	}
-	detector, err := d.toDetector()
-	if err != nil {
-		return nil, err
-	}
-
-	return detector(ctx, img)
-}
-
-// GetClassifierNames returns a list of the all the names of the classifiers in the registry.
-func (vs *visionService) GetClassifierNames(ctx context.Context) ([]string, error) {
-	_, span := trace.StartSpan(ctx, "service::vision::GetClassifierNames")
-	defer span.End()
-	return vs.modReg.ClassifierNames(), nil
-}
-
-// AddClassifier adds a new classifier from an Attribute config struct.
-func (vs *visionService) AddClassifier(ctx context.Context, cfg VisModelConfig) error {
-	ctx, span := trace.StartSpan(ctx, "service::vision::AddClassifier")
-	defer span.End()
-	attrs := &Attributes{ModelRegistry: []VisModelConfig{cfg}}
-	err := registerNewVisModels(ctx, vs.modReg, attrs, vs.logger)
-	if err != nil {
-		return err
-	}
-	return nil
-}
-
-// Remove classifier removes a classifier from the registry.
-func (vs *visionService) RemoveClassifier(ctx context.Context, classifierName string) error {
-	_, span := trace.StartSpan(ctx, "service::vision::RemoveClassifier")
-	defer span.End()
-	err := vs.modReg.removeVisModel(classifierName, vs.logger)
-	if err != nil {
-		return err
-	}
-	return nil
-}
-
-// GetClassificationsFromCamera returns the classifications of the next image from the given camera and the given detector.
-func (vs *visionService) GetClassificationsFromCamera(ctx context.Context, cameraName,
-	classifierName string, n int,
-) (classification.Classifications, error) {
-	ctx, span := trace.StartSpan(ctx, "service::vision::GetClassificationsFromCamera")
-	defer span.End()
-	cam, err := camera.FromRobot(vs.r, cameraName)
-	if err != nil {
-		return nil, err
-	}
-	c, err := vs.modReg.modelLookup(classifierName)
-	if err != nil {
-		return nil, err
-	}
-	classifier, err := c.toClassifier()
-	if err != nil {
-		return nil, err
-	}
-	img, release, err := camera.ReadImage(ctx, cam)
-	if err != nil {
-		return nil, err
-	}
-	defer release()
-	fullClassifications, err := classifier(ctx, img)
-	if err != nil {
-		return nil, err
-	}
-	return fullClassifications.TopN(n)
-}
-
-// GetClassifications returns the classifications of given image using the given classifier.
-func (vs *visionService) GetClassifications(ctx context.Context, img image.Image,
-	classifierName string, n int,
-) (classification.Classifications, error) {
-	ctx, span := trace.StartSpan(ctx, "service::vision::GetClassifications")
-	defer span.End()
-
-	c, err := vs.modReg.modelLookup(classifierName)
-	if err != nil {
-		return nil, err
-	}
-	classifier, err := c.toClassifier()
-	if err != nil {
-		return nil, err
-	}
-	fullClassifications, err := classifier(ctx, img)
-	if err != nil {
-		return nil, err
-	}
-	return fullClassifications.TopN(n)
-}
-
-// Segmentation Methods
-// GetSegmenterNames returns a list of all the names of the segmenters in the segmenter map.
-func (vs *visionService) GetSegmenterNames(ctx context.Context) ([]string, error) {
-	_, span := trace.StartSpan(ctx, "service::vision::GetSegmenterNames")
-	defer span.End()
-	return vs.modReg.SegmenterNames(), nil
-}
-
-// AddSegmenter adds a new segmenter from an Attribute config struct.
-func (vs *visionService) AddSegmenter(ctx context.Context, cfg VisModelConfig) error {
-	ctx, span := trace.StartSpan(ctx, "service::vision::AddSegmenter")
-	defer span.End()
-	attrs := &Attributes{ModelRegistry: []VisModelConfig{cfg}}
-	return registerNewVisModels(ctx, vs.modReg, attrs, vs.logger)
-}
-
-// RemoveSegmenter removes a segmenter from the registry.
-func (vs *visionService) RemoveSegmenter(ctx context.Context, segmenterName string) error {
-	_, span := trace.StartSpan(ctx, "service::vision::RemoveSegmenter")
-	defer span.End()
-	return vs.modReg.removeVisModel(segmenterName, vs.logger)
-}
-
-// GetObjectPointClouds returns all the found objects in a 3D image according to the chosen segmenter.
-func (vs *visionService) GetObjectPointClouds(
-	ctx context.Context,
-	cameraName string,
-	segmenterName string,
-) ([]*viz.Object, error) {
-	ctx, span := trace.StartSpan(ctx, "service::vision::GetObjectPointClouds")
-	defer span.End()
-	cam, err := camera.FromRobot(vs.r, cameraName)
-	if err != nil {
-		return nil, err
-	}
-	s, err := vs.modReg.modelLookup(segmenterName)
-	if err != nil {
-		return nil, err
-	}
-	segmenter, err := s.toSegmenter()
-	if err != nil {
-		return nil, err
-	}
-	return segmenter(ctx, cam)
-}
-
-// Close removes all existing detectors from the vision service.
-func (vs *visionService) Close() error {
-	models := vs.modReg.modelNames()
-	for _, detectorName := range models {
-		err := vs.modReg.removeVisModel(detectorName, vs.logger)
-		if err != nil {
-			return err
-		}
-	}
-	return nil
-}
-
->>>>>>> 3b48f199
 type reconfigurableVision struct {
 	mu     sync.RWMutex
 	actual Service
