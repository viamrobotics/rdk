--- conflicted
+++ resolved
@@ -43,7 +43,6 @@
 //	}
 //
 // Detections example:
-// 4
 //
 //	// Get the stream from a camera
 //	camStream, err := myCam.Stream(context.Background())
@@ -130,16 +129,13 @@
 
 	// GetObjectPointClouds returns a list of 3D point cloud objects and metadata from the latest 3D camera image using a specified segmenter.
 	GetObjectPointClouds(ctx context.Context, cameraName string, extra map[string]interface{}) ([]*viz.Object, error)
-<<<<<<< HEAD
+	// properties
+	GetProperties(ctx context.Context, extra map[string]interface{}) (*Properties, error)
 	CaptureAllFromCamera(ctx context.Context,
 		cameraName string,
 		opts viscapture.CaptureOptions,
 		extra map[string]interface{},
 	) (viscapture.VisCapture, error)
-=======
-	// properties
-	GetProperties(ctx context.Context, extra map[string]interface{}) (*Properties, error)
->>>>>>> a16478e2
 }
 
 // SubtypeName is the name of the type of service.
@@ -321,7 +317,14 @@
 	return vm.segmenter3DFunc(ctx, cam)
 }
 
-<<<<<<< HEAD
+// GetProperties returns a Properties object that details the vision capabilities of the model.
+func (vm *vizModel) GetProperties(ctx context.Context, extra map[string]interface{}) (*Properties, error) {
+	_, span := trace.StartSpan(ctx, "service::vision::GetProperties::"+vm.Named.Name().String())
+	defer span.End()
+
+	return &vm.properties, nil
+}
+
 func (vm *vizModel) CaptureAllFromCamera(
 	ctx context.Context,
 	cameraName string,
@@ -386,14 +389,6 @@
 		Classifications: classifications,
 		Objects:         objPCD,
 	}, nil
-=======
-// GetProperties returns a Properties object that details the vision capabilities of the model.
-func (vm *vizModel) GetProperties(ctx context.Context, extra map[string]interface{}) (*Properties, error) {
-	_, span := trace.StartSpan(ctx, "service::vision::GetProperties::"+vm.Named.Name().String())
-	defer span.End()
-
-	return &vm.properties, nil
->>>>>>> a16478e2
 }
 
 func (vm *vizModel) Close(ctx context.Context) error {
