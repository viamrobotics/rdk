// Package vision is the service that allows you to access various computer vision algorithms
// (like detection, segmentation, tracking, etc) that usually only require a camera or image input.
package vision

import (
	"context"
	"image"

	"github.com/pkg/errors"
	"go.opencensus.io/trace"
	servicepb "go.viam.com/api/service/vision/v1"

	"go.viam.com/rdk/components/camera"
	"go.viam.com/rdk/resource"
	"go.viam.com/rdk/robot"
	viz "go.viam.com/rdk/vision"
	"go.viam.com/rdk/vision/classification"
	"go.viam.com/rdk/vision/objectdetection"
	"go.viam.com/rdk/vision/segmentation"
)

func init() {
	resource.RegisterAPI(API, resource.APIRegistration[Service]{
		RPCServiceServerConstructor: NewRPCServiceServer,
		RPCServiceHandler:           servicepb.RegisterVisionServiceHandlerFromEndpoint,
		RPCServiceDesc:              &servicepb.VisionService_ServiceDesc,
		RPCClient:                   NewClientFromConn,
	})
}

// A Service that implements various computer vision algorithms like detection and segmentation.
type Service interface {
	resource.Resource
	DetectionsFromCamera(ctx context.Context, cameraName string, extra map[string]interface{}) ([]objectdetection.Detection, error)
	Detections(ctx context.Context, img image.Image, extra map[string]interface{}) ([]objectdetection.Detection, error)
	// classifier methods
	ClassificationsFromCamera(
		ctx context.Context,
		cameraName string,
		n int,
		extra map[string]interface{},
	) (classification.Classifications, error)
	Classifications(
		ctx context.Context,
		img image.Image,
		n int,
		extra map[string]interface{},
	) (classification.Classifications, error)
	// segmenter methods
	GetObjectPointClouds(ctx context.Context, cameraName string, extra map[string]interface{}) ([]*viz.Object, error)
}

// SubtypeName is the name of the type of service.
const SubtypeName = "vision"

// API is a variable that identifies the vision service resource API.
var API = resource.APINamespaceRDK.WithServiceType(SubtypeName)

// Named is a helper for getting the named vision's typed resource name.
// RSDK-347 Implements vision's Named.
func Named(name string) resource.Name {
	return resource.NewName(API, name)
}

// FromRobot is a helper for getting the named vision service from the given Robot.
func FromRobot(r robot.Robot, name string) (Service, error) {
	return robot.ResourceFromRobot[Service](r, Named(name))
}

// vizModel wraps the vision model with all the service interface methods.
type vizModel struct {
	resource.Named
	resource.AlwaysRebuild
	resource.TriviallyCloseable
	name            string
	r               robot.Robot                     // in order to get access to all cameras
	closerFunc      func(ctx context.Context) error // close the underlying model
	classifierFunc  classification.Classifier
	detectorFunc    objectdetection.Detector
	segmenter3DFunc segmentation.Segmenter
}

// NewService wraps the vision model in the struct that fulfills the vision service interface.
func NewService(
	name string,
	r robot.Robot,
	c func(ctx context.Context) error,
	cf classification.Classifier,
	df objectdetection.Detector,
	s3f segmentation.Segmenter,
) (Service, error) {
	if cf == nil && df == nil && s3f == nil {
		return nil, errors.Errorf(
			"model %q does not fulfill any method of the vision service. It is neither a detector, nor classifier, nor 3D segmenter", name)
	}
	return &vizModel{
		name:            name,
		r:               r,
		closerFunc:      c,
		classifierFunc:  cf,
		detectorFunc:    df,
		segmenter3DFunc: s3f,
	}, nil
}

// Detections returns the detections of given image if the model implements objectdetector.Detector.
func (vm *vizModel) Detections(
	ctx context.Context,
	img image.Image,
	extra map[string]interface{},
) ([]objectdetection.Detection, error) {
	ctx, span := trace.StartSpan(ctx, "service::vision::Detections::"+vm.name)
	defer span.End()
	if vm.detectorFunc == nil {
		return nil, errors.Errorf("vision model %q does not implement a Detector", vm.name)
	}
	return vm.detectorFunc(ctx, img)
}

// DetectionsFromCamera returns the detections of the next image from the given camera.
func (vm *vizModel) DetectionsFromCamera(
	ctx context.Context,
	cameraName string,
	extra map[string]interface{},
) ([]objectdetection.Detection, error) {
	ctx, span := trace.StartSpan(ctx, "service::vision::DetectionsFromCamera::"+vm.name)
	defer span.End()
	if vm.detectorFunc == nil {
		return nil, errors.Errorf("vision model %q does not implement a Detector", vm.name)
	}
	cam, err := camera.FromRobot(vm.r, cameraName)
	if err != nil {
		return nil, errors.Wrapf(err, "could not find camera named %s", cameraName)
	}
	img, release, err := camera.ReadImage(ctx, cam)
	if err != nil {
		return nil, errors.Wrapf(err, "could not get image from %s", cameraName)
	}
	defer release()
	return vm.detectorFunc(ctx, img)
}

// Classifications returns the classifications of given image if the model implements classifications.Classifier.
func (vm *vizModel) Classifications(
	ctx context.Context,
	img image.Image,
	n int,
	extra map[string]interface{},
) (classification.Classifications, error) {
	ctx, span := trace.StartSpan(ctx, "service::vision::Classifications::"+vm.name)
	defer span.End()
	if vm.classifierFunc == nil {
		return nil, errors.Errorf("vision model %q does not implement a Classifier", vm.name)
	}
	fullClassifications, err := vm.classifierFunc(ctx, img)
	if err != nil {
		return nil, errors.Wrap(err, "could not get classifications from image")
	}
	return fullClassifications.TopN(n)
}

// ClassificationsFromCamera returns the classifications of the next image from the given camera.
func (vm *vizModel) ClassificationsFromCamera(
	ctx context.Context,
	cameraName string,
	n int,
	extra map[string]interface{},
) (classification.Classifications, error) {
	ctx, span := trace.StartSpan(ctx, "service::vision::ClassificationsFromCamera::"+vm.name)
	defer span.End()
	if vm.classifierFunc == nil {
		return nil, errors.Errorf("vision model %q does not implement a Classifier", vm.name)
	}
	cam, err := camera.FromRobot(vm.r, cameraName)
	if err != nil {
		return nil, errors.Wrapf(err, "could not find camera named %s", cameraName)
	}
	img, release, err := camera.ReadImage(ctx, cam)
	if err != nil {
		return nil, errors.Wrapf(err, "could not get image from %s", cameraName)
	}
	defer release()
	fullClassifications, err := vm.classifierFunc(ctx, img)
	if err != nil {
		return nil, errors.Wrap(err, "could not get classifications from image")
	}
	return fullClassifications.TopN(n)
}

// GetObjectPointClouds returns all the found objects in a 3D image if the model implements Segmenter3D.
func (vm *vizModel) GetObjectPointClouds(ctx context.Context, cameraName string, extra map[string]interface{}) ([]*viz.Object, error) {
<<<<<<< HEAD
	ctx, span := trace.StartSpan(ctx, "service::vision::GetObjectPointClouds::"+vm.name)
	defer span.End()
	if vm.segmenter3DFunc == nil {
		return nil, errors.Errorf("vision model %q does not implement a 3D segmenter", vm.name)
	}
=======
	if vm.segmenter3DFunc == nil {
		return nil, errors.Errorf("vision model %q does not implement a 3D segmenter", vm.name)
	}
	ctx, span := trace.StartSpan(ctx, "service::vision::GetObjectPointClouds::"+vm.name)
	defer span.End()
>>>>>>> 871d00f8
	cam, err := camera.FromRobot(vm.r, cameraName)
	if err != nil {
		return nil, err
	}
	return vm.segmenter3DFunc(ctx, cam)
}

func (vm *vizModel) Close(ctx context.Context) error {
	if vm.closerFunc == nil {
		return nil
	}
	return vm.closerFunc(ctx)
}<|MERGE_RESOLUTION|>--- conflicted
+++ resolved
@@ -189,19 +189,11 @@
 
 // GetObjectPointClouds returns all the found objects in a 3D image if the model implements Segmenter3D.
 func (vm *vizModel) GetObjectPointClouds(ctx context.Context, cameraName string, extra map[string]interface{}) ([]*viz.Object, error) {
-<<<<<<< HEAD
-	ctx, span := trace.StartSpan(ctx, "service::vision::GetObjectPointClouds::"+vm.name)
-	defer span.End()
 	if vm.segmenter3DFunc == nil {
 		return nil, errors.Errorf("vision model %q does not implement a 3D segmenter", vm.name)
 	}
-=======
-	if vm.segmenter3DFunc == nil {
-		return nil, errors.Errorf("vision model %q does not implement a 3D segmenter", vm.name)
-	}
 	ctx, span := trace.StartSpan(ctx, "service::vision::GetObjectPointClouds::"+vm.name)
 	defer span.End()
->>>>>>> 871d00f8
 	cam, err := camera.FromRobot(vm.r, cameraName)
 	if err != nil {
 		return nil, err
