package vision

import (
	"bytes"
	"context"
	"fmt"
	"image"

	"github.com/edaniels/golog"
	"go.opencensus.io/trace"
	"go.viam.com/utils/rpc"
	"google.golang.org/protobuf/types/known/structpb"

	"go.viam.com/rdk/config"
	"go.viam.com/rdk/pointcloud"
	commonpb "go.viam.com/rdk/proto/api/common/v1"
	pb "go.viam.com/rdk/proto/api/service/vision/v1"
	"go.viam.com/rdk/rimage"
	"go.viam.com/rdk/utils"
	"go.viam.com/rdk/vision"
	objdet "go.viam.com/rdk/vision/objectdetection"
)

// client is a client that implements the Vision Service.
type client struct {
	name   string
	conn   rpc.ClientConn
	client pb.VisionServiceClient
	logger golog.Logger
}

// newSvcClientFromConn constructs a new serviceClient using the passed in connection.
func newSvcClientFromConn(conn rpc.ClientConn, name string, logger golog.Logger) *client {
	grpcClient := pb.NewVisionServiceClient(conn)
	sc := &client{
		name:   name,
		conn:   conn,
		client: grpcClient,
		logger: logger,
	}
	return sc
}

// NewClientFromConn constructs a new Client from connection passed in.
func NewClientFromConn(ctx context.Context, conn rpc.ClientConn, name string, logger golog.Logger) Service {
	return newSvcClientFromConn(conn, name, logger)
}

func (c *client) GetDetectorNames(ctx context.Context) ([]string, error) {
	ctx, span := trace.StartSpan(ctx, "service::vision::client::GetDetectorNames")
	defer span.End()
	resp, err := c.client.GetDetectorNames(ctx, &pb.GetDetectorNamesRequest{Name: c.name})
	if err != nil {
		return nil, err
	}
	return resp.DetectorNames, nil
}

func (c *client) AddDetector(ctx context.Context, cfg DetectorConfig) error {
	ctx, span := trace.StartSpan(ctx, "service::vision::client::AddDetector")
	defer span.End()
	params, err := structpb.NewStruct(cfg.Parameters)
	if err != nil {
		return err
	}
	_, err = c.client.AddDetector(ctx, &pb.AddDetectorRequest{
		Name:               c.name,
		DetectorName:       cfg.Name,
		DetectorModelType:  cfg.Type,
		DetectorParameters: params,
	})
	if err != nil {
		return err
	}
	return nil
}

func (c *client) GetDetectionsFromCamera(ctx context.Context, cameraName, detectorName string) ([]objdet.Detection, error) {
	ctx, span := trace.StartSpan(ctx, "service::vision::client::GetDetectionsFromCamera")
	defer span.End()
	resp, err := c.client.GetDetectionsFromCamera(ctx, &pb.GetDetectionsFromCameraRequest{
		CameraName:   cameraName,
		DetectorName: detectorName,
	})
	if err != nil {
		return nil, err
	}
	detections := make([]objdet.Detection, 0, len(resp.Detections))
	for _, d := range resp.Detections {
		if d.XMin == nil || d.XMax == nil || d.YMin == nil || d.YMax == nil {
			return nil, fmt.Errorf("invalid detection %+v", d)
		}
		box := image.Rect(int(*d.XMin), int(*d.YMin), int(*d.XMax), int(*d.YMax))
		det := objdet.NewDetection(box, d.Confidence, d.ClassName)
		detections = append(detections, det)
	}
	return detections, nil
}

func (c *client) GetDetections(ctx context.Context, img image.Image, detectorName string,
) ([]objdet.Detection, error) {
	ctx, span := trace.StartSpan(ctx, "service::vision::client::GetDetections")
	defer span.End()
	mimeType := utils.MimeTypeJPEG
	imgBytes, err := rimage.EncodeImage(ctx, img, mimeType)
	if err != nil {
		return nil, err
	}
	resp, err := c.client.GetDetections(ctx, &pb.GetDetectionsRequest{
<<<<<<< HEAD
		Name:         c.name,
		CameraName:   cameraName,
=======
		Image:        imgBytes,
		Width:        int64(img.Bounds().Dx()),
		Height:       int64(img.Bounds().Dy()),
		MimeType:     mimeType,
>>>>>>> 3a4ce54b
		DetectorName: detectorName,
	})
	if err != nil {
		return nil, err
	}
	detections := make([]objdet.Detection, 0, len(resp.Detections))
	for _, d := range resp.Detections {
		if d.XMin == nil || d.XMax == nil || d.YMin == nil || d.YMax == nil {
			return nil, fmt.Errorf("invalid detection %+v", d)
		}
		box := image.Rect(int(*d.XMin), int(*d.YMin), int(*d.XMax), int(*d.YMax))
		det := objdet.NewDetection(box, d.Confidence, d.ClassName)
		detections = append(detections, det)
	}
	return detections, nil
}

func (c *client) GetSegmenterNames(ctx context.Context) ([]string, error) {
	resp, err := c.client.GetSegmenterNames(ctx, &pb.GetSegmenterNamesRequest{Name: c.name})
	if err != nil {
		return nil, err
	}
	return resp.SegmenterNames, nil
}

func (c *client) GetSegmenterParameters(ctx context.Context, segmenterName string) ([]utils.TypedName, error) {
	resp, err := c.client.GetSegmenterParameters(ctx, &pb.GetSegmenterParametersRequest{
		Name:          c.name,
		SegmenterName: segmenterName,
	})
	if err != nil {
		return nil, err
	}
	params := make([]utils.TypedName, len(resp.SegmenterParameters))
	for i, p := range resp.SegmenterParameters {
		params[i] = utils.TypedName{p.Name, p.Type}
	}
	return params, nil
}

func (c *client) GetObjectPointClouds(ctx context.Context,
	cameraName string,
	segmenterName string,
	params config.AttributeMap,
) ([]*vision.Object, error) {
	conf, err := structpb.NewStruct(params)
	if err != nil {
		return nil, err
	}
	resp, err := c.client.GetObjectPointClouds(ctx, &pb.GetObjectPointCloudsRequest{
		Name:          c.name,
		CameraName:    cameraName,
		SegmenterName: segmenterName,
		MimeType:      utils.MimeTypePCD,
		Parameters:    conf,
	})
	if err != nil {
		return nil, err
	}

	if resp.MimeType != utils.MimeTypePCD {
		return nil, fmt.Errorf("unknown pc mime type %s", resp.MimeType)
	}
	return protoToObjects(resp.Objects)
}

func protoToObjects(pco []*commonpb.PointCloudObject) ([]*vision.Object, error) {
	objects := make([]*vision.Object, len(pco))
	for i, o := range pco {
		pc, err := pointcloud.ReadPCD(bytes.NewReader(o.PointCloud))
		if err != nil {
			return nil, err
		}
		objects[i], err = vision.NewObject(pc)
		if err != nil {
			return nil, err
		}
	}
	return objects, nil
}<|MERGE_RESOLUTION|>--- conflicted
+++ resolved
@@ -107,15 +107,11 @@
 		return nil, err
 	}
 	resp, err := c.client.GetDetections(ctx, &pb.GetDetectionsRequest{
-<<<<<<< HEAD
 		Name:         c.name,
-		CameraName:   cameraName,
-=======
 		Image:        imgBytes,
 		Width:        int64(img.Bounds().Dx()),
 		Height:       int64(img.Bounds().Dy()),
 		MimeType:     mimeType,
->>>>>>> 3a4ce54b
 		DetectorName: detectorName,
 	})
 	if err != nil {
