--- conflicted
+++ resolved
@@ -237,7 +237,26 @@
 	return objects, nil
 }
 
-<<<<<<< HEAD
+func (c *client) GetProperties(ctx context.Context, extra map[string]interface{}) (*Properties, error) {
+	ctx, span := trace.StartSpan(ctx, "service::vision::client::GetProperties")
+	defer span.End()
+
+	ext, err := protoutils.StructToStructPb(extra)
+	if err != nil {
+		return nil, err
+	}
+
+	resp, err := c.client.GetProperties(ctx, &pb.GetPropertiesRequest{
+		Name:  c.name,
+		Extra: ext,
+	})
+	if err != nil {
+		return nil, err
+	}
+
+	return &Properties{resp.ClassificationsSupported, resp.DetectionsSupported, resp.ObjectPointCloudsSupported}, nil
+}
+
 func (c *client) CaptureAllFromCamera(
 	ctx context.Context,
 	cameraName string,
@@ -288,26 +307,6 @@
 	}
 
 	return capt, nil
-=======
-func (c *client) GetProperties(ctx context.Context, extra map[string]interface{}) (*Properties, error) {
-	ctx, span := trace.StartSpan(ctx, "service::vision::client::GetProperties")
-	defer span.End()
-
-	ext, err := protoutils.StructToStructPb(extra)
-	if err != nil {
-		return nil, err
-	}
-
-	resp, err := c.client.GetProperties(ctx, &pb.GetPropertiesRequest{
-		Name:  c.name,
-		Extra: ext,
-	})
-	if err != nil {
-		return nil, err
-	}
-
-	return &Properties{resp.ClassificationsSupported, resp.DetectionsSupported, resp.ObjectPointCloudsSupported}, nil
->>>>>>> a16478e2
 }
 
 func (c *client) DoCommand(ctx context.Context, cmd map[string]interface{}) (map[string]interface{}, error) {
