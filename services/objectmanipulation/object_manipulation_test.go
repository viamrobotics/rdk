--- conflicted
+++ resolved
@@ -10,13 +10,8 @@
 	"go.viam.com/core/component/arm"
 	"go.viam.com/core/config"
 	"go.viam.com/core/gripper"
-<<<<<<< HEAD
-	pb "go.viam.com/core/proto/api/component/v1"
-	"go.viam.com/core/referenceframe"
-=======
 	"go.viam.com/core/resource"
 	robotimpl "go.viam.com/core/robot/impl"
->>>>>>> e8e7eada
 	"go.viam.com/core/services/objectmanipulation"
 	"go.viam.com/core/testutils/inject"
 
@@ -107,20 +102,8 @@
 	test.That(t, err, test.ShouldBeNil)
 	defer myRobot.Close()
 
-<<<<<<< HEAD
-	_arm = &inject.Arm{}
-	_arm.CurrentJointPositionsFunc = func(ctx context.Context) (*pb.ArmJointPositions, error) {
-		return &pb.ArmJointPositions{
-			Degrees: []float64{0, 0, 0, 0, 0, 0},
-		}, nil
-	}
-	_arm.MoveToJointPositionsFunc = func(ctx context.Context, pos *pb.ArmJointPositions) error {
-		return nil
-	}
-=======
 	svc, err := objectmanipulation.New(ctx, myRobot, config.Service{}, logger)
 	test.That(t, err, test.ShouldBeNil)
->>>>>>> e8e7eada
 
 	_, err = svc.DoGrab(ctx, "pieceGripper", "pieceArm", "c", &r3.Vector{-20, -30, -40})
 	test.That(t, err, test.ShouldBeNil)
