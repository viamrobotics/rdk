--- conflicted
+++ resolved
@@ -213,157 +213,14 @@
 	svc.mu.Lock()
 	defer svc.mu.Unlock()
 	cancelCtx, cancelFunc := context.WithCancel(context.Background())
-<<<<<<< HEAD
 	svc.wholeServiceCancelFunc = cancelFunc
 	svc.mode = mode
 	if svc.mode == navigation.ModeWaypoint {
-		if extra != nil && extra["experimental"] == true {
-			svc.startWaypointExperimental(cancelCtx, extra)
-		} else {
-			svc.startWaypoint(cancelCtx, extra)
-		}
-=======
-	svc.cancelCtx = cancelCtx
-	svc.cancelFunc = cancelFunc
-	svc.mode = navigation.ModeManual
-	if mode == navigation.ModeWaypoint {
-		if err := svc.startWaypoint(extra); err != nil {
-			return err
-		}
-		svc.mode = mode
->>>>>>> 14ffcffd
+		svc.startWaypoint(cancelCtx, extra)
 	}
 	return nil
 }
 
-<<<<<<< HEAD
-func (svc *builtIn) computeCurrentBearing(ctx context.Context, path []*geo.Point) (float64, error) {
-	svc.mu.RLock()
-	defer svc.mu.RUnlock()
-	props, err := svc.movementSensor.Properties(ctx, nil)
-	if err != nil {
-		return 0, err
-	}
-	if props.CompassHeadingSupported {
-		return svc.movementSensor.CompassHeading(ctx, nil)
-	}
-	pathLen := len(path)
-	return fixAngle(path[pathLen-2].BearingTo(path[pathLen-1])), nil
-}
-
-func (svc *builtIn) startWaypoint(ctx context.Context, extra map[string]interface{}) {
-	svc.activeBackgroundWorkers.Add(1)
-	utils.PanicCapturingGo(func() {
-		defer svc.activeBackgroundWorkers.Done()
-
-		path := []*geo.Point{}
-		for {
-			if !utils.SelectContextOrWait(ctx, 500*time.Millisecond) {
-				return
-			}
-			currentLoc, _, err := svc.movementSensor.Position(ctx, extra)
-			if err != nil {
-				svc.logger.Errorw("failed to get gps location", "error", err)
-				continue
-			}
-
-			if len(path) <= 1 || currentLoc.GreatCircleDistance(path[len(path)-1]) > .0001 {
-				// gps often updates less frequently
-				path = append(path, currentLoc)
-				if len(path) > 2 {
-					path = path[len(path)-2:]
-				}
-			}
-
-			navOnce := func(ctx context.Context) error {
-				if len(path) <= 1 {
-					return errors.New("not enough gps data")
-				}
-
-				currentBearing, err := svc.computeCurrentBearing(ctx, path)
-				if err != nil {
-					return err
-				}
-
-				bearingToGoal, distanceToGoal, err := svc.waypointDirectionAndDistanceToGo(ctx, currentLoc)
-				if err != nil {
-					return err
-				}
-
-				if distanceToGoal < .005 {
-					svc.logger.Debug("i made it")
-					return svc.waypointReached(ctx)
-				}
-
-				bearingDelta := computeBearing(bearingToGoal, currentBearing)
-				steeringDir := -bearingDelta / 180.0
-
-				svc.logger.Debugf("currentBearing: %0.0f bearingToGoal: %0.0f distanceToGoal: %0.3f bearingDelta: %0.1f steeringDir: %0.2f",
-					currentBearing, bearingToGoal, distanceToGoal, bearingDelta, steeringDir)
-
-				// TODO(erh->erd): maybe need an arc/stroke abstraction?
-				// - Remember that we added -1*bearingDelta instead of steeringDir
-				// - Test both naval/land to prove it works
-				if err := svc.base.Spin(ctx, -1*bearingDelta, svc.degPerSec, nil); err != nil {
-					return errors.Wrap(err, "failed while turning")
-				}
-
-				distanceMm := distanceToGoal * 1000 * 1000
-				distanceMm = math.Min(distanceMm, 10*1000)
-
-				// TODO: handle swap from mm to meters
-				if err := svc.base.MoveStraight(ctx, int(distanceMm), (svc.metersPerSec * 1000), nil); err != nil {
-					return errors.Wrap(err, "failed while moving straight")
-				}
-
-				return nil
-			}
-
-			if ctx.Err() != nil {
-				return
-			}
-
-			cancelCtx, cancelFunc := context.WithCancel(ctx)
-			svc.mu.Lock()
-			svc.currentWaypointCancelFunc = cancelFunc
-			svc.mu.Unlock()
-
-			if err := navOnce(cancelCtx); err != nil {
-				if svc.waypointIsDeleted() {
-					svc.logger.Info("skipping waypoint since it was deleted")
-					continue
-				}
-
-				svc.logger.Infof("skipping waypoint due to error while navigating towards it: %s", err)
-				if err := svc.waypointReached(ctx); err != nil {
-					if svc.waypointIsDeleted() {
-						svc.logger.Info("skipping waypoint since it was deleted")
-						continue
-					}
-					svc.logger.Info("can't mark waypoint as reached, exiting navigation due to error: %s", err)
-					return
-				}
-			}
-		}
-	})
-}
-
-func (svc *builtIn) waypointDirectionAndDistanceToGo(ctx context.Context, currentLoc *geo.Point) (float64, float64, error) {
-	wp, err := svc.nextWaypoint(ctx)
-	if err != nil {
-		return 0, 0, err
-	}
-
-	svc.mu.Lock()
-	svc.waypointInProgress = &wp
-	svc.mu.Unlock()
-
-	goal := wp.ToPoint()
-	return fixAngle(currentLoc.BearingTo(goal)), currentLoc.GreatCircleDistance(goal), nil
-}
-
-=======
->>>>>>> 14ffcffd
 func (svc *builtIn) Location(ctx context.Context, extra map[string]interface{}) (*geo.Point, error) {
 	svc.mu.RLock()
 	defer svc.mu.RUnlock()
@@ -403,7 +260,6 @@
 }
 
 func (svc *builtIn) waypointReached(ctx context.Context) error {
-<<<<<<< HEAD
 	if ctx.Err() != nil {
 		return ctx.Err()
 	}
@@ -414,11 +270,6 @@
 
 	if wp == nil {
 		return errors.New("can't mark waypoint reached since there is none in progress")
-=======
-	wp, err := svc.store.NextWaypoint(ctx)
-	if err != nil {
-		return fmt.Errorf("can't mark waypoint reached: %w", err)
->>>>>>> 14ffcffd
 	}
 	return svc.store.WaypointVisited(ctx, wp.ID)
 }
@@ -435,43 +286,13 @@
 	return svc.store.Close(ctx)
 }
 
-<<<<<<< HEAD
-func fixAngle(a float64) float64 {
-	for a < 0 {
-		a += 360
-	}
-	for a > 360 {
-		a -= 360
-	}
-	return a
-}
-
-func computeBearing(a, b float64) float64 {
-	a = fixAngle(a)
-	b = fixAngle(b)
-
-	t := b - a
-	if t < -180 {
-		t += 360
-	}
-
-	if t > 180 {
-		t -= 360
-	}
-
-	return t
-}
-
-func (svc *builtIn) startWaypointExperimental(ctx context.Context, extra map[string]interface{}) {
+func (svc *builtIn) startWaypoint(ctx context.Context, extra map[string]interface{}) {
 	if extra == nil {
 		extra = map[string]interface{}{"motion_profile": "position_only"}
 	} else if _, ok := extra["motion_profile"]; !ok {
 		extra["motion_profile"] = "position_only"
 	}
 
-=======
-func (svc *builtIn) startWaypoint(extra map[string]interface{}) error {
->>>>>>> 14ffcffd
 	svc.activeBackgroundWorkers.Add(1)
 	utils.PanicCapturingGo(func() {
 		defer svc.activeBackgroundWorkers.Done()
@@ -496,13 +317,12 @@
 		}
 
 		// loop until no waypoints remaining
-<<<<<<< HEAD
 		for {
 			if ctx.Err() != nil {
 				return
 			}
 
-			wp, err := svc.nextWaypoint(ctx)
+			wp, err := svc.store.NextWaypoint(ctx)
 			if err != nil {
 				return
 			}
@@ -512,9 +332,6 @@
 			svc.currentWaypointCancelFunc = cancelFunc
 			svc.mu.Unlock()
 
-=======
-		for wp, err := svc.store.NextWaypoint(svc.cancelCtx); err == nil; wp, err = svc.store.NextWaypoint(svc.cancelCtx) {
->>>>>>> 14ffcffd
 			svc.logger.Infof("navigating to waypoint: %+v", wp)
 			if err := navOnce(cancelCtx, wp); err != nil {
 				if svc.waypointIsDeleted() {
