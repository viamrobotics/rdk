// Package builtin implements a navigation service.
package builtin

import (
	"context"
	"encoding/json"
	"math"
	"sync"

	"github.com/edaniels/golog"
	"github.com/golang/geo/r3"
	geo "github.com/kellydunn/golang-geo"
	"github.com/pkg/errors"
	"go.mongodb.org/mongo-driver/bson/primitive"
	"go.viam.com/utils"

	"go.viam.com/rdk/components/base"
	"go.viam.com/rdk/components/movementsensor"
	"go.viam.com/rdk/resource"
	"go.viam.com/rdk/services/motion"
	"go.viam.com/rdk/services/navigation"
	"go.viam.com/rdk/services/vision"
	"go.viam.com/rdk/spatialmath"
	rdkutils "go.viam.com/rdk/utils"
)

const (
<<<<<<< HEAD
	defaultMetersPerSec = 0.5
	defaultDegPerSec    = 45
=======
	defaultLinearVelocityMPerSec     = 0.5
	defaultAngularVelocityDegsPerSec = 45

	// how far off the path must the robot be to trigger replanning.
	defaultPlanDeviationM = 1e9

	// the allowable quality change between the new plan and the remainder
	// of the original plan.
	defaultReplanCostFactor = 1.

	// frequency measured in hertz.
	defaultObstaclePollingFrequencyHz = 2.
	defaultPositionPollingFrequencyHz = 2.
>>>>>>> 772e5ebf
)

func init() {
	resource.RegisterService(navigation.API, resource.DefaultServiceModel, resource.Registration[navigation.Service, *Config]{
		Constructor: NewBuiltIn,
		// TODO: We can move away from using AttributeMapConverter if we change the way
		// that we allow orientations to be specified within orientation_json.go
		AttributeMapConverter: func(attributes rdkutils.AttributeMap) (*Config, error) {
			b, err := json.Marshal(attributes)
			if err != nil {
				return nil, err
			}

			var cfg Config
			if err := json.Unmarshal(b, &cfg); err != nil {
				return nil, err
			}
			return &cfg, nil
		},
	})
}

// Config describes how to configure the service.
type Config struct {
	Store              navigation.StoreConfig `json:"store"`
	BaseName           string                 `json:"base"`
	MovementSensorName string                 `json:"movement_sensor"`
	MotionServiceName  string                 `json:"motion_service"`
	VisionServices     []string               `json:"vision_services"`

	// DegPerSec and MetersPerSec are targets and not hard limits on speed
	DegPerSec    float64 `json:"degs_per_sec,omitempty"`
	MetersPerSec float64 `json:"meters_per_sec,omitempty"`

	Obstacles                  []*spatialmath.GeoObstacleConfig `json:"obstacles,omitempty"`
	PositionPollingFrequencyHz float64                          `json:"position_polling_frequency_hz,omitempty"`
	ObstaclePollingFrequencyHz float64                          `json:"obstacle_polling_frequency_hz,omitempty"`
	PlanDeviationM             float64                          `json:"plan_deviation_m,omitempty"`
	ReplanCostFactor           float64                          `json:"replan_cost_factor,omitempty"`
}

// Validate creates the list of implicit dependencies.
func (conf *Config) Validate(path string) ([]string, error) {
	var deps []string

	if conf.BaseName == "" {
		return nil, utils.NewConfigValidationFieldRequiredError(path, "base")
	}
	deps = append(deps, conf.BaseName)

	if conf.MovementSensorName == "" {
		return nil, utils.NewConfigValidationFieldRequiredError(path, "movement_sensor")
	}
	deps = append(deps, conf.MovementSensorName)

	if conf.MotionServiceName == "" {
		conf.MotionServiceName = "builtin"
	}
	deps = append(deps, resource.NewName(motion.API, conf.MotionServiceName).String())

	for _, v := range conf.VisionServices {
		deps = append(deps, resource.NewName(vision.API, v).String())
	}

	// get default speeds from config if set, else defaults from nav services const
	if conf.MetersPerSec == 0 {
<<<<<<< HEAD
		conf.MetersPerSec = defaultMetersPerSec
	}
	if conf.DegPerSec == 0 {
		conf.DegPerSec = defaultDegPerSec
=======
		conf.MetersPerSec = defaultLinearVelocityMPerSec
	}
	if conf.DegPerSec == 0 {
		conf.DegPerSec = defaultAngularVelocityDegsPerSec
	}
	if conf.PositionPollingFrequencyHz == 0 {
		conf.PositionPollingFrequencyHz = defaultPositionPollingFrequencyHz
	}
	if conf.ObstaclePollingFrequencyHz == 0 {
		conf.ObstaclePollingFrequencyHz = defaultObstaclePollingFrequencyHz
	}
	if conf.PlanDeviationM == 0 {
		conf.PlanDeviationM = defaultPlanDeviationM
	}
	if conf.ReplanCostFactor == 0 {
		conf.ReplanCostFactor = defaultReplanCostFactor
>>>>>>> 772e5ebf
	}

	// ensure obstacles have no translation
	for _, obs := range conf.Obstacles {
		for _, geoms := range obs.Geometries {
			if !geoms.TranslationOffset.ApproxEqual(r3.Vector{}) {
				return nil, errors.New("geometries specified through the navigation are not allowed to have a translation")
			}
		}
	}

	return deps, nil
}

// NewBuiltIn returns a new navigation service for the given robot.
func NewBuiltIn(ctx context.Context, deps resource.Dependencies, conf resource.Config, logger golog.Logger) (navigation.Service, error) {
	navSvc := &builtIn{
		Named:  conf.ResourceName().AsNamed(),
		logger: logger,
	}
	if err := navSvc.Reconfigure(ctx, deps, conf); err != nil {
		return nil, err
	}
	return navSvc, nil
}

type builtIn struct {
	resource.Named
	actionMu  sync.RWMutex
	mu        sync.RWMutex
	store     navigation.NavStore
	storeType string
	mode      navigation.Mode

	base           base.Base
	movementSensor movementsensor.MovementSensor
	motion         motion.Service
	visionServices []vision.Service
	obstacles      []*spatialmath.GeoObstacle

	positionPollingFrequencyHz float64
	obstaclePollingFrequencyHz float64
	planDeviationM             float64
	replanCostFactor           float64
	metersPerSec               float64
	degPerSec                  float64

	logger                    golog.Logger
	wholeServiceCancelFunc    func()
	currentWaypointCancelFunc func()
	waypointInProgress        *navigation.Waypoint
	activeBackgroundWorkers   sync.WaitGroup
}

func (svc *builtIn) Reconfigure(ctx context.Context, deps resource.Dependencies, conf resource.Config) error {
	svc.actionMu.Lock()
	defer svc.actionMu.Unlock()

	if svc.wholeServiceCancelFunc != nil {
		svc.wholeServiceCancelFunc()
	}
	svc.activeBackgroundWorkers.Wait()

	svcConfig, err := resource.NativeConfig[*Config](conf)
	if err != nil {
		return err
	}
	base1, err := base.FromDependencies(deps, svcConfig.BaseName)
	if err != nil {
		return err
	}
	movementSensor, err := movementsensor.FromDependencies(deps, svcConfig.MovementSensorName)
	if err != nil {
		return err
	}
	motionSvc, err := motion.FromDependencies(deps, svcConfig.MotionServiceName)
	if err != nil {
		return err
	}

	var visionSvcs []vision.Service
	for _, svc := range svcConfig.VisionServices {
		visionSvc, err := vision.FromDependencies(deps, svc)
		if err != nil {
			return err
		}
		visionSvcs = append(visionSvcs, visionSvc)
	}

	svc.mu.Lock()
	defer svc.mu.Unlock()
	var newStore navigation.NavStore
	if svc.storeType != string(svcConfig.Store.Type) {
		switch svcConfig.Store.Type {
		case navigation.StoreTypeMemory:
			newStore = navigation.NewMemoryNavigationStore()
		case navigation.StoreTypeMongoDB:
			var err error
			newStore, err = navigation.NewMongoDBNavigationStore(ctx, svcConfig.Store.Config)
			if err != nil {
				return err
			}
		default:
			return errors.Errorf("unknown store type %q", svcConfig.Store.Type)
		}
	} else {
		newStore = svc.store
	}

	// Parse obstacles from the passed in configuration
	newObstacles, err := spatialmath.GeoObstaclesFromConfigs(svcConfig.Obstacles)
	if err != nil {
		return err
	}

	svc.store = newStore
	svc.storeType = string(svcConfig.Store.Type)
	svc.base = base1
	svc.movementSensor = movementSensor
	svc.motion = motionSvc
	svc.visionServices = visionSvcs
	svc.obstacles = newObstacles
	svc.metersPerSec = svcConfig.MetersPerSec
	svc.degPerSec = svcConfig.DegPerSec
	svc.obstaclePollingFrequencyHz = svcConfig.ObstaclePollingFrequencyHz
	svc.positionPollingFrequencyHz = svcConfig.PositionPollingFrequencyHz
	svc.planDeviationM = svcConfig.PlanDeviationM
	svc.replanCostFactor = svcConfig.ReplanCostFactor

	return nil
}

func (svc *builtIn) Mode(ctx context.Context, extra map[string]interface{}) (navigation.Mode, error) {
	svc.mu.RLock()
	defer svc.mu.RUnlock()
	return svc.mode, nil
}

func (svc *builtIn) SetMode(ctx context.Context, mode navigation.Mode, extra map[string]interface{}) error {
	svc.actionMu.Lock()
	defer svc.actionMu.Unlock()

	svc.mu.RLock()
	if svc.mode == mode {
		svc.mu.RUnlock()
		return nil
	}
	svc.mu.RUnlock()

	// switch modes
	if svc.wholeServiceCancelFunc != nil {
		svc.wholeServiceCancelFunc()
	}
	svc.activeBackgroundWorkers.Wait()

	svc.mu.Lock()
	defer svc.mu.Unlock()
	cancelCtx, cancelFunc := context.WithCancel(context.Background())
	svc.wholeServiceCancelFunc = cancelFunc
	svc.mode = mode
	if svc.mode == navigation.ModeWaypoint {
		svc.startWaypoint(cancelCtx, extra)
	}
	return nil
}

func (svc *builtIn) Location(ctx context.Context, extra map[string]interface{}) (*spatialmath.GeoPose, error) {
	svc.mu.RLock()
	defer svc.mu.RUnlock()

	if svc.movementSensor == nil {
		return nil, errors.New("no way to get location")
	}
	loc, _, err := svc.movementSensor.Position(ctx, extra)
	if err != nil {
		return nil, err
	}
	compassHeading, err := svc.movementSensor.CompassHeading(ctx, extra)
	if err != nil {
		return nil, err
	}
	geoPose := spatialmath.NewGeoPose(loc, compassHeading)
	return geoPose, err
}

func (svc *builtIn) Waypoints(ctx context.Context, extra map[string]interface{}) ([]navigation.Waypoint, error) {
	wps, err := svc.store.Waypoints(ctx)
	if err != nil {
		return nil, err
	}
	wpsCopy := make([]navigation.Waypoint, 0, len(wps))
	wpsCopy = append(wpsCopy, wps...)
	return wpsCopy, nil
}

func (svc *builtIn) AddWaypoint(ctx context.Context, point *geo.Point, extra map[string]interface{}) error {
	_, err := svc.store.AddWaypoint(ctx, point)
	return err
}

func (svc *builtIn) RemoveWaypoint(ctx context.Context, id primitive.ObjectID, extra map[string]interface{}) error {
	svc.mu.Lock()
	defer svc.mu.Unlock()
	if svc.waypointInProgress != nil && svc.waypointInProgress.ID == id {
		if svc.currentWaypointCancelFunc != nil {
			svc.currentWaypointCancelFunc()
		}
		svc.waypointInProgress = nil
	}
	return svc.store.RemoveWaypoint(ctx, id)
}

func (svc *builtIn) waypointReached(ctx context.Context) error {
	if ctx.Err() != nil {
		return ctx.Err()
	}

	svc.mu.RLock()
	wp := svc.waypointInProgress
	svc.mu.RUnlock()

	if wp == nil {
		return errors.New("can't mark waypoint reached since there is none in progress")
	}
	return svc.store.WaypointVisited(ctx, wp.ID)
}

func (svc *builtIn) Close(ctx context.Context) error {
	svc.actionMu.Lock()
	defer svc.actionMu.Unlock()

	if svc.wholeServiceCancelFunc != nil {
		svc.wholeServiceCancelFunc()
	}
	svc.activeBackgroundWorkers.Wait()

	return svc.store.Close(ctx)
}

func (svc *builtIn) startWaypoint(ctx context.Context, extra map[string]interface{}) {
	if extra == nil {
		extra = map[string]interface{}{"motion_profile": "position_only"}
	} else if _, ok := extra["motion_profile"]; !ok {
		extra["motion_profile"] = "position_only"
	}

	motionCfg := motion.MotionConfiguration{
		LinearMPerSec:         svc.metersPerSec,
		AngularDegsPerSec:     svc.degPerSec,
		PlanDeviationM:        svc.planDeviationM,
		PositionPollingFreqHz: svc.positionPollingFrequencyHz,
		ObstaclePollingFreqHz: svc.obstaclePollingFrequencyHz,
	}
	for _, vis := range svc.visionServices {
		motionCfg.VisionSvc = append(motionCfg.VisionSvc, vis.Name())
	}

	svc.activeBackgroundWorkers.Add(1)
	utils.PanicCapturingGo(func() {
		defer svc.activeBackgroundWorkers.Done()

		navOnce := func(ctx context.Context, wp navigation.Waypoint) error {
			_, err := svc.motion.MoveOnGlobe(
				ctx,
				svc.base.Name(),
				wp.ToPoint(),
				math.NaN(),
				svc.movementSensor.Name(),
				svc.obstacles,
				&motionCfg,
				extra,
			)
			if err != nil {
				return err
			}

			return svc.waypointReached(ctx)
		}

		// loop until no waypoints remaining
		for {
			if ctx.Err() != nil {
				return
			}

			wp, err := svc.store.NextWaypoint(ctx)
			if err != nil {
				return
			}
			svc.mu.Lock()
			svc.waypointInProgress = &wp
			cancelCtx, cancelFunc := context.WithCancel(ctx)
			svc.currentWaypointCancelFunc = cancelFunc
			svc.mu.Unlock()

			svc.logger.Infof("navigating to waypoint: %+v", wp)
			if err := navOnce(cancelCtx, wp); err != nil {
				if svc.waypointIsDeleted() {
					svc.logger.Infof("skipping waypoint %+v since it was deleted", wp)
					continue
				}

				svc.logger.Infof("skipping waypoint %+v due to error while navigating towards it: %s", wp, err)
				if err := svc.waypointReached(ctx); err != nil {
					if svc.waypointIsDeleted() {
						svc.logger.Infof("skipping waypoint %+v since it was deleted", wp)
						continue
					}
					svc.logger.Info("can't mark waypoint %+v as reached, exiting navigation due to error: %s", wp, err)
					return
				}
			}
		}
	})
}

func (svc *builtIn) waypointIsDeleted() bool {
	svc.mu.RLock()
	defer svc.mu.RUnlock()
	return svc.waypointInProgress == nil
}

func (svc *builtIn) GetObstacles(ctx context.Context, extra map[string]interface{}) ([]*spatialmath.GeoObstacle, error) {
	svc.mu.RLock()
	defer svc.mu.RUnlock()
	return svc.obstacles, nil
}<|MERGE_RESOLUTION|>--- conflicted
+++ resolved
@@ -25,10 +25,6 @@
 )
 
 const (
-<<<<<<< HEAD
-	defaultMetersPerSec = 0.5
-	defaultDegPerSec    = 45
-=======
 	defaultLinearVelocityMPerSec     = 0.5
 	defaultAngularVelocityDegsPerSec = 45
 
@@ -42,7 +38,6 @@
 	// frequency measured in hertz.
 	defaultObstaclePollingFrequencyHz = 2.
 	defaultPositionPollingFrequencyHz = 2.
->>>>>>> 772e5ebf
 )
 
 func init() {
@@ -109,12 +104,6 @@
 
 	// get default speeds from config if set, else defaults from nav services const
 	if conf.MetersPerSec == 0 {
-<<<<<<< HEAD
-		conf.MetersPerSec = defaultMetersPerSec
-	}
-	if conf.DegPerSec == 0 {
-		conf.DegPerSec = defaultDegPerSec
-=======
 		conf.MetersPerSec = defaultLinearVelocityMPerSec
 	}
 	if conf.DegPerSec == 0 {
@@ -131,7 +120,6 @@
 	}
 	if conf.ReplanCostFactor == 0 {
 		conf.ReplanCostFactor = defaultReplanCostFactor
->>>>>>> 772e5ebf
 	}
 
 	// ensure obstacles have no translation
