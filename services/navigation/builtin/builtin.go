// Package builtin contains the default navigation service, along with a gRPC server and client
package builtin

import (
	"context"
	"encoding/json"
	"math"
	"sync"

	"github.com/edaniels/golog"
	geo "github.com/kellydunn/golang-geo"
	"github.com/pkg/errors"
	"go.mongodb.org/mongo-driver/bson/primitive"
	"go.viam.com/utils"

	"go.viam.com/rdk/components/base"
	"go.viam.com/rdk/components/movementsensor"
	"go.viam.com/rdk/resource"
	"go.viam.com/rdk/services/motion"
	"go.viam.com/rdk/services/navigation"
	"go.viam.com/rdk/services/vision"
	"go.viam.com/rdk/spatialmath"
	rdkutils "go.viam.com/rdk/utils"
)

const (
	metersPerSecDefault = 0.5
	degPerSecDefault    = 45

	// how far off the path must the robot be to trigger replanning.
	planDeviationMetersDefault = 1.

	// the allowable quality change between the new plan and the remainder
	// of the original plan.
	replanCostFactorDefault = 1.

	// frequency measured in hertz.
	obstaclePollingFrequencyDefault = 2
	positionPollingFrequencyDefault = 2
)

func init() {
	resource.RegisterService(navigation.API, resource.DefaultServiceModel, resource.Registration[navigation.Service, *Config]{
		Constructor: NewBuiltIn,
		// TODO: We can move away from using AttributeMapConverter if we change the way
		// that we allow orientations to be specified within orientation_json.go
		AttributeMapConverter: func(attributes rdkutils.AttributeMap) (*Config, error) {
			b, err := json.Marshal(attributes)
			if err != nil {
				return nil, err
			}

			var cfg Config
			if err := json.Unmarshal(b, &cfg); err != nil {
				return nil, err
			}
			return &cfg, nil
		},
	})
}

// Config describes how to configure the service.
type Config struct {
	Store              navigation.StoreConfig `json:"store"`
	BaseName           string                 `json:"base"`
	MovementSensorName string                 `json:"movement_sensor"`
	MotionServiceName  string                 `json:"motion_service"`
	VisionServices     []string               `json:"vision_services"`

	// DegPerSec and MetersPerSec are targets and not hard limits on speed
	DegPerSec    float64 `json:"degs_per_sec,omitempty"`
	MetersPerSec float64 `json:"meters_per_sec,omitempty"`

	Obstacles                []*spatialmath.GeoObstacleConfig `json:"obstacles,omitempty"`
	PositionPollingFrequency float64                          `json:"position_polling_frequency,omitempty"`
	ObstaclePollingFrequency float64                          `json:"obstacle_polling_frequency,omitempty"`
	PlanDeviationMeters      float64                          `json:"plan_deviation_meters,omitempty"`
	ReplanCostFactor         float64                          `json:"replan_cost_factor,omitempty"`
}

// Validate creates the list of implicit dependencies.
func (conf *Config) Validate(path string) ([]string, error) {
	var deps []string

	if conf.BaseName == "" {
		return nil, utils.NewConfigValidationFieldRequiredError(path, "base")
	}
	deps = append(deps, conf.BaseName)

	if conf.MovementSensorName == "" {
		return nil, utils.NewConfigValidationFieldRequiredError(path, "movement_sensor")
	}
	deps = append(deps, conf.MovementSensorName)

	if conf.MotionServiceName == "" {
		conf.MotionServiceName = "builtin"
	}
	deps = append(deps, resource.NewName(motion.API, conf.MotionServiceName).String())

	for _, v := range conf.VisionServices {
		deps = append(deps, resource.NewName(vision.API, v).String())
	}

	// get default speeds from config if set, else defaults from nav services const
	if conf.MetersPerSec == 0 {
		conf.MetersPerSec = metersPerSecDefault
	}
	if conf.DegPerSec == 0 {
		conf.DegPerSec = degPerSecDefault
	}
	if conf.PositionPollingFrequency == 0 {
		conf.PositionPollingFrequency = positionPollingFrequencyDefault
	}
	if conf.ObstaclePollingFrequency == 0 {
		conf.ObstaclePollingFrequency = obstaclePollingFrequencyDefault
	}
	if conf.PlanDeviationMeters == 0 {
		conf.PlanDeviationMeters = planDeviationMetersDefault
	}
	if conf.ReplanCostFactor == 0 {
		conf.ReplanCostFactor = replanCostFactorDefault
	}

	return deps, nil
}

// NewBuiltIn returns a new navigation service for the given robot.
func NewBuiltIn(ctx context.Context, deps resource.Dependencies, conf resource.Config, logger golog.Logger) (navigation.Service, error) {
	navSvc := &builtIn{
		Named:  conf.ResourceName().AsNamed(),
		logger: logger,
	}
	if err := navSvc.Reconfigure(ctx, deps, conf); err != nil {
		return nil, err
	}
	return navSvc, nil
}

type builtIn struct {
	resource.Named
	actionMu  sync.RWMutex
	mu        sync.RWMutex
	store     navigation.NavStore
	storeType string
	mode      navigation.Mode

	base                     base.Base
	movementSensor           movementsensor.MovementSensor
	motion                   motion.Service
	visionServices           []vision.Service
	obstacles                []*spatialmath.GeoObstacle
	metersPerSec             float64
	degPerSec                float64
	positionPollingFrequency float64
	obstaclePollingFrequency float64
	planDeviationMeters      float64
	replanCostFactor         float64

<<<<<<< HEAD
	logger                  golog.Logger
	cancelCtx               context.Context
	cancelFunc              func()
	activeBackgroundWorkers sync.WaitGroup
=======
	metersPerSec              float64
	degPerSec                 float64
	logger                    golog.Logger
	wholeServiceCancelFunc    func()
	currentWaypointCancelFunc func()
	waypointInProgress        *navigation.Waypoint
	activeBackgroundWorkers   sync.WaitGroup
>>>>>>> 0fc05f48
}

func (svc *builtIn) Reconfigure(ctx context.Context, deps resource.Dependencies, conf resource.Config) error {
	svc.actionMu.Lock()
	defer svc.actionMu.Unlock()

	if svc.wholeServiceCancelFunc != nil {
		svc.wholeServiceCancelFunc()
	}
	svc.activeBackgroundWorkers.Wait()

	svcConfig, err := resource.NativeConfig[*Config](conf)
	if err != nil {
		return err
	}
	base1, err := base.FromDependencies(deps, svcConfig.BaseName)
	if err != nil {
		return err
	}
	movementSensor, err := movementsensor.FromDependencies(deps, svcConfig.MovementSensorName)
	if err != nil {
		return err
	}
	motionSvc, err := motion.FromDependencies(deps, svcConfig.MotionServiceName)
	if err != nil {
		return err
	}

<<<<<<< HEAD
	var visionSvcs []vision.Service
	for _, svc := range svcConfig.VisionServices {
		visionSvc, err := vision.FromDependencies(deps, svc)
		if err != nil {
			return err
		}
		visionSvcs = append(visionSvcs, visionSvc)
	}

=======
	svc.mu.Lock()
	defer svc.mu.Unlock()
>>>>>>> 0fc05f48
	var newStore navigation.NavStore
	if svc.storeType != string(svcConfig.Store.Type) {
		switch svcConfig.Store.Type {
		case navigation.StoreTypeMemory:
			newStore = navigation.NewMemoryNavigationStore()
		case navigation.StoreTypeMongoDB:
			var err error
			newStore, err = navigation.NewMongoDBNavigationStore(ctx, svcConfig.Store.Config)
			if err != nil {
				return err
			}
		default:
			return errors.Errorf("unknown store type %q", svcConfig.Store.Type)
		}
	} else {
		newStore = svc.store
	}

	// Parse obstacles from the passed in configuration
	newObstacles, err := spatialmath.GeoObstaclesFromConfigs(svcConfig.Obstacles)
	if err != nil {
		return err
	}

	svc.store = newStore
	svc.storeType = string(svcConfig.Store.Type)
	svc.base = base1
	svc.movementSensor = movementSensor
	svc.motion = motionSvc
	svc.visionServices = visionSvcs
	svc.obstacles = newObstacles
	svc.metersPerSec = svcConfig.MetersPerSec
	svc.degPerSec = svcConfig.DegPerSec
	svc.obstaclePollingFrequency = svcConfig.ObstaclePollingFrequency
	svc.positionPollingFrequency = svcConfig.PositionPollingFrequency
	svc.planDeviationMeters = svcConfig.PlanDeviationMeters
	svc.replanCostFactor = svcConfig.ReplanCostFactor

	return nil
}

func (svc *builtIn) Mode(ctx context.Context, extra map[string]interface{}) (navigation.Mode, error) {
	svc.mu.RLock()
	defer svc.mu.RUnlock()
	return svc.mode, nil
}

func (svc *builtIn) SetMode(ctx context.Context, mode navigation.Mode, extra map[string]interface{}) error {
	svc.actionMu.Lock()
	defer svc.actionMu.Unlock()

	svc.mu.RLock()
	if svc.mode == mode {
		svc.mu.RUnlock()
		return nil
	}
	svc.mu.RUnlock()

	// switch modes
	if svc.wholeServiceCancelFunc != nil {
		svc.wholeServiceCancelFunc()
	}
	svc.activeBackgroundWorkers.Wait()

	svc.mu.Lock()
	defer svc.mu.Unlock()
	cancelCtx, cancelFunc := context.WithCancel(context.Background())
	svc.wholeServiceCancelFunc = cancelFunc
	svc.mode = mode
	if svc.mode == navigation.ModeWaypoint {
		svc.startWaypoint(cancelCtx, extra)
	}
	return nil
}

func (svc *builtIn) Location(ctx context.Context, extra map[string]interface{}) (*geo.Point, error) {
	svc.mu.RLock()
	defer svc.mu.RUnlock()

	if svc.movementSensor == nil {
		return nil, errors.New("no way to get location")
	}
	loc, _, err := svc.movementSensor.Position(ctx, extra)
	return loc, err
}

func (svc *builtIn) Waypoints(ctx context.Context, extra map[string]interface{}) ([]navigation.Waypoint, error) {
	wps, err := svc.store.Waypoints(ctx)
	if err != nil {
		return nil, err
	}
	wpsCopy := make([]navigation.Waypoint, 0, len(wps))
	wpsCopy = append(wpsCopy, wps...)
	return wpsCopy, nil
}

func (svc *builtIn) AddWaypoint(ctx context.Context, point *geo.Point, extra map[string]interface{}) error {
	_, err := svc.store.AddWaypoint(ctx, point)
	return err
}

func (svc *builtIn) RemoveWaypoint(ctx context.Context, id primitive.ObjectID, extra map[string]interface{}) error {
	svc.mu.Lock()
	defer svc.mu.Unlock()
	if svc.waypointInProgress != nil && svc.waypointInProgress.ID == id {
		if svc.currentWaypointCancelFunc != nil {
			svc.currentWaypointCancelFunc()
		}
		svc.waypointInProgress = nil
	}
	return svc.store.RemoveWaypoint(ctx, id)
}

func (svc *builtIn) waypointReached(ctx context.Context) error {
	if ctx.Err() != nil {
		return ctx.Err()
	}

	svc.mu.RLock()
	wp := svc.waypointInProgress
	svc.mu.RUnlock()

	if wp == nil {
		return errors.New("can't mark waypoint reached since there is none in progress")
	}
	return svc.store.WaypointVisited(ctx, wp.ID)
}

func (svc *builtIn) Close(ctx context.Context) error {
	svc.actionMu.Lock()
	defer svc.actionMu.Unlock()

	if svc.wholeServiceCancelFunc != nil {
		svc.wholeServiceCancelFunc()
	}
	svc.activeBackgroundWorkers.Wait()

	return svc.store.Close(ctx)
}

func (svc *builtIn) startWaypoint(ctx context.Context, extra map[string]interface{}) {
	if extra == nil {
		extra = map[string]interface{}{"motion_profile": "position_only"}
	} else if _, ok := extra["motion_profile"]; !ok {
		extra["motion_profile"] = "position_only"
	}

	svc.activeBackgroundWorkers.Add(1)
	utils.PanicCapturingGo(func() {
		defer svc.activeBackgroundWorkers.Done()

		navOnce := func(ctx context.Context, wp navigation.Waypoint) error {
			_, err := svc.motion.MoveOnGlobe(
				ctx,
				svc.base.Name(),
				wp.ToPoint(),
				math.NaN(),
				svc.movementSensor.Name(),
				svc.obstacles,
				svc.metersPerSec*1000,
				svc.degPerSec,
				extra,
			)
			if err != nil {
				return err
			}

			return svc.waypointReached(ctx)
		}

		// loop until no waypoints remaining
		for {
			if ctx.Err() != nil {
				return
			}

			wp, err := svc.store.NextWaypoint(ctx)
			if err != nil {
				return
			}
			svc.mu.Lock()
			svc.waypointInProgress = &wp
			cancelCtx, cancelFunc := context.WithCancel(ctx)
			svc.currentWaypointCancelFunc = cancelFunc
			svc.mu.Unlock()

			svc.logger.Infof("navigating to waypoint: %+v", wp)
			if err := navOnce(cancelCtx, wp); err != nil {
				if svc.waypointIsDeleted() {
					svc.logger.Infof("skipping waypoint %+v since it was deleted", wp)
					continue
				}

				svc.logger.Infof("skipping waypoint %+v due to error while navigating towards it: %s", wp, err)
				if err := svc.waypointReached(ctx); err != nil {
					if svc.waypointIsDeleted() {
						svc.logger.Infof("skipping waypoint %+v since it was deleted", wp)
						continue
					}
					svc.logger.Info("can't mark waypoint %+v as reached, exiting navigation due to error: %s", wp, err)
					return
				}
			}
		}
	})
}

func (svc *builtIn) waypointIsDeleted() bool {
	svc.mu.RLock()
	defer svc.mu.RUnlock()
	return svc.waypointInProgress == nil
}

func (svc *builtIn) GetObstacles(ctx context.Context, extra map[string]interface{}) ([]*spatialmath.GeoObstacle, error) {
	svc.mu.RLock()
	defer svc.mu.RUnlock()
	return svc.obstacles, nil
}<|MERGE_RESOLUTION|>--- conflicted
+++ resolved
@@ -144,32 +144,26 @@
 	storeType string
 	mode      navigation.Mode
 
-	base                     base.Base
-	movementSensor           movementsensor.MovementSensor
-	motion                   motion.Service
-	visionServices           []vision.Service
-	obstacles                []*spatialmath.GeoObstacle
-	metersPerSec             float64
-	degPerSec                float64
+	base           base.Base
+	movementSensor movementsensor.MovementSensor
+	motion         motion.Service
+	visionServices []vision.Service
+	obstacles      []*spatialmath.GeoObstacle
+
 	positionPollingFrequency float64
 	obstaclePollingFrequency float64
 	planDeviationMeters      float64
 	replanCostFactor         float64
 
-<<<<<<< HEAD
-	logger                  golog.Logger
-	cancelCtx               context.Context
-	cancelFunc              func()
-	activeBackgroundWorkers sync.WaitGroup
-=======
 	metersPerSec              float64
 	degPerSec                 float64
-	logger                    golog.Logger
 	wholeServiceCancelFunc    func()
 	currentWaypointCancelFunc func()
 	waypointInProgress        *navigation.Waypoint
 	activeBackgroundWorkers   sync.WaitGroup
->>>>>>> 0fc05f48
+	logger                    golog.Logger
+	cancelCtx                 context.Context
+	cancelFunc                func()
 }
 
 func (svc *builtIn) Reconfigure(ctx context.Context, deps resource.Dependencies, conf resource.Config) error {
@@ -198,7 +192,6 @@
 		return err
 	}
 
-<<<<<<< HEAD
 	var visionSvcs []vision.Service
 	for _, svc := range svcConfig.VisionServices {
 		visionSvc, err := vision.FromDependencies(deps, svc)
@@ -208,10 +201,8 @@
 		visionSvcs = append(visionSvcs, visionSvc)
 	}
 
-=======
 	svc.mu.Lock()
 	defer svc.mu.Unlock()
->>>>>>> 0fc05f48
 	var newStore navigation.NavStore
 	if svc.storeType != string(svcConfig.Store.Type) {
 		switch svcConfig.Store.Type {
