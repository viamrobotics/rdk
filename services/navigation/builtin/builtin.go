--- conflicted
+++ resolved
@@ -201,11 +201,7 @@
 		}
 	}
 
-<<<<<<< HEAD
-	// add framesystem service as dependency
-=======
 	// add framesystem service as dependency to be used by builtin and explore motion service
->>>>>>> 93cf9c73
 	deps = append(deps, framesystem.InternalServiceName.String())
 
 	return deps, nil
