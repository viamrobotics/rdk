// Package builtin contains the default navigation service, along with a gRPC server and client
package builtin

import (
	"context"
	"errors"
	"testing"
	"time"

	"github.com/edaniels/golog"
	geo "github.com/kellydunn/golang-geo"
	"go.viam.com/test"

	"go.viam.com/rdk/components/base"
	fakebase "go.viam.com/rdk/components/base/fake"
	"go.viam.com/rdk/components/base/kinematicbase"
	_ "go.viam.com/rdk/components/movementsensor/fake"
	"go.viam.com/rdk/config"
	"go.viam.com/rdk/referenceframe"
	"go.viam.com/rdk/resource"
	robotimpl "go.viam.com/rdk/robot/impl"
	"go.viam.com/rdk/services/motion"
	_ "go.viam.com/rdk/services/motion/builtin"
	"go.viam.com/rdk/services/navigation"
	"go.viam.com/rdk/services/slam"
	fakeslam "go.viam.com/rdk/services/slam/fake"
	_ "go.viam.com/rdk/services/vision"
	_ "go.viam.com/rdk/services/vision/colordetector"
	"go.viam.com/rdk/spatialmath"
	"go.viam.com/rdk/testutils/inject"
)

func setupNavigationServiceFromConfig(t *testing.T, configFilename string) (navigation.Service, func()) {
	t.Helper()
	ctx := context.Background()
	logger := golog.NewTestLogger(t)
	cfg, err := config.Read(ctx, configFilename, logger)
	test.That(t, err, test.ShouldBeNil)
	test.That(t, cfg.Ensure(false, logger), test.ShouldBeNil)
	myRobot, err := robotimpl.New(ctx, cfg, logger)
	test.That(t, err, test.ShouldBeNil)
	svc, err := navigation.FromRobot(myRobot, "test_navigation")
	test.That(t, err, test.ShouldBeNil)
	return svc, func() {
		myRobot.Close(context.Background())
	}
}

func currentInputsShouldEqual(ctx context.Context, t *testing.T, kinematicBase kinematicbase.KinematicBase, pt *geo.Point) {
	t.Helper()
	inputs, err := kinematicBase.CurrentInputs(ctx)
	test.That(t, err, test.ShouldBeNil)
	actualPt := geo.NewPoint(inputs[0].Value, inputs[1].Value)
	test.That(t, actualPt.Lat(), test.ShouldEqual, pt.Lat())
	test.That(t, actualPt.Lng(), test.ShouldEqual, pt.Lng())
}

func deleteAllWaypoints(ctx context.Context, svc navigation.Service) error {
	waypoints, err := svc.(*builtIn).store.Waypoints(ctx)
	if err != nil {
		return err
	}
	for _, wp := range waypoints {
		if err := svc.RemoveWaypoint(ctx, wp.ID, nil); err != nil {
			return err
		}
	}
	return nil
}

func TestNavSetup(t *testing.T) {
	ns, teardown := setupNavigationServiceFromConfig(t, "../data/nav_cfg.json")
	defer teardown()
	ctx := context.Background()

	navMode, err := ns.Mode(ctx, nil)
	test.That(t, err, test.ShouldBeNil)
	test.That(t, navMode, test.ShouldEqual, navigation.ModeManual)

	err = ns.SetMode(ctx, navigation.ModeWaypoint, nil)
	test.That(t, err, test.ShouldBeNil)
	navMode, err = ns.Mode(ctx, nil)
	test.That(t, err, test.ShouldBeNil)
	test.That(t, navMode, test.ShouldEqual, navigation.ModeWaypoint)

	loc, err := ns.Location(ctx, nil)
	test.That(t, err, test.ShouldBeNil)
	test.That(t, loc, test.ShouldResemble, geo.NewPoint(40.7, -73.98))

	wayPt, err := ns.Waypoints(ctx, nil)
	test.That(t, err, test.ShouldBeNil)
	test.That(t, wayPt, test.ShouldBeEmpty)

	pt := geo.NewPoint(0, 0)
	err = ns.AddWaypoint(ctx, pt, nil)
	test.That(t, err, test.ShouldBeNil)

	wayPt, err = ns.Waypoints(ctx, nil)
	test.That(t, err, test.ShouldBeNil)
	test.That(t, len(wayPt), test.ShouldEqual, 1)

	id := wayPt[0].ID
	err = ns.RemoveWaypoint(ctx, id, nil)
	test.That(t, err, test.ShouldBeNil)
	wayPt, err = ns.Waypoints(ctx, nil)
	test.That(t, err, test.ShouldBeNil)
	test.That(t, len(wayPt), test.ShouldEqual, 0)

<<<<<<< HEAD
	test.That(t, len(ns.(*builtIn).visionServices), test.ShouldEqual, 1)
=======
	obs, err := ns.GetObstacles(ctx, nil)
	test.That(t, len(obs), test.ShouldEqual, 1)
	test.That(t, err, test.ShouldBeNil)
>>>>>>> 0fc05f48
}

func TestStartWaypoint(t *testing.T) {
	ctx := context.Background()
	logger := golog.NewTestLogger(t)

	injectMS := inject.NewMotionService("test_motion")
	cfg := resource.Config{
		Name:  "test_base",
		API:   base.API,
		Frame: &referenceframe.LinkConfig{Geometry: &spatialmath.GeometryConfig{R: 100}},
	}

	fakeBase, err := fakebase.NewBase(ctx, nil, cfg, logger)
	test.That(t, err, test.ShouldBeNil)

	fakeSlam := fakeslam.NewSLAM(slam.Named("foo"), logger)
	limits, err := fakeSlam.GetLimits(ctx)
	test.That(t, err, test.ShouldBeNil)

	localizer := motion.NewSLAMLocalizer(fakeSlam)
	test.That(t, err, test.ShouldBeNil)

	// cast fakeBase
	fake, ok := fakeBase.(*fakebase.Base)
	test.That(t, ok, test.ShouldBeTrue)

	kinematicBase, err := kinematicbase.WrapWithFakeKinematics(ctx, fake, localizer, limits)
	test.That(t, err, test.ShouldBeNil)

	injectMovementSensor := inject.NewMovementSensor("test_movement")
	injectMovementSensor.PositionFunc = func(ctx context.Context, extra map[string]interface{}) (*geo.Point, float64, error) {
		inputs, err := kinematicBase.CurrentInputs(ctx)
		return geo.NewPoint(inputs[0].Value, inputs[1].Value), 0, err
	}

	ns, err := NewBuiltIn(
		ctx,
		resource.Dependencies{injectMS.Name(): injectMS, fakeBase.Name(): fakeBase, injectMovementSensor.Name(): injectMovementSensor},
		resource.Config{
			ConvertedAttributes: &Config{
				Store: navigation.StoreConfig{
					Type: navigation.StoreTypeMemory,
				},
				BaseName:           "test_base",
				MovementSensorName: "test_movement",
				MotionServiceName:  "test_motion",
				DegPerSec:          1,
				MetersPerSec:       1,
			},
		},
		logger,
	)
	test.That(t, err, test.ShouldBeNil)
	defer func() {
		test.That(t, ns.Close(context.Background()), test.ShouldBeNil)
	}()

	t.Run("Reach waypoints successfully", func(t *testing.T) {
		injectMS.MoveOnGlobeFunc = func(
			ctx context.Context,
			componentName resource.Name,
			destination *geo.Point,
			heading float64,
			movementSensorName resource.Name,
			obstacles []*spatialmath.GeoObstacle,
			linearVelocityMillisPerSec float64,
			angularVelocityDegsPerSec float64,
			extra map[string]interface{},
		) (bool, error) {
			err := kinematicBase.GoToInputs(ctx, referenceframe.FloatsToInputs([]float64{destination.Lat(), destination.Lng(), 0}))
			return true, err
		}
		pt := geo.NewPoint(1, 0)
		err = ns.AddWaypoint(ctx, pt, nil)
		test.That(t, err, test.ShouldBeNil)

		pt = geo.NewPoint(3, 1)
		err = ns.AddWaypoint(ctx, pt, nil)
		test.That(t, err, test.ShouldBeNil)

		ns.(*builtIn).mode = navigation.ModeManual
		err = ns.SetMode(ctx, navigation.ModeWaypoint, nil)
		test.That(t, err, test.ShouldBeNil)
		ns.(*builtIn).activeBackgroundWorkers.Wait()

		currentInputsShouldEqual(ctx, t, kinematicBase, pt)
	})

	t.Run("Extra defaults to motion_profile", func(t *testing.T) {
		// setup injected MoveOnGlobe to test what extra defaults to from startWaypointExperimental function
		injectMS.MoveOnGlobeFunc = func(
			ctx context.Context,
			componentName resource.Name,
			destination *geo.Point,
			heading float64,
			movementSensorName resource.Name,
			obstacles []*spatialmath.GeoObstacle,
			linearVelocity float64,
			angularVelocity float64,
			extra map[string]interface{},
		) (bool, error) {
			if extra != nil && extra["motion_profile"] != nil {
				return true, nil
			}
			return false, errors.New("no motion_profile exist")
		}

		// construct new point to navigate to
		pt := geo.NewPoint(0, 0)
		err = ns.AddWaypoint(ctx, pt, nil)
		test.That(t, err, test.ShouldBeNil)

		ns.(*builtIn).startWaypoint(ctx, map[string]interface{}{})
		ns.(*builtIn).activeBackgroundWorkers.Wait()

		// go to same point again
		err = ns.AddWaypoint(ctx, pt, nil)
		test.That(t, err, test.ShouldBeNil)

		ns.(*builtIn).startWaypoint(ctx, nil)
		ns.(*builtIn).activeBackgroundWorkers.Wait()
	})

	t.Run("Test MoveOnGlobe cancellation and errors", func(t *testing.T) {
		eventChannel, statusChannel := make(chan string), make(chan string, 1)
		cancelledContextMsg := "context cancelled"
		hitAnErrorMsg := "hit an error"
		arrivedAtWaypointMsg := "arrived at destination"
		invalidStateMsg := "bad message passed to event channel"

		injectMS.MoveOnGlobeFunc = func(
			ctx context.Context,
			componentName resource.Name,
			destination *geo.Point,
			heading float64,
			movementSensorName resource.Name,
			obstacles []*spatialmath.GeoObstacle,
			linearVelocityMillisPerSec float64,
			angularVelocityDegsPerSec float64,
			extra map[string]interface{},
		) (bool, error) {
			if ctx.Err() != nil {
				statusChannel <- cancelledContextMsg
				return false, ctx.Err()
			}
			select {
			case <-ctx.Done():
				statusChannel <- cancelledContextMsg
				return false, ctx.Err()
			case msg := <-eventChannel:
				var err error
				if msg == arrivedAtWaypointMsg {
					err = kinematicBase.GoToInputs(
						ctx,
						referenceframe.FloatsToInputs([]float64{destination.Lat(), destination.Lng(), 0}),
					)
				}

				statusChannel <- msg
				switch {
				case msg == hitAnErrorMsg:
					return false, errors.New(hitAnErrorMsg)
				case msg == arrivedAtWaypointMsg:
					return true, err
				default:
					// should be unreachable
					return false, errors.New(invalidStateMsg)
				}
			}
		}

		pt1, pt2, pt3 := geo.NewPoint(1, 2), geo.NewPoint(2, 3), geo.NewPoint(3, 4)
		points := []*geo.Point{pt1, pt2, pt3}
		t.Run("MoveOnGlobe error results in skipping the current waypoint", func(t *testing.T) {
			err = deleteAllWaypoints(ctx, ns)
			for _, pt := range points {
				err = ns.AddWaypoint(ctx, pt, nil)
				test.That(t, err, test.ShouldBeNil)
			}

			ns.(*builtIn).startWaypoint(ctx, map[string]interface{}{"experimental": true})

			// Reach the first waypoint
			eventChannel <- arrivedAtWaypointMsg
			test.That(t, <-statusChannel, test.ShouldEqual, arrivedAtWaypointMsg)
			currentInputsShouldEqual(ctx, t, kinematicBase, pt1)

			// Skip the second waypoint due to an error
			eventChannel <- hitAnErrorMsg
			test.That(t, <-statusChannel, test.ShouldEqual, hitAnErrorMsg)
			currentInputsShouldEqual(ctx, t, kinematicBase, pt1)

			// Reach the third waypoint
			eventChannel <- arrivedAtWaypointMsg
			test.That(t, <-statusChannel, test.ShouldEqual, arrivedAtWaypointMsg)
			currentInputsShouldEqual(ctx, t, kinematicBase, pt3)
		})
		t.Run("Calling SetMode cancels current and future MoveOnGlobe calls", func(t *testing.T) {
			err = deleteAllWaypoints(ctx, ns)
			test.That(t, err, test.ShouldBeNil)
			for _, pt := range points {
				err = ns.AddWaypoint(ctx, pt, nil)
				test.That(t, err, test.ShouldBeNil)
			}

			// start navigation - set ModeManual first to ensure navigation starts up
			ns.(*builtIn).mode = navigation.ModeManual
			err = ns.SetMode(ctx, navigation.ModeWaypoint, map[string]interface{}{"experimental": true})

			// Reach the first waypoint
			eventChannel <- arrivedAtWaypointMsg
			test.That(t, <-statusChannel, test.ShouldEqual, arrivedAtWaypointMsg)
			currentInputsShouldEqual(ctx, t, kinematicBase, pt1)

			// Change the mode to manual --> stops navigation to waypoints
			err = ns.SetMode(ctx, navigation.ModeManual, map[string]interface{}{"experimental": true})
			test.That(t, err, test.ShouldBeNil)
			select {
			case msg := <-statusChannel:
				test.That(t, msg, test.ShouldEqual, cancelledContextMsg)
			case <-time.After(5 * time.Second):
				ns.(*builtIn).activeBackgroundWorkers.Wait()
			}
			currentInputsShouldEqual(ctx, t, kinematicBase, pt1)
		})

		t.Run("Calling RemoveWaypoint on the waypoint in progress cancels current MoveOnGlobe call", func(t *testing.T) {
			err = deleteAllWaypoints(ctx, ns)
			for _, pt := range points {
				err = ns.AddWaypoint(ctx, pt, nil)
				test.That(t, err, test.ShouldBeNil)
			}

			// start navigation - set ModeManual first to ensure navigation starts up
			ns.(*builtIn).mode = navigation.ModeManual
			err = ns.SetMode(ctx, navigation.ModeWaypoint, map[string]interface{}{"experimental": true})

			// Reach the first waypoint
			eventChannel <- arrivedAtWaypointMsg
			test.That(t, <-statusChannel, test.ShouldEqual, arrivedAtWaypointMsg)
			currentInputsShouldEqual(ctx, t, kinematicBase, pt1)

			// Remove the second waypoint, which is in progress
			currentWaypoint, err := ns.(*builtIn).store.NextWaypoint(ctx)
			test.That(t, err, test.ShouldBeNil)
			err = ns.RemoveWaypoint(ctx, currentWaypoint.ID, nil)
			test.That(t, err, test.ShouldBeNil)
			test.That(t, <-statusChannel, test.ShouldEqual, cancelledContextMsg)
			currentInputsShouldEqual(ctx, t, kinematicBase, pt1)

			// Reach the third waypoint
			eventChannel <- arrivedAtWaypointMsg
			test.That(t, <-statusChannel, test.ShouldEqual, arrivedAtWaypointMsg)
			currentInputsShouldEqual(ctx, t, kinematicBase, pt3)
		})

		t.Run("Calling RemoveWaypoint on a waypoint that is not in progress does not cancel MoveOnGlobe", func(t *testing.T) {
			err = deleteAllWaypoints(ctx, ns)
			var wp3 navigation.Waypoint
			for i, pt := range points {
				if i < 3 {
					err = ns.AddWaypoint(ctx, pt, nil)
					test.That(t, err, test.ShouldBeNil)
				} else {
					wp3, err = ns.(*builtIn).store.AddWaypoint(ctx, pt)
					test.That(t, err, test.ShouldBeNil)
				}
			}

			// start navigation - set ModeManual first to ensure navigation starts up
			ns.(*builtIn).mode = navigation.ModeManual
			err = ns.SetMode(ctx, navigation.ModeWaypoint, map[string]interface{}{"experimental": true})

			// Reach the first waypoint
			eventChannel <- arrivedAtWaypointMsg
			test.That(t, <-statusChannel, test.ShouldEqual, arrivedAtWaypointMsg)
			currentInputsShouldEqual(ctx, t, kinematicBase, pt1)

			// Remove the third waypoint, which is not in progress yet
			err = ns.RemoveWaypoint(ctx, wp3.ID, nil)
			test.That(t, err, test.ShouldBeNil)

			// Reach the second waypoint
			eventChannel <- arrivedAtWaypointMsg
			test.That(t, <-statusChannel, test.ShouldEqual, arrivedAtWaypointMsg)
			currentInputsShouldEqual(ctx, t, kinematicBase, pt2)
		})
	})
}<|MERGE_RESOLUTION|>--- conflicted
+++ resolved
@@ -106,13 +106,11 @@
 	test.That(t, err, test.ShouldBeNil)
 	test.That(t, len(wayPt), test.ShouldEqual, 0)
 
-<<<<<<< HEAD
-	test.That(t, len(ns.(*builtIn).visionServices), test.ShouldEqual, 1)
-=======
 	obs, err := ns.GetObstacles(ctx, nil)
 	test.That(t, len(obs), test.ShouldEqual, 1)
 	test.That(t, err, test.ShouldBeNil)
->>>>>>> 0fc05f48
+
+	test.That(t, len(ns.(*builtIn).visionServices), test.ShouldEqual, 1)
 }
 
 func TestStartWaypoint(t *testing.T) {
