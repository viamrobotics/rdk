--- conflicted
+++ resolved
@@ -147,23 +147,6 @@
 		return geo.NewPoint(inputs[0].Value, inputs[1].Value), 0, err
 	}
 
-<<<<<<< HEAD
-	injectMS.MoveOnGlobeFunc = func(
-		ctx context.Context,
-		componentName resource.Name,
-		destination *geo.Point,
-		heading float64,
-		movementSensorName resource.Name,
-		obstacles []*spatialmath.GeoObstacle,
-		motionCfg motion.MotionConfiguration,
-		extra map[string]interface{},
-	) (bool, error) {
-		err := kinematicBase.GoToInputs(ctx, referenceframe.FloatsToInputs([]float64{destination.Lat(), destination.Lng(), 0}))
-		return true, err
-	}
-
-=======
->>>>>>> 63ae19a2
 	ns, err := NewBuiltIn(
 		ctx,
 		resource.Dependencies{injectMS.Name(): injectMS, fakeBase.Name(): fakeBase, injectMovementSensor.Name(): injectMovementSensor},
@@ -259,21 +242,6 @@
 		arrivedAtWaypointMsg := "arrived at destination"
 		invalidStateMsg := "bad message passed to event channel"
 
-<<<<<<< HEAD
-	// setup injected MoveOnGlobe to test what extra defaults to from startWaypointExperimental function
-	injectMS.MoveOnGlobeFunc = func(
-		ctx context.Context,
-		componentName resource.Name,
-		destination *geo.Point,
-		heading float64,
-		movementSensorName resource.Name,
-		obstacles []*spatialmath.GeoObstacle,
-		motionCfg motion.MotionConfiguration,
-		extra map[string]interface{},
-	) (bool, error) {
-		if extra != nil && extra["motion_profile"] != nil {
-			return true, nil
-=======
 		injectMS.MoveOnGlobeFunc = func(
 			ctx context.Context,
 			componentName resource.Name,
@@ -313,7 +281,6 @@
 					return false, errors.New(invalidStateMsg)
 				}
 			}
->>>>>>> 63ae19a2
 		}
 
 		pt1, pt2, pt3 := geo.NewPoint(1, 2), geo.NewPoint(2, 3), geo.NewPoint(3, 4)
