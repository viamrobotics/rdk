// Package builtin contains a service type that can be used to capture data from a robot's components.
package builtin

import (
	"context"
	"fmt"
	"os"
	"path/filepath"
	"reflect"
	"strings"
	"sync"
	"time"

	"github.com/edaniels/golog"
	"github.com/mitchellh/mapstructure"
	"github.com/pkg/errors"
	"go.uber.org/zap"
	goutils "go.viam.com/utils"

	"go.viam.com/rdk/config"
	"go.viam.com/rdk/data"
	"go.viam.com/rdk/protoutils"
	"go.viam.com/rdk/registry"
	"go.viam.com/rdk/resource"
	"go.viam.com/rdk/robot"
	"go.viam.com/rdk/services/datamanager"
	"go.viam.com/rdk/services/datamanager/datacapture"
	"go.viam.com/rdk/services/datamanager/datasync"
	"go.viam.com/rdk/services/datamanager/model"
	"go.viam.com/rdk/utils"
)

func init() {
	registry.RegisterService(datamanager.Subtype, resource.DefaultServiceModel, registry.Service{
		RobotConstructor: func(ctx context.Context, r robot.Robot, c config.Service, logger golog.Logger) (interface{}, error) {
			return NewBuiltIn(ctx, r, c, logger)
		},
	})
<<<<<<< HEAD
	config.RegisterServiceAttributeMapConverter(datamanager.Subtype, resource.DefaultServiceModel, func(attributes config.AttributeMap) (interface{}, error) {
=======
	cType := config.ServiceType(datamanager.SubtypeName)
	config.RegisterServiceAttributeMapConverter(cType, resource.DefaultModelName, func(attributes config.AttributeMap) (interface{}, error) {
>>>>>>> 38c3a6ce
		var conf Config
		decoder, err := mapstructure.NewDecoder(&mapstructure.DecoderConfig{TagName: "json", Result: &conf})
		if err != nil {
			return nil, err
		}
		if err := decoder.Decode(attributes); err != nil {
			return nil, err
		}
		return &conf, nil
	}, &Config{})
	resource.AddDefaultService(datamanager.Named(resource.DefaultServiceName))
}

// TODO: re-determine if queue size is optimal given we now support 10khz+ capture rates
// The Collector's queue should be big enough to ensure that .capture() is never blocked by the queue being
// written to disk. A default value of 250 was chosen because even with the fastest reasonable capture interval (1ms),
// this would leave 250ms for a (buffered) disk write before blocking, which seems sufficient for the size of
// writes this would be performing.
const defaultCaptureQueueSize = 250

// Default bufio.Writer buffer size in bytes.
const defaultCaptureBufferSize = 4096

// Attributes to initialize the collector for a component or remote.
type dataCaptureConfig struct {
	Name               string               `json:"name"`
	Model              resource.Model       `json:"model"`
	Type               resource.Subtype     `json:"type"`
	Method             string               `json:"method"`
	CaptureFrequencyHz float32              `json:"capture_frequency_hz"`
	CaptureQueueSize   int                  `json:"capture_queue_size"`
	CaptureBufferSize  int                  `json:"capture_buffer_size"`
	AdditionalParams   map[string]string    `json:"additional_params"`
	Disabled           bool                 `json:"disabled"`
	RemoteRobotName    string               // Empty if this component is locally accessed
	Tags               []string             `json:"tags"`
}

type dataCaptureConfigs struct {
	Attributes []dataCaptureConfig `json:"capture_methods"`
}

// Config describes how to configure the service.
type Config struct {
	CaptureDir            string         `json:"capture_dir"`
	AdditionalSyncPaths   []string       `json:"additional_sync_paths"`
	SyncIntervalMins      float64        `json:"sync_interval_mins"`
	CaptureDisabled       bool           `json:"capture_disabled"`
	ScheduledSyncDisabled bool           `json:"sync_disabled"`
	ModelsToDeploy        []*model.Model `json:"models_on_robot"`
}

// builtIn initializes and orchestrates data capture collectors for registered component/methods.
type builtIn struct {
	r                         robot.Robot
	logger                    golog.Logger
	syncLogger                golog.Logger
	captureDir                string
	captureDisabled           bool
	collectors                map[componentMethodMetadata]collectorAndConfig
	lock                      sync.Mutex
	backgroundWorkers         sync.WaitGroup
	updateCollectorsCancelFn  func()
	waitAfterLastModifiedSecs int

	additionalSyncPaths []string
	syncDisabled        bool
	syncIntervalMins    float64
	syncer              datasync.Manager
	syncerConstructor   datasync.ManagerConstructor

	modelManager            model.Manager
	modelManagerConstructor model.ManagerConstructor
}

var viamCaptureDotDir = filepath.Join(os.Getenv("HOME"), "capture", ".viam")

// NewBuiltIn returns a new data manager service for the given robot.
func NewBuiltIn(_ context.Context, r robot.Robot, _ config.Service, logger golog.Logger) (datamanager.Service, error) {
	var syncLogger golog.Logger
	// Create a production logger for its smart sampling defaults, since if many collectors or upload retries
	// fail at once, the syncer will otherwise spam logs.
	productionLogger, err := zap.NewProduction()
	if err != nil {
		syncLogger = logger // Default to the provided logger.
	} else {
		syncLogger = productionLogger.Sugar()
	}

	// Set syncIntervalMins = -1 as we rely on initOrUpdateSyncer to instantiate a syncer
	// on first call to Update, even if syncIntervalMins value is 0, and the default value for int64 is 0.
	dataManagerSvc := &builtIn{
		r:                         r,
		logger:                    logger,
		syncLogger:                syncLogger,
		captureDir:                viamCaptureDotDir,
		collectors:                make(map[componentMethodMetadata]collectorAndConfig),
		backgroundWorkers:         sync.WaitGroup{},
		lock:                      sync.Mutex{},
		syncIntervalMins:          -1,
		additionalSyncPaths:       []string{},
		waitAfterLastModifiedSecs: 10,
		syncerConstructor:         datasync.NewDefaultManager,
		modelManagerConstructor:   model.NewDefaultManager,
	}

	return dataManagerSvc, nil
}

// Close releases all resources managed by data_manager.
func (svc *builtIn) Close(_ context.Context) error {
	svc.lock.Lock()
	defer svc.lock.Unlock()
	svc.closeCollectors()
	if svc.syncer != nil {
		svc.syncer.Close()
	}

	svc.cancelSyncBackgroundRoutine()
	svc.backgroundWorkers.Wait()
	return nil
}

func (svc *builtIn) closeCollectors() {
	wg := sync.WaitGroup{}
	for md, collector := range svc.collectors {
		currCollector := collector
		wg.Add(1)
		go func() {
			defer wg.Done()
			currCollector.Collector.Close()
		}()
		delete(svc.collectors, md)
	}
	wg.Wait()
}

// Parameters stored for each collector.
type collectorAndConfig struct {
	Collector  data.Collector
	Attributes dataCaptureConfig
}

// Identifier for a particular collector: component name, component model, component type,
// method parameters, and method name.
type componentMethodMetadata struct {
	ComponentName  string
	ComponentModel resource.Model
	MethodParams   string
	MethodMetadata data.MethodMetadata
}

// Get time.Duration from hz.
func getDurationFromHz(captureFrequencyHz float32) time.Duration {
	if captureFrequencyHz == 0 {
		return time.Duration(0)
	}
	return time.Duration(float32(time.Second) / captureFrequencyHz)
}

// Initialize a collector for the component/method or update it if it has previously been created.
// Return the component/method metadata which is used as a key in the collectors map.
func (svc *builtIn) initializeOrUpdateCollector(
	attributes dataCaptureConfig, updateCaptureDir bool) (
	*componentMethodMetadata, error,
) {
	// Create component/method metadata to check if the collector exists.
	metadata := data.MethodMetadata{
		Subtype:    attributes.Type,
		MethodName: attributes.Method,
	}

	componentMetadata := componentMethodMetadata{
		ComponentName:  attributes.Name,
		ComponentModel: attributes.Model,
		MethodParams:   fmt.Sprintf("%v", attributes.AdditionalParams),
		MethodMetadata: metadata,
	}
	// Build metadata.
	captureMetadata, err := datacapture.BuildCaptureMetadata(attributes.Type, attributes.Name,
		attributes.Model, attributes.Method, attributes.AdditionalParams, attributes.Tags)
	if err != nil {
		return nil, err
	}

	// TODO: DATA-451 https://viam.atlassian.net/browse/DATA-451 (validate method params)

	if storedCollectorParams, ok := svc.collectors[componentMetadata]; ok {
		collector := storedCollectorParams.Collector
		previousAttributes := storedCollectorParams.Attributes

		// If the attributes have not changed, keep the current collector and update the target capture file if needed.
		if reflect.DeepEqual(previousAttributes, attributes) {
			if updateCaptureDir {
				targetFile, err := datacapture.NewFile(svc.captureDir, captureMetadata)
				if err != nil {
					return nil, err
				}
				collector.SetTarget(targetFile)
			}
			return &componentMetadata, nil
		}

		// Otherwise, close the current collector and instantiate a new one below.
		collector.Close()
	}

	// Get the resource corresponding to the component subtype and name.

	// Get the resource from the local or remote robot.
	var res interface{}
	if attributes.RemoteRobotName != "" {
		remoteRobot, exists := svc.r.RemoteByName(attributes.RemoteRobotName)
		if !exists {
			return nil, errors.Errorf("failed to find remote %s", attributes.RemoteRobotName)
		}
		res, err = remoteRobot.ResourceByName(resource.NameFromSubtype(attributes.Type, attributes.Name))
	} else {
		res, err = svc.r.ResourceByName(resource.NameFromSubtype(attributes.Type, attributes.Name))
	}
	if err != nil {
		return nil, err
	}

	// Get collector constructor for the component subtype and method.
	collectorConstructor := data.CollectorLookup(metadata)
	if collectorConstructor == nil {
		return nil, errors.Errorf("failed to find collector for %s", metadata)
	}

	// Parameters to initialize collector.
	interval := getDurationFromHz(attributes.CaptureFrequencyHz)
	targetFile, err := datacapture.NewFile(svc.captureDir, captureMetadata)
	if err != nil {
		return nil, err
	}

	// Set queue size to defaultCaptureQueueSize if it was not set in the config.
	captureQueueSize := attributes.CaptureQueueSize
	if captureQueueSize == 0 {
		captureQueueSize = defaultCaptureQueueSize
	}

	captureBufferSize := attributes.CaptureBufferSize
	if captureBufferSize == 0 {
		captureBufferSize = defaultCaptureBufferSize
	}

	methodParams, err := protoutils.ConvertStringMapToAnyPBMap(attributes.AdditionalParams)
	if err != nil {
		return nil, err
	}

	// Create a collector for this resource and method.
	params := data.CollectorParams{
		ComponentName: attributes.Name,
		Interval:      interval,
		MethodParams:  methodParams,
		Target:        targetFile,
		QueueSize:     captureQueueSize,
		BufferSize:    captureBufferSize,
		Logger:        svc.logger,
	}
	collector, err := (*collectorConstructor)(res, params)
	if err != nil {
		return nil, err
	}
	svc.lock.Lock()
	svc.collectors[componentMetadata] = collectorAndConfig{collector, attributes}
	svc.lock.Unlock()

	// TODO: Handle errors more gracefully.
	collector.Collect()

	return &componentMetadata, nil
}

// getCollectorFromConfig returns the collector and metadata that is referenced based on specific config atrributes
func (svc *builtIn) getCollectorFromConfig(attributes dataCaptureConfig) (data.Collector, *componentMethodMetadata) {
	// Create component/method metadata to check if the collector exists.
	metadata := data.MethodMetadata{
		Subtype:    attributes.Type,
		MethodName: attributes.Method,
	}

	componentMetadata := componentMethodMetadata{
		ComponentName:  attributes.Name,
		ComponentModel: attributes.Model,
		MethodParams:   fmt.Sprintf("%v", attributes.AdditionalParams),
		MethodMetadata: metadata,
	}

	if storedCollectorParams, ok := svc.collectors[componentMetadata]; ok {
		collector := storedCollectorParams.Collector
		return collector, &componentMetadata
	}

	return nil, nil
}

func (svc *builtIn) initOrUpdateSyncer(_ context.Context, intervalMins float64, cfg *config.Config) error {
	// If user updates sync config while a sync is occurring, the running sync will be cancelled.
	// TODO DATA-235: fix that
	if svc.syncer != nil {
		// If previously we were syncing, close the old syncer and cancel the old updateCollectors goroutine.
		svc.syncer.Close()
		svc.syncer = nil
	}

	svc.cancelSyncBackgroundRoutine()

	// Kick off syncer if we're running it.
	if intervalMins > 0 && !svc.syncDisabled {
		syncer, err := svc.syncerConstructor(svc.syncLogger, cfg)
		if err != nil {
			return errors.Wrap(err, "failed to initialize new syncer")
		}
		svc.syncer = syncer

		// Sync existing files in captureDir.
		var previouslyCaptured []string
		//nolint
		_ = filepath.Walk(svc.captureDir, func(path string, info os.FileInfo, err error) error {
			if err != nil {
				return nil
			}
			if info.IsDir() {
				return nil
			}
			previouslyCaptured = append(previouslyCaptured, path)
			return nil
		})
		svc.syncer.Sync(previouslyCaptured)

		// Validate svc.additionSyncPaths all exist, and create them if not. Then sync files in svc.additionalSyncPaths.
		svc.syncer.Sync(svc.buildAdditionalSyncPaths())

		// Kick off background routine to periodically sync files.
		svc.startSyncBackgroundRoutine(intervalMins)
	}
	return nil
}

// Sync performs a non-scheduled sync of the data in the capture directory.
func (svc *builtIn) Sync(_ context.Context, extra map[string]interface{}) error {
	if svc.syncer == nil {
		return errors.New("called Sync on data manager service with nil syncer")
	}
	err := svc.syncDataCaptureFiles()
	if err != nil {
		return err
	}
	svc.syncAdditionalSyncPaths()
	return nil
}

func (svc *builtIn) syncDataCaptureFiles() error {
	svc.lock.Lock()
	oldFiles := make([]string, 0, len(svc.collectors))
	currCollectors := make(map[componentMethodMetadata]collectorAndConfig)
	for k, v := range svc.collectors {
		currCollectors[k] = v
	}
	svc.lock.Unlock()
	for _, collector := range currCollectors {
		// Create new target and set it.
		attributes := collector.Attributes
		captureMetadata, err := datacapture.BuildCaptureMetadata(attributes.Type, attributes.Name,
			attributes.Model, attributes.Method, attributes.AdditionalParams, attributes.Tags)
		if err != nil {
			return err
		}

		nextTarget, err := datacapture.NewFile(svc.captureDir, captureMetadata)
		if err != nil {
			return err
		}
		oldFiles = append(oldFiles, collector.Collector.GetTarget().GetPath())
		collector.Collector.SetTarget(nextTarget)
	}
	svc.syncer.Sync(oldFiles)
	return nil
}

func (svc *builtIn) buildAdditionalSyncPaths() []string {
	svc.lock.Lock()
	currAdditionalSyncPaths := svc.additionalSyncPaths
	waitAfterLastModified := svc.waitAfterLastModifiedSecs
	svc.lock.Unlock()

	var filepathsToSync []string
	// Loop through additional sync paths and add files from each to the syncer.
	for _, asp := range currAdditionalSyncPaths {
		// Check that additional sync paths directories exist. If not, create directories accordingly.
		if _, err := os.Stat(asp); errors.Is(err, os.ErrNotExist) {
			err := os.Mkdir(asp, os.ModePerm)
			if err != nil {
				svc.logger.Errorw("data manager unable to create a directory specified as an additional sync path", "error", err)
			}
		} else {
			// Traverse all files in 'asp' directory and append them to a list of files to be synced.
			now := time.Now()
			//nolint
			_ = filepath.Walk(asp, func(path string, info os.FileInfo, err error) error {
				if err != nil {
					return nil
				}
				if info.IsDir() {
					return nil
				}
				// If a file was modified within the past waitAfterLastModifiedSecs seconds, do not sync it (data
				// may still be being written).
				if diff := now.Sub(info.ModTime()); diff < (time.Duration(waitAfterLastModified) * time.Second) {
					return nil
				}
				filepathsToSync = append(filepathsToSync, path)
				return nil
			})
		}
	}
	return filepathsToSync
}

// Syncs files under svc.additionalSyncPaths. If any of the directories do not exist, creates them.
func (svc *builtIn) syncAdditionalSyncPaths() {
	svc.syncer.Sync(svc.buildAdditionalSyncPaths())
}

// Update updates the data manager service when the config has changed.
func (svc *builtIn) Update(ctx context.Context, cfg *config.Config) error {
	svcConfig, ok, err := getServiceConfig(cfg)
	// Service is not in the config, has been removed from it, or is incorrectly formatted in the config.
	// Close any collectors.
	if !ok {
		svc.closeCollectors()
		return err
	}

	// Check that we have models to download and appropriate credentials.
	if len(svcConfig.ModelsToDeploy) > 0 && cfg.Cloud != nil {
		if svc.modelManager == nil {
			modelManager, err := svc.modelManagerConstructor(svc.logger, cfg)
			if err != nil {
				return errors.Wrap(err, "failed to initialize new modelManager")
			}
			svc.modelManager = modelManager
		}

		// Download models from models_on_robot.
		modelsToDeploy := svcConfig.ModelsToDeploy
		errorChannel := make(chan error, len(modelsToDeploy))
		go svc.modelManager.DownloadModels(cfg, modelsToDeploy, errorChannel)
		if len(errorChannel) != 0 {
			var errMsgs []string
			for err := range errorChannel {
				errMsgs = append(errMsgs, err.Error())
			}
			return errors.New(strings.Join(errMsgs[:], ", "))
		}
	}

	toggledCaptureOff := (svc.captureDisabled != svcConfig.CaptureDisabled) && svcConfig.CaptureDisabled
	svc.captureDisabled = svcConfig.CaptureDisabled
	var allComponentAttributes []dataCaptureConfig

	// Service is disabled, so close all collectors and clear the map so we can instantiate new ones if we enable this service.
	if toggledCaptureOff {
		svc.closeCollectors()
		svc.collectors = make(map[componentMethodMetadata]collectorAndConfig)
	} else {
		allComponentAttributes, err = buildDataCaptureConfigs(cfg)
		if err != nil {
			svc.logger.Warn(err.Error())
			return err
		}

		if len(allComponentAttributes) == 0 {
			svc.logger.Info("no components with data_manager service configuration")
		}
	}

	toggledSync := svc.syncDisabled != svcConfig.ScheduledSyncDisabled
	svc.syncDisabled = svcConfig.ScheduledSyncDisabled
	toggledSyncOff := toggledSync && svc.syncDisabled
	toggledSyncOn := toggledSync && !svc.syncDisabled

	// If sync has been toggled on, sync previously captured files and update the capture directory.
	updateCaptureDir := (svc.captureDir != svcConfig.CaptureDir) || toggledSyncOn
	svc.captureDir = svcConfig.CaptureDir

	// Stop syncing if newly disabled in the config.
	if toggledSyncOff {
		if err := svc.initOrUpdateSyncer(ctx, 0, cfg); err != nil {
			return err
		}
	} else if toggledSyncOn || (svcConfig.SyncIntervalMins != svc.syncIntervalMins) ||
		!reflect.DeepEqual(svcConfig.AdditionalSyncPaths, svc.additionalSyncPaths) {
		// If the sync config has changed, update the syncer.
		svc.lock.Lock()
		svc.additionalSyncPaths = svcConfig.AdditionalSyncPaths
		svc.lock.Unlock()
		svc.syncIntervalMins = svcConfig.SyncIntervalMins
		if err := svc.initOrUpdateSyncer(ctx, svcConfig.SyncIntervalMins, cfg); err != nil {
			return err
		}
	}

	// Initialize or add a collector based on changes to the component configurations.
	newCollectorMetadata := make(map[componentMethodMetadata]bool)
	for _, attributes := range allComponentAttributes {
		if !attributes.Disabled && attributes.CaptureFrequencyHz > 0 && !svc.captureDisabled {
			componentMetadata, err := svc.initializeOrUpdateCollector(
				attributes, updateCaptureDir)
			if err != nil {
				svc.logger.Errorw("failed to initialize or update collector", "error", err)
			} else {
				newCollectorMetadata[*componentMetadata] = true
			}
		} else if attributes.Disabled {
			// if disabled, make sure that it is closed, so it doesn't keep collecting data.
			collector, md := svc.getCollectorFromConfig(attributes)
			if collector != nil && md != nil {
				collector.Close()
				delete(svc.collectors, *md)
			}
		}
	}

	// If a component/method has been removed from the config, close the collector and remove it from the map.
	for componentMetadata, params := range svc.collectors {
		if _, present := newCollectorMetadata[componentMetadata]; !present {
			params.Collector.Close()
			delete(svc.collectors, componentMetadata)
		}
	}

	return nil
}

func (svc *builtIn) uploadData(cancelCtx context.Context, intervalMins float64) {
	svc.backgroundWorkers.Add(1)
	goutils.PanicCapturingGo(func() {
		defer svc.backgroundWorkers.Done()
		// time.Duration loses precision at low floating point values, so turn intervalMins to milliseconds.
		intervalMillis := 60000.0 * intervalMins
		ticker := time.NewTicker(time.Millisecond * time.Duration(intervalMillis))
		defer ticker.Stop()

		for {
			if err := cancelCtx.Err(); err != nil {
				if !errors.Is(err, context.Canceled) {
					svc.logger.Errorw("data manager context closed unexpectedly", "error", err)
				}
				return
			}
			select {
			case <-cancelCtx.Done():
				return
			case <-ticker.C:
				err := svc.syncDataCaptureFiles()
				if err != nil {
					svc.logger.Errorw("data capture files failed to sync", "error", err)
				}
				// TODO DATA-660: There's a risk of deadlock where we're in this case when Close is called, which
				//                acquires svc.lock, which prevents this call from ever acquiring the lock/finishing.
				svc.syncAdditionalSyncPaths()
			}
		}
	})
}

func (svc *builtIn) startSyncBackgroundRoutine(intervalMins float64) {
	cancelCtx, fn := context.WithCancel(context.Background())
	svc.updateCollectorsCancelFn = fn
	svc.uploadData(cancelCtx, intervalMins)
}

func (svc *builtIn) cancelSyncBackgroundRoutine() {
	if svc.updateCollectorsCancelFn != nil {
		svc.updateCollectorsCancelFn()
		svc.updateCollectorsCancelFn = nil
	}
}

// Get the config associated with the data manager service.
// Returns a boolean for whether a config is returned and an error if the
// config was incorrectly formatted.
func getServiceConfig(cfg *config.Config) (*Config, bool, error) {
	for _, c := range cfg.Services {
		// Compare service type and name.
		if c.ResourceName().Subtype == datamanager.Subtype && c.ConvertedAttributes != nil {
			svcConfig, ok := c.ConvertedAttributes.(*Config)
			// Incorrect configuration is an error.
			if !ok {
				return &Config{}, false, utils.NewUnexpectedTypeError(svcConfig, c.ConvertedAttributes)
			}
			return svcConfig, true, nil
		}
	}

	// Data Manager Service is not in the config, which is not an error.
	return &Config{}, false, nil
}

func getAttrsFromServiceConfig(resourceSvcConfig config.ResourceLevelServiceConfig) (dataCaptureConfigs, error) {
	var attrs dataCaptureConfigs
	configs, err := config.TransformAttributeMapToStruct(&attrs, resourceSvcConfig.Attributes)
	if err != nil {
		return dataCaptureConfigs{}, err
	}
	convertedConfigs, ok := configs.(*dataCaptureConfigs)
	if !ok {
		return dataCaptureConfigs{}, utils.NewUnexpectedTypeError(convertedConfigs, configs)
	}
	return *convertedConfigs, nil
}

// Build the component configs associated with the data manager service.
func buildDataCaptureConfigs(cfg *config.Config) ([]dataCaptureConfig, error) {
	var componentDataCaptureConfigs []dataCaptureConfig
	for _, c := range cfg.Components {
		// Iterate over all component-level service configs of type data_manager.
		for _, componentSvcConfig := range c.ServiceConfig {
			if componentSvcConfig.Type == datamanager.SubtypeName {
				attrs, err := getAttrsFromServiceConfig(componentSvcConfig)
				if err != nil {
					return componentDataCaptureConfigs, err
				}

				for _, attrs := range attrs.Attributes {
					attrs.Name = c.Name
					// TODO: PRODUCT-266 move this to using triplets
					attrs.Model = c.Model
					attrs.Type = c.ResourceName().Subtype // Using this instead of c.API to guarantee it's backward compatible
					componentDataCaptureConfigs = append(componentDataCaptureConfigs, attrs)
				}
			}
		}
	}

	for _, r := range cfg.Remotes {
		// Iterate over all remote-level service configs of type data_manager.
		for _, resourceSvcConfig := range r.ServiceConfig {
			if resourceSvcConfig.Type == datamanager.SubtypeName {
				attrs, err := getAttrsFromServiceConfig(resourceSvcConfig)
				if err != nil {
					return componentDataCaptureConfigs, err
				}

				for _, attrs := range attrs.Attributes {
					name, err := resource.NewFromString(attrs.Name)
					if err != nil {
						return componentDataCaptureConfigs, err
					}
					attrs.Name = name.Name
					attrs.Type = name.Subtype
					attrs.RemoteRobotName = r.Name
					componentDataCaptureConfigs = append(componentDataCaptureConfigs, attrs)
				}
			}
		}
	}
	return componentDataCaptureConfigs, nil
}<|MERGE_RESOLUTION|>--- conflicted
+++ resolved
@@ -36,22 +36,19 @@
 			return NewBuiltIn(ctx, r, c, logger)
 		},
 	})
-<<<<<<< HEAD
-	config.RegisterServiceAttributeMapConverter(datamanager.Subtype, resource.DefaultServiceModel, func(attributes config.AttributeMap) (interface{}, error) {
-=======
-	cType := config.ServiceType(datamanager.SubtypeName)
-	config.RegisterServiceAttributeMapConverter(cType, resource.DefaultModelName, func(attributes config.AttributeMap) (interface{}, error) {
->>>>>>> 38c3a6ce
-		var conf Config
-		decoder, err := mapstructure.NewDecoder(&mapstructure.DecoderConfig{TagName: "json", Result: &conf})
-		if err != nil {
-			return nil, err
-		}
-		if err := decoder.Decode(attributes); err != nil {
-			return nil, err
-		}
-		return &conf, nil
-	}, &Config{})
+	config.RegisterServiceAttributeMapConverter(datamanager.Subtype, resource.DefaultServiceModel,
+		func(attributes config.AttributeMap) (interface{}, error) {
+			var conf Config
+			decoder, err := mapstructure.NewDecoder(&mapstructure.DecoderConfig{TagName: "json", Result: &conf})
+			if err != nil {
+				return nil, err
+			}
+			if err := decoder.Decode(attributes); err != nil {
+				return nil, err
+			}
+			return &conf, nil
+		}, &Config{},
+	)
 	resource.AddDefaultService(datamanager.Named(resource.DefaultServiceName))
 }
 
