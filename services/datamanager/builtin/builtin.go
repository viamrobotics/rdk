// Package builtin contains a service type that can be used to capture data from a robot's components.
package builtin

import (
	"context"
	"fmt"
	"os"
	"path/filepath"
	"strings"
	"sync"
	"time"

	"github.com/edaniels/golog"
	"github.com/mitchellh/mapstructure"
	"github.com/pkg/errors"
	"go.uber.org/zap"
	goutils "go.viam.com/utils"

	"go.viam.com/rdk/config"
	"go.viam.com/rdk/data"
	"go.viam.com/rdk/protoutils"
	"go.viam.com/rdk/registry"
	"go.viam.com/rdk/resource"
	"go.viam.com/rdk/robot"
	"go.viam.com/rdk/services/datamanager"
	"go.viam.com/rdk/services/datamanager/datacapture"
	"go.viam.com/rdk/services/datamanager/datasync"
	"go.viam.com/rdk/services/datamanager/model"
	"go.viam.com/rdk/utils"
)

func init() {
	registry.RegisterService(datamanager.Subtype, resource.DefaultServiceModel, registry.Service{
		RobotConstructor: func(ctx context.Context, r robot.Robot, c config.Service, logger golog.Logger) (interface{}, error) {
			return NewBuiltIn(ctx, r, c, logger)
		},
	})
	config.RegisterServiceAttributeMapConverter(datamanager.Subtype, resource.DefaultServiceModel,
		func(attributes config.AttributeMap) (interface{}, error) {
			var conf Config
			decoder, err := mapstructure.NewDecoder(&mapstructure.DecoderConfig{TagName: "json", Result: &conf})
			if err != nil {
				return nil, err
			}
			if err := decoder.Decode(attributes); err != nil {
				return nil, err
			}
			return &conf, nil
		}, &Config{},
	)
	resource.AddDefaultService(datamanager.Named(resource.DefaultServiceName))
}

// TODO: re-determine if queue size is optimal given we now support 10khz+ capture rates
// The Collector's queue should be big enough to ensure that .capture() is never blocked by the queue being
// written to disk. A default value of 250 was chosen because even with the fastest reasonable capture interval (1ms),
// this would leave 250ms for a (buffered) disk write before blocking, which seems sufficient for the size of
// writes this would be performing.
const defaultCaptureQueueSize = 250

// Default bufio.Writer buffer size in bytes.
const defaultCaptureBufferSize = 4096

// Attributes to initialize the collector for a component or remote.
type dataCaptureConfig struct {
	Name               string               `json:"name"`
	Model              resource.Model       `json:"model"`
	Type               resource.Subtype     `json:"type"`
	Method             string               `json:"method"`
	CaptureFrequencyHz float32              `json:"capture_frequency_hz"`
	CaptureQueueSize   int                  `json:"capture_queue_size"`
	CaptureBufferSize  int                  `json:"capture_buffer_size"`
	AdditionalParams   map[string]string    `json:"additional_params"`
	Disabled           bool                 `json:"disabled"`
	RemoteRobotName    string               // Empty if this component is locally accessed
	Tags               []string             `json:"tags"`
}

type dataCaptureConfigs struct {
	Attributes []dataCaptureConfig `json:"capture_methods"`
}

// Config describes how to configure the service.
type Config struct {
	CaptureDir            string         `json:"capture_dir"`
	AdditionalSyncPaths   []string       `json:"additional_sync_paths"`
	SyncIntervalMins      float64        `json:"sync_interval_mins"`
	CaptureDisabled       bool           `json:"capture_disabled"`
	ScheduledSyncDisabled bool           `json:"sync_disabled"`
	ModelsToDeploy        []*model.Model `json:"models_on_robot"`
}

// builtIn initializes and orchestrates data capture collectors for registered component/methods.
type builtIn struct {
	r                           robot.Robot
	cfg                         *config.Config
	logger                      golog.Logger
	syncLogger                  golog.Logger
	captureDir                  string
	captureDisabled             bool
	collectors                  map[componentMethodMetadata]collectorAndConfig
	lock                        sync.Mutex
	backgroundWorkers           sync.WaitGroup
	waitAfterLastModifiedMillis int

	additionalSyncPaths []string
	syncDisabled        bool
	syncIntervalMins    float64
	syncRoutineCancelFn context.CancelFunc
	syncer              datasync.Manager
	syncerConstructor   datasync.ManagerConstructor

	modelManager            model.Manager
	modelManagerConstructor model.ManagerConstructor
}

var viamCaptureDotDir = filepath.Join(os.Getenv("HOME"), ".viam", "capture")

// NewBuiltIn returns a new data manager service for the given robot.
func NewBuiltIn(_ context.Context, r robot.Robot, _ config.Service, logger golog.Logger) (datamanager.Service, error) {
	var syncLogger golog.Logger
	// Create a production logger for its smart sampling defaults, since if many collectors or upload retries
	// fail at once, the syncer will otherwise spam logs.
	productionLogger, err := zap.NewProduction()
	if err != nil {
		syncLogger = logger // Default to the provided logger.
	} else {
		syncLogger = productionLogger.Sugar()
	}

	// Set syncIntervalMins = -1 as we rely on initOrUpdateSyncer to instantiate a syncer
	// on first call to Update, even if syncIntervalMins value is 0, and the default value for int64 is 0.
	dataManagerSvc := &builtIn{
		r:                           r,
		logger:                      logger,
		syncLogger:                  syncLogger,
		captureDir:                  viamCaptureDotDir,
		collectors:                  make(map[componentMethodMetadata]collectorAndConfig),
		backgroundWorkers:           sync.WaitGroup{},
		lock:                        sync.Mutex{},
		syncIntervalMins:            0,
		additionalSyncPaths:         []string{},
		waitAfterLastModifiedMillis: 10000,
		syncerConstructor:           datasync.NewDefaultManager,
		modelManagerConstructor:     model.NewDefaultManager,
	}

	return dataManagerSvc, nil
}

// Close releases all resources managed by data_manager.
func (svc *builtIn) Close(_ context.Context) error {
	svc.lock.Lock()
	svc.closeCollectors()
	svc.closeSyncer()
	svc.cancelSyncScheduler()

	svc.lock.Unlock()
	svc.backgroundWorkers.Wait()
	return nil
}

func (svc *builtIn) closeCollectors() {
	wg := sync.WaitGroup{}
	for md, collector := range svc.collectors {
		currCollector := collector
		wg.Add(1)
		go func() {
			defer wg.Done()
			currCollector.Collector.Close()
		}()
		delete(svc.collectors, md)
	}
	wg.Wait()
}

// Parameters stored for each collector.
type collectorAndConfig struct {
	Collector  data.Collector
	Attributes dataCaptureConfig
}

// Identifier for a particular collector: component name, component model, component type,
// method parameters, and method name.
type componentMethodMetadata struct {
	ComponentName  string
	ComponentModel resource.Model
	MethodParams   string
	MethodMetadata data.MethodMetadata
}

// Get time.Duration from hz.
func getDurationFromHz(captureFrequencyHz float32) time.Duration {
	if captureFrequencyHz == 0 {
		return time.Duration(0)
	}
	return time.Duration(float32(time.Second) / captureFrequencyHz)
}

// Initialize a collector for the component/method or update it if it has previously been created.
// Return the component/method metadata which is used as a key in the collectors map.
func (svc *builtIn) initializeOrUpdateCollector(
	attributes dataCaptureConfig) (
	*componentMethodMetadata, error,
) {
	// Create component/method metadata to check if the collector exists.
	metadata := data.MethodMetadata{
		Subtype:    attributes.Type,
		MethodName: attributes.Method,
	}

	componentMetadata := componentMethodMetadata{
		ComponentName:  attributes.Name,
		ComponentModel: attributes.Model,
		MethodParams:   fmt.Sprintf("%v", attributes.AdditionalParams),
		MethodMetadata: metadata,
	}
	// Build metadata.
	captureMetadata, err := datacapture.BuildCaptureMetadata(attributes.Type, attributes.Name,
		attributes.Model, attributes.Method, attributes.AdditionalParams, attributes.Tags)
	if err != nil {
		return nil, err
	}

	// TODO: DATA-451 https://viam.atlassian.net/browse/DATA-451 (validate method params)

	if storedCollectorParams, ok := svc.collectors[componentMetadata]; ok {
		collector := storedCollectorParams.Collector
		collector.Close()
	}

	// Get the resource corresponding to the component subtype and name.

	// Get the resource from the local or remote robot.
	var res interface{}
	if attributes.RemoteRobotName != "" {
		remoteRobot, exists := svc.r.RemoteByName(attributes.RemoteRobotName)
		if !exists {
			return nil, errors.Errorf("failed to find remote %s", attributes.RemoteRobotName)
		}
		res, err = remoteRobot.ResourceByName(resource.NameFromSubtype(attributes.Type, attributes.Name))
	} else {
		res, err = svc.r.ResourceByName(resource.NameFromSubtype(attributes.Type, attributes.Name))
	}
	if err != nil {
		return nil, err
	}

	// Get collector constructor for the component subtype and method.
	collectorConstructor := data.CollectorLookup(metadata)
	if collectorConstructor == nil {
		return nil, errors.Errorf("failed to find collector for %s", metadata)
	}

	// Parameters to initialize collector.
	interval := getDurationFromHz(attributes.CaptureFrequencyHz)

	// Set queue size to defaultCaptureQueueSize if it was not set in the config.
	captureQueueSize := attributes.CaptureQueueSize
	if captureQueueSize == 0 {
		captureQueueSize = defaultCaptureQueueSize
	}

	captureBufferSize := attributes.CaptureBufferSize
	if captureBufferSize == 0 {
		captureBufferSize = defaultCaptureBufferSize
	}

	methodParams, err := protoutils.ConvertStringMapToAnyPBMap(attributes.AdditionalParams)
	if err != nil {
		return nil, err
	}

	// Create a collector for this resource and method.
	params := data.CollectorParams{
		ComponentName: attributes.Name,
		Interval:      interval,
		MethodParams:  methodParams,
		Target: datacapture.NewBuffer(filepath.Join(svc.captureDir, time.Now().Format(time.RFC3339Nano)),
			captureMetadata),
		QueueSize:  captureQueueSize,
		BufferSize: captureBufferSize,
		Logger:     svc.logger,
	}
	collector, err := (*collectorConstructor)(res, params)
	if err != nil {
		return nil, err
	}
	svc.collectors[componentMetadata] = collectorAndConfig{collector, attributes}

	// TODO: Handle errors more gracefully.
	collector.Collect()

	return &componentMetadata, nil
}

func (svc *builtIn) closeSyncer() {
	if svc.syncer != nil {
		// If previously we were syncing, close the old syncer and cancel the old updateCollectors goroutine.
		svc.syncer.Close()
		svc.syncer = nil
	}
}

func (svc *builtIn) initSyncer(cfg *config.Config) error {
	syncer, err := svc.syncerConstructor(svc.logger, cfg, svc.waitAfterLastModifiedMillis)
	if err != nil {
		return errors.Wrap(err, "failed to initialize new syncer")
	}
	svc.syncer = syncer
	return nil
}

// getCollectorFromConfig returns the collector and metadata that is referenced based on specific config atrributes
func (svc *builtIn) getCollectorFromConfig(attributes dataCaptureConfig) (data.Collector, *componentMethodMetadata) {
	// Create component/method metadata to check if the collector exists.
	metadata := data.MethodMetadata{
		Subtype:    attributes.Type,
		MethodName: attributes.Method,
	}

	componentMetadata := componentMethodMetadata{
		ComponentName:  attributes.Name,
		ComponentModel: attributes.Model,
		MethodParams:   fmt.Sprintf("%v", attributes.AdditionalParams),
		MethodMetadata: metadata,
	}

	if storedCollectorParams, ok := svc.collectors[componentMetadata]; ok {
		collector := storedCollectorParams.Collector
		return collector, &componentMetadata
	}

	return nil, nil
}

// TODO: Determine desired behavior if sync is disabled. Do we wan to allow manual syncs, then?
//       If so, how could a user cancel it?

// Sync performs a non-scheduled sync of the data in the capture directory.
func (svc *builtIn) Sync(_ context.Context, _ map[string]interface{}) error {
	svc.lock.Lock()
	if svc.syncer == nil {
		err := svc.initSyncer(svc.cfg)
		if err != nil {
			svc.lock.Unlock()
			return err
		}
	}

	svc.syncer.SyncDirectory(svc.captureDir)
	svc.syncAdditionalSyncPaths()
	svc.lock.Unlock()
	return nil
}

// Syncs files under svc.additionalSyncPaths. If any of the directories do not exist, creates them.
func (svc *builtIn) syncAdditionalSyncPaths() {
	for _, dir := range svc.additionalSyncPaths {
		svc.syncer.SyncDirectory(dir)
	}
}

// Update updates the data manager service when the config has changed.
func (svc *builtIn) Update(ctx context.Context, cfg *config.Config) error {
	svc.lock.Lock()
	defer svc.lock.Unlock()
	svc.cfg = cfg

	svcConfig, ok, err := getServiceConfig(cfg)
	// Service is not in the config, has been removed from it, or is incorrectly formatted in the config.
	// Close any collectors.
	if !ok {
		svc.closeCollectors()
		svc.closeSyncer()
		return err
	}

	// Check that we have models to download and appropriate credentials.
	if len(svcConfig.ModelsToDeploy) > 0 && cfg.Cloud != nil {
		if svc.modelManager == nil {
			modelManager, err := svc.modelManagerConstructor(svc.logger, cfg)
			if err != nil {
				return errors.Wrap(err, "failed to initialize new modelManager")
			}
			svc.modelManager = modelManager
		}

		// Download models from models_on_robot.
		modelsToDeploy := svcConfig.ModelsToDeploy
		errorChannel := make(chan error, len(modelsToDeploy))
		go svc.modelManager.DownloadModels(cfg, modelsToDeploy, errorChannel)
		if len(errorChannel) != 0 {
			var errMsgs []string
			for err := range errorChannel {
				errMsgs = append(errMsgs, err.Error())
			}
			return errors.New(strings.Join(errMsgs[:], ", "))
		}
	}

	allComponentAttributes, err := buildDataCaptureConfigs(cfg)
	if err != nil {
		return err
	}

	svc.captureDir = svcConfig.CaptureDir
	svc.captureDisabled = svcConfig.CaptureDisabled
	// Service is disabled, so close all collectors and clear the map so we can instantiate new ones if we enable this service.
	if svc.captureDisabled {
		svc.closeCollectors()
		svc.collectors = make(map[componentMethodMetadata]collectorAndConfig)
	}

<<<<<<< HEAD
	// Initialize or add collectors based on changes to the component configurations.
=======
	toggledSync := svc.syncDisabled != svcConfig.ScheduledSyncDisabled
	svc.syncDisabled = svcConfig.ScheduledSyncDisabled
	toggledSyncOff := toggledSync && svc.syncDisabled
	toggledSyncOn := toggledSync && !svc.syncDisabled

	// If sync has been toggled on, sync previously captured files and update the capture directory.
	captureDir := svcConfig.CaptureDir
	if captureDir == "" {
		captureDir = viamCaptureDotDir
	}
	updateCaptureDir := (svc.captureDir != captureDir) || toggledSyncOn
	svc.captureDir = captureDir

	// Stop syncing if newly disabled in the config.
	if toggledSyncOff {
		if err := svc.initOrUpdateSyncer(ctx, 0, cfg); err != nil {
			return err
		}
	} else if toggledSyncOn || (svcConfig.SyncIntervalMins != svc.syncIntervalMins) ||
		!reflect.DeepEqual(svcConfig.AdditionalSyncPaths, svc.additionalSyncPaths) {
		// If the sync config has changed, update the syncer.
		svc.lock.Lock()
		svc.additionalSyncPaths = svcConfig.AdditionalSyncPaths
		svc.lock.Unlock()
		svc.syncIntervalMins = svcConfig.SyncIntervalMins
		if err := svc.initOrUpdateSyncer(ctx, svcConfig.SyncIntervalMins, cfg); err != nil {
			return err
		}
	}

	// Initialize or add a collector based on changes to the component configurations.
>>>>>>> 9bbe4be7
	newCollectorMetadata := make(map[componentMethodMetadata]bool)
	if !svc.captureDisabled {
		for _, attributes := range allComponentAttributes {
			if !attributes.Disabled && attributes.CaptureFrequencyHz > 0 {
				componentMetadata, err := svc.initializeOrUpdateCollector(attributes)
				if err != nil {
					svc.logger.Errorw("failed to initialize or update collector", "error", err)
				} else {
					newCollectorMetadata[*componentMetadata] = true
				}
			}
		}
	}

	// If a component/method has been removed from the config, close the collector and remove it from the map.
	for componentMetadata, params := range svc.collectors {
		if _, present := newCollectorMetadata[componentMetadata]; !present {
			params.Collector.Close()
			delete(svc.collectors, componentMetadata)
		}
	}

	svc.syncDisabled = svcConfig.ScheduledSyncDisabled
	svc.syncIntervalMins = svcConfig.SyncIntervalMins
	svc.additionalSyncPaths = svcConfig.AdditionalSyncPaths

	// TODO DATA-861: this means that the ticker is reset everytime we call Update with sync enabled, regardless of
	//      whether or not the interval has changed. We should not do that.
	svc.cancelSyncScheduler()
	if !svc.syncDisabled && svc.syncIntervalMins != 0.0 {
		if svc.syncer == nil {
			if err := svc.initSyncer(cfg); err != nil {
				return err
			}
		}
		svc.startSyncScheduler(svc.syncIntervalMins)
	} else {
		svc.closeSyncer()
	}

	return nil
}

// startSyncScheduler starts the goroutine that calls Sync repeatedly if scheduled sync is enabled.
func (svc *builtIn) startSyncScheduler(intervalMins float64) {
	cancelCtx, fn := context.WithCancel(context.Background())
	svc.syncRoutineCancelFn = fn
	svc.uploadData(cancelCtx, intervalMins)
}

// cancelSyncScheduler cancels the goroutine that calls Sync repeatedly if scheduled sync is enabled.
// It does not close the syncer or any in progress uploads.
func (svc *builtIn) cancelSyncScheduler() {
	if svc.syncRoutineCancelFn != nil {
		svc.syncRoutineCancelFn()
		svc.syncRoutineCancelFn = nil
	}
}

func (svc *builtIn) uploadData(cancelCtx context.Context, intervalMins float64) {
	svc.backgroundWorkers.Add(1)
	goutils.PanicCapturingGo(func() {
		defer svc.backgroundWorkers.Done()
		// time.Duration loses precision at low floating point values, so turn intervalMins to milliseconds.
		intervalMillis := 60000.0 * intervalMins
		ticker := time.NewTicker(time.Millisecond * time.Duration(intervalMillis))
		defer ticker.Stop()

		for {
			if err := cancelCtx.Err(); err != nil {
				if !errors.Is(err, context.Canceled) {
					svc.logger.Errorw("data manager context closed unexpectedly", "error", err)
				}
				return
			}

			select {
			case <-cancelCtx.Done():
				return
			case <-ticker.C:
				svc.lock.Lock()
				svc.syncer.SyncDirectory(svc.captureDir)
				svc.syncAdditionalSyncPaths()
				svc.lock.Unlock()
			}
		}
	})
}

// Get the config associated with the data manager service.
// Returns a boolean for whether a config is returned and an error if the
// config was incorrectly formatted.
func getServiceConfig(cfg *config.Config) (*Config, bool, error) {
	for _, c := range cfg.Services {
		// Compare service type and name.
		if c.ResourceName().Subtype == datamanager.Subtype && c.ConvertedAttributes != nil {
			svcConfig, ok := c.ConvertedAttributes.(*Config)
			// Incorrect configuration is an error.
			if !ok {
				return &Config{}, false, utils.NewUnexpectedTypeError(svcConfig, c.ConvertedAttributes)
			}
			return svcConfig, true, nil
		}
	}

	// Data Manager Service is not in the config, which is not an error.
	return &Config{}, false, nil
}

func getAttrsFromServiceConfig(resourceSvcConfig config.ResourceLevelServiceConfig) (dataCaptureConfigs, error) {
	var attrs dataCaptureConfigs
	configs, err := config.TransformAttributeMapToStruct(&attrs, resourceSvcConfig.Attributes)
	if err != nil {
		return dataCaptureConfigs{}, err
	}
	convertedConfigs, ok := configs.(*dataCaptureConfigs)
	if !ok {
		return dataCaptureConfigs{}, utils.NewUnexpectedTypeError(convertedConfigs, configs)
	}
	return *convertedConfigs, nil
}

// Build the component configs associated with the data manager service.
func buildDataCaptureConfigs(cfg *config.Config) ([]dataCaptureConfig, error) {
	var componentDataCaptureConfigs []dataCaptureConfig
	for _, c := range cfg.Components {
		// Iterate over all component-level service configs of type data_manager.
		for _, componentSvcConfig := range c.ServiceConfig {
			if componentSvcConfig.Type == datamanager.SubtypeName {
				attrs, err := getAttrsFromServiceConfig(componentSvcConfig)
				if err != nil {
					return componentDataCaptureConfigs, err
				}
				for _, attrs := range attrs.Attributes {
					attrs.Name = c.Name
					// TODO(PRODUCT-266): move this to using triplets
					attrs.Model = c.Model
					attrs.Type = c.ResourceName().Subtype // Using this instead of c.API to guarantee it's backward compatible
					componentDataCaptureConfigs = append(componentDataCaptureConfigs, attrs)
				}
			}
		}
	}

	for _, r := range cfg.Remotes {
		// Iterate over all remote-level service configs of type data_manager.
		for _, resourceSvcConfig := range r.ServiceConfig {
			if resourceSvcConfig.Type == datamanager.SubtypeName {
				attrs, err := getAttrsFromServiceConfig(resourceSvcConfig)
				if err != nil {
					return componentDataCaptureConfigs, err
				}

				for _, attrs := range attrs.Attributes {
					name, err := resource.NewFromString(attrs.Name)
					if err != nil {
						return componentDataCaptureConfigs, err
					}
					attrs.Name = name.Name
					attrs.Type = name.Subtype
					attrs.RemoteRobotName = r.Name
					componentDataCaptureConfigs = append(componentDataCaptureConfigs, attrs)
				}
			}
		}
	}
	return componentDataCaptureConfigs, nil
}<|MERGE_RESOLUTION|>--- conflicted
+++ resolved
@@ -63,17 +63,17 @@
 
 // Attributes to initialize the collector for a component or remote.
 type dataCaptureConfig struct {
-	Name               string               `json:"name"`
-	Model              resource.Model       `json:"model"`
-	Type               resource.Subtype     `json:"type"`
-	Method             string               `json:"method"`
-	CaptureFrequencyHz float32              `json:"capture_frequency_hz"`
-	CaptureQueueSize   int                  `json:"capture_queue_size"`
-	CaptureBufferSize  int                  `json:"capture_buffer_size"`
-	AdditionalParams   map[string]string    `json:"additional_params"`
-	Disabled           bool                 `json:"disabled"`
-	RemoteRobotName    string               // Empty if this component is locally accessed
-	Tags               []string             `json:"tags"`
+	Name               string            `json:"name"`
+	Model              resource.Model    `json:"model"`
+	Type               resource.Subtype  `json:"type"`
+	Method             string            `json:"method"`
+	CaptureFrequencyHz float32           `json:"capture_frequency_hz"`
+	CaptureQueueSize   int               `json:"capture_queue_size"`
+	CaptureBufferSize  int               `json:"capture_buffer_size"`
+	AdditionalParams   map[string]string `json:"additional_params"`
+	Disabled           bool              `json:"disabled"`
+	RemoteRobotName    string            // Empty if this component is locally accessed
+	Tags               []string          `json:"tags"`
 }
 
 type dataCaptureConfigs struct {
@@ -412,41 +412,7 @@
 		svc.collectors = make(map[componentMethodMetadata]collectorAndConfig)
 	}
 
-<<<<<<< HEAD
 	// Initialize or add collectors based on changes to the component configurations.
-=======
-	toggledSync := svc.syncDisabled != svcConfig.ScheduledSyncDisabled
-	svc.syncDisabled = svcConfig.ScheduledSyncDisabled
-	toggledSyncOff := toggledSync && svc.syncDisabled
-	toggledSyncOn := toggledSync && !svc.syncDisabled
-
-	// If sync has been toggled on, sync previously captured files and update the capture directory.
-	captureDir := svcConfig.CaptureDir
-	if captureDir == "" {
-		captureDir = viamCaptureDotDir
-	}
-	updateCaptureDir := (svc.captureDir != captureDir) || toggledSyncOn
-	svc.captureDir = captureDir
-
-	// Stop syncing if newly disabled in the config.
-	if toggledSyncOff {
-		if err := svc.initOrUpdateSyncer(ctx, 0, cfg); err != nil {
-			return err
-		}
-	} else if toggledSyncOn || (svcConfig.SyncIntervalMins != svc.syncIntervalMins) ||
-		!reflect.DeepEqual(svcConfig.AdditionalSyncPaths, svc.additionalSyncPaths) {
-		// If the sync config has changed, update the syncer.
-		svc.lock.Lock()
-		svc.additionalSyncPaths = svcConfig.AdditionalSyncPaths
-		svc.lock.Unlock()
-		svc.syncIntervalMins = svcConfig.SyncIntervalMins
-		if err := svc.initOrUpdateSyncer(ctx, svcConfig.SyncIntervalMins, cfg); err != nil {
-			return err
-		}
-	}
-
-	// Initialize or add a collector based on changes to the component configurations.
->>>>>>> 9bbe4be7
 	newCollectorMetadata := make(map[componentMethodMetadata]bool)
 	if !svc.captureDisabled {
 		for _, attributes := range allComponentAttributes {
