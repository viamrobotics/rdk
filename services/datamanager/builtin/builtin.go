// Package builtin contains a service type that can be used to capture data from a robot's components.
package builtin

import (
	"context"
	"fmt"
	"os"
	"path/filepath"
	"reflect"
	"sync"
	"time"

	clk "github.com/benbjohnson/clock"
	"github.com/pkg/errors"
	v1 "go.viam.com/api/app/datasync/v1"
	goutils "go.viam.com/utils"
	"go.viam.com/utils/rpc"

	"go.viam.com/rdk/data"
	"go.viam.com/rdk/internal"
	"go.viam.com/rdk/internal/cloud"
	"go.viam.com/rdk/logging"
	"go.viam.com/rdk/protoutils"
	"go.viam.com/rdk/resource"
	"go.viam.com/rdk/services/datamanager"
	"go.viam.com/rdk/services/datamanager/datacapture"
	"go.viam.com/rdk/services/datamanager/datasync"
	"go.viam.com/rdk/utils"
)

func init() {
	resource.RegisterDefaultService(
		datamanager.API,
		resource.DefaultServiceModel,
		resource.Registration[datamanager.Service, *Config]{
			Constructor: NewBuiltIn,
			AssociatedConfigLinker: func(conf *Config, resAssociation interface{}) error {
				capConf, err := utils.AssertType[*datamanager.DataCaptureConfigs](resAssociation)
				if err != nil {
					return err
				}
				for _, method := range capConf.CaptureMethods {
					methodCopy := method
					conf.ResourceConfigs = append(conf.ResourceConfigs, &methodCopy)
				}

				return nil
			},
			// NOTE(erd): this would be better as a weak dependencies returned through a more
			// typed validate or different system.
			WeakDependencies: []internal.ResourceMatcher{internal.ComponentDependencyWildcardMatcher, internal.SLAMDependencyWildcardMatcher},
		})
}

// TODO: re-determine if queue size is optimal given we now support 10khz+ capture rates
// The Collector's queue should be big enough to ensure that .capture() is never blocked by the queue being
// written to disk. A default value of 250 was chosen because even with the fastest reasonable capture interval (1ms),
// this would leave 250ms for a (buffered) disk write before blocking, which seems sufficient for the size of
// writes this would be performing.
const defaultCaptureQueueSize = 250

// Default bufio.Writer buffer size in bytes.
const defaultCaptureBufferSize = 4096

// Default time to wait in milliseconds to check if a file has been modified.
const defaultFileLastModifiedMillis = 10000.0

var clock = clk.New()

var errCaptureDirectoryConfigurationDisabled = errors.New("changing the capture directory is prohibited in this environment")

// Config describes how to configure the service.
type Config struct {
	CaptureDir             string                           `json:"capture_dir"`
	AdditionalSyncPaths    []string                         `json:"additional_sync_paths"`
	SyncIntervalMins       float64                          `json:"sync_interval_mins"`
	CaptureDisabled        bool                             `json:"capture_disabled"`
	ScheduledSyncDisabled  bool                             `json:"sync_disabled"`
	Tags                   []string                         `json:"tags"`
	ResourceConfigs        []*datamanager.DataCaptureConfig `json:"resource_configs"`
	FileLastModifiedMillis int                              `json:"file_last_modified_millis"`
}

// Validate returns components which will be depended upon weakly due to the above matcher.
func (c *Config) Validate(path string) ([]string, error) {
	return []string{cloud.InternalServiceName.String()}, nil
}

// builtIn initializes and orchestrates data capture collectors for registered component/methods.
type builtIn struct {
	resource.Named
<<<<<<< HEAD
	logger                 golog.Logger
	captureDir             string
	captureDisabled        bool
	collectors             map[resourceMethodMetadata]*collectorAndConfig
	lock                   sync.Mutex
	backgroundWorkers      sync.WaitGroup
	fileLastModifiedMillis int
=======
	logger                      logging.Logger
	captureDir                  string
	captureDisabled             bool
	collectors                  map[resourceMethodMetadata]*collectorAndConfig
	lock                        sync.Mutex
	backgroundWorkers           sync.WaitGroup
	waitAfterLastModifiedMillis int
>>>>>>> 207b13e7

	additionalSyncPaths []string
	tags                []string
	syncDisabled        bool
	syncIntervalMins    float64
	syncRoutineCancelFn context.CancelFunc
	syncer              datasync.Manager
	syncerConstructor   datasync.ManagerConstructor
	cloudConnSvc        cloud.ConnectionService
	cloudConn           rpc.ClientConn
	syncTicker          *clk.Ticker
}

var viamCaptureDotDir = filepath.Join(os.Getenv("HOME"), ".viam", "capture")

// NewBuiltIn returns a new data manager service for the given robot.
func NewBuiltIn(
	ctx context.Context,
	deps resource.Dependencies,
	conf resource.Config,
	logger logging.Logger,
) (datamanager.Service, error) {
	svc := &builtIn{
		Named:                  conf.ResourceName().AsNamed(),
		logger:                 logger,
		captureDir:             viamCaptureDotDir,
		collectors:             make(map[resourceMethodMetadata]*collectorAndConfig),
		syncIntervalMins:       0,
		additionalSyncPaths:    []string{},
		tags:                   []string{},
		fileLastModifiedMillis: defaultFileLastModifiedMillis,
		syncerConstructor:      datasync.NewManager,
	}

	if err := svc.Reconfigure(ctx, deps, conf); err != nil {
		return nil, err
	}
	return svc, nil
}

// Close releases all resources managed by data_manager.
func (svc *builtIn) Close(_ context.Context) error {
	svc.lock.Lock()
	svc.closeCollectors()
	svc.closeSyncer()
	svc.cancelSyncScheduler()

	svc.lock.Unlock()
	svc.backgroundWorkers.Wait()
	return nil
}

func (svc *builtIn) closeCollectors() {
	var wg sync.WaitGroup
	for md, collector := range svc.collectors {
		currCollector := collector
		wg.Add(1)
		go func() {
			defer wg.Done()
			currCollector.Collector.Close()
		}()
		delete(svc.collectors, md)
	}
	wg.Wait()
}

func (svc *builtIn) flushCollectors() {
	var wg sync.WaitGroup
	for _, collector := range svc.collectors {
		currCollector := collector
		wg.Add(1)
		go func() {
			defer wg.Done()
			currCollector.Collector.Flush()
		}()
	}
	wg.Wait()
}

// Parameters stored for each collector.
type collectorAndConfig struct {
	Collector data.Collector
	Config    datamanager.DataCaptureConfig
}

// Identifier for a particular collector: component name, component model, component type,
// method parameters, and method name.
type resourceMethodMetadata struct {
	ResourceName   string
	MethodParams   string
	MethodMetadata data.MethodMetadata
}

// Get time.Duration from hz.
func getDurationFromHz(captureFrequencyHz float32) time.Duration {
	if captureFrequencyHz == 0 {
		return time.Duration(0)
	}
	return time.Duration(float32(time.Second) / captureFrequencyHz)
}

// Initialize a collector for the component/method or update it if it has previously been created.
// Return the component/method metadata which is used as a key in the collectors map.
func (svc *builtIn) initializeOrUpdateCollector(
	md resourceMethodMetadata,
	config *datamanager.DataCaptureConfig,
) (
	*collectorAndConfig, error,
) {
	// Build metadata.
	captureMetadata, err := datacapture.BuildCaptureMetadata(
		config.Name.API,
		config.Name.ShortName(),
		config.Method,
		config.AdditionalParams,
		config.Tags,
	)
	if err != nil {
		return nil, err
	}

	// TODO(DATA-451): validate method params

	if storedCollectorAndConfig, ok := svc.collectors[md]; ok {
		if storedCollectorAndConfig.Config.Equals(config) {
			// If the attributes have not changed, do nothing and leave the existing collector.
			return svc.collectors[md], nil
		}
		// If the attributes have changed, close the existing collector.
		storedCollectorAndConfig.Collector.Close()
	}

	// Get collector constructor for the component API and method.
	collectorConstructor := data.CollectorLookup(md.MethodMetadata)
	if collectorConstructor == nil {
		return nil, errors.Errorf("failed to find collector constructor for %s", md.MethodMetadata)
	}

	// Parameters to initialize collector.
	interval := getDurationFromHz(config.CaptureFrequencyHz)

	// Set queue size to defaultCaptureQueueSize if it was not set in the config.
	captureQueueSize := config.CaptureQueueSize
	if captureQueueSize == 0 {
		captureQueueSize = defaultCaptureQueueSize
	}

	captureBufferSize := config.CaptureBufferSize
	if captureBufferSize == 0 {
		captureBufferSize = defaultCaptureBufferSize
	}

	methodParams, err := protoutils.ConvertStringMapToAnyPBMap(config.AdditionalParams)
	if err != nil {
		return nil, err
	}

	// Create a collector for this resource and method.
	targetDir := datacapture.FilePathWithReplacedReservedChars(
		filepath.Join(svc.captureDir, captureMetadata.GetComponentType(),
			captureMetadata.GetComponentName(), captureMetadata.GetMethodName()))
	if err := os.MkdirAll(targetDir, 0o700); err != nil {
		return nil, err
	}
	params := data.CollectorParams{
		ComponentName: config.Name.ShortName(),
		Interval:      interval,
		MethodParams:  methodParams,
		Target:        datacapture.NewBuffer(targetDir, captureMetadata),
		QueueSize:     captureQueueSize,
		BufferSize:    captureBufferSize,
		Logger:        svc.logger,
		Clock:         clock,
	}
	collector, err := (*collectorConstructor)(config.Resource, params)
	if err != nil {
		return nil, err
	}
	collector.Collect()

	return &collectorAndConfig{collector, *config}, nil
}

func (svc *builtIn) closeSyncer() {
	if svc.syncer != nil {
		// If previously we were syncing, close the old syncer and cancel the old updateCollectors goroutine.
		svc.syncer.Close()
		svc.syncer = nil
	}
	if svc.cloudConn != nil {
		goutils.UncheckedError(svc.cloudConn.Close())
	}
}

var grpcConnectionTimeout = 10 * time.Second

func (svc *builtIn) initSyncer(ctx context.Context) error {
	ctx, cancel := context.WithTimeout(ctx, grpcConnectionTimeout)
	defer cancel()

	identity, conn, err := svc.cloudConnSvc.AcquireConnection(ctx)
	if errors.Is(err, cloud.ErrNotCloudManaged) {
		svc.logger.Debug("Using no-op sync manager when not cloud managed")
		svc.syncer = datasync.NewNoopManager()
	}
	if err != nil {
		return err
	}

	client := v1.NewDataSyncServiceClient(conn)

	syncer, err := svc.syncerConstructor(identity, client, svc.logger, svc.captureDir)
	if err != nil {
		return errors.Wrap(err, "failed to initialize new syncer")
	}
	svc.syncer = syncer
	svc.cloudConn = conn
	return nil
}

// TODO: Determine desired behavior if sync is disabled. Do we wan to allow manual syncs, then?
//       If so, how could a user cancel it?

// Sync performs a non-scheduled sync of the data in the capture directory.
func (svc *builtIn) Sync(ctx context.Context, _ map[string]interface{}) error {
	svc.lock.Lock()
	defer svc.lock.Unlock()
	if svc.syncer == nil {
		err := svc.initSyncer(ctx)
		if err != nil {
			return err
		}
	}

	svc.sync()
	return nil
}

// Reconfigure updates the data manager service when the config has changed.
func (svc *builtIn) Reconfigure(
	ctx context.Context,
	deps resource.Dependencies,
	conf resource.Config,
) error {
	svc.lock.Lock()
	defer svc.lock.Unlock()
	svcConfig, err := resource.NativeConfig[*Config](conf)
	if err != nil {
		return err
	}

	cloudConnSvc, err := resource.FromDependencies[cloud.ConnectionService](deps, cloud.InternalServiceName)
	if err != nil {
		return err
	}

	reinitSyncer := cloudConnSvc != svc.cloudConnSvc
	svc.cloudConnSvc = cloudConnSvc

	svc.updateDataCaptureConfigs(deps, svcConfig.ResourceConfigs, svcConfig.CaptureDir)

	if !utils.IsTrustedEnvironment(ctx) && svcConfig.CaptureDir != "" && svcConfig.CaptureDir != viamCaptureDotDir {
		return errCaptureDirectoryConfigurationDisabled
	}

	if svcConfig.CaptureDir != "" {
		svc.captureDir = svcConfig.CaptureDir
	}
	if svcConfig.CaptureDir == "" {
		svc.captureDir = viamCaptureDotDir
	}
	svc.captureDisabled = svcConfig.CaptureDisabled
	// Service is disabled, so close all collectors and clear the map so we can instantiate new ones if we enable this service.
	if svc.captureDisabled {
		svc.closeCollectors()
		svc.collectors = make(map[resourceMethodMetadata]*collectorAndConfig)
	}

	// Initialize or add collectors based on changes to the component configurations.
	newCollectors := make(map[resourceMethodMetadata]*collectorAndConfig)
	if !svc.captureDisabled {
		for _, resConf := range svcConfig.ResourceConfigs {
			if resConf.Resource == nil {
				// do not have the resource right now
				continue
			}
			if !resConf.Disabled && resConf.CaptureFrequencyHz > 0 {
				// Create component/method metadata to check if the collector exists.
				methodMetadata := data.MethodMetadata{
					API:        resConf.Name.API,
					MethodName: resConf.Method,
				}

				componentMethodMetadata := resourceMethodMetadata{
					ResourceName:   resConf.Name.ShortName(),
					MethodMetadata: methodMetadata,
					MethodParams:   fmt.Sprintf("%v", resConf.AdditionalParams),
				}

				// We only use service-level tags.
				resConf.Tags = svcConfig.Tags

				newCollectorAndConfig, err := svc.initializeOrUpdateCollector(componentMethodMetadata, resConf)
				if err != nil {
					svc.logger.Errorw("failed to initialize or update collector", "error", err)
				} else {
					newCollectors[componentMethodMetadata] = newCollectorAndConfig
				}
			}
		}
	}

	// If a component/method has been removed from the config, close the collector.
	for md, collAndConfig := range svc.collectors {
		if _, present := newCollectors[md]; !present {
			collAndConfig.Collector.Close()
		}
	}
	svc.collectors = newCollectors
	svc.additionalSyncPaths = svcConfig.AdditionalSyncPaths

	fileLastModifiedMillis := svcConfig.FileLastModifiedMillis
	if fileLastModifiedMillis <= 0 {
		fileLastModifiedMillis = defaultFileLastModifiedMillis
	}

	if svc.syncDisabled != svcConfig.ScheduledSyncDisabled || svc.syncIntervalMins != svcConfig.SyncIntervalMins ||
		!reflect.DeepEqual(svc.tags, svcConfig.Tags) || svc.fileLastModifiedMillis != fileLastModifiedMillis {
		svc.syncDisabled = svcConfig.ScheduledSyncDisabled
		svc.syncIntervalMins = svcConfig.SyncIntervalMins
		svc.tags = svcConfig.Tags
		svc.fileLastModifiedMillis = fileLastModifiedMillis

		svc.cancelSyncScheduler()
		if !svc.syncDisabled && svc.syncIntervalMins != 0.0 {
			if svc.syncer == nil {
				if err := svc.initSyncer(ctx); err != nil {
					return err
				}
			} else if reinitSyncer {
				svc.closeSyncer()
				if err := svc.initSyncer(ctx); err != nil {
					return err
				}
			}
			svc.syncer.SetArbitraryFileTags(svc.tags)
			svc.startSyncScheduler(svc.syncIntervalMins)
		} else {
			if svc.syncTicker != nil {
				svc.syncTicker.Stop()
				svc.syncTicker = nil
			}
			svc.closeSyncer()
		}
	}

	return nil
}

// startSyncScheduler starts the goroutine that calls Sync repeatedly if scheduled sync is enabled.
func (svc *builtIn) startSyncScheduler(intervalMins float64) {
	cancelCtx, fn := context.WithCancel(context.Background())
	svc.syncRoutineCancelFn = fn
	svc.uploadData(cancelCtx, intervalMins)
}

// cancelSyncScheduler cancels the goroutine that calls Sync repeatedly if scheduled sync is enabled.
// It does not close the syncer or any in progress uploads.
func (svc *builtIn) cancelSyncScheduler() {
	if svc.syncRoutineCancelFn != nil {
		svc.syncRoutineCancelFn()
		svc.backgroundWorkers.Wait()
		svc.syncRoutineCancelFn = nil
	}
}

func (svc *builtIn) uploadData(cancelCtx context.Context, intervalMins float64) {
	// time.Duration loses precision at low floating point values, so turn intervalMins to milliseconds.
	intervalMillis := 60000.0 * intervalMins
	// The ticker must be created before uploadData returns to prevent race conditions between clock.Ticker and
	// clock.Add in sync_test.go.
	svc.syncTicker = clock.Ticker(time.Millisecond * time.Duration(intervalMillis))
	svc.backgroundWorkers.Add(1)
	goutils.PanicCapturingGo(func() {
		defer svc.backgroundWorkers.Done()
		defer svc.syncTicker.Stop()

		for {
			if err := cancelCtx.Err(); err != nil {
				if !errors.Is(err, context.Canceled) {
					svc.logger.Errorw("data manager context closed unexpectedly", "error", err)
				}
				return
			}

			select {
			case <-cancelCtx.Done():
				return
			case <-svc.syncTicker.C:
				svc.lock.Lock()
				if svc.syncer != nil {
					svc.sync()
				}
				svc.lock.Unlock()
			}
		}
	})
}

func (svc *builtIn) sync() {
	svc.flushCollectors()
	toSync := getAllFilesToSync(svc.captureDir, svc.fileLastModifiedMillis)
	for _, ap := range svc.additionalSyncPaths {
		toSync = append(toSync, getAllFilesToSync(ap, svc.fileLastModifiedMillis)...)
	}
	for _, p := range toSync {
		svc.syncer.SyncFile(p)
	}
}

//nolint
func getAllFilesToSync(dir string, lastModifiedMillis int) []string {
	var filePaths []string
	_ = filepath.Walk(dir, func(path string, info os.FileInfo, err error) error {
		if err != nil {
			return nil
		}
		// Do not sync the files in the corrupted data directory.
		if info.IsDir() && info.Name() == datasync.FailedDir {
			return filepath.SkipDir
		}
		if info.IsDir() {
			return nil
		}
		// If a file was modified within the past lastModifiedMillis, do not sync it (data
		// may still be being written).
		timeSinceMod := clock.Since(info.ModTime())
		// When using a mock clock in tests, this can be negative since the file system will still use the system clock.
		// Take max(timeSinceMod, 0) to account for this.
		if timeSinceMod < 0 {
			timeSinceMod = 0
		}
		isStuckInProgressCaptureFile := filepath.Ext(path) == datacapture.InProgressFileExt &&
			timeSinceMod >= defaultFileLastModifiedMillis*time.Millisecond
		isNonCaptureFileThatIsNotBeingWrittenTo := filepath.Ext(path) != datacapture.InProgressFileExt &&
			timeSinceMod >= time.Duration(lastModifiedMillis)*time.Millisecond
		isCompletedCaptureFile := filepath.Ext(path) == datacapture.FileExt
		if isCompletedCaptureFile || isStuckInProgressCaptureFile || isNonCaptureFileThatIsNotBeingWrittenTo {
			filePaths = append(filePaths, path)
		}
		return nil
	})
	return filePaths
}

// Build the component configs associated with the data manager service.
func (svc *builtIn) updateDataCaptureConfigs(
	resources resource.Dependencies,
	resourceConfigs []*datamanager.DataCaptureConfig,
	captureDir string,
) {
	for _, resConf := range resourceConfigs {
		res, err := resources.Lookup(resConf.Name)
		if err != nil {
			svc.logger.Debugw("failed to lookup resource", "error", err)
			continue
		}

		resConf.Resource = res
		resConf.CaptureDirectory = captureDir
	}
}<|MERGE_RESOLUTION|>--- conflicted
+++ resolved
@@ -89,7 +89,6 @@
 // builtIn initializes and orchestrates data capture collectors for registered component/methods.
 type builtIn struct {
 	resource.Named
-<<<<<<< HEAD
 	logger                 golog.Logger
 	captureDir             string
 	captureDisabled        bool
@@ -97,15 +96,6 @@
 	lock                   sync.Mutex
 	backgroundWorkers      sync.WaitGroup
 	fileLastModifiedMillis int
-=======
-	logger                      logging.Logger
-	captureDir                  string
-	captureDisabled             bool
-	collectors                  map[resourceMethodMetadata]*collectorAndConfig
-	lock                        sync.Mutex
-	backgroundWorkers           sync.WaitGroup
-	waitAfterLastModifiedMillis int
->>>>>>> 207b13e7
 
 	additionalSyncPaths []string
 	tags                []string
