--- conflicted
+++ resolved
@@ -30,15 +30,12 @@
 	hardCodeComponentName = "TODO [DATA-164]"
 )
 
-<<<<<<< HEAD
-// syncManager is responsible for uploading files to the cloud every syncInterval, as well uploading files on manual syncs.
-=======
+
 func emptyReadingErr(fileName string) error {
 	return errors.Errorf("%s is empty", fileName)
 }
 
 // syncer is responsible for enqueuing files in captureDir and uploading them to the cloud.
->>>>>>> 39549d9c
 type syncManager interface {
 	Start()
 	Enqueue(filesToQueue []string) error
@@ -67,9 +64,7 @@
 	cancelCtx, cancelFunc := context.WithCancel(context.Background())
 	// TODO: Change to uploadFunc = viamUpload when PR #915 (DATA-166) is merged.
 	if uploadFunc == nil {
-		uploadFunc = func(ctx context.Context, path string) error {
-			return nil
-		}
+		uploadFunc = viamUpload
 	}
 	ret := syncer{
 		syncQueue:     queuePath,
@@ -81,11 +76,7 @@
 			m:    make(map[string]struct{}),
 		},
 		backgroundWorkers: sync.WaitGroup{},
-<<<<<<< HEAD
 		uploadFn:          uploadFunc,
-=======
-		uploadFn:          viamUpload,
->>>>>>> 39549d9c
 		cancelCtx:         cancelCtx,
 		cancelFunc:        cancelFunc,
 	}
