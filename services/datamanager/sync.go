--- conflicted
+++ resolved
@@ -192,7 +192,7 @@
 	return md, nil
 }
 
-func (s *syncer) uploadFileUnidirectional(ctx context.Context, client v1.DataSyncService_UploadClient, path string, partID string) error {
+func (s *syncer) uploadFile(ctx context.Context, client v1.DataSyncService_UploadClient, path string, partID string) error {
 	//nolint:gosec
 	f, err := os.Open(path)
 	if err != nil {
@@ -219,157 +219,4 @@
 	default:
 		return errors.New("no data type specified in upload metadata")
 	}
-<<<<<<< HEAD
-
-	// Send metadata upload request.
-	req := &v1.UploadRequest{
-		UploadPacket: &v1.UploadRequest_Metadata{
-			Metadata: md,
-		},
-	}
-	if err := client.Send(req); err != nil {
-		return errors.Wrap(err, "error while sending upload metadata")
-	}
-
-	// Loop until there is no more content to be read from file.
-	for {
-		// Get the next UploadRequest from the file.
-		uploadReq, err := getNextUploadRequest(ctx, f)
-		// If the error is EOF, break from loop.
-		if errors.Is(err, io.EOF) {
-			break
-		}
-		if errors.Is(err, emptyReadingErr(filepath.Base(f.Name()))) {
-			continue
-		}
-		// If there is any other error, return it.
-		if err != nil {
-			return err
-		}
-
-		if err = processUploadRequest(client, uploadReq); err != nil {
-			return err
-		}
-	}
-
-	if err = f.Close(); err != nil {
-		return err
-	}
-
-	// Close the send direction of the stream.
-	if err = client.CloseSend(); err != nil {
-		return errors.Wrap(err, "error when closing the stream and receiving the response from "+
-			"sync service backend")
-	}
-
-	return nil
-}
-
-func sendReqAndUpdateProgress(client v1.DataSyncService_UploadClient, uploadReq *v1.UploadRequest, pt progressTracker,
-	dcFileName string,
-) error {
-	if err := client.Send(uploadReq); err != nil {
-		return errors.Wrap(err, "error while sending uploadRequest")
-	}
-	if err := pt.incrementProgressFileIndex(filepath.Join(pt.progressDir, filepath.Base(dcFileName))); err != nil {
-		return err
-	}
-	return nil
-}
-
-func sendReq(client v1.DataSyncService_UploadClient, uploadReq *v1.UploadRequest) error {
-	if err := client.Send(uploadReq); err != nil {
-		return errors.Wrap(err, "error while sending uploadRequest")
-	}
-	return nil
-}
-
-func initDataCaptureUpload(ctx context.Context, f *os.File, pt progressTracker, dcFileName string, md *v1.UploadMetadata) error {
-	finfo, err := f.Stat()
-	if err != nil {
-		return err
-	}
-	// Get file progress to see if upload has been attempted. If yes, resume from upload progress point and if not,
-	// create an upload progress file.
-	progressFilePath := filepath.Join(pt.progressDir, filepath.Base(dcFileName))
-	progressIndex, err := pt.getProgressFileIndex(progressFilePath)
-	if err != nil {
-		return err
-	}
-	if progressIndex == 0 {
-		if err := pt.createProgressFile(progressFilePath); err != nil {
-			return err
-		}
-	}
-
-	// Sets the next file pointer to the next sensordata message that needs to be uploaded.
-	for i := 0; i < progressIndex; i++ {
-		if _, err := getNextSensorUploadRequest(ctx, f); err != nil {
-			return err
-		}
-	}
-
-	// Check remaining data capture file contents so we know whether to continue upload process.
-	currentOffset, err := f.Seek(0, io.SeekCurrent)
-	if err != nil {
-		return err
-	}
-	if currentOffset == finfo.Size() {
-		return io.EOF
-	}
-	return nil
-}
-
-func getNextFileUploadRequest(ctx context.Context, f *os.File) (*v1.UploadRequest, error) {
-	select {
-	case <-ctx.Done():
-		return nil, context.Canceled
-	default:
-
-		// Get the next file data reading from file, check for an error.
-		next, err := readNextFileChunk(f)
-		if err != nil {
-			return nil, err
-		}
-		// Otherwise, return an UploadRequest and no error.
-		return &v1.UploadRequest{
-			UploadPacket: &v1.UploadRequest_FileContents{
-				FileContents: next,
-			},
-		}, nil
-	}
-}
-
-func getNextSensorUploadRequest(ctx context.Context, f *os.File) (*v1.UploadRequest, error) {
-	select {
-	case <-ctx.Done():
-		return nil, context.Canceled
-	default:
-
-		// Get the next sensor data reading from file, check for an error.
-		next, err := readNextSensorData(f)
-		if err != nil {
-			return nil, err
-		}
-		// Otherwise, return an UploadRequest and no error.
-		return &v1.UploadRequest{
-			UploadPacket: &v1.UploadRequest_SensorContents{
-				SensorContents: next,
-			},
-		}, nil
-	}
-}
-
-func readNextFileChunk(f *os.File) (*v1.FileData, error) {
-	byteArr := make([]byte, uploadChunkSize)
-	numBytesRead, err := f.Read(byteArr)
-	if numBytesRead < uploadChunkSize {
-		byteArr = byteArr[:numBytesRead]
-	}
-	if err != nil {
-		return nil, err
-	}
-	return &v1.FileData{Data: byteArr}, nil
-=======
->>>>>>> 1bcf8856
 }