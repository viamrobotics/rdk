package datamanager

import (
	"context"
<<<<<<< HEAD
=======
	"fmt"
	"io"
	"io/fs"
	"os"
	"path"
	"path/filepath"
	"strings"
>>>>>>> d138bfa7
	"sync"
	"time"

	"github.com/edaniels/golog"
	"github.com/matttproud/golang_protobuf_extensions/pbutil"
	"github.com/pkg/errors"
	v1 "go.viam.com/api/proto/viam/datasync/v1"
	goutils "go.viam.com/utils"
)

var (
	initialWaitTime        = time.Second
	retryExponentialFactor = 2
	maxRetryInterval       = time.Hour
	// Buffer size set at 32 kiB, this is 32768 Bytes.
	uploadChunkSize       = 32768
	hardCodePartName      = "TODO [DATA-164]"
	hardCodeMethodName    = "TODO [DATA-164]"
	hardCodeComponentName = "TODO [DATA-164]"
)

func emptyReadingErr(fileName string) error {
	return errors.Errorf("%s is empty", fileName)
}

// syncer is responsible for enqueuing files in captureDir and uploading them to the cloud.
type syncManager interface {
<<<<<<< HEAD
	Sync(paths []string)
=======
	Start()
	Enqueue(filesToQueue []string) error
	Upload()
>>>>>>> d138bfa7
	Close()
}

// TODO: replace uploadFn with some Uploader interface with Upload/Close methods syncer is responsible for
// enqueuing files in captureDir and uploading them to the cloud.
type syncer struct {
	logger            golog.Logger
	progressTracker   progressTracker
	uploadFn          uploadFn
	backgroundWorkers sync.WaitGroup
	cancelCtx         context.Context
	cancelFunc        func()
}

type uploadFn func(ctx context.Context, client v1.DataSyncService_UploadClient, path string) error

// newSyncer returns a new syncer.
<<<<<<< HEAD
func newSyncer(logger golog.Logger) *syncer {
=======
func newSyncer(queuePath string, logger golog.Logger, captureDir string, uploadFunc uploadFn) *syncer {
>>>>>>> d138bfa7
	cancelCtx, cancelFunc := context.WithCancel(context.Background())
	// TODO: Change to uploadFunc = viamUpload when PR #915 (DATA-166) is merged.
	if uploadFunc == nil {
		uploadFunc = viamUpload
	}
	ret := syncer{
		logger: logger,
		progressTracker: progressTracker{
			lock: &sync.Mutex{},
			m:    make(map[string]struct{}),
		},
		backgroundWorkers: sync.WaitGroup{},
		uploadFn:          uploadFunc,
		cancelCtx:         cancelCtx,
		cancelFunc:        cancelFunc,
	}

	return &ret
}

<<<<<<< HEAD
=======
// Enqueue moves files that are no longer being written to from captureDir to SyncQueuePath.
func (s *syncer) Enqueue(filesToQueue []string) error {
	for _, filePath := range filesToQueue {
		subPath, err := s.getPathUnderCaptureDir(filePath)
		if err != nil {
			return errors.Errorf("could not get path under capture directory: %v", err)
		}

		if err := os.MkdirAll(filepath.Dir(path.Join(s.syncQueue, subPath)), 0o700); err != nil {
			return errors.Errorf("failed create directories under sync enqueue: %v", err)
		}

		if err := os.Rename(filePath, path.Join(s.syncQueue, subPath)); err != nil {
			return errors.Errorf("failed to move file to sync enqueue: %v", err)
		}
	}
	return nil
}

// Upload uploads files that are in the SyncQueue directory to the cloud when called.
func (s *syncer) Upload() {
	if err := filepath.WalkDir(s.syncQueue, s.upload); err != nil {
		s.logger.Errorf("failed to upload file to sync queue: %v", err)
	}
}

// Start queues any files already in captureDir that haven't been modified in s.queueWaitTime time, and kicks off a
// goroutine to constantly upload files in the queue.
func (s *syncer) Start() {
	// First, move any files in captureDir to queue.
	if err := filepath.WalkDir(s.captureDir, s.queueFile); err != nil {
		s.logger.Errorf("failed to move files to sync queue: %v", err)
	}
	s.backgroundWorkers.Add(1)
	goutils.PanicCapturingGo(func() {
		ticker := time.NewTicker(time.Millisecond * 500)
		defer ticker.Stop()
		defer s.backgroundWorkers.Done()
		for {
			if err := s.cancelCtx.Err(); err != nil {
				if !errors.Is(err, context.Canceled) {
					s.logger.Errorw("sync context closed unexpectedly", "error", err)
				}
				return
			}
			select {
			case <-s.cancelCtx.Done():
				return
			case <-ticker.C:
				if err := filepath.WalkDir(s.syncQueue, s.upload); err != nil {
					s.logger.Errorf("failed to upload queued file: %v", err)
				}
			}
		}
	})
}

// queueFile is an fs.WalkDirFunc that moves matching files to s.syncQueue.
func (s *syncer) queueFile(filePath string, di fs.DirEntry, err error) error {
	if err != nil {
		return err
	}

	if di.IsDir() {
		return nil
	}

	fileInfo, err := di.Info()
	if err != nil {
		return errors.Wrap(err, fmt.Sprintf("failed to get file info for filepath %s", filePath))
	}

	// If it's been written to in the last s.queueWaitTime, it's still active and shouldn't be queued.
	if time.Since(fileInfo.ModTime()) < s.queueWaitTime {
		return nil
	}

	subPath, err := s.getPathUnderCaptureDir(filePath)
	if err != nil {
		return errors.Wrap(err, "could not get path under capture directory")
	}

	if err = os.MkdirAll(filepath.Dir(path.Join(s.syncQueue, subPath)), 0o700); err != nil {
		return errors.Wrap(err, "failed create directories under sync enqueue")
	}

	if err := os.Rename(filePath, path.Join(s.syncQueue, subPath)); err != nil {
		return errors.Wrap(err, "failed to move file to sync enqueue")
	}
	return nil
}

func (s *syncer) getPathUnderCaptureDir(filePath string) (string, error) {
	if idx := strings.Index(filePath, s.captureDir); idx != -1 {
		return filePath[idx+len(s.captureDir):], nil
	}
	return "", errors.Errorf("file path %s is not under capture directory %s", filePath, s.captureDir)
}

>>>>>>> d138bfa7
// Close closes all resources (goroutines) associated with s.
func (s *syncer) Close() {
	s.cancelFunc()
	s.backgroundWorkers.Wait()
}

<<<<<<< HEAD
func (s *syncer) upload(ctx context.Context, path string) {
=======
// upload is an fs.WalkDirFunc that uploads files to Viam cloud storage.

func (s *syncer) upload(path string, di fs.DirEntry, err error) error {
	if err != nil {
		s.logger.Errorw("failed to upload queued file", "error", err)
		return nil
	}

	if di.IsDir() {
		return nil
	}

>>>>>>> d138bfa7
	if s.progressTracker.inProgress(path) {
		return
	}

	s.progressTracker.mark(path)
	s.backgroundWorkers.Add(1)
	goutils.PanicCapturingGo(func() {
		defer s.backgroundWorkers.Done()
		exponentialRetry(
<<<<<<< HEAD
			ctx,
			func(ctx context.Context) error { return s.uploadFn(ctx, path) },
=======
			s.cancelCtx,
			// TODO: figure out how to build client, and make it a field of s.
			func(ctx context.Context) error { return s.uploadFn(ctx, nil, path) },
>>>>>>> d138bfa7
			s.logger,
		)
	})
	// TODO: If upload completed successfully, unmark in-progress and delete file.
}

func (s *syncer) Sync(paths []string) {
	for _, path := range paths {
		s.upload(s.cancelCtx, path)
	}
}

type progressTracker struct {
	lock *sync.Mutex
	m    map[string]struct{}
}

func (p *progressTracker) inProgress(k string) bool {
	p.lock.Lock()
	defer p.lock.Unlock()
	_, ok := p.m[k]
	return ok
}

func (p *progressTracker) mark(k string) {
	p.lock.Lock()
	p.m[k] = struct{}{}
	p.lock.Unlock()
}

//nolint:unused
func (p *progressTracker) unmark(k string) {
	p.lock.Lock()
	delete(p.m, k)
	p.lock.Unlock()
}

// exponentialRetry calls fn, logs any errors, and retries with exponentially increasing waits from initialWait to a
// maximum of maxRetryInterval.
func exponentialRetry(cancelCtx context.Context, fn func(cancelCtx context.Context) error, log golog.Logger) {
	// Only create a ticker and enter the retry loop if we actually need to retry.
	if err := fn(cancelCtx); err == nil {
		return
	}

	// First call failed, so begin exponentialRetry with a factor of retryExponentialFactor
	nextWait := initialWaitTime
	ticker := time.NewTicker(nextWait)
	for {
		if err := cancelCtx.Err(); err != nil {
			if !errors.Is(err, context.Canceled) {
				log.Errorw("context closed unexpectedly", "error", err)
			}
			return
		}
		select {
		// If cancelled, return nil.
		case <-cancelCtx.Done():
			ticker.Stop()
			return
		// Otherwise, try again after nextWait.
		case <-ticker.C:
			if err := fn(cancelCtx); err != nil {
				// If error, retry with a new nextWait.
				log.Errorw("error while uploading file", "error", err)
				ticker.Stop()
				nextWait = getNextWait(nextWait)
				ticker = time.NewTicker(nextWait)
				continue
			}
			// If no error, return.
			ticker.Stop()
			return
		}
	}
}

func getNextWait(lastWait time.Duration) time.Duration {
	if lastWait == time.Duration(0) {
		return initialWaitTime
	}
	nextWait := lastWait * time.Duration(retryExponentialFactor)
	if nextWait > maxRetryInterval {
		return maxRetryInterval
	}
	return nextWait
}

func getDataTypeFromLeadingMessage(f *os.File) (v1.DataType, error) {
	if _, err := f.Seek(0, 0); err != nil {
		return v1.DataType_DATA_TYPE_UNSPECIFIED, err
	}

	// Read the file as if it is SensorData, and if the error is EOF (end of file) that means the filetype is
	// arbitrary because no protobuf-generated structs (for SensorData) were able to be read (and thus the file has no
	// readable data). If the error is anything other than EOF, return the data type as UNSPECIFIED with the
	// corresponding error.
	sensorData, err := readNextSensorData(f)

	if errors.Is(err, io.ErrUnexpectedEOF) || errors.Is(err, io.EOF) {
		return v1.DataType_DATA_TYPE_FILE, nil
	}

	// If sensorData contains a struct it's tabular data; if it contains binary it's binary data; if it contains
	// neither it is invalid.
	if s := sensorData.GetStruct(); s != nil {
		return v1.DataType_DATA_TYPE_TABULAR_SENSOR, nil
	}
	if b := sensorData.GetBinary(); b != nil {
		return v1.DataType_DATA_TYPE_BINARY_SENSOR, nil
	}
	return v1.DataType_DATA_TYPE_UNSPECIFIED, errors.New("sensordata data type not specified")
}

func viamUpload(ctx context.Context, client v1.DataSyncService_UploadClient, path string) error {
	//nolint
	f, err := os.Open(path)
	if err != nil {
		return errors.Wrapf(err, "error while opening file %s", path)
	}
	// Resets file pointer; if you ever want to go back to the start of a file, need to call this
	if _, err = f.Seek(0, 0); err != nil {
		return err
	}

	// Parse filepath to get metadata about the file which we will be reading from.
	// TODO: construct metadata gRPC message that contains PartName, ComponentName, MethodName

	// dataType represents the protobuf DataType value describing the file to be uploaded.
	dataType, err := getDataTypeFromLeadingMessage(f)
	if err != nil {
		return errors.Wrap(err, "error while getting metadata data type")
	}

	// METADATA FIELDS FOR CONSTRUCTION BELOW:
	// PartName: TODO [DATA-164]
	// ComponentName: Above
	// MethodName: TODO [DATA-164]
	// Type: Above
	// FileName: Above

	// Actually construct the Metadata
	md := &v1.UploadRequest{
		UploadPacket: &v1.UploadRequest_Metadata{
			// TODO: Figure out best way to pass these in.
			Metadata: &v1.UploadMetadata{
				PartName:      hardCodePartName,
				ComponentName: hardCodeComponentName,
				MethodName:    hardCodeMethodName,
				Type:          dataType,
				FileName:      filepath.Base(f.Name()),
			},
		},
	}
	if err := client.Send(md); err != nil {
		return errors.Wrap(err, "error while sending upload metadata")
	}

	var getNextRequest func(context.Context, *os.File) (*v1.UploadRequest, error)

	switch md.GetMetadata().GetType() {
	case v1.DataType_DATA_TYPE_BINARY_SENSOR, v1.DataType_DATA_TYPE_TABULAR_SENSOR:
		getNextRequest = getNextSensorUploadRequest
	case v1.DataType_DATA_TYPE_FILE:
		getNextRequest = getNextFileUploadRequest
	case v1.DataType_DATA_TYPE_UNSPECIFIED:
		return errors.New("no data type specified in upload metadata")
	default:
		return errors.New("no data type specified in upload metadata")
	}

	// Reset file pointer to ensure we are reading from beginning of file.
	if _, err = f.Seek(0, 0); err != nil {
		return err
	}
	// Loop until there is no more content to be read from file.
	for {
		// Get the next UploadRequest from the file.
		uploadReq, err := getNextRequest(ctx, f)
		// If the error is EOF, break from loop.
		if errors.Is(err, io.EOF) {
			break
		}
		if errors.Is(err, emptyReadingErr(filepath.Base(f.Name()))) {
			continue
		}
		// If there is any other error, return it.
		if err != nil {
			return err
		}
		// Finally, send the UploadRequest to the client.
		if err := client.Send(uploadReq); err != nil {
			return errors.Wrap(err, "error while sending uploadRequest")
		}
	}
	if err = f.Close(); err != nil {
		return err
	}
	// Close stream and receive response.
	if _, err := client.CloseAndRecv(); err != nil {
		return errors.Wrap(err, "error when closing the stream and receiving the response from sync service backend")
	}
	return nil
}

func getNextFileUploadRequest(ctx context.Context, f *os.File) (*v1.UploadRequest, error) {
	select {
	case <-ctx.Done():
		return nil, context.Canceled
	default:

		// Get the next file data reading from file, check for an error.
		next, err := readNextFileChunk(f)
		if err != nil {
			return nil, err
		}
		// Otherwise, return an UploadRequest and no error.
		return &v1.UploadRequest{
			UploadPacket: &v1.UploadRequest_FileContents{
				FileContents: next,
			},
		}, nil
	}
}

func getNextSensorUploadRequest(ctx context.Context, f *os.File) (*v1.UploadRequest, error) {
	select {
	case <-ctx.Done():
		return nil, context.Canceled
	default:

		// Get the next sensor data reading from file, check for an error.
		next, err := readNextSensorData(f)
		if err != nil {
			return nil, err
		}
		// Otherwise, return an UploadRequest and no error.
		return &v1.UploadRequest{
			UploadPacket: &v1.UploadRequest_SensorContents{
				SensorContents: next,
			},
		}, nil
	}
}

func readNextSensorData(f *os.File) (*v1.SensorData, error) {
	if _, err := f.Seek(0, 1); err != nil {
		return nil, err
	}
	r := &v1.SensorData{}
	if _, err := pbutil.ReadDelimited(f, r); err != nil {
		return nil, err
	}

	// Ensure we construct and return a SensorData value for tabular data when the tabular data's fields and
	// corresponding entries are not nil. Otherwise, return io.EOF error and nil.
	if r.GetBinary() == nil {
		if r.GetStruct() == nil {
			return r, emptyReadingErr(filepath.Base(f.Name()))
		}
		return r, nil
	}
	return r, nil
}

func readNextFileChunk(f *os.File) (*v1.FileData, error) {
	if _, err := f.Seek(0, 1); err != nil {
		return nil, err
	}
	byteArr := make([]byte, uploadChunkSize)
	numBytesRead, err := f.Read(byteArr)
	if numBytesRead < uploadChunkSize {
		byteArr = byteArr[:numBytesRead]
	}
	if err != nil {
		return nil, err
	}
	return &v1.FileData{Data: byteArr}, nil
}<|MERGE_RESOLUTION|>--- conflicted
+++ resolved
@@ -2,16 +2,9 @@
 
 import (
 	"context"
-<<<<<<< HEAD
-=======
-	"fmt"
 	"io"
-	"io/fs"
 	"os"
-	"path"
 	"path/filepath"
-	"strings"
->>>>>>> d138bfa7
 	"sync"
 	"time"
 
@@ -26,7 +19,7 @@
 	initialWaitTime        = time.Second
 	retryExponentialFactor = 2
 	maxRetryInterval       = time.Hour
-	// Buffer size set at 32 kiB, this is 32768 Bytes.
+	// Chunk size set at 32 kiB, this is 32768 Bytes.
 	uploadChunkSize       = 32768
 	hardCodePartName      = "TODO [DATA-164]"
 	hardCodeMethodName    = "TODO [DATA-164]"
@@ -39,13 +32,7 @@
 
 // syncer is responsible for enqueuing files in captureDir and uploading them to the cloud.
 type syncManager interface {
-<<<<<<< HEAD
 	Sync(paths []string)
-=======
-	Start()
-	Enqueue(filesToQueue []string) error
-	Upload()
->>>>>>> d138bfa7
 	Close()
 }
 
@@ -63,11 +50,7 @@
 type uploadFn func(ctx context.Context, client v1.DataSyncService_UploadClient, path string) error
 
 // newSyncer returns a new syncer.
-<<<<<<< HEAD
-func newSyncer(logger golog.Logger) *syncer {
-=======
-func newSyncer(queuePath string, logger golog.Logger, captureDir string, uploadFunc uploadFn) *syncer {
->>>>>>> d138bfa7
+func newSyncer(logger golog.Logger, uploadFunc uploadFn) *syncer {
 	cancelCtx, cancelFunc := context.WithCancel(context.Background())
 	// TODO: Change to uploadFunc = viamUpload when PR #915 (DATA-166) is merged.
 	if uploadFunc == nil {
@@ -88,130 +71,13 @@
 	return &ret
 }
 
-<<<<<<< HEAD
-=======
-// Enqueue moves files that are no longer being written to from captureDir to SyncQueuePath.
-func (s *syncer) Enqueue(filesToQueue []string) error {
-	for _, filePath := range filesToQueue {
-		subPath, err := s.getPathUnderCaptureDir(filePath)
-		if err != nil {
-			return errors.Errorf("could not get path under capture directory: %v", err)
-		}
-
-		if err := os.MkdirAll(filepath.Dir(path.Join(s.syncQueue, subPath)), 0o700); err != nil {
-			return errors.Errorf("failed create directories under sync enqueue: %v", err)
-		}
-
-		if err := os.Rename(filePath, path.Join(s.syncQueue, subPath)); err != nil {
-			return errors.Errorf("failed to move file to sync enqueue: %v", err)
-		}
-	}
-	return nil
-}
-
-// Upload uploads files that are in the SyncQueue directory to the cloud when called.
-func (s *syncer) Upload() {
-	if err := filepath.WalkDir(s.syncQueue, s.upload); err != nil {
-		s.logger.Errorf("failed to upload file to sync queue: %v", err)
-	}
-}
-
-// Start queues any files already in captureDir that haven't been modified in s.queueWaitTime time, and kicks off a
-// goroutine to constantly upload files in the queue.
-func (s *syncer) Start() {
-	// First, move any files in captureDir to queue.
-	if err := filepath.WalkDir(s.captureDir, s.queueFile); err != nil {
-		s.logger.Errorf("failed to move files to sync queue: %v", err)
-	}
-	s.backgroundWorkers.Add(1)
-	goutils.PanicCapturingGo(func() {
-		ticker := time.NewTicker(time.Millisecond * 500)
-		defer ticker.Stop()
-		defer s.backgroundWorkers.Done()
-		for {
-			if err := s.cancelCtx.Err(); err != nil {
-				if !errors.Is(err, context.Canceled) {
-					s.logger.Errorw("sync context closed unexpectedly", "error", err)
-				}
-				return
-			}
-			select {
-			case <-s.cancelCtx.Done():
-				return
-			case <-ticker.C:
-				if err := filepath.WalkDir(s.syncQueue, s.upload); err != nil {
-					s.logger.Errorf("failed to upload queued file: %v", err)
-				}
-			}
-		}
-	})
-}
-
-// queueFile is an fs.WalkDirFunc that moves matching files to s.syncQueue.
-func (s *syncer) queueFile(filePath string, di fs.DirEntry, err error) error {
-	if err != nil {
-		return err
-	}
-
-	if di.IsDir() {
-		return nil
-	}
-
-	fileInfo, err := di.Info()
-	if err != nil {
-		return errors.Wrap(err, fmt.Sprintf("failed to get file info for filepath %s", filePath))
-	}
-
-	// If it's been written to in the last s.queueWaitTime, it's still active and shouldn't be queued.
-	if time.Since(fileInfo.ModTime()) < s.queueWaitTime {
-		return nil
-	}
-
-	subPath, err := s.getPathUnderCaptureDir(filePath)
-	if err != nil {
-		return errors.Wrap(err, "could not get path under capture directory")
-	}
-
-	if err = os.MkdirAll(filepath.Dir(path.Join(s.syncQueue, subPath)), 0o700); err != nil {
-		return errors.Wrap(err, "failed create directories under sync enqueue")
-	}
-
-	if err := os.Rename(filePath, path.Join(s.syncQueue, subPath)); err != nil {
-		return errors.Wrap(err, "failed to move file to sync enqueue")
-	}
-	return nil
-}
-
-func (s *syncer) getPathUnderCaptureDir(filePath string) (string, error) {
-	if idx := strings.Index(filePath, s.captureDir); idx != -1 {
-		return filePath[idx+len(s.captureDir):], nil
-	}
-	return "", errors.Errorf("file path %s is not under capture directory %s", filePath, s.captureDir)
-}
-
->>>>>>> d138bfa7
 // Close closes all resources (goroutines) associated with s.
 func (s *syncer) Close() {
 	s.cancelFunc()
 	s.backgroundWorkers.Wait()
 }
 
-<<<<<<< HEAD
 func (s *syncer) upload(ctx context.Context, path string) {
-=======
-// upload is an fs.WalkDirFunc that uploads files to Viam cloud storage.
-
-func (s *syncer) upload(path string, di fs.DirEntry, err error) error {
-	if err != nil {
-		s.logger.Errorw("failed to upload queued file", "error", err)
-		return nil
-	}
-
-	if di.IsDir() {
-		return nil
-	}
-
->>>>>>> d138bfa7
 	if s.progressTracker.inProgress(path) {
 		return
 	}
@@ -221,14 +87,8 @@
 	goutils.PanicCapturingGo(func() {
 		defer s.backgroundWorkers.Done()
 		exponentialRetry(
-<<<<<<< HEAD
 			ctx,
-			func(ctx context.Context) error { return s.uploadFn(ctx, path) },
-=======
-			s.cancelCtx,
-			// TODO: figure out how to build client, and make it a field of s.
 			func(ctx context.Context) error { return s.uploadFn(ctx, nil, path) },
->>>>>>> d138bfa7
 			s.logger,
 		)
 	})
@@ -236,8 +96,8 @@
 }
 
 func (s *syncer) Sync(paths []string) {
-	for _, path := range paths {
-		s.upload(s.cancelCtx, path)
+	for _, p := range paths {
+		s.upload(s.cancelCtx, p)
 	}
 }
 
@@ -429,7 +289,7 @@
 	}
 	// Close stream and receive response.
 	if _, err := client.CloseAndRecv(); err != nil {
-		return errors.Wrap(err, "error when closing the stream and receiving the response from sync service backend")
+		return errors.Wrap(err, "error when closing the stream and receiving the response from syncDataCaptureFiles service backend")
 	}
 	return nil
 }
