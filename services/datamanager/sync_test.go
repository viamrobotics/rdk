--- conflicted
+++ resolved
@@ -22,23 +22,6 @@
 	l := golog.NewTestLogger(t)
 
 	return syncer{
-<<<<<<< HEAD
-		captureDir:    captureDir,
-		syncQueue:     queue,
-		logger:        logger,
-		queueWaitTime: time.Nanosecond,
-		progressTracker: progressTracker{
-			lock: &sync.Mutex{},
-			m:    make(map[string]bool),
-		},
-		uploadFn: func(ctx context.Context, path string) error {
-			atomic.AddUint64(uploadCount, 1)
-			_ = os.Remove(path)
-			return nil
-		},
-		cancelCtx:  cancelCtx,
-		cancelFunc: cancelFn,
-=======
 		captureDir:     captureDir,
 		syncQueue:      syncQueue,
 		logger:         l,
@@ -48,7 +31,6 @@
 		uploadFn:       uploadFn,
 		cancelCtx:      cancelCtx,
 		cancelFunc:     cancelFn,
->>>>>>> d1c6b675
 	}
 }
 
