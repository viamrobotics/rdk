package datamanager

import (
	"context"
	"io/ioutil"
	"os"
	"path/filepath"
	"sync"
	"testing"
	"time"

	"github.com/edaniels/golog"
	"github.com/matttproud/golang_protobuf_extensions/pbutil"
	"github.com/pkg/errors"
	v1 "go.viam.com/api/proto/viam/datasync/v1"
	"go.viam.com/test"
	"google.golang.org/grpc"
	"google.golang.org/protobuf/types/known/structpb"

	"go.viam.com/rdk/protoutils"
)

var (
	partID        = "partid"
	componentType = "componenttype"
	componentName = "componentname"
	methodName    = "methodname"
)

// mockClient implements DataSyncService_UploadClient and maintains a list of all UploadRequests sent with its Send
// method.
type mockClient struct {
	sent []*v1.UploadRequest
	lock sync.Mutex
	grpc.ClientStream
}

func (m *mockClient) Send(req *v1.UploadRequest) error {
	m.lock.Lock()
	m.sent = append(m.sent, req)
	m.lock.Unlock()
	return nil
}

func (m *mockClient) CloseAndRecv() (*v1.UploadResponse, error) {
	return &v1.UploadResponse{}, nil
}

func (m *mockClient) Context() context.Context {
	return context.TODO()
}

type anyStruct struct {
	Field bool
}

func toProto(r interface{}) *structpb.Struct {
	msg, err := protoutils.StructToStructPb(r)
	if err != nil {
		return nil
	}
	return msg
}

// Writes the protobuf message to the file passed into method. Returns the number of bytes written and any errors that
// are raised.
func writeBinarySensorData(f *os.File, toWrite [][]byte) error {
	for _, bytes := range toWrite {
		msg := &v1.SensorData{
			Data: &v1.SensorData_Binary{
				Binary: bytes,
			},
		}
		_, err := pbutil.WriteDelimited(f, msg)
		if err != nil {
			return err
		}
	}
	return nil
}

// Compares UploadRequests (which hold either binary or tabular data).
func compareUploadRequests(t *testing.T, isTabular bool, actual []*v1.UploadRequest, expected []*v1.UploadRequest) {
	t.Helper()

	// Ensure length of slices is same before proceeding with rest of tests.
	test.That(t, len(actual), test.ShouldEqual, len(expected))

	// Compare metadata upload requests.
	compareMetadata(t, actual[0].GetMetadata(), expected[0].GetMetadata())

	// Compare data differently for binary & tabular data.
	if isTabular {
		// Compare tabular data upload request (stream).
		for i, uploadRequest := range actual[1:] {
			a := uploadRequest.GetSensorContents().GetStruct()
			e := actual[i+1].GetSensorContents().GetStruct()
			test.That(t, a, test.ShouldResemble, e)
		}
	} else {
		// Compare sensor data upload request (stream).
		for i, uploadRequest := range actual[1:] {
			a := uploadRequest.GetSensorContents().GetBinary()
			e := expected[i+1].GetSensorContents().GetBinary()
			test.That(t, a, test.ShouldResemble, e)
		}
	}
}

func compareMetadata(t *testing.T, actualMetadata *v1.UploadMetadata,
	expectedMetadata *v1.UploadMetadata,
) {
	t.Helper()

	// Test the fields within UploadRequest Metadata.
	test.That(t, actualMetadata.FileName, test.ShouldEqual, expectedMetadata.FileName)
	test.That(t, actualMetadata.PartId, test.ShouldEqual, expectedMetadata.PartId)
	test.That(t, actualMetadata.ComponentName, test.ShouldEqual, expectedMetadata.ComponentName)
	test.That(t, actualMetadata.MethodName, test.ShouldEqual, expectedMetadata.MethodName)
	test.That(t, actualMetadata.Type, test.ShouldEqual, expectedMetadata.Type)
}

// Builds syncer used in tests.
func newTestSyncer(t *testing.T, mc *mockClient, uploadFn uploadFn) *syncer {
	t.Helper()
	l := golog.NewTestLogger(t)

	ret := *newSyncer(l, uploadFn, partID)
	ret.client = mc
	return &ret
}

func TestFileUpload(t *testing.T) {
	uploadChunkSize = 10
	msgEmpty := []byte("")
	msgContents := []byte("This is part of testing in datamanager service in RDK.")

	tests := []struct {
		name    string
		toSend  []byte
		expData [][]byte
	}{
		{
			name:    "empty",
			toSend:  msgEmpty,
			expData: [][]byte{},
		},
		{
			name:   "not empty",
			toSend: msgContents,
			expData: [][]byte{
				msgContents[:10], msgContents[10:20], msgContents[20:30], msgContents[30:40],
				msgContents[40:50], msgContents[50:],
			},
		},
	}

	for _, tc := range tests {
		mc := &mockClient{
			sent: []*v1.UploadRequest{},
			lock: sync.Mutex{},
		}

		// Create temp file to be used as examples of reading data from the files into buffers
		// (and finally to have that data be uploaded) to the cloud.
		tf, err := ioutil.TempFile("", "")
		if err != nil {
			t.Errorf("%s: cannot create temporary file to be used for sensorUpload/fileUpload testing: %v", tc.name, err)
		}
		defer os.Remove(tf.Name())

		// Write the data from test cases into the temp file to prepare for reading by the fileUpload function.
		if _, err := tf.Write(tc.toSend); err != nil {
			t.Errorf("%s: cannot write byte slice to temporary file as part of setup for sensorUpload/fileUpload testing: %v", tc.name, err)
		}

		sut := newTestSyncer(t, mc, nil)
		sut.Sync([]string{tf.Name()})

		// Create []v1.UploadRequest object from test case input 'expData [][]byte'.
		var expectedMsgs []*v1.UploadRequest
		expectedMsgs = append(expectedMsgs, &v1.UploadRequest{
			UploadPacket: &v1.UploadRequest_Metadata{
				Metadata: &v1.UploadMetadata{
					PartId:   partID,
					Type:     v1.DataType_DATA_TYPE_FILE,
					FileName: filepath.Base(tf.Name()),
				},
			},
		})
		for _, expMsg := range tc.expData {
			expectedMsgs = append(expectedMsgs, &v1.UploadRequest{
				UploadPacket: &v1.UploadRequest_FileContents{
					FileContents: &v1.FileData{
						Data: expMsg,
					},
				},
			})
		}
		time.Sleep(time.Millisecond * 100)

		sut.Close()
		// The mc.sent value should be the same as the expectedMsgs value.
		compareMetadata(t, mc.sent[0].GetMetadata(), expectedMsgs[0].GetMetadata())
		if len(mc.sent) > 1 {
			test.That(t, mc.sent[1:], test.ShouldResemble, expectedMsgs[1:])
		}
	}
}

func TestSensorUploadTabular(t *testing.T) {
	protoMsgTabularStruct := toProto(anyStruct{})

	tests := []struct {
		name    string
		toSend  []*v1.SensorData
		expData []*structpb.Struct
	}{
		{
			name: "One sensor data.",
			toSend: []*v1.SensorData{
				{
					Metadata: &v1.SensorMetadata{},
					Data: &v1.SensorData_Struct{
						Struct: protoMsgTabularStruct,
					},
				},
			},
			expData: []*structpb.Struct{protoMsgTabularStruct},
		},
		{
			name: "A stream of sensor data.",
			toSend: []*v1.SensorData{
				{
					Metadata: &v1.SensorMetadata{},
					Data: &v1.SensorData_Struct{
						Struct: protoMsgTabularStruct,
					},
				},
				{
					Metadata: &v1.SensorMetadata{},
					Data: &v1.SensorData_Struct{
						Struct: protoMsgTabularStruct,
					},
				},
			},
			expData: []*structpb.Struct{protoMsgTabularStruct, protoMsgTabularStruct},
		},
	}

	for _, tc := range tests {
		mc := &mockClient{
			sent: []*v1.UploadRequest{},
			lock: sync.Mutex{},
		}

		// Create temp data capture file.
		tf, err := createTmpDataCaptureFile()
		if err != nil {
			t.Errorf("%s cannot create temporary file to be used for sensorUpload/fileUpload testing: %v", tc.name, err)
		}
		defer os.Remove(tf.Name())

		// First write metadata to file.
		syncMetadata := v1.DataCaptureMetadata{
			ComponentType:    componentType,
			ComponentName:    componentName,
			MethodName:       methodName,
			Type:             v1.DataType_DATA_TYPE_TABULAR_SENSOR,
			MethodParameters: nil,
		}
		if _, err := pbutil.WriteDelimited(tf, &syncMetadata); err != nil {
			t.Errorf("%s cannot write protobuf struct to temporary file as part of setup for sensorUpload testing: %v",
				tc.name, err)
		}

		// Write the data from the test cases into the files to prepare them for reading by the fileUpload function
		for i := range tc.toSend {
			if _, err := pbutil.WriteDelimited(tf, tc.toSend[i]); err != nil {
				t.Errorf("%s cannot write protobuf struct to temporary file as part of setup for sensorUpload testing: %v",
					tc.name, err)
			}
		}

		sut := newTestSyncer(t, mc, nil)
		sut.Sync([]string{tf.Name()})

		// Create []v1.UploadRequest object from test case input 'expData []*structpb.Struct'.
		var expectedMsgs []*v1.UploadRequest
		expectedMsgs = append(expectedMsgs, &v1.UploadRequest{
			UploadPacket: &v1.UploadRequest_Metadata{
				Metadata: &v1.UploadMetadata{
					PartId:           partID,
					ComponentType:    componentType,
					ComponentName:    componentName,
					MethodName:       methodName,
					Type:             v1.DataType_DATA_TYPE_TABULAR_SENSOR,
					FileName:         filepath.Base(tf.Name()),
					MethodParameters: nil,
				},
			},
		})
		for _, expMsg := range tc.expData {
			expectedMsgs = append(expectedMsgs, &v1.UploadRequest{
				UploadPacket: &v1.UploadRequest_SensorContents{
					SensorContents: &v1.SensorData{
						Data: &v1.SensorData_Struct{
							Struct: expMsg,
						},
					},
				},
			})
		}

		// The mc.sent value should be the same as the expectedMsgs value.
		time.Sleep(100 * time.Millisecond)
		sut.Close()
		compareUploadRequests(t, true, mc.sent, expectedMsgs)
	}
}

func TestSensorUploadBinary(t *testing.T) {
	msgEmpty := []byte("")
	msgContents := []byte("This is a message. This message is part of testing in datamanager service in RDK.")
	msgBin1 := []byte("Robots are really cool.")
	msgBin2 := []byte("This work is helping develop the robotics space.")
	msgBin3 := []byte("This message is used for testing.")

	tests := []struct {
		name    string
		toSend  [][]byte
		expData [][]byte
	}{
		{
			name:    "empty",
			toSend:  [][]byte{msgEmpty},
			expData: [][]byte{msgEmpty},
		},
		{
			name:    "one binary sensor data reading",
			toSend:  [][]byte{msgContents},
			expData: [][]byte{msgContents},
		},
		{
			name:    "stream of binary sensor data readings",
			toSend:  [][]byte{msgBin1, msgBin2, msgBin3},
			expData: [][]byte{msgBin1, msgBin2, msgBin3},
		},
	}

	for _, tc := range tests {
		mc := &mockClient{
			sent: []*v1.UploadRequest{},
			lock: sync.Mutex{},
		}

		// Create temp file to be used as examples of reading data from the files into buffers and finally to have
		// that data be uploaded to the cloud
		tf, err := createTmpDataCaptureFile()
		if err != nil {
			t.Errorf("%s cannot create temporary file to be used for sensorUpload/fileUpload testing: %v",
				tc.name, err)
		}
		defer os.Remove(tf.Name())

		// First write metadata to file.
		syncMetadata := v1.DataCaptureMetadata{
			ComponentType:    componentType,
			ComponentName:    componentName,
			MethodName:       methodName,
			Type:             v1.DataType_DATA_TYPE_BINARY_SENSOR,
			MethodParameters: nil,
		}
		if _, err := pbutil.WriteDelimited(tf, &syncMetadata); err != nil {
			t.Errorf("%s cannot write protobuf struct to temporary file as part of setup for sensorUpload testing: %v",
				tc.name, err)
		}

		// Write the data from the test cases into the files to prepare them for reading by the sensorUpload function.
		if err := writeBinarySensorData(tf, tc.toSend); err != nil {
			t.Errorf("%s cannot write byte slice to temporary file as part of setup for "+
				"sensorUpload/fileUpload testing: %v", tc.name, err)
		}

		// Upload the contents from the created file.
		sut := newTestSyncer(t, mc, nil)
		sut.Sync([]string{tf.Name()})

		// Create []v1.UploadRequest object from test case input 'expData []*structpb.Struct'.
		var expectedMsgs []*v1.UploadRequest
		expectedMsgs = append(expectedMsgs, &v1.UploadRequest{
			UploadPacket: &v1.UploadRequest_Metadata{
				Metadata: &v1.UploadMetadata{
					PartId:           partID,
					ComponentType:    componentType,
					ComponentName:    componentName,
					MethodName:       methodName,
					Type:             v1.DataType_DATA_TYPE_BINARY_SENSOR,
					FileName:         filepath.Base(tf.Name()),
					MethodParameters: nil,
				},
			},
		})
		for _, expMsg := range tc.expData {
			expectedMsgs = append(expectedMsgs, &v1.UploadRequest{
				UploadPacket: &v1.UploadRequest_SensorContents{
					SensorContents: &v1.SensorData{
						Data: &v1.SensorData_Binary{
							Binary: expMsg,
						},
					},
				},
			})
		}

		// The mc.sent value should be the same as the expectedMsgs value.
		time.Sleep(100 * time.Millisecond)
		sut.Close()
		compareUploadRequests(t, true, mc.sent, expectedMsgs)
	}
}

// Validates that for some captureDir, files are uploaded exactly once.
func TestUploadsOnce(t *testing.T) {
<<<<<<< HEAD
	var uploadCount uint64
	uploadFn := func(ctx context.Context, client v1.DataSyncService_UploadClient, path string) error {
		atomic.AddUint64(&uploadCount, 1)
		return nil
=======
	mc := &mockClient{
		sent: []*v1.UploadRequest{},
		lock: sync.Mutex{},
>>>>>>> c23a17ef
	}
	sut := newTestSyncer(t, mc, nil)

	// Put a couple files in captureDir.
	file1, _ := ioutil.TempFile("", "whatever")
	file2, _ := ioutil.TempFile("", "whatever2")

	// Immediately try to Sync same files many times.
	for i := 1; i < 10; i++ {
		sut.Sync([]string{file1.Name(), file2.Name()})
	}

	// Verify upload was only called twice.
	time.Sleep(time.Millisecond * 100)
<<<<<<< HEAD
	test.That(t, atomic.LoadUint64(&uploadCount), test.ShouldEqual, 2)

	// Verify that the files were deleted after upload.
	_, err := os.Stat(file1.Name())
	test.That(t, err, test.ShouldNotBeNil)
	_, err = os.Stat(file2.Name())
	test.That(t, err, test.ShouldNotBeNil)

=======
>>>>>>> c23a17ef
	sut.Close()
	test.That(t, len(mc.sent), test.ShouldEqual, 2)
	test.That(t, mc.sent[0], test.ShouldNotEqual, mc.sent[1])
}

func TestUploadExponentialRetry(t *testing.T) {
	// Set retry related global vars to faster values for test.
	initialWaitTime = time.Millisecond * 25
	maxRetryInterval = time.Millisecond * 150
	// Define an uploadFunc that fails 4 times then succeeds on its 5th attempt.
	failureCount := 0
	successCount := 0
	callTimes := make(map[int]time.Time)
	uploadFunc := func(ctx context.Context, client v1.DataSyncService_UploadClient, path string, partID string) error {
		callTimes[failureCount+successCount] = time.Now()
		if failureCount >= 4 {
			successCount++
			return nil
		}
		failureCount++
		return errors.New("fail for the first 4 tries, then succeed")
	}
	mc := &mockClient{
		sent: []*v1.UploadRequest{},
		lock: sync.Mutex{},
	}
	sut := newTestSyncer(t, mc, uploadFunc)

	// Sync file.
	file1, _ := ioutil.TempFile("", "whatever")
	sut.Sync([]string{file1.Name()})

	// Let it run.
	time.Sleep(time.Second)
	sut.Close()

	// Test that upload failed 4 times then succeeded once.
	test.That(t, failureCount, test.ShouldEqual, 4)
	test.That(t, successCount, test.ShouldEqual, 1)

	// Test that exponential increase happens.
	// First retry should wait initialWaitTime
	// Give some leeway so small variations in timing don't cause test failures.
	marginOfError := time.Millisecond * 20
	test.That(t, callTimes[1].Sub(callTimes[0]), test.ShouldAlmostEqual, initialWaitTime, marginOfError)

	// Then increase by a factor of retryExponentialFactor each time
	test.That(t, callTimes[2].Sub(callTimes[1]), test.ShouldAlmostEqual,
		initialWaitTime*time.Duration(retryExponentialFactor), marginOfError)
	test.That(t, callTimes[3].Sub(callTimes[2]), test.ShouldAlmostEqual,
		initialWaitTime*time.Duration(retryExponentialFactor*retryExponentialFactor), marginOfError)

	// ... but not increase past maxRetryInterval.
	test.That(t, callTimes[4].Sub(callTimes[3]), test.ShouldAlmostEqual, maxRetryInterval, marginOfError)
<<<<<<< HEAD

	// Verify that the file was deleted after upload.
	_, err := os.Stat(file1.Name())
	test.That(t, err, test.ShouldNotBeNil)
=======
}

// createTmpDataCaptureFile creates a data capture file, which is defined as a file with the dataCaptureFileExt as its
// file extension.
func createTmpDataCaptureFile() (file *os.File, err error) {
	tf, err := ioutil.TempFile("", "")
	if err != nil {
		return nil, err
	}
	if err = os.Rename(tf.Name(), tf.Name()+dataCaptureFileExt); err != nil {
		return nil, err
	}
	ret, err := os.OpenFile(tf.Name()+dataCaptureFileExt, os.O_APPEND|os.O_WRONLY, os.ModeAppend)
	if err != nil {
		return nil, err
	}
	return ret, nil
>>>>>>> c23a17ef
}<|MERGE_RESOLUTION|>--- conflicted
+++ resolved
@@ -422,16 +422,9 @@
 
 // Validates that for some captureDir, files are uploaded exactly once.
 func TestUploadsOnce(t *testing.T) {
-<<<<<<< HEAD
-	var uploadCount uint64
-	uploadFn := func(ctx context.Context, client v1.DataSyncService_UploadClient, path string) error {
-		atomic.AddUint64(&uploadCount, 1)
-		return nil
-=======
 	mc := &mockClient{
 		sent: []*v1.UploadRequest{},
 		lock: sync.Mutex{},
->>>>>>> c23a17ef
 	}
 	sut := newTestSyncer(t, mc, nil)
 
@@ -446,27 +439,19 @@
 
 	// Verify upload was only called twice.
 	time.Sleep(time.Millisecond * 100)
-<<<<<<< HEAD
-	test.That(t, atomic.LoadUint64(&uploadCount), test.ShouldEqual, 2)
+	sut.Close()
+	test.That(t, len(mc.sent), test.ShouldEqual, 2)
+	test.That(t, mc.sent[0], test.ShouldNotEqual, mc.sent[1])
 
 	// Verify that the files were deleted after upload.
 	_, err := os.Stat(file1.Name())
 	test.That(t, err, test.ShouldNotBeNil)
 	_, err = os.Stat(file2.Name())
-	test.That(t, err, test.ShouldNotBeNil)
-
-=======
->>>>>>> c23a17ef
-	sut.Close()
-	test.That(t, len(mc.sent), test.ShouldEqual, 2)
-	test.That(t, mc.sent[0], test.ShouldNotEqual, mc.sent[1])
 }
 
 func TestUploadExponentialRetry(t *testing.T) {
 	// Set retry related global vars to faster values for test.
 	initialWaitTime = time.Millisecond * 25
-	maxRetryInterval = time.Millisecond * 150
-	// Define an uploadFunc that fails 4 times then succeeds on its 5th attempt.
 	failureCount := 0
 	successCount := 0
 	callTimes := make(map[int]time.Time)
@@ -511,12 +496,10 @@
 
 	// ... but not increase past maxRetryInterval.
 	test.That(t, callTimes[4].Sub(callTimes[3]), test.ShouldAlmostEqual, maxRetryInterval, marginOfError)
-<<<<<<< HEAD
 
 	// Verify that the file was deleted after upload.
 	_, err := os.Stat(file1.Name())
 	test.That(t, err, test.ShouldNotBeNil)
-=======
 }
 
 // createTmpDataCaptureFile creates a data capture file, which is defined as a file with the dataCaptureFileExt as its
@@ -534,5 +517,4 @@
 		return nil, err
 	}
 	return ret, nil
->>>>>>> c23a17ef
 }