package datamanager

import (
	"context"
	"io/ioutil"
	"os"
	"path/filepath"
	"sync"
	"sync/atomic"
	"testing"
	"time"

	"github.com/edaniels/golog"
	"github.com/matttproud/golang_protobuf_extensions/pbutil"
	"github.com/pkg/errors"
	v1 "go.viam.com/api/proto/viam/datasync/v1"
	"go.viam.com/test"
	"google.golang.org/grpc"
	"google.golang.org/protobuf/types/known/structpb"

	"go.viam.com/rdk/protoutils"
)

// implements DataSyncService_UploadClient.
type mockClient struct {
	sent []v1.UploadRequest
	grpc.ClientStream
}

func (m *mockClient) Send(req *v1.UploadRequest) error {
	m.sent = append(m.sent, *req)
	return nil
}

func (m *mockClient) CloseAndRecv() (*v1.UploadResponse, error) {
	return &v1.UploadResponse{}, nil
}

func (m *mockClient) Context() context.Context {
	return context.TODO()
}

type anyStruct struct {
	fieldOne   bool
	fieldTwo   int
	fieldThree string
}

func toProto(r interface{}) *structpb.Struct {
	msg, err := protoutils.StructToStructPb(r)
	if err != nil {
		return nil
	}
	return msg
}

// Writes the protobuf message to the file passed into method. Returns the number of bytes written and any errors that
// are raised.
func writeBinarySensorData(f *os.File, toWrite [][]byte) (int, error) {
	countBytesWritten := 0
	for _, bytes := range toWrite {
		msg := &v1.SensorData{
			Data: &v1.SensorData_Binary{
				Binary: bytes,
			},
		}
		bytesWritten, err := pbutil.WriteDelimited(f, msg)
		if err != nil {
			return countBytesWritten, err
		}
		countBytesWritten += bytesWritten
	}
	return countBytesWritten, nil
}

// Compares UploadRequests (which hold either binary or tabular data).
func compareUploadRequests(t *testing.T, isTabular bool, actual []v1.UploadRequest, expected []v1.UploadRequest) {
	t.Helper()

	// Ensure length of slices is same before proceeding with rest of tests.
	test.That(t, len(actual), test.ShouldEqual, len(expected))

	// Compare metadata upload requests.
	compareMetadata(t, actual[0].GetMetadata(), expected[0].GetMetadata())

	// Compare data differently for binary & tabular data.
	if isTabular {
		// Compare tabular data upload request (stream).
		for i, uploadRequest := range actual[1:] {
			a := uploadRequest.GetSensorContents().GetStruct()
			e := actual[i+1].GetSensorContents().GetStruct()
			test.That(t, a, test.ShouldResemble, e)
		}
	} else {
		// Compare sensor data upload request (stream).
		for i, uploadRequest := range actual[1:] {
			a := uploadRequest.GetSensorContents().GetBinary()
			e := expected[i+1].GetSensorContents().GetBinary()
			test.That(t, a, test.ShouldResemble, e)
		}
	}
}

func compareMetadata(t *testing.T, actualMetadata *v1.UploadMetadata,
	expectedMetadata *v1.UploadMetadata,
) {
	t.Helper()

	// Test the fields within UploadRequest Metadata.
	test.That(t, actualMetadata.FileName, test.ShouldEqual, expectedMetadata.FileName)
	test.That(t, actualMetadata.PartName, test.ShouldEqual, expectedMetadata.PartName)
	test.That(t, actualMetadata.ComponentName, test.ShouldEqual, expectedMetadata.ComponentName)
	test.That(t, actualMetadata.MethodName, test.ShouldEqual, expectedMetadata.MethodName)
	test.That(t, actualMetadata.Type, test.ShouldEqual, expectedMetadata.Type)
}

// Builds syncer used in tests.
func newTestSyncer(t *testing.T, uploadFn uploadFn) syncer {
	t.Helper()
	cancelCtx, cancelFn := context.WithCancel(context.Background())
	l := golog.NewTestLogger(t)

	return syncer{
		logger: l,
		progressTracker: progressTracker{
			lock: &sync.Mutex{},
			m:    make(map[string]struct{}),
		},
		uploadFn:   uploadFn,
		cancelCtx:  cancelCtx,
		cancelFunc: cancelFn,
	}
}

<<<<<<< HEAD
func TestOnlyUploadsOnce(t *testing.T) {
	dir := t.TempDir()
	var uploadCount uint64
	uploadFn := func(ctx context.Context, path string) error {
		time.Sleep(time.Millisecond * 500)
=======
func TestFileUpload(t *testing.T) {
	uploadChunkSize = 10
	msgEmpty := []byte("")
	msgContents := []byte("This is part of testing in datamanager service in RDK.")

	tests := []struct {
		name    string
		toSend  []byte
		expData [][]byte
	}{
		{
			name:    "empty",
			toSend:  msgEmpty,
			expData: [][]byte{},
		},
		{
			name:   "not empty",
			toSend: msgContents,
			expData: [][]byte{
				msgContents[:10], msgContents[10:20], msgContents[20:30], msgContents[30:40],
				msgContents[40:50], msgContents[50:],
			},
		},
	}

	for _, tc := range tests {
		// Create mockClient that will be sending requests, this mock will have an UploadRequest slice that will
		// contain the UploadRequests that are created by the data contained in files.
		mc := &mockClient{
			sent: []v1.UploadRequest{},
		}

		// Create temp dir and file in that dir to be used as examples of reading data from the files into buffers
		// (and finally to have that data be uploaded) to the cloud.
		td, err := ioutil.TempDir("", "temp-dir")
		if err != nil {
			t.Errorf("%v: cannot create temporary directory to be used for sensorUpload/fileUpload testing", tc.name)
		}
		tf, err := ioutil.TempFile(td, tc.name)
		if err != nil {
			t.Errorf("%v: cannot create temporary file to be used for sensorUpload/fileUpload testing", tc.name)
		}
		defer os.Remove(tf.Name())
		defer os.Remove(td)

		// Write the data from test cases into the temp file to prepare for reading by the fileUpload function.
		if _, err := tf.Write(tc.toSend); err != nil {
			t.Errorf("%v: cannot write byte slice to temporary file as part of setup for sensorUpload/fileUpload testing", tc.name)
		}

		if err := viamUpload(context.TODO(), mc, tf.Name()); err != nil {
			t.Errorf("%v: cannot upload file", tc.name)
		}

		// Create []v1.UploadRequest object from test case input 'expData [][]byte'.
		expectedMsgs := []v1.UploadRequest{}
		expectedMsgs = append(expectedMsgs, v1.UploadRequest{
			UploadPacket: &v1.UploadRequest_Metadata{
				Metadata: &v1.UploadMetadata{
					PartName:      hardCodePartName,
					ComponentName: hardCodeComponentName,
					MethodName:    hardCodeMethodName,
					Type:          v1.DataType_DATA_TYPE_FILE,
					FileName:      filepath.Base(tf.Name()),
				},
			},
		})
		for _, expMsg := range tc.expData {
			expectedMsgs = append(expectedMsgs, v1.UploadRequest{
				UploadPacket: &v1.UploadRequest_FileContents{
					FileContents: &v1.FileData{
						Data: expMsg,
					},
				},
			})
		}

		// The mc.sent value should be the same as the expectedMsgs value.
		compareMetadata(t, mc.sent[0].GetMetadata(), expectedMsgs[0].GetMetadata())
		if len(mc.sent) > 1 {
			test.That(t, mc.sent[1:], test.ShouldResemble, expectedMsgs[1:])
		}
	}
}

func TestSensorUploadTabular(t *testing.T) {
	protoMsgTabularStruct := toProto(
		anyStruct{
			fieldOne:   true,
			fieldTwo:   16,
			fieldThree: "Viam",
		})

	tests := []struct {
		name    string
		toSend  []*v1.SensorData
		expData []*structpb.Struct
	}{
		{
			name: "any struct",
			toSend: []*v1.SensorData{
				{
					Metadata: &v1.SensorMetadata{},
					Data: &v1.SensorData_Struct{
						Struct: protoMsgTabularStruct,
					},
				},
			},
			expData: []*structpb.Struct{protoMsgTabularStruct},
		},
		{
			name: "stream of tabular sensor data",
			toSend: []*v1.SensorData{
				{
					Metadata: &v1.SensorMetadata{},
					Data: &v1.SensorData_Struct{
						Struct: protoMsgTabularStruct,
					},
				},
				{
					Metadata: &v1.SensorMetadata{},
					Data: &v1.SensorData_Struct{
						Struct: protoMsgTabularStruct,
					},
				},
			},
			expData: []*structpb.Struct{protoMsgTabularStruct, protoMsgTabularStruct},
		},
	}

	for _, tc := range tests {
		// Create mockClient that will be sending requests, this mock will have an UploadRequest slice that will
		// contain the UploadRequests that are created by the data contained in files.
		mc := &mockClient{
			sent: []v1.UploadRequest{},
		}

		// Create temp dir and file in that dir to be used as examples of reading data from the files into buffers
		// (and finally to have that data be uploaded) to the cloud
		td, err := ioutil.TempDir("", "temp-dir")
		if err != nil {
			t.Errorf("%v cannot create temporary directory to be used for sensorUpload/fileUpload testing", tc.name)
		}
		tf, err := ioutil.TempFile(td, tc.name)
		if err != nil {
			t.Errorf("%v cannot create temporary file to be used for sensorUpload/fileUpload testing", tc.name)
		}
		defer os.Remove(tf.Name())
		defer os.Remove(td)

		// Write the data from the test cases into the files to prepare them for reading by the fileUpload function
		for i := range tc.toSend {
			if _, err := pbutil.WriteDelimited(tf, tc.toSend[i]); err != nil {
				t.Errorf("%v cannot write protobuf struct to temporary file as part of setup for sensorUpload testing",
					tc.name)
			}
		}

		if err := viamUpload(context.TODO(), mc, tf.Name()); err != nil {
			t.Errorf("%v cannot upload file", tc.name)
		}

		// Create []v1.UploadRequest object from test case input 'expData []*structpb.Struct'.
		expectedMsgs := []v1.UploadRequest{}
		expectedMsgs = append(expectedMsgs, v1.UploadRequest{
			UploadPacket: &v1.UploadRequest_Metadata{
				Metadata: &v1.UploadMetadata{
					PartName:      hardCodePartName,
					ComponentName: hardCodeComponentName,
					MethodName:    hardCodeMethodName,
					Type:          v1.DataType_DATA_TYPE_TABULAR_SENSOR,
					FileName:      filepath.Base(tf.Name()),
				},
			},
		})
		for _, expMsg := range tc.expData {
			expectedMsgs = append(expectedMsgs, v1.UploadRequest{
				UploadPacket: &v1.UploadRequest_SensorContents{
					SensorContents: &v1.SensorData{
						Data: &v1.SensorData_Struct{
							Struct: expMsg,
						},
					},
				},
			})
		}

		// The mc.sent value should be the same as the expectedMsgs value.
		compareUploadRequests(t, true, mc.sent, expectedMsgs)
	}
}

func TestSensorUploadBinary(t *testing.T) {
	msgEmpty := []byte("")
	msgContents := []byte("This is a message. This message is part of testing in datamanager service in RDK.")
	msgBin1 := []byte("Robots are really cool.")
	msgBin2 := []byte("This work is helping develop the robotics space.")
	msgBin3 := []byte("This message is used for testing.")

	tests := []struct {
		name    string
		toSend  [][]byte
		expData [][]byte
	}{
		{
			name:    "empty",
			toSend:  [][]byte{msgEmpty},
			expData: [][]byte{msgEmpty},
		},
		{
			name:    "one binary sensor data reading",
			toSend:  [][]byte{msgContents},
			expData: [][]byte{msgContents},
		},
		{
			name:    "stream of binary sensor data readings",
			toSend:  [][]byte{msgBin1, msgBin2, msgBin3},
			expData: [][]byte{msgBin1, msgBin2, msgBin3},
		},
	}

	for _, tc := range tests {
		// Create mockClient that will be sending requests, this mock will have an UploadRequest slice that will
		// contain the UploadRequests that are created by the data contained in files.
		mc := &mockClient{
			sent: []v1.UploadRequest{},
		}

		// Create temp dir and file in that dir to be used as examples of reading data from the files into
		// buffers (and finally to have that data be uploaded) to the cloud
		td, err := ioutil.TempDir("", "temp-dir")
		if err != nil {
			t.Errorf("%v cannot create temporary directory to be used for sensorUpload/fileUpload testing", tc.name)
		}
		tf, err := ioutil.TempFile(td, tc.name)
		if err != nil {
			t.Errorf("%v cannot create temporary file to be used for sensorUpload/fileUpload testing", tc.name)
		}
		defer os.Remove(tf.Name())
		defer os.Remove(td)

		// Write the data from the test cases into the files to prepare them for reading by the sensorUpload function.
		if _, err := writeBinarySensorData(tf, tc.toSend); err != nil {
			t.Errorf("%v cannot write byte slice to temporary file as part of setup for sensorUpload/fileUpload testing", tc.name)
		}

		// Upload the contents from the created file.
		if err := viamUpload(context.TODO(), mc, tf.Name()); err != nil {
			t.Errorf("%v cannot upload file", tc.name)
		}

		// Create []v1.UploadRequest object from test case input 'expData []*structpb.Struct'.
		expectedMsgs := []v1.UploadRequest{}
		expectedMsgs = append(expectedMsgs, v1.UploadRequest{
			UploadPacket: &v1.UploadRequest_Metadata{
				Metadata: &v1.UploadMetadata{
					PartName:      hardCodePartName,
					ComponentName: hardCodeComponentName,
					MethodName:    hardCodeMethodName,
					Type:          v1.DataType_DATA_TYPE_BINARY_SENSOR,
					FileName:      filepath.Base(tf.Name()),
				},
			},
		})
		for _, expMsg := range tc.expData {
			expectedMsgs = append(expectedMsgs, v1.UploadRequest{
				UploadPacket: &v1.UploadRequest_SensorContents{
					SensorContents: &v1.SensorData{
						Data: &v1.SensorData_Binary{
							Binary: expMsg,
						},
					},
				},
			})
		}

		// The mc.sent value should be the same as the expectedMsgs value.
		compareUploadRequests(t, true, mc.sent, expectedMsgs)
	}
}

// Validates that for some captureDir, files are enqueued and uploaded exactly once.
func TestQueuesAndUploadsOnce(t *testing.T) {
	var uploadCount uint64
	uploadFn := func(ctx context.Context, client v1.DataSyncService_UploadClient, path string) error {
>>>>>>> d138bfa7
		atomic.AddUint64(&uploadCount, 1)
		_ = os.Remove(path)
		return nil
	}
	sut := newTestSyncer(t, uploadFn)

<<<<<<< HEAD
=======
	// Start syncer, pass in its own cancel context as its the same as the test's.
	sut.Start()

>>>>>>> d138bfa7
	// Put a couple files in captureDir.
	file1, _ := ioutil.TempFile(dir, "whatever")
	defer os.Remove(file1.Name())
	file2, _ := ioutil.TempFile(dir, "whatever2")
	defer os.Remove(file2.Name())
	// Immediately try to Sync same files, twice.
	sut.Sync([]string{file1.Name(), file2.Name()})
	sut.Sync([]string{file1.Name(), file2.Name()})

	// Verify upload was only called twice.
	time.Sleep(time.Second * 1)
	// Verify files were  uploaded.
	filesInCaptureDir, err := ioutil.ReadDir(dir)
	if err != nil {
		t.Fatalf("failed to list files in captureDir")
	}
	test.That(t, len(filesInCaptureDir), test.ShouldEqual, 0)
<<<<<<< HEAD
=======
	test.That(t, len(filesInQueue), test.ShouldEqual, 0)
	test.That(t, atomic.LoadUint64(&uploadCount), test.ShouldEqual, 2)
	sut.Close()
}

// Validates that if a syncer is killed after enqueing a file, a new syncer will still pick it up and upload it. This
// is to simulate the case where a robot is killed mid-sync; we still want that sync to resume and finish when it
// turns back on.
func TestRecoversAfterKilled(t *testing.T) {
	var uploadCount uint64
	uploadFn := func(ctx context.Context, client v1.DataSyncService_UploadClient, path string) error {
		atomic.AddUint64(&uploadCount, 1)
		_ = os.Remove(path)
		return nil
	}
	sut := newTestSyncer(t, uploadFn)

	// Put a file in syncDir; this simulates a file that was enqueued by some previous syncer.
	file1, _ := ioutil.TempFile(sut.syncQueue, "whatever")
	defer os.Remove(file1.Name())

	// Put a file in captureDir; this simulates a file that was written but not yet queued by some previous syncer.
	// It should be synced even if it is not specified in the list passed to Enqueue.
	file2, _ := ioutil.TempFile(sut.captureDir, "whatever")
	defer os.Remove(file2.Name())

	// Start syncer, let it run for a second.
	sut.Start()
	err := sut.Enqueue([]string{})
	test.That(t, err, test.ShouldBeNil)
	time.Sleep(time.Second)

	// Verify enqueued files were uploaded.
	filesInQueue, err := ioutil.ReadDir(sut.syncQueue)
	if err != nil {
		t.Fatalf("failed to list files in syncDir")
	}
	// Verify previously captured but not queued files were uploaded.
	filesInCaptureDir, err := ioutil.ReadDir(sut.captureDir)
	if err != nil {
		t.Fatalf("failed to list files in syncDir")
	}
	test.That(t, len(filesInQueue), test.ShouldEqual, 0)
	test.That(t, len(filesInCaptureDir), test.ShouldEqual, 0)
>>>>>>> d138bfa7
	test.That(t, atomic.LoadUint64(&uploadCount), test.ShouldEqual, 2)
	sut.Close()
}

func TestUploadExponentialRetry(t *testing.T) {
	dir := t.TempDir()
	// Set retry related global vars to faster values for test.
	initialWaitTime = time.Millisecond * 25
	maxRetryInterval = time.Millisecond * 150
	// Define an uploadFunc that fails 4 times then succeeds on its 5th attempt.
	failureCount := 0
	successCount := 0
	callTimes := make(map[int]time.Time)
	uploadFunc := func(ctx context.Context, client v1.DataSyncService_UploadClient, path string) error {
		callTimes[failureCount+successCount] = time.Now()
		if failureCount >= 4 {
			successCount++
			return nil
		}
		failureCount++
		return errors.New("fail for the first 4 tries, then succeed")
	}
	sut := newTestSyncer(t, uploadFunc)

	// Sync file.
	file1, _ := ioutil.TempFile(dir, "whatever")
	defer os.Remove(file1.Name())
	sut.Sync([]string{file1.Name()})

	// Let it run.
	time.Sleep(time.Second)
	sut.Close()

	// Test that upload failed 4 times then succeeded once.
	test.That(t, failureCount, test.ShouldEqual, 4)
	test.That(t, successCount, test.ShouldEqual, 1)

	// Test that exponential increase happens.
	// First retry should wait initialWaitTime
	// Give some leeway so small variations in timing don't cause test failures.
	marginOfError := time.Millisecond * 20
	test.That(t, callTimes[1].Sub(callTimes[0]), test.ShouldAlmostEqual, initialWaitTime, marginOfError)

	// Then increase by a factor of retryExponentialFactor each time
	test.That(t, callTimes[2].Sub(callTimes[1]), test.ShouldAlmostEqual,
		initialWaitTime*time.Duration(retryExponentialFactor), marginOfError)
	test.That(t, callTimes[3].Sub(callTimes[2]), test.ShouldAlmostEqual,
		initialWaitTime*time.Duration(retryExponentialFactor*retryExponentialFactor), marginOfError)

	// ... but not increase past maxRetryInterval.
	test.That(t, callTimes[4].Sub(callTimes[3]), test.ShouldAlmostEqual, maxRetryInterval, marginOfError)
}<|MERGE_RESOLUTION|>--- conflicted
+++ resolved
@@ -132,13 +132,6 @@
 	}
 }
 
-<<<<<<< HEAD
-func TestOnlyUploadsOnce(t *testing.T) {
-	dir := t.TempDir()
-	var uploadCount uint64
-	uploadFn := func(ctx context.Context, path string) error {
-		time.Sleep(time.Millisecond * 500)
-=======
 func TestFileUpload(t *testing.T) {
 	uploadChunkSize = 10
 	msgEmpty := []byte("")
@@ -424,83 +417,24 @@
 func TestQueuesAndUploadsOnce(t *testing.T) {
 	var uploadCount uint64
 	uploadFn := func(ctx context.Context, client v1.DataSyncService_UploadClient, path string) error {
->>>>>>> d138bfa7
 		atomic.AddUint64(&uploadCount, 1)
 		_ = os.Remove(path)
 		return nil
 	}
 	sut := newTestSyncer(t, uploadFn)
 
-<<<<<<< HEAD
-=======
-	// Start syncer, pass in its own cancel context as its the same as the test's.
-	sut.Start()
-
->>>>>>> d138bfa7
 	// Put a couple files in captureDir.
-	file1, _ := ioutil.TempFile(dir, "whatever")
+	file1, _ := ioutil.TempFile("", "whatever")
 	defer os.Remove(file1.Name())
-	file2, _ := ioutil.TempFile(dir, "whatever2")
+	file2, _ := ioutil.TempFile("", "whatever2")
 	defer os.Remove(file2.Name())
-	// Immediately try to Sync same files, twice.
-	sut.Sync([]string{file1.Name(), file2.Name()})
-	sut.Sync([]string{file1.Name(), file2.Name()})
+	// Immediately try to Sync same files many times.
+	for i := 1; i < 10; i++ {
+		sut.Sync([]string{file1.Name(), file2.Name()})
+	}
 
 	// Verify upload was only called twice.
-	time.Sleep(time.Second * 1)
-	// Verify files were  uploaded.
-	filesInCaptureDir, err := ioutil.ReadDir(dir)
-	if err != nil {
-		t.Fatalf("failed to list files in captureDir")
-	}
-	test.That(t, len(filesInCaptureDir), test.ShouldEqual, 0)
-<<<<<<< HEAD
-=======
-	test.That(t, len(filesInQueue), test.ShouldEqual, 0)
-	test.That(t, atomic.LoadUint64(&uploadCount), test.ShouldEqual, 2)
-	sut.Close()
-}
-
-// Validates that if a syncer is killed after enqueing a file, a new syncer will still pick it up and upload it. This
-// is to simulate the case where a robot is killed mid-sync; we still want that sync to resume and finish when it
-// turns back on.
-func TestRecoversAfterKilled(t *testing.T) {
-	var uploadCount uint64
-	uploadFn := func(ctx context.Context, client v1.DataSyncService_UploadClient, path string) error {
-		atomic.AddUint64(&uploadCount, 1)
-		_ = os.Remove(path)
-		return nil
-	}
-	sut := newTestSyncer(t, uploadFn)
-
-	// Put a file in syncDir; this simulates a file that was enqueued by some previous syncer.
-	file1, _ := ioutil.TempFile(sut.syncQueue, "whatever")
-	defer os.Remove(file1.Name())
-
-	// Put a file in captureDir; this simulates a file that was written but not yet queued by some previous syncer.
-	// It should be synced even if it is not specified in the list passed to Enqueue.
-	file2, _ := ioutil.TempFile(sut.captureDir, "whatever")
-	defer os.Remove(file2.Name())
-
-	// Start syncer, let it run for a second.
-	sut.Start()
-	err := sut.Enqueue([]string{})
-	test.That(t, err, test.ShouldBeNil)
-	time.Sleep(time.Second)
-
-	// Verify enqueued files were uploaded.
-	filesInQueue, err := ioutil.ReadDir(sut.syncQueue)
-	if err != nil {
-		t.Fatalf("failed to list files in syncDir")
-	}
-	// Verify previously captured but not queued files were uploaded.
-	filesInCaptureDir, err := ioutil.ReadDir(sut.captureDir)
-	if err != nil {
-		t.Fatalf("failed to list files in syncDir")
-	}
-	test.That(t, len(filesInQueue), test.ShouldEqual, 0)
-	test.That(t, len(filesInCaptureDir), test.ShouldEqual, 0)
->>>>>>> d138bfa7
+	time.Sleep(time.Millisecond * 100)
 	test.That(t, atomic.LoadUint64(&uploadCount), test.ShouldEqual, 2)
 	sut.Close()
 }
