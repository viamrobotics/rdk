// Package datamanager contains a service type that can be used to capture data from a robot's components.
package datamanager

import (
	"context"
	"os"
	"path/filepath"
	"reflect"
	"sync"
	"time"

	"github.com/edaniels/golog"
	"github.com/mitchellh/mapstructure"
	"github.com/pkg/errors"
	goutils "go.viam.com/utils"
	"go.viam.com/utils/rpc"

	"go.viam.com/rdk/config"
	"go.viam.com/rdk/data"
	servicepb "go.viam.com/rdk/proto/api/service/datamanager/v1"
	"go.viam.com/rdk/registry"
	"go.viam.com/rdk/resource"
	"go.viam.com/rdk/robot"
	"go.viam.com/rdk/subtype"
	"go.viam.com/rdk/utils"
)

func init() {
	registry.RegisterService(Subtype, registry.Service{
		Constructor: func(ctx context.Context, r robot.Robot, c config.Service, logger golog.Logger) (interface{}, error) {
			return New(ctx, r, c, logger)
		},
	})
	registry.RegisterResourceSubtype(Subtype, registry.ResourceSubtype{
		RegisterRPCService: func(ctx context.Context, rpcServer rpc.Server, subtypeSvc subtype.Service) error {
			return rpcServer.RegisterServiceServer(
				ctx,
				&servicepb.DataManagerService_ServiceDesc,
				NewServer(subtypeSvc),
				servicepb.RegisterDataManagerServiceHandlerFromEndpoint,
			)
		},
		RPCClient: func(ctx context.Context, conn rpc.ClientConn, name string, logger golog.Logger) interface{} {
			return NewClientFromConn(ctx, conn, name, logger)
		},
	})
	cType := config.ServiceType(SubtypeName)
	config.RegisterServiceAttributeMapConverter(cType, func(attributes config.AttributeMap) (interface{}, error) {
		var conf Config
		decoder, err := mapstructure.NewDecoder(&mapstructure.DecoderConfig{TagName: "json", Result: &conf})
		if err != nil {
			return nil, err
		}
		if err := decoder.Decode(attributes); err != nil {
			return nil, err
		}
		return &conf, nil
	}, &Config{})
}

// Service defines what a Data Manager Service should expose to the users.
type Service interface {
	Sync(ctx context.Context) error
}

// SubtypeName is the name of the type of service.
const SubtypeName = resource.SubtypeName("data_manager")

// SyncQueuePath is the directory under which files are queued while they are waiting to be synced to the cloud.
var SyncQueuePath = filepath.Join(os.Getenv("HOME"), "sync_queue", ".viam")

// Subtype is a constant that identifies the data manager service resource subtype.
var Subtype = resource.NewSubtype(
	resource.ResourceNamespaceRDK,
	resource.ResourceTypeService,
	SubtypeName,
)

// Name is the DataManager's typed resource name.
var Name = resource.NameFromSubtype(Subtype, "")

// The Collector's queue should be big enough to ensure that .capture() is never blocked by the queue being
// written to disk. A default value of 250 was chosen because even with the fastest reasonable capture interval (1ms),
// this would leave 250ms for a (buffered) disk write before blocking, which seems sufficient for the size of
// writes this would be performing.
const defaultCaptureQueueSize = 250

// Default bufio.Writer buffer size in bytes.
const defaultCaptureBufferSize = 4096

// Attributes to initialize the collector for a component.
type dataCaptureConfig struct {
	Name               string               `json:"name"`
	Type               resource.SubtypeName `json:"type"`
	Method             string               `json:"method"`
	CaptureFrequencyHz float32              `json:"capture_frequency_hz"`
	CaptureQueueSize   int                  `json:"capture_queue_size"`
	CaptureBufferSize  int                  `json:"capture_buffer_size"`
	AdditionalParams   map[string]string    `json:"additional_params"`
	Disabled           bool                 `json:"disabled"`
}

type dataCaptureConfigs struct {
	Attributes []dataCaptureConfig `json:"capture_methods"`
}

// Config describes how to configure the service.
type Config struct {
	CaptureDir          string   `json:"capture_dir"`
	AdditionalSyncPaths []string `json:"additional_sync_paths"`
	SyncIntervalMins    float64  `json:"sync_interval_mins"`
	Disabled            bool     `json:"disabled"`
}

// TODO(https://viam.atlassian.net/browse/DATA-157): Add configuration for remotes.

var viamCaptureDotDir = filepath.Join(os.Getenv("HOME"), "capture", ".viam")

// New returns a new data manager service for the given robot.
func New(ctx context.Context, r robot.Robot, config config.Service, logger golog.Logger) (Service, error) {
	// Set syncIntervalMins = -1 as we rely on initOrUpdateSyncer to instantiate a syncer
	// on first call to Update, even if syncIntervalMins value is 0, and the default value for int64 is 0.
	dataManagerSvc := &dataManagerService{
		r:                 r,
		logger:            logger,
		captureDir:        viamCaptureDotDir,
		collectors:        make(map[componentMethodMetadata]collectorAndConfig),
		backgroundWorkers: sync.WaitGroup{},
		lock:              sync.Mutex{},
		syncIntervalMins:  -1,
	}

	return dataManagerSvc, nil
}

// Close releases all resources managed by data_manager.
func (svc *dataManagerService) Close(ctx context.Context) error {
	svc.lock.Lock()
	defer svc.lock.Unlock()
	svc.closeCollectors()
	if svc.syncer != nil {
		svc.updateCollectorsCancelFn()
		svc.syncer.Close()
	}
	svc.backgroundWorkers.Wait()
	return nil
}

func (svc *dataManagerService) closeCollectors() {
	wg := sync.WaitGroup{}
	for md, collector := range svc.collectors {
		currCollector := collector
		wg.Add(1)
		go func() {
			currCollector.Collector.Close()
			wg.Done()
		}()
		delete(svc.collectors, md)
	}
	wg.Wait()
}

// dataManagerService initializes and orchestrates data capture collectors for registered component/methods.
type dataManagerService struct {
	r                        robot.Robot
	logger                   golog.Logger
	captureDir               string
	collectors               map[componentMethodMetadata]collectorAndConfig
	syncer                   syncManager
	syncIntervalMins         float64
	lock                     sync.Mutex
	backgroundWorkers        sync.WaitGroup
	updateCollectorsCancelFn func()
	uploadFn                 func(ctx context.Context, path string) error
}

// Parameters stored for each collector.
type collectorAndConfig struct {
	Collector  data.Collector
	Attributes dataCaptureConfig
}

// Identifier for a particular collector: component name, component type, and method name.
type componentMethodMetadata struct {
	ComponentName  string
	MethodMetadata data.MethodMetadata
}

// Get time.Duration from hz.
func getDurationFromHz(captureFrequencyHz float32) time.Duration {
	return time.Second / time.Duration(captureFrequencyHz)
}

// Create a filename based on the current time.
func getFileTimestampName() string {
	// RFC3339Nano is a standard time format e.g. 2006-01-02T15:04:05Z07:00.
	return time.Now().Format(time.RFC3339Nano)
}

// Create a timestamped file within the given capture directory.
func createDataCaptureFile(captureDir string, subtypeName resource.SubtypeName, componentName string) (*os.File, error) {
	fileDir := filepath.Join(captureDir, string(subtypeName), componentName)
	if err := os.MkdirAll(fileDir, 0o700); err != nil {
		return nil, err
	}
	fileName := filepath.Join(fileDir, getFileTimestampName())
	//nolint:gosec
	return os.Create(fileName)
}

// Initialize a collector for the component/method or update it if it has previously been created.
// Return the component/method metadata which is used as a key in the collectors map.
func (svc *dataManagerService) initializeOrUpdateCollector(
	attributes dataCaptureConfig, updateCaptureDir bool) (
	*componentMethodMetadata, error,
) {
	// Create component/method metadata to check if the collector exists.
	metadata := data.MethodMetadata{
		Subtype:    attributes.Type,
		MethodName: attributes.Method,
	}
	componentMetadata := componentMethodMetadata{
		ComponentName:  attributes.Name,
		MethodMetadata: metadata,
	}
	if storedCollectorParams, ok := svc.collectors[componentMetadata]; ok {
		collector := storedCollectorParams.Collector
		previousAttributes := storedCollectorParams.Attributes

		// If the attributes have not changed, keep the current collector and update the target capture file if needed.
		if reflect.DeepEqual(previousAttributes, attributes) {
			if updateCaptureDir {
				targetFile, err := createDataCaptureFile(
					svc.captureDir, attributes.Type, attributes.Name)
				if err != nil {
					return nil, err
				}
				collector.SetTarget(targetFile)
			}
			return &componentMetadata, nil
		}

		// Otherwise, close the current collector and instantiate a new one below.
		collector.Close()
	}

	// Get the resource corresponding to the component subtype and name.
	subtype := resource.NewSubtype(
		resource.ResourceNamespaceRDK,
		resource.ResourceTypeComponent,
		attributes.Type,
	)
	res, err := svc.r.ResourceByName(resource.NameFromSubtype(subtype, attributes.Name))
	if err != nil {
		return nil, err
	}

	// Get collector constructor for the component subtype and method.
	collectorConstructor := data.CollectorLookup(metadata)
	if collectorConstructor == nil {
		return nil, errors.Errorf("failed to find collector for %s", metadata)
	}

	// Parameters to initialize collector.
	interval := getDurationFromHz(attributes.CaptureFrequencyHz)
	targetFile, err := createDataCaptureFile(svc.captureDir, attributes.Type, attributes.Name)
	if err != nil {
		return nil, err
	}

	// Set queue size to defaultCaptureQueueSize if it was not set in the config.
	captureQueueSize := attributes.CaptureQueueSize
	if captureQueueSize == 0 {
		captureQueueSize = defaultCaptureQueueSize
	}

	captureBufferSize := attributes.CaptureBufferSize
	if captureBufferSize == 0 {
		captureBufferSize = defaultCaptureBufferSize
	}

	// Create a collector for this resource and method.
	params := data.CollectorParams{
		ComponentName: attributes.Name,
		Interval:      interval,
		MethodParams:  attributes.AdditionalParams,
		Target:        targetFile,
		QueueSize:     captureQueueSize,
		BufferSize:    captureBufferSize,
		Logger:        svc.logger,
	}
	collector, err := (*collectorConstructor)(res, params)
	if err != nil {
		return nil, err
	}
	svc.lock.Lock()
	svc.collectors[componentMetadata] = collectorAndConfig{collector, attributes}
	svc.lock.Unlock()

	// TODO: Handle errors more gracefully.
	go func() {
		if err := collector.Collect(); err != nil {
			svc.logger.Error(err.Error())
		}
	}()

	return &componentMetadata, nil
}

func (svc *dataManagerService) initOrUpdateSyncer(intervalMins float64) {
	// if user updates config while manual sync is occurring, manual sync will be cancelled (TODO fix)
	if svc.syncer != nil {
		// If previously we were syncing, close the old syncer and cancel the old updateCollectors goroutine.
		svc.updateCollectorsCancelFn()
		svc.syncer.Close()
		svc.backgroundWorkers.Wait()
		svc.syncer = nil
		svc.updateCollectorsCancelFn = nil
	}
	// Init a new syncer.
	cancelCtx, fn := context.WithCancel(context.Background())
	svc.updateCollectorsCancelFn = fn
	svc.syncer = newSyncer(SyncQueuePath, svc.logger, svc.captureDir, svc.uploadFn)

	// Kick off syncer if we're running it.
	if intervalMins > 0 {
		svc.QueueCapturedData(cancelCtx, intervalMins)
		svc.syncer.Start()
	}
}

// Perform a non-scheduled sync of the data in the capture directory.
func (svc *dataManagerService) Sync(ctx context.Context) error {
	if svc.syncer == nil {
		panic("called Sync on data manager service with nil syncer")
	}
	filesToQueue := svc.queueFiles()
	if err := svc.syncer.Enqueue(filesToQueue); err != nil {
		return err
	}
	svc.syncer.Upload()
	return nil
}

// Get the config associated with the data manager service.
// Returns a boolean for whether a config is returned and an error if the
// config was incorrectly formatted.
func getServiceConfig(cfg *config.Config) (*Config, bool, error) {
	for _, c := range cfg.Services {
		// Compare service type and name.
		if c.ResourceName() == Name {
			svcConfig, ok := c.ConvertedAttributes.(*Config)
			// Incorrect configuration is an error.
			if !ok {
				return &Config{}, false, utils.NewUnexpectedTypeError(svcConfig, c.ConvertedAttributes)
			}
			return svcConfig, true, nil
		}
	}

	// Data Manager Service is not in the config, which is not an error.
	return &Config{}, false, nil
}

// Get the component configs associated with the data manager service.
func getAllDataCaptureConfigs(cfg *config.Config) ([]dataCaptureConfig, error) {
	componentDataCaptureConfigs := []dataCaptureConfig{}
	for _, c := range cfg.Components {
		// Iterate over all component-level service configs of type data_manager.
		for _, componentSvcConfig := range c.ServiceConfig {
			if componentSvcConfig.ResourceName() == Name {
				var attrs dataCaptureConfigs
				configs, err := config.TransformAttributeMapToStruct(&attrs, componentSvcConfig.Attributes)
				if err != nil {
					return componentDataCaptureConfigs, err
				}
				convertedConfigs, ok := configs.(*dataCaptureConfigs)
				if !ok {
					return componentDataCaptureConfigs, utils.NewUnexpectedTypeError(convertedConfigs, configs)
				}

				// Add the method configuration to the result.
				for _, attrs := range convertedConfigs.Attributes {
					attrs.Name = c.Name
					attrs.Type = c.Type
					componentDataCaptureConfigs = append(componentDataCaptureConfigs, attrs)
				}
			}
		}
	}
	return componentDataCaptureConfigs, nil
}

// Update updates the data manager service when the config has changed.
<<<<<<< HEAD
func (svc *dataManagerService) Update(ctx context.Context, cfg *config.Config) error {
	c, ok := getServiceConfig(cfg)
	// Service is not in the config or has been removed from it. Close any collectors.
=======
func (svc *Service) Update(ctx context.Context, cfg *config.Config) error {
	svcConfig, ok, err := getServiceConfig(cfg)
	// Service is not in the config, has been removed from it, or is incorrectly formatted in the config.
	// Close any collectors.
>>>>>>> c6dd152d
	if !ok {
		svc.closeCollectors()
		return err
	}

	// Service is disabled, so close all collectors and clear the map so we can instantiate new ones if we enable this service.
	if svcConfig.Disabled {
		svc.closeCollectors()
		svc.collectors = make(map[componentMethodMetadata]collectorAndConfig)
		return nil
	}

	updateCaptureDir := svc.captureDir != svcConfig.CaptureDir
	svc.captureDir = svcConfig.CaptureDir

	allComponentAttributes, err := getAllDataCaptureConfigs(cfg)
	if err != nil {
		return err
	}

	if len(allComponentAttributes) == 0 {
		svc.logger.Warn("Could not find any components with data_manager service configuration")
		return nil
	}

	// nolint:contextcheck
	if svcConfig.SyncIntervalMins != svc.syncIntervalMins {
		svc.initOrUpdateSyncer(svcConfig.SyncIntervalMins)
		svc.syncIntervalMins = svcConfig.SyncIntervalMins
	}

	// Initialize or add a collector based on changes to the component configurations.
	newCollectorMetadata := make(map[componentMethodMetadata]bool)
	for _, attributes := range allComponentAttributes {
		if !attributes.Disabled && attributes.CaptureFrequencyHz > 0 {
			componentMetadata, err := svc.initializeOrUpdateCollector(
				attributes, updateCaptureDir)
			if err != nil {
				svc.logger.Errorw("failed to initialize or update collector", "error", err)
			} else {
				newCollectorMetadata[*componentMetadata] = true
			}
		}
	}

	// If a component/method has been removed from the config, close the collector and remove it from the map.
	for componentMetadata, params := range svc.collectors {
		if _, present := newCollectorMetadata[componentMetadata]; !present {
			params.Collector.Close()
			delete(svc.collectors, componentMetadata)
		}
	}

	return nil
}

func (svc *dataManagerService) QueueCapturedData(cancelCtx context.Context, intervalMins float64) {
	svc.backgroundWorkers.Add(1)
	goutils.PanicCapturingGo(func() {
		defer svc.backgroundWorkers.Done()
		// time.Duration loses precision at low floating point values, so turn intervalMins to milliseconds.
		intervalMillis := 60000.0 * intervalMins
		ticker := time.NewTicker(time.Millisecond * time.Duration(intervalMillis))
		defer ticker.Stop()

		for {
			if err := cancelCtx.Err(); err != nil {
				if !errors.Is(err, context.Canceled) {
					svc.logger.Errorw("data manager context closed unexpectedly", "error", err)
				}
				return
			}
			select {
			case <-cancelCtx.Done():
				files := make([]string, 0, len(svc.collectors))
				for _, collector := range svc.collectors {
					files = append(files, collector.Collector.GetTarget().Name())
				}
				if err := svc.syncer.Enqueue(files); err != nil {
					svc.logger.Errorw("failed to move files to sync queue", "error", err)
				}
				return
			case <-ticker.C:
				filesToQueue := svc.queueFiles()
				if err := svc.syncer.Enqueue(filesToQueue); err != nil {
					svc.logger.Errorw("failed to move files to sync queue", "error", err)
				}
			}
		}
	})
}

func (svc *dataManagerService) queueFiles() []string {
	svc.lock.Lock()
	defer svc.lock.Unlock()
	filesToQueue := make([]string, 0, len(svc.collectors))
	for _, collector := range svc.collectors {
		// Create new target and set it.
		nextTarget, err := createDataCaptureFile(svc.captureDir, collector.Attributes.Type, collector.Attributes.Name)
		if err != nil {
			svc.logger.Errorw("failed to create new data capture file", "error", err)
		}
		filesToQueue = append(filesToQueue, collector.Collector.GetTarget().Name())
		collector.Collector.SetTarget(nextTarget)
	}
	return filesToQueue
}<|MERGE_RESOLUTION|>--- conflicted
+++ resolved
@@ -40,6 +40,7 @@
 				servicepb.RegisterDataManagerServiceHandlerFromEndpoint,
 			)
 		},
+		RPCServiceDesc: &servicepb.DataManagerService_ServiceDesc,
 		RPCClient: func(ctx context.Context, conn rpc.ClientConn, name string, logger golog.Logger) interface{} {
 			return NewClientFromConn(ctx, conn, name, logger)
 		},
@@ -392,16 +393,10 @@
 }
 
 // Update updates the data manager service when the config has changed.
-<<<<<<< HEAD
 func (svc *dataManagerService) Update(ctx context.Context, cfg *config.Config) error {
-	c, ok := getServiceConfig(cfg)
-	// Service is not in the config or has been removed from it. Close any collectors.
-=======
-func (svc *Service) Update(ctx context.Context, cfg *config.Config) error {
 	svcConfig, ok, err := getServiceConfig(cfg)
 	// Service is not in the config, has been removed from it, or is incorrectly formatted in the config.
 	// Close any collectors.
->>>>>>> c6dd152d
 	if !ok {
 		svc.closeCollectors()
 		return err
