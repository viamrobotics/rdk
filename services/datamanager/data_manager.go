// Package datamanager contains a service type that can be used to capture data from a robot's components.
package datamanager

import (
	"context"
	"os"
	"path/filepath"
	"reflect"
	"sync"
	"time"

	"github.com/edaniels/golog"
	"github.com/mitchellh/mapstructure"
	"github.com/pkg/errors"
	goutils "go.viam.com/utils"
	"go.viam.com/utils/rpc"

	"go.viam.com/rdk/config"
	"go.viam.com/rdk/data"
	servicepb "go.viam.com/rdk/proto/api/service/datamanager/v1"
	"go.viam.com/rdk/registry"
	"go.viam.com/rdk/resource"
	"go.viam.com/rdk/robot"
	"go.viam.com/rdk/subtype"
	"go.viam.com/rdk/utils"
)

func init() {
	registry.RegisterService(Subtype, registry.Service{
		Constructor: func(ctx context.Context, r robot.Robot, c config.Service, logger golog.Logger) (interface{}, error) {
			return New(ctx, r, c, logger)
		},
	})
	registry.RegisterResourceSubtype(Subtype, registry.ResourceSubtype{
		RegisterRPCService: func(ctx context.Context, rpcServer rpc.Server, subtypeSvc subtype.Service) error {
			return rpcServer.RegisterServiceServer(
				ctx,
				&servicepb.DataManagerService_ServiceDesc,
				NewServer(subtypeSvc),
				servicepb.RegisterDataManagerServiceHandlerFromEndpoint,
			)
		},
		RPCServiceDesc: &servicepb.DataManagerService_ServiceDesc,
		RPCClient: func(ctx context.Context, conn rpc.ClientConn, name string, logger golog.Logger) interface{} {
			return NewClientFromConn(ctx, conn, name, logger)
		},
	})
	cType := config.ServiceType(SubtypeName)
	config.RegisterServiceAttributeMapConverter(cType, func(attributes config.AttributeMap) (interface{}, error) {
		var conf Config
		decoder, err := mapstructure.NewDecoder(&mapstructure.DecoderConfig{TagName: "json", Result: &conf})
		if err != nil {
			return nil, err
		}
		if err := decoder.Decode(attributes); err != nil {
			return nil, err
		}
		return &conf, nil
	}, &Config{})
}

// Service defines what a Data Manager Service should expose to the users.
type Service interface {
	Sync(ctx context.Context) error
}

// SubtypeName is the name of the type of service.
const SubtypeName = resource.SubtypeName("data_manager")

// Subtype is a constant that identifies the data manager service resource subtype.
var Subtype = resource.NewSubtype(
	resource.ResourceNamespaceRDK,
	resource.ResourceTypeService,
	SubtypeName,
)

// Name is the DataManager's typed resource name.
var Name = resource.NameFromSubtype(Subtype, "")

// TODO: re-determine if queue size is optimal given we now support 10khz+ capture rates
// The Collector's queue should be big enough to ensure that .capture() is never blocked by the queue being
// written to disk. A default value of 250 was chosen because even with the fastest reasonable capture interval (1ms),
// this would leave 250ms for a (buffered) disk write before blocking, which seems sufficient for the size of
// writes this would be performing.
const defaultCaptureQueueSize = 250

// Default bufio.Writer buffer size in bytes.
const defaultCaptureBufferSize = 4096

// Attributes to initialize the collector for a component.
type dataCaptureConfig struct {
	Name               string               `json:"name"`
	Type               resource.SubtypeName `json:"type"`
	Method             string               `json:"method"`
	CaptureFrequencyHz float32              `json:"capture_frequency_hz"`
	CaptureQueueSize   int                  `json:"capture_queue_size"`
	CaptureBufferSize  int                  `json:"capture_buffer_size"`
	AdditionalParams   map[string]string    `json:"additional_params"`
	Disabled           bool                 `json:"disabled"`
}

type dataCaptureConfigs struct {
	Attributes []dataCaptureConfig `json:"capture_methods"`
}

// Config describes how to configure the service.
type Config struct {
	CaptureDir          string   `json:"capture_dir"`
	AdditionalSyncPaths []string `json:"additional_sync_paths"`
	SyncIntervalMins    float64  `json:"sync_interval_mins"`
	Disabled            bool     `json:"disabled"`
}

// TODO(https://viam.atlassian.net/browse/DATA-157): Add configuration for remotes.

var viamCaptureDotDir = filepath.Join(os.Getenv("HOME"), "capture", ".viam")

// New returns a new data manager service for the given robot.
func New(ctx context.Context, r robot.Robot, config config.Service, logger golog.Logger) (Service, error) {
	// Set syncIntervalMins = -1 as we rely on initOrUpdateSyncer to instantiate a syncer
	// on first call to Update, even if syncIntervalMins value is 0, and the default value for int64 is 0.
	dataManagerSvc := &dataManagerService{
		r:                   r,
		logger:              logger,
		captureDir:          viamCaptureDotDir,
		collectors:          make(map[componentMethodMetadata]collectorAndConfig),
		backgroundWorkers:   sync.WaitGroup{},
		lock:                sync.Mutex{},
		syncIntervalMins:    -1,
		additionalSyncPaths: []string{},
	}

	return dataManagerSvc, nil
}

// Close releases all resources managed by data_manager.
func (svc *dataManagerService) Close(ctx context.Context) error {
	svc.lock.Lock()
	defer svc.lock.Unlock()
	svc.closeCollectors()
	if svc.syncer != nil {
		svc.syncer.Close()
	}

	svc.cancelSyncBackgroundRoutine()
	svc.backgroundWorkers.Wait()
	return nil
}

func (svc *dataManagerService) closeCollectors() {
	wg := sync.WaitGroup{}
	for md, collector := range svc.collectors {
		currCollector := collector
		wg.Add(1)
		go func() {
			currCollector.Collector.Close()
			wg.Done()
		}()
		delete(svc.collectors, md)
	}
	wg.Wait()
}

// dataManagerService initializes and orchestrates data capture collectors for registered component/methods.
type dataManagerService struct {
	r                        robot.Robot
	logger                   golog.Logger
	captureDir               string
	collectors               map[componentMethodMetadata]collectorAndConfig
	syncer                   syncManager
	syncIntervalMins         float64
	lock                     sync.Mutex
	backgroundWorkers        sync.WaitGroup
	uploadFunc               uploadFn
	updateCollectorsCancelFn func()
<<<<<<< HEAD
	additionalSyncPaths      []string
=======
	partID                   string
>>>>>>> d2f43161
}

// Parameters stored for each collector.
type collectorAndConfig struct {
	Collector  data.Collector
	Attributes dataCaptureConfig
}

// Identifier for a particular collector: component name, component type, and method name.
type componentMethodMetadata struct {
	ComponentName  string
	MethodMetadata data.MethodMetadata
}

// Get time.Duration from hz.
func getDurationFromHz(captureFrequencyHz float32) time.Duration {
	return time.Second / time.Duration(captureFrequencyHz)
}

// Initialize a collector for the component/method or update it if it has previously been created.
// Return the component/method metadata which is used as a key in the collectors map.
func (svc *dataManagerService) initializeOrUpdateCollector(
	attributes dataCaptureConfig, updateCaptureDir bool) (
	*componentMethodMetadata, error,
) {
	// Create component/method metadata to check if the collector exists.
	metadata := data.MethodMetadata{
		Subtype:    attributes.Type,
		MethodName: attributes.Method,
	}
	componentMetadata := componentMethodMetadata{
		ComponentName:  attributes.Name,
		MethodMetadata: metadata,
	}
	// Build metadata.
	syncMetadata := buildSyncMetadata(attributes)

	if storedCollectorParams, ok := svc.collectors[componentMetadata]; ok {
		collector := storedCollectorParams.Collector
		previousAttributes := storedCollectorParams.Attributes

		// If the attributes have not changed, keep the current collector and update the target capture file if needed.
		if reflect.DeepEqual(previousAttributes, attributes) {
			if updateCaptureDir {
				targetFile, err := createDataCaptureFile(svc.captureDir, syncMetadata)
				if err != nil {
					return nil, err
				}
				collector.SetTarget(targetFile)
			}
			return &componentMetadata, nil
		}

		// Otherwise, close the current collector and instantiate a new one below.
		collector.Close()
	}

	// Get the resource corresponding to the component subtype and name.
	resourceType := resource.NewSubtype(
		resource.ResourceNamespaceRDK,
		resource.ResourceTypeComponent,
		attributes.Type,
	)
	res, err := svc.r.ResourceByName(resource.NameFromSubtype(resourceType, attributes.Name))
	if err != nil {
		return nil, err
	}

	// Get collector constructor for the component subtype and method.
	collectorConstructor := data.CollectorLookup(metadata)
	if collectorConstructor == nil {
		return nil, errors.Errorf("failed to find collector for %s", metadata)
	}

	// Parameters to initialize collector.
	interval := getDurationFromHz(attributes.CaptureFrequencyHz)
	targetFile, err := createDataCaptureFile(svc.captureDir, syncMetadata)
	if err != nil {
		return nil, err
	}

	// Set queue size to defaultCaptureQueueSize if it was not set in the config.
	captureQueueSize := attributes.CaptureQueueSize
	if captureQueueSize == 0 {
		captureQueueSize = defaultCaptureQueueSize
	}

	captureBufferSize := attributes.CaptureBufferSize
	if captureBufferSize == 0 {
		captureBufferSize = defaultCaptureBufferSize
	}

	// Create a collector for this resource and method.
	params := data.CollectorParams{
		ComponentName: attributes.Name,
		Interval:      interval,
		MethodParams:  attributes.AdditionalParams,
		Target:        targetFile,
		QueueSize:     captureQueueSize,
		BufferSize:    captureBufferSize,
		Logger:        svc.logger,
	}
	collector, err := (*collectorConstructor)(res, params)
	if err != nil {
		return nil, err
	}
	svc.lock.Lock()
	svc.collectors[componentMetadata] = collectorAndConfig{collector, attributes}
	svc.lock.Unlock()

	// TODO: Handle errors more gracefully.
	go func() {
		if err := collector.Collect(); err != nil {
			svc.logger.Error(err.Error())
		}
	}()

	return &componentMetadata, nil
}

func (svc *dataManagerService) initOrUpdateSyncer(intervalMins float64) {
	// If user updates sync config while a sync is occurring, the running sync will be cancelled.
	// TODO DATA-235: fix that
	if svc.syncer != nil {
		// If previously we were syncing, close the old syncer and cancel the old updateCollectors goroutine.
		svc.syncer.Close()
	}

	svc.cancelSyncBackgroundRoutine()

	svc.syncer = newSyncer(svc.logger, svc.uploadFunc, svc.partID)

	// Kick off syncer if we're running it.
	if intervalMins > 0 {
		// Sync existing files in captureDir.
		var previouslyCaptured []string
		//nolint
		_ = filepath.Walk(svc.captureDir, func(path string, info os.FileInfo, err error) error {
			if err != nil {
				return nil
			}
			if info.IsDir() {
				return nil
			}
			previouslyCaptured = append(previouslyCaptured, path)
			return nil
		})
		svc.syncer.Sync(previouslyCaptured)

		// Sync existing files in additional sync paths.
		var additionalSyncPathsFiles []string
		for _, asp := range svc.additionalSyncPaths {
			//nolint
			_ = filepath.Walk(asp, func(path string, info os.FileInfo, err error) error {
				if err != nil {
					return nil
				}
				if info.IsDir() {
					return nil
				}
				additionalSyncPathsFiles = append(additionalSyncPathsFiles, path)
				return nil
			})
		}
		svc.syncer.Sync(additionalSyncPathsFiles)

		// Kick off background routine to periodically sync files.

		svc.startSyncBackgroundRoutine(intervalMins)
	}
}

// Sync performs a non-scheduled sync of the data in the capture directory.
func (svc *dataManagerService) Sync(ctx context.Context) error {
	if svc.syncer == nil {
		return errors.New("called Sync on data manager service with nil syncer")
	}
	svc.syncDataCaptureFiles()
	svc.syncAdditionalSyncPaths()
	return nil
}

func (svc *dataManagerService) syncDataCaptureFiles() {
	svc.lock.Lock()
	oldFiles := make([]string, 0, len(svc.collectors))
	for _, collector := range svc.collectors {
		// Create new target and set it.
		// Build metadata.
		syncMetadata := buildSyncMetadata(collector.Attributes)

		nextTarget, err := createDataCaptureFile(svc.captureDir, syncMetadata)
		if err != nil {
			svc.logger.Errorw("failed to create new data capture file", "error", err)
		}
		oldFiles = append(oldFiles, collector.Collector.GetTarget().Name())
		collector.Collector.SetTarget(nextTarget)
	}
	svc.lock.Unlock()
	svc.syncer.Sync(oldFiles)
}

// Add files contained in additional sync paths to syncManager (to then be synced). Before adding, ensure the dirs
// exist (and if they don't, create them). Once all files in additional sync paths have been added, sync them all.
func (svc *dataManagerService) syncAdditionalSyncPaths() {
	svc.lock.Lock()
	// Slice containing all filepaths (from each additional sync path) that need to be synced.
	var filepathsToSync []string

	// Loop through additional sync paths and add files from each to the syncer.
	for _, asp := range svc.additionalSyncPaths {
		// Validate that additional sync paths directories exist. If not, create directories accordingly.
		if _, err := os.Stat(asp); errors.Is(err, os.ErrNotExist) {
			err := os.Mkdir(asp, os.ModePerm)
			if err != nil {
				svc.logger.Errorw("data manager context closed unexpectedly", "error", err)
			}
		} else {
			// In this case we know the directory previously existed (which means it can have nested files).

			// Traverse all files in 'asp' directory and append them to a list of files to be synced.
			//nolint
			_ = filepath.Walk(asp, func(path string, info os.FileInfo, err error) error {
				if err != nil {
					return nil
				}
				if info.IsDir() {
					return nil
				}
				filepathsToSync = append(filepathsToSync, path)
				return nil
			})
		}
	}
	svc.lock.Unlock()
	svc.syncer.Sync(filepathsToSync)
}

// Get the config associated with the data manager service.
// Returns a boolean for whether a config is returned and an error if the
// config was incorrectly formatted.
func getServiceConfig(cfg *config.Config) (*Config, bool, error) {
	for _, c := range cfg.Services {
		// Compare service type and name.
		if c.ResourceName() == Name {
			svcConfig, ok := c.ConvertedAttributes.(*Config)
			// Incorrect configuration is an error.
			if !ok {
				return &Config{}, false, utils.NewUnexpectedTypeError(svcConfig, c.ConvertedAttributes)
			}
			return svcConfig, true, nil
		}
	}

	// Data Manager Service is not in the config, which is not an error.
	return &Config{}, false, nil
}

// Get the component configs associated with the data manager service.
func getAllDataCaptureConfigs(cfg *config.Config) ([]dataCaptureConfig, error) {
	var componentDataCaptureConfigs []dataCaptureConfig
	for _, c := range cfg.Components {
		// Iterate over all component-level service configs of type data_manager.
		for _, componentSvcConfig := range c.ServiceConfig {
			if componentSvcConfig.ResourceName() == Name {
				var attrs dataCaptureConfigs
				configs, err := config.TransformAttributeMapToStruct(&attrs, componentSvcConfig.Attributes)
				if err != nil {
					return componentDataCaptureConfigs, err
				}
				convertedConfigs, ok := configs.(*dataCaptureConfigs)
				if !ok {
					return componentDataCaptureConfigs, utils.NewUnexpectedTypeError(convertedConfigs, configs)
				}

				// Add the method configuration to the result.
				for _, attrs := range convertedConfigs.Attributes {
					attrs.Name = c.Name
					attrs.Type = c.Type
					componentDataCaptureConfigs = append(componentDataCaptureConfigs, attrs)
				}
			}
		}
	}
	return componentDataCaptureConfigs, nil
}

// Update updates the data manager service when the config has changed.
func (svc *dataManagerService) Update(ctx context.Context, cfg *config.Config) error {
	svcConfig, ok, err := getServiceConfig(cfg)
	// Service is not in the config, has been removed from it, or is incorrectly formatted in the config.
	// Close any collectors.
	if !ok {
		svc.closeCollectors()
		return err
	}
	if cfg.Cloud != nil {
		svc.partID = cfg.Cloud.ID
	}
	// Service is disabled, so close all collectors and clear the map so we can instantiate new ones if we enable this service.
	if svcConfig.Disabled {
		svc.closeCollectors()
		svc.collectors = make(map[componentMethodMetadata]collectorAndConfig)
		return nil
	}

	updateCaptureDir := svc.captureDir != svcConfig.CaptureDir
	svc.captureDir = svcConfig.CaptureDir

	allComponentAttributes, err := getAllDataCaptureConfigs(cfg)
	if err != nil {
		return err
	}

	if len(allComponentAttributes) == 0 {
		svc.logger.Warn("Could not find any components with data_manager service configuration")
		return nil
	}

<<<<<<< HEAD
	if svcConfig.SyncIntervalMins != svc.syncIntervalMins ||
		!reflect.DeepEqual(svcConfig.AdditionalSyncPaths, svc.additionalSyncPaths) {
		//nolint:contextcheck
=======
	if svcConfig.SyncIntervalMins != svc.syncIntervalMins {
>>>>>>> d2f43161
		svc.initOrUpdateSyncer(svcConfig.SyncIntervalMins)
		svc.syncIntervalMins = svcConfig.SyncIntervalMins
		svc.lock.Lock()
		svc.additionalSyncPaths = svcConfig.AdditionalSyncPaths
		svc.lock.Unlock()
	}

	// Initialize or add a collector based on changes to the component configurations.
	newCollectorMetadata := make(map[componentMethodMetadata]bool)
	for _, attributes := range allComponentAttributes {
		if !attributes.Disabled && attributes.CaptureFrequencyHz > 0 {
			componentMetadata, err := svc.initializeOrUpdateCollector(
				attributes, updateCaptureDir)
			if err != nil {
				svc.logger.Errorw("failed to initialize or update collector", "error", err)
			} else {
				newCollectorMetadata[*componentMetadata] = true
			}
		}
	}

	// If a component/method has been removed from the config, close the collector and remove it from the map.
	for componentMetadata, params := range svc.collectors {
		if _, present := newCollectorMetadata[componentMetadata]; !present {
			params.Collector.Close()
			delete(svc.collectors, componentMetadata)
		}
	}

	return nil
}

func (svc *dataManagerService) uploadData(cancelCtx context.Context, intervalMins float64) {
	svc.backgroundWorkers.Add(1)
	goutils.PanicCapturingGo(func() {
		defer svc.backgroundWorkers.Done()
		// time.Duration loses precision at low floating point values, so turn intervalMins to milliseconds.
		intervalMillis := 60000.0 * intervalMins
		ticker := time.NewTicker(time.Millisecond * time.Duration(intervalMillis))
		defer ticker.Stop()

		for {
			if err := cancelCtx.Err(); err != nil {
				if !errors.Is(err, context.Canceled) {
					svc.logger.Errorw("data manager context closed unexpectedly", "error", err)
				}
				return
			}
			select {
			case <-cancelCtx.Done():
				return
			case <-ticker.C:
				svc.syncDataCaptureFiles()
				svc.syncAdditionalSyncPaths()
			}
		}
	})
}

func (svc *dataManagerService) startSyncBackgroundRoutine(intervalMins float64) {
	cancelCtx, fn := context.WithCancel(context.Background())
	svc.updateCollectorsCancelFn = fn
	svc.uploadData(cancelCtx, intervalMins)
}

func (svc *dataManagerService) cancelSyncBackgroundRoutine() {
	if svc.updateCollectorsCancelFn != nil {
		svc.updateCollectorsCancelFn()
		svc.updateCollectorsCancelFn = nil
	}
}<|MERGE_RESOLUTION|>--- conflicted
+++ resolved
@@ -173,11 +173,8 @@
 	backgroundWorkers        sync.WaitGroup
 	uploadFunc               uploadFn
 	updateCollectorsCancelFn func()
-<<<<<<< HEAD
 	additionalSyncPaths      []string
-=======
 	partID                   string
->>>>>>> d2f43161
 }
 
 // Parameters stored for each collector.
@@ -496,13 +493,9 @@
 		return nil
 	}
 
-<<<<<<< HEAD
 	if svcConfig.SyncIntervalMins != svc.syncIntervalMins ||
 		!reflect.DeepEqual(svcConfig.AdditionalSyncPaths, svc.additionalSyncPaths) {
-		//nolint:contextcheck
-=======
-	if svcConfig.SyncIntervalMins != svc.syncIntervalMins {
->>>>>>> d2f43161
+		
 		svc.initOrUpdateSyncer(svcConfig.SyncIntervalMins)
 		svc.syncIntervalMins = svcConfig.SyncIntervalMins
 		svc.lock.Lock()
