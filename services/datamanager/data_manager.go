// Package datamanager contains a service type that can be used to capture data from a robot's components.
package datamanager

import (
	"context"
	"os"
	"path/filepath"
	"reflect"
	"sync"
<<<<<<< HEAD
	"syscall"
=======
>>>>>>> 7bcb43e9
	"time"

	"github.com/edaniels/golog"
	"github.com/mitchellh/mapstructure"
	"github.com/pkg/errors"
	goutils "go.viam.com/utils"

	"go.viam.com/rdk/config"
	"go.viam.com/rdk/data"
	"go.viam.com/rdk/registry"
	"go.viam.com/rdk/resource"
	"go.viam.com/rdk/robot"
	rdkutils "go.viam.com/rdk/utils"
)

func init() {
	registry.RegisterService(Subtype, registry.Service{
		Constructor: func(ctx context.Context, r robot.Robot, c config.Service, logger golog.Logger) (interface{}, error) {
			return New(ctx, r, c, logger)
		},
	})
	cType := config.ServiceType(SubtypeName)
	config.RegisterServiceAttributeMapConverter(cType, func(attributes config.AttributeMap) (interface{}, error) {
		var conf Config
		decoder, err := mapstructure.NewDecoder(&mapstructure.DecoderConfig{TagName: "json", Result: &conf})
		if err != nil {
			return nil, err
		}
		if err := decoder.Decode(attributes); err != nil {
			return nil, err
		}
		return &conf, nil
	}, &Config{})
}

// DataManager defines what a Data Manager Service should be able to do.
type DataManager interface { // TODO: Add synchronize.
}

// SubtypeName is the name of the type of service.
const SubtypeName = resource.SubtypeName("data_manager")

// SyncQueuePath is the directory under which files are queued while they are waiting to be synced to the cloud.
var SyncQueuePath = filepath.Join(os.Getenv("HOME"), "sync_queue", ".viam")

// Subtype is a constant that identifies the data manager service resource subtype.
var Subtype = resource.NewSubtype(
	resource.ResourceNamespaceRDK,
	resource.ResourceTypeService,
	SubtypeName,
)

// Name is the DataManager's typed resource name.
var Name = resource.NameFromSubtype(Subtype, "")

// The Collector's queue should be big enough to ensure that .capture() is never blocked by the queue being
// written to disk. A default value of 250 was chosen because even with the fastest reasonable capture interval (1ms),
// this would leave 250ms for a (buffered) disk write before blocking, which seems sufficient for the size of
// writes this would be performing.
const defaultCaptureQueueSize = 250

// Default bufio.Writer buffer size in bytes.
const defaultCaptureBufferSize = 4096

// Attributes to initialize the collector for a component.
type componentAttributes struct {
	Type               string            `json:"type"`
	Method             string            `json:"method"`
	CaptureFrequencyHz float32           `json:"capture_frequency_hz"`
	CaptureQueueSize   int               `json:"capture_queue_size"`
	CaptureBufferSize  int               `json:"capture_buffer_size"`
	AdditionalParams   map[string]string `json:"additional_params"`
}

// Config describes how to configure the service.
type Config struct {
	CaptureDir          string                         `json:"capture_dir"`
<<<<<<< HEAD
	MaxStoragePercent   int                            `json:"max_storage_percent"`
	EnableAutoDelete    bool                           `json:"enable_auto_delete"`
=======
	AdditionalSyncPaths []string                       `json:"additional_sync_paths"`
	SyncIntervalMins    int                            `json:"sync_interval_mins"`
>>>>>>> 7bcb43e9
	ComponentAttributes map[string]componentAttributes `json:"component_attributes"`
}

var viamCaptureDotDir = filepath.Join(os.Getenv("HOME"), "capture", ".viam")

// New returns a new data manager service for the given robot.
func New(ctx context.Context, r robot.Robot, config config.Service, logger golog.Logger) (DataManager, error) {
	cancelCtx, cancelFunc := context.WithCancel(ctx)
	dataManagerSvc := &Service{
<<<<<<< HEAD
		r:          r,
		logger:     logger,
		captureDir: viamCaptureDotDir,
		collectors: make(map[componentMethodMetadata]collectorParams),
		cancelCtx:  cancelCtx,
		cancelFunc: cancelFunc,
=======
		r:                 r,
		logger:            logger,
		captureDir:        viamCaptureDotDir,
		collectors:        make(map[componentMethodMetadata]collectorParams),
		backgroundWorkers: sync.WaitGroup{},
		lock:              sync.Mutex{},
>>>>>>> 7bcb43e9
	}

	return dataManagerSvc, nil
}

// Close releases all resources managed by data_manager.
func (svc *Service) Close(ctx context.Context) error {
	svc.lock.Lock()
	defer svc.lock.Unlock()
	for _, collector := range svc.collectors {
		collector.Collector.Close()
	}
	if svc.syncer != nil {
		svc.updateCollectorsCancelFn()
		svc.syncer.Close()
	}
	svc.backgroundWorkers.Wait()
	return nil
}

// Service initializes and orchestrates data capture collectors for registered component/methods.
type Service struct {
<<<<<<< HEAD
	r                 robot.Robot
	logger            golog.Logger
	captureDir        string
	maxStoragePercent int
	enableAutoDelete  bool
	collectors        map[componentMethodMetadata]collectorParams

	cancelCtx  context.Context
	cancelFunc func()
=======
	r          robot.Robot
	logger     golog.Logger
	captureDir string
	collectors map[componentMethodMetadata]collectorParams
	syncer     syncManager

	lock                     sync.Mutex
	backgroundWorkers        sync.WaitGroup
	updateCollectorsCancelFn func()
>>>>>>> 7bcb43e9
}

// Parameters stored for each collector.
type collectorParams struct {
	Collector     data.Collector
	Attributes    componentAttributes
	CaptureDir    string
	ComponentName string
}

// Identifier for a particular collector: component name, component type, and method name.
type componentMethodMetadata struct {
	ComponentName  string
	MethodMetadata data.MethodMetadata
}

// Get time.Duration from hz.
func getDurationFromHz(captureFrequencyHz float32) time.Duration {
	return time.Second / time.Duration(captureFrequencyHz)
}

// Create a filename based on the current time.
func getFileTimestampName() string {
	// RFC3339Nano is a standard time format e.g. 2006-01-02T15:04:05Z07:00.
	return time.Now().Format(time.RFC3339Nano)
}

// Create a timestamped file within the given capture directory.
func createDataCaptureFile(captureDir string, subtypeName string, componentName string) (*os.File, error) {
	fileDir := filepath.Join(captureDir, subtypeName, componentName)
	if err := os.MkdirAll(fileDir, 0o700); err != nil {
		return nil, err
	}
	fileName := filepath.Join(fileDir, getFileTimestampName())
	return os.Create(fileName)
}

// Initialize a collector for the component/method or update it if it has previously been created.
// Return the component/method metadata which is used as a key in the collectors map.
func (svc *Service) initializeOrUpdateCollector(componentName string, attributes componentAttributes, updateCaptureDir bool) (
	*componentMethodMetadata, error,
) {
	// Create component/method metadata to check if the collector exists.
	subtypeName := resource.SubtypeName(attributes.Type)
	metadata := data.MethodMetadata{
		Subtype:    subtypeName,
		MethodName: attributes.Method,
	}
	componentMetadata := componentMethodMetadata{
		ComponentName:  componentName,
		MethodMetadata: metadata,
	}
	if storedCollectorParams, ok := svc.collectors[componentMetadata]; ok && storedCollectorParams.Collector != nil {
		collector := storedCollectorParams.Collector
		previousAttributes := storedCollectorParams.Attributes

		// If the attributes have not changed, keep the current collector and update the target capture file if needed.
		if reflect.DeepEqual(previousAttributes, attributes) {
			if updateCaptureDir {
				targetFile, err := createDataCaptureFile(svc.captureDir, attributes.Type, componentName)
				if err != nil {
					return nil, err
				}
				collector.SetTarget(targetFile)
			}
			return &componentMetadata, nil
		}

		// Otherwise, close the current collector and instantiate a new one below.
		collector.Close()
	}

	// Get the resource corresponding to the component subtype and name.
	subtype := resource.NewSubtype(
		resource.ResourceNamespaceRDK,
		resource.ResourceTypeComponent,
		subtypeName,
	)
	res, err := svc.r.ResourceByName(resource.NameFromSubtype(subtype, componentName))
	if err != nil {
		return nil, err
	}

	// Get collector constructor for the component subtype and method.
	collectorConstructor := data.CollectorLookup(metadata)
	if collectorConstructor == nil {
		return nil, errors.Errorf("failed to find collector for %s", metadata)
	}

	// Parameters to initialize collector.
	interval := getDurationFromHz(attributes.CaptureFrequencyHz)
	targetFile, err := createDataCaptureFile(svc.captureDir, attributes.Type, componentName)
	if err != nil {
		return nil, err
	}

	// Set queue size to defaultCaptureQueueSize if it was not set in the config.
	captureQueueSize := attributes.CaptureQueueSize
	if captureQueueSize == 0 {
		captureQueueSize = defaultCaptureQueueSize
	}

	captureBufferSize := attributes.CaptureBufferSize
	if captureBufferSize == 0 {
		captureBufferSize = defaultCaptureBufferSize
	}

	// Create a collector for this resource and method.
	collector, err := (*collectorConstructor)(
		res, componentName, interval, attributes.AdditionalParams,
		targetFile, captureQueueSize, captureBufferSize, svc.logger)
	if err != nil {
		return nil, err
	}
	svc.collectors[componentMetadata] = collectorParams{collector, attributes, svc.captureDir, componentName}

	// TODO: Handle errors more gracefully.
	go func() {
		if err := collector.Collect(); err != nil {
			svc.logger.Error(err.Error())
		}
	}()

	return &componentMetadata, nil
}

<<<<<<< HEAD
type diskStatus struct {
	All         uint64
	Used        uint64
	Free        uint64
	Avail       uint64
	PercentUsed int
}

func diskUsage(path string) (disk diskStatus) {
	fs := syscall.Statfs_t{}
	err := syscall.Statfs(path, &fs)
	if err != nil {
		return
	}
	disk.All = fs.Blocks * uint64(fs.Bsize)
	disk.Avail = fs.Bavail * uint64(fs.Bsize)
	disk.Free = fs.Bfree * uint64(fs.Bsize)
	disk.Used = disk.All - disk.Free
	disk.PercentUsed = int(100 * disk.Used / (disk.Used + disk.Avail))
	return disk
}

func (svc *Service) checkStorage() {
	ticker := time.NewTicker(time.Minute)
	defer ticker.Stop()
	var wg sync.WaitGroup

	for {
		select {
		case <-svc.cancelCtx.Done():
			wg.Wait()
			return
		case <-ticker.C:
			wg.Add(1)
			du := diskUsage("/")                         // From root? Should get du across entire filesystem?
			if du.PercentUsed >= svc.maxStoragePercent { // Should we add some margin, e.g. a few % within maxStoragePercent?
				if svc.enableAutoDelete {
					// TODO: Add deletion logic for oldest file(s)
				} else {
					// If auto-delete is disabled, simply stop collecting. If disk space frees up,
					// we will reset collectors with previous configuration.
					// If the user updates the config in the meantime, we will update the map
					// of collectors.
					svc.closeCollectors()
				}
			} else {
				// Handle case where we previously closed/paused collectors and now disk usage has freed up
				err := svc.reinitializeClosedCollectors()
				if err != nil {
					svc.logger.Warn("Issue reinitializing closed collector", err)
				}
			}
		}
=======
func (svc *Service) initOrUpdateSyncer(intervalMins int) {
	if svc.syncer != nil {
		// If previously we were syncing, close the old syncer and cancel the old updateCollectors goroutine.
		svc.updateCollectorsCancelFn()
		svc.syncer.Close()
		svc.backgroundWorkers.Wait()
		svc.syncer = nil
		svc.updateCollectorsCancelFn = nil
	}

	// Init a new syncer if we are still syncing.
	if intervalMins > 0 {
		cancelCtx, fn := context.WithCancel(context.Background())
		svc.updateCollectorsCancelFn = fn
		svc.queueCapturedData(cancelCtx, intervalMins)
		svc.syncer = newSyncer(SyncQueuePath, svc.logger, svc.captureDir)
		svc.syncer.Start()
>>>>>>> 7bcb43e9
	}
}

// Update updates the data manager service when the config has changed.
func (svc *Service) Update(ctx context.Context, config config.Service) error {
	svc.lock.Lock()
	defer svc.lock.Unlock()

	svcConfig, ok := config.ConvertedAttributes.(*Config)
	if !ok {
		return rdkutils.NewUnexpectedTypeError(svcConfig, config.ConvertedAttributes)
	}
	updateCaptureDir := svc.captureDir != svcConfig.CaptureDir
<<<<<<< HEAD
	svc.captureDir = svcConfig.CaptureDir // TODO: Lock
	svc.enableAutoDelete = svcConfig.EnableAutoDelete

	// If auto-delete off, stop writing to disk after max percent storage
	// If auto-delete on, delete oldest file after max percent storage?
	updateEnableAutoDelete := svc.enableAutoDelete != svcConfig.EnableAutoDelete
	updateMaxPercentStorage := svc.maxStoragePercent != svcConfig.MaxStoragePercent
	if updateEnableAutoDelete || updateMaxPercentStorage {
		// Kick this off earlier and just send an update here?
		svc.checkStorage()
	}
	svc.enableAutoDelete = svcConfig.EnableAutoDelete
	svc.maxStoragePercent = svcConfig.MaxStoragePercent
=======
	svc.captureDir = svcConfig.CaptureDir
	// nolint:contextcheck
	svc.initOrUpdateSyncer(svcConfig.SyncIntervalMins)
>>>>>>> 7bcb43e9

	// Initialize or add a collector based on changes to the config.
	newCollectorMetadata := make(map[componentMethodMetadata]bool)
	for componentName, attributes := range svcConfig.ComponentAttributes {
		if attributes.CaptureFrequencyHz > 0 {
			componentMetadata, err := svc.initializeOrUpdateCollector(componentName, attributes, updateCaptureDir)
			if err != nil {
				return err
			}
			newCollectorMetadata[*componentMetadata] = true
		}
	}

	// If a component/method has been removed from the config, close the collector and remove it from the map.
	for componentMetadata, params := range svc.collectors {
		if _, present := newCollectorMetadata[componentMetadata]; !present {
			params.Collector.Close()
			delete(svc.collectors, componentMetadata)
		}
	}

	return nil
}

<<<<<<< HEAD
func (svc *Service) closeCollectors() {
	for _, collector := range svc.collectors {
		collector.Collector.Close()
		collector.Collector = nil // Should we have a bool instead? collector_disabled/closed?
	}
}

func (svc *Service) reinitializeClosedCollectors() error {
	for _, collector := range svc.collectors {
		if collector.Collector == nil {
			_, err := svc.initializeOrUpdateCollector(collector.ComponentName, collector.Attributes, false)
			if err != nil {
				return err
			}
		}
	}
	return nil
}

// Close releases all resources managed by data_manager.
func (svc *Service) Close(ctx context.Context) error {
	svc.cancelFunc()
	svc.closeCollectors()
	return nil
=======
func (svc *Service) queueCapturedData(cancelCtx context.Context, intervalMins int) {
	svc.backgroundWorkers.Add(1)
	goutils.PanicCapturingGo(func() {
		defer svc.backgroundWorkers.Done()
		ticker := time.NewTicker(time.Minute * time.Duration(intervalMins))
		defer ticker.Stop()

		for {
			if err := cancelCtx.Err(); err != nil {
				if !errors.Is(err, context.Canceled) {
					svc.logger.Errorw("data manager context closed unexpectedly", "error", err)
				}
				return
			}
			select {
			case <-cancelCtx.Done():
				files := make([]string, 0, len(svc.collectors))
				for _, collector := range svc.collectors {
					files = append(files, collector.Collector.GetTarget().Name())
				}
				if err := svc.syncer.Enqueue(files); err != nil {
					svc.logger.Errorw("failed to move files to sync queue", "error", err)
				}
				return
			case <-ticker.C:
				oldFiles := make([]string, 0, len(svc.collectors))
				svc.lock.Lock()
				for component, collector := range svc.collectors {
					// Create new target and set it.
					nextTarget, err := createDataCaptureFile(svc.captureDir, collector.Attributes.Type, component.ComponentName)
					if err != nil {
						svc.logger.Errorw("failed to create new data capture file", "error", err)
					}
					oldFiles = append(oldFiles, collector.Collector.GetTarget().Name())
					collector.Collector.SetTarget(nextTarget)
				}
				svc.lock.Unlock()
				if err := svc.syncer.Enqueue(oldFiles); err != nil {
					svc.logger.Errorw("failed to move files to sync queue", "error", err)
				}
			}
		}
	})
>>>>>>> 7bcb43e9
}<|MERGE_RESOLUTION|>--- conflicted
+++ resolved
@@ -7,10 +7,7 @@
 	"path/filepath"
 	"reflect"
 	"sync"
-<<<<<<< HEAD
 	"syscall"
-=======
->>>>>>> 7bcb43e9
 	"time"
 
 	"github.com/edaniels/golog"
@@ -88,13 +85,10 @@
 // Config describes how to configure the service.
 type Config struct {
 	CaptureDir          string                         `json:"capture_dir"`
-<<<<<<< HEAD
 	MaxStoragePercent   int                            `json:"max_storage_percent"`
 	EnableAutoDelete    bool                           `json:"enable_auto_delete"`
-=======
 	AdditionalSyncPaths []string                       `json:"additional_sync_paths"`
 	SyncIntervalMins    int                            `json:"sync_interval_mins"`
->>>>>>> 7bcb43e9
 	ComponentAttributes map[string]componentAttributes `json:"component_attributes"`
 }
 
@@ -104,21 +98,14 @@
 func New(ctx context.Context, r robot.Robot, config config.Service, logger golog.Logger) (DataManager, error) {
 	cancelCtx, cancelFunc := context.WithCancel(ctx)
 	dataManagerSvc := &Service{
-<<<<<<< HEAD
-		r:          r,
-		logger:     logger,
-		captureDir: viamCaptureDotDir,
-		collectors: make(map[componentMethodMetadata]collectorParams),
-		cancelCtx:  cancelCtx,
-		cancelFunc: cancelFunc,
-=======
 		r:                 r,
 		logger:            logger,
 		captureDir:        viamCaptureDotDir,
 		collectors:        make(map[componentMethodMetadata]collectorParams),
 		backgroundWorkers: sync.WaitGroup{},
 		lock:              sync.Mutex{},
->>>>>>> 7bcb43e9
+		cancelCtx:  cancelCtx,
+		cancelFunc: cancelFunc,
 	}
 
 	return dataManagerSvc, nil
@@ -141,17 +128,6 @@
 
 // Service initializes and orchestrates data capture collectors for registered component/methods.
 type Service struct {
-<<<<<<< HEAD
-	r                 robot.Robot
-	logger            golog.Logger
-	captureDir        string
-	maxStoragePercent int
-	enableAutoDelete  bool
-	collectors        map[componentMethodMetadata]collectorParams
-
-	cancelCtx  context.Context
-	cancelFunc func()
-=======
 	r          robot.Robot
 	logger     golog.Logger
 	captureDir string
@@ -161,7 +137,8 @@
 	lock                     sync.Mutex
 	backgroundWorkers        sync.WaitGroup
 	updateCollectorsCancelFn func()
->>>>>>> 7bcb43e9
+	cancelCtx  context.Context
+	cancelFunc func()
 }
 
 // Parameters stored for each collector.
@@ -288,7 +265,6 @@
 	return &componentMetadata, nil
 }
 
-<<<<<<< HEAD
 type diskStatus struct {
 	All         uint64
 	Used        uint64
@@ -342,7 +318,6 @@
 				}
 			}
 		}
-=======
 func (svc *Service) initOrUpdateSyncer(intervalMins int) {
 	if svc.syncer != nil {
 		// If previously we were syncing, close the old syncer and cancel the old updateCollectors goroutine.
@@ -360,7 +335,6 @@
 		svc.queueCapturedData(cancelCtx, intervalMins)
 		svc.syncer = newSyncer(SyncQueuePath, svc.logger, svc.captureDir)
 		svc.syncer.Start()
->>>>>>> 7bcb43e9
 	}
 }
 
@@ -374,9 +348,10 @@
 		return rdkutils.NewUnexpectedTypeError(svcConfig, config.ConvertedAttributes)
 	}
 	updateCaptureDir := svc.captureDir != svcConfig.CaptureDir
-<<<<<<< HEAD
-	svc.captureDir = svcConfig.CaptureDir // TODO: Lock
+	svc.captureDir = svcConfig.CaptureDir
 	svc.enableAutoDelete = svcConfig.EnableAutoDelete
+	// nolint:contextcheck
+	svc.initOrUpdateSyncer(svcConfig.SyncIntervalMins)
 
 	// If auto-delete off, stop writing to disk after max percent storage
 	// If auto-delete on, delete oldest file after max percent storage?
@@ -388,11 +363,6 @@
 	}
 	svc.enableAutoDelete = svcConfig.EnableAutoDelete
 	svc.maxStoragePercent = svcConfig.MaxStoragePercent
-=======
-	svc.captureDir = svcConfig.CaptureDir
-	// nolint:contextcheck
-	svc.initOrUpdateSyncer(svcConfig.SyncIntervalMins)
->>>>>>> 7bcb43e9
 
 	// Initialize or add a collector based on changes to the config.
 	newCollectorMetadata := make(map[componentMethodMetadata]bool)
@@ -417,7 +387,6 @@
 	return nil
 }
 
-<<<<<<< HEAD
 func (svc *Service) closeCollectors() {
 	for _, collector := range svc.collectors {
 		collector.Collector.Close()
@@ -442,7 +411,6 @@
 	svc.cancelFunc()
 	svc.closeCollectors()
 	return nil
-=======
 func (svc *Service) queueCapturedData(cancelCtx context.Context, intervalMins int) {
 	svc.backgroundWorkers.Add(1)
 	goutils.PanicCapturingGo(func() {
@@ -486,5 +454,4 @@
 			}
 		}
 	})
->>>>>>> 7bcb43e9
 }