// Package datamanager contains a service type that can be used to capture data from a robot's components.
package datamanager

import (
	"context"
	"os"
	"path/filepath"
	"reflect"
	"sync"
	"syscall"
	"time"

	"github.com/edaniels/golog"
	"github.com/mitchellh/mapstructure"
	"github.com/pkg/errors"
	goutils "go.viam.com/utils"

	"go.viam.com/rdk/config"
	"go.viam.com/rdk/data"
	"go.viam.com/rdk/registry"
	"go.viam.com/rdk/resource"
	"go.viam.com/rdk/robot"
	rdkutils "go.viam.com/rdk/utils"
)

func init() {
	registry.RegisterService(Subtype, registry.Service{
		Constructor: func(ctx context.Context, r robot.Robot, c config.Service, logger golog.Logger) (interface{}, error) {
			return New(ctx, r, c, logger)
		},
	})
	cType := config.ServiceType(SubtypeName)
	config.RegisterServiceAttributeMapConverter(cType, func(attributes config.AttributeMap) (interface{}, error) {
		var conf Config
		decoder, err := mapstructure.NewDecoder(&mapstructure.DecoderConfig{TagName: "json", Result: &conf})
		if err != nil {
			return nil, err
		}
		if err := decoder.Decode(attributes); err != nil {
			return nil, err
		}
		return &conf, nil
	}, &Config{})
}

// DataManager defines what a Data Manager Service should be able to do.
type DataManager interface { // TODO: Add synchronize.
}

// SubtypeName is the name of the type of service.
const SubtypeName = resource.SubtypeName("data_manager")

// SyncQueuePath is the directory under which files are queued while they are waiting to be synced to the cloud.
var SyncQueuePath = filepath.Join(os.Getenv("HOME"), "sync_queue", ".viam")

// Subtype is a constant that identifies the data manager service resource subtype.
var Subtype = resource.NewSubtype(
	resource.ResourceNamespaceRDK,
	resource.ResourceTypeService,
	SubtypeName,
)

// Name is the DataManager's typed resource name.
var Name = resource.NameFromSubtype(Subtype, "")

// The Collector's queue should be big enough to ensure that .capture() is never blocked by the queue being
// written to disk. A default value of 250 was chosen because even with the fastest reasonable capture interval (1ms),
// this would leave 250ms for a (buffered) disk write before blocking, which seems sufficient for the size of
// writes this would be performing.
const defaultCaptureQueueSize = 250

// Default bufio.Writer buffer size in bytes.
const defaultCaptureBufferSize = 4096

// Attributes to initialize the collector for a component.
type componentAttributes struct {
	Type               string            `json:"type"`
	Method             string            `json:"method"`
	CaptureFrequencyHz float32           `json:"capture_frequency_hz"`
	CaptureQueueSize   int               `json:"capture_queue_size"`
	CaptureBufferSize  int               `json:"capture_buffer_size"`
	AdditionalParams   map[string]string `json:"additional_params"`
}

// Config describes how to configure the service.
type Config struct {
	CaptureDir          string                         `json:"capture_dir"`
	MaxStoragePercent   int                            `json:"max_storage_percent"`
	EnableAutoDelete    bool                           `json:"enable_auto_delete"`
	AdditionalSyncPaths []string                       `json:"additional_sync_paths"`
	SyncIntervalMins    int                            `json:"sync_interval_mins"`
	ComponentAttributes map[string]componentAttributes `json:"component_attributes"`
}

var viamCaptureDotDir = filepath.Join(os.Getenv("HOME"), "capture", ".viam")

// New returns a new data manager service for the given robot.
func New(ctx context.Context, r robot.Robot, config config.Service, logger golog.Logger) (DataManager, error) {
	cancelCtx, cancelFunc := context.WithCancel(ctx)
	dataManagerSvc := &Service{
		r:                 r,
		logger:            logger,
		captureDir:        viamCaptureDotDir,
		collectors:        make(map[componentMethodMetadata]collectorAndConfig),
		backgroundWorkers: sync.WaitGroup{},
		lock:              sync.Mutex{},
		cancelCtx:         cancelCtx,
		cancelFunc:        cancelFunc,
	}

	return dataManagerSvc, nil
}

// Close releases all resources managed by data_manager.
func (svc *Service) Close(ctx context.Context) error {
	svc.lock.Lock()
	defer svc.lock.Unlock()
	svc.closeCollectors()
	if svc.syncer != nil {
		svc.updateCollectorsCancelFn()
		svc.syncer.Close()
	}
	svc.backgroundWorkers.Wait()
	return nil
}

// Service initializes and orchestrates data capture collectors for registered component/methods.
type Service struct {
<<<<<<< HEAD
	r                 robot.Robot
	logger            golog.Logger
	captureDir        string
	collectors        map[componentMethodMetadata]collectorParams
	syncer            syncManager
	maxStoragePercent int
	enableAutoDelete  bool
=======
	r          robot.Robot
	logger     golog.Logger
	captureDir string
	collectors map[componentMethodMetadata]collectorAndConfig
	syncer     syncManager
>>>>>>> dc03b6fb

	lock                     sync.Mutex
	backgroundWorkers        sync.WaitGroup
	updateCollectorsCancelFn func()
	cancelCtx                context.Context
	cancelFunc               func()
}

// Parameters stored for each collector.
<<<<<<< HEAD
type collectorParams struct {
	Collector     data.Collector
	Attributes    componentAttributes
	CaptureDir    string
	ComponentName string
=======
type collectorAndConfig struct {
	Collector  data.Collector
	Attributes componentAttributes
>>>>>>> dc03b6fb
}

// Identifier for a particular collector: component name, component type, and method name.
type componentMethodMetadata struct {
	ComponentName  string
	MethodMetadata data.MethodMetadata
}

// Get time.Duration from hz.
func getDurationFromHz(captureFrequencyHz float32) time.Duration {
	return time.Second / time.Duration(captureFrequencyHz)
}

// Create a filename based on the current time.
func getFileTimestampName() string {
	// RFC3339Nano is a standard time format e.g. 2006-01-02T15:04:05Z07:00.
	return time.Now().Format(time.RFC3339Nano)
}

// Create a timestamped file within the given capture directory.
func createDataCaptureFile(captureDir string, subtypeName string, componentName string) (*os.File, error) {
	fileDir := filepath.Join(captureDir, subtypeName, componentName)
	if err := os.MkdirAll(fileDir, 0o700); err != nil {
		return nil, err
	}
	fileName := filepath.Join(fileDir, getFileTimestampName())
	return os.Create(fileName)
}

// Initialize a collector for the component/method or update it if it has previously been created.
// Return the component/method metadata which is used as a key in the collectors map.
func (svc *Service) initializeOrUpdateCollector(componentName string, attributes componentAttributes, updateCaptureDir bool) (
	*componentMethodMetadata, error,
) {
	// Create component/method metadata to check if the collector exists.
	subtypeName := resource.SubtypeName(attributes.Type)
	metadata := data.MethodMetadata{
		Subtype:    subtypeName,
		MethodName: attributes.Method,
	}
	componentMetadata := componentMethodMetadata{
		ComponentName:  componentName,
		MethodMetadata: metadata,
	}
	if storedCollectorParams, ok := svc.collectors[componentMetadata]; ok && storedCollectorParams.Collector != nil {
		collector := storedCollectorParams.Collector
		previousAttributes := storedCollectorParams.Attributes

		// If the attributes have not changed, keep the current collector and update the target capture file if needed.
		if reflect.DeepEqual(previousAttributes, attributes) {
			if updateCaptureDir {
				targetFile, err := createDataCaptureFile(svc.captureDir, attributes.Type, componentName)
				if err != nil {
					return nil, err
				}
				collector.SetTarget(targetFile)
			}
			return &componentMetadata, nil
		}

		// Otherwise, close the current collector and instantiate a new one below.
		collector.Close()
	}

	// Get the resource corresponding to the component subtype and name.
	subtype := resource.NewSubtype(
		resource.ResourceNamespaceRDK,
		resource.ResourceTypeComponent,
		subtypeName,
	)
	res, err := svc.r.ResourceByName(resource.NameFromSubtype(subtype, componentName))
	if err != nil {
		return nil, err
	}

	// Get collector constructor for the component subtype and method.
	collectorConstructor := data.CollectorLookup(metadata)
	if collectorConstructor == nil {
		return nil, errors.Errorf("failed to find collector for %s", metadata)
	}

	// Parameters to initialize collector.
	interval := getDurationFromHz(attributes.CaptureFrequencyHz)
	targetFile, err := createDataCaptureFile(svc.captureDir, attributes.Type, componentName)
	if err != nil {
		return nil, err
	}

	// Set queue size to defaultCaptureQueueSize if it was not set in the config.
	captureQueueSize := attributes.CaptureQueueSize
	if captureQueueSize == 0 {
		captureQueueSize = defaultCaptureQueueSize
	}

	captureBufferSize := attributes.CaptureBufferSize
	if captureBufferSize == 0 {
		captureBufferSize = defaultCaptureBufferSize
	}

	// Create a collector for this resource and method.
	params := data.CollectorParams{
		ComponentName: componentName,
		Interval:      interval,
		MethodParams:  attributes.AdditionalParams,
		Target:        targetFile,
		QueueSize:     captureQueueSize,
		BufferSize:    captureBufferSize,
		Logger:        svc.logger,
	}
	collector, err := (*collectorConstructor)(res, params)
	if err != nil {
		return nil, err
	}
<<<<<<< HEAD
	svc.collectors[componentMetadata] = collectorParams{collector, attributes, svc.captureDir, componentName}
=======
	svc.collectors[componentMetadata] = collectorAndConfig{collector, attributes}
>>>>>>> dc03b6fb

	// TODO: Handle errors more gracefully.
	go func() {
		if err := collector.Collect(); err != nil {
			svc.logger.Error(err.Error())
		}
	}()

	return &componentMetadata, nil
}

// type diskStatus struct {
// 	All         uint64
// 	Used        uint64
// 	Free        uint64
// 	Avail       uint64
// 	PercentUsed int
// }

func (svc *Service) diskUsagePercentage() (int, error) {
	fs := syscall.Statfs_t{}
	err := syscall.Statfs("/", &fs)
	if err != nil {
		return -1, err
	}
	all := fs.Blocks * uint64(fs.Bsize)
	avail := fs.Bavail * uint64(fs.Bsize)
	free := fs.Bfree * uint64(fs.Bsize)
	used := all - free
	return int(100 * used / (used + avail)), nil
}

func (svc *Service) checkStorage() {
	ticker := time.NewTicker(time.Second * 5)
	defer ticker.Stop()
	var wg sync.WaitGroup

	for {
		select {
		case <-svc.cancelCtx.Done():
			wg.Wait()
			return
		case <-ticker.C:
			wg.Add(1)
			percentUsed, err := svc.diskUsagePercentage() // From root? Should get du across entire filesystem?
			if err != nil {
				svc.logger.Errorw("failed to check disk usage", "error", err)
			}
			if percentUsed >= svc.maxStoragePercent { // Should we add some margin, e.g. a few % within maxStoragePercent?
				if svc.enableAutoDelete {
					// TODO: Add deletion logic for oldest file(s)
				} else {
					// If auto-delete is disabled, simply stop collecting. If disk space frees up,
					// we will reset collectors with previous configuration.
					// If the user updates the config in the meantime, we will update the map
					// of collectors.
					svc.closeCollectors()
				}
			} else {
				// Handle case where we previously closed/paused collectors and now disk usage has freed up
				err := svc.reinitializeClosedCollectors()
				if err != nil {
					svc.logger.Warn("Issue reinitializing closed collector", err)
				}
			}
		}
	}
}

func (svc *Service) initOrUpdateSyncer(intervalMins int) {
	if svc.syncer != nil {
		// If previously we were syncing, close the old syncer and cancel the old updateCollectors goroutine.
		svc.updateCollectorsCancelFn()
		svc.syncer.Close()
		svc.backgroundWorkers.Wait()
		svc.syncer = nil
		svc.updateCollectorsCancelFn = nil
	}

	// Init a new syncer if we are still syncing.
	if intervalMins > 0 {
		cancelCtx, fn := context.WithCancel(context.Background())
		svc.updateCollectorsCancelFn = fn
		svc.queueCapturedData(cancelCtx, intervalMins)
		svc.syncer = newSyncer(SyncQueuePath, svc.logger, svc.captureDir)
		svc.syncer.Start()
	}
}

// Update updates the data manager service when the config has changed.
func (svc *Service) Update(ctx context.Context, config config.Service) error {
	svc.lock.Lock()
	defer svc.lock.Unlock()

	svcConfig, ok := config.ConvertedAttributes.(*Config)
	if !ok {
		return rdkutils.NewUnexpectedTypeError(svcConfig, config.ConvertedAttributes)
	}
	updateCaptureDir := svc.captureDir != svcConfig.CaptureDir
	svc.captureDir = svcConfig.CaptureDir
	svc.enableAutoDelete = svcConfig.EnableAutoDelete
	// nolint:contextcheck
	svc.initOrUpdateSyncer(svcConfig.SyncIntervalMins)

	// If auto-delete off, stop writing to disk after max percent storage
	// If auto-delete on, delete oldest file after max percent storage?
	updateEnableAutoDelete := svc.enableAutoDelete != svcConfig.EnableAutoDelete
	updateMaxPercentStorage := svc.maxStoragePercent != svcConfig.MaxStoragePercent
	if updateEnableAutoDelete || updateMaxPercentStorage {
		// Kick this off earlier and just send an update here?
		go svc.checkStorage()
	}
	svc.enableAutoDelete = svcConfig.EnableAutoDelete
	svc.maxStoragePercent = svcConfig.MaxStoragePercent

	// Initialize or add a collector based on changes to the config.
	newCollectorMetadata := make(map[componentMethodMetadata]bool)
	for componentName, attributes := range svcConfig.ComponentAttributes {
		if attributes.CaptureFrequencyHz > 0 {
			componentMetadata, err := svc.initializeOrUpdateCollector(componentName, attributes, updateCaptureDir)
			if err != nil {
				svc.logger.Errorw("failed to initialize or update collector", "error", err)
			} else {
				newCollectorMetadata[*componentMetadata] = true
			}
		}
	}

	// If a component/method has been removed from the config, close the collector and remove it from the map.
	for componentMetadata, params := range svc.collectors {
		if _, present := newCollectorMetadata[componentMetadata]; !present {
			params.Collector.Close()
			delete(svc.collectors, componentMetadata)
		}
	}

	return nil
}

func (svc *Service) closeCollectors() {
	wg := sync.WaitGroup{}
	for key, collector := range svc.collectors {
		currCollector := collector
		currKey := key
		wg.Add(1)
		go func() {
			svc.lock.Lock()
			defer svc.lock.Unlock()
			if currCollector.Collector != nil {
				currCollector.Collector.Close()
				currCollector.Collector = nil // Should we have a bool instead? collector_disabled/closed?
				svc.collectors[currKey] = currCollector
			}
			wg.Done()
		}()
	}
	wg.Wait()
}

func (svc *Service) reinitializeClosedCollectors() error {
	for _, collector := range svc.collectors {
		if collector.Collector == nil {
			svc.logger.Info("collector is nil! ", collector.Attributes.Method)
			_, err := svc.initializeOrUpdateCollector(collector.ComponentName, collector.Attributes, false)
			if err != nil {
				return err
			}
		}
	}
	return nil
}

func (svc *Service) queueCapturedData(cancelCtx context.Context, intervalMins int) {
	svc.backgroundWorkers.Add(1)
	goutils.PanicCapturingGo(func() {
		defer svc.backgroundWorkers.Done()
		ticker := time.NewTicker(time.Minute * time.Duration(intervalMins))
		defer ticker.Stop()

		for {
			if err := cancelCtx.Err(); err != nil {
				if !errors.Is(err, context.Canceled) {
					svc.logger.Errorw("data manager context closed unexpectedly", "error", err)
				}
				return
			}
			select {
			case <-cancelCtx.Done():
				files := make([]string, 0, len(svc.collectors))
				for _, collector := range svc.collectors {
					files = append(files, collector.Collector.GetTarget().Name())
				}
				if err := svc.syncer.Enqueue(files); err != nil {
					svc.logger.Errorw("failed to move files to sync queue", "error", err)
				}
				return
			case <-ticker.C:
				oldFiles := make([]string, 0, len(svc.collectors))
				svc.lock.Lock()
				for component, collector := range svc.collectors {
					// Create new target and set it.
					nextTarget, err := createDataCaptureFile(svc.captureDir, collector.Attributes.Type, component.ComponentName)
					if err != nil {
						svc.logger.Errorw("failed to create new data capture file", "error", err)
					}
					oldFiles = append(oldFiles, collector.Collector.GetTarget().Name())
					collector.Collector.SetTarget(nextTarget)
				}
				svc.lock.Unlock()
				if err := svc.syncer.Enqueue(oldFiles); err != nil {
					svc.logger.Errorw("failed to move files to sync queue", "error", err)
				}
			}
		}
	})
}<|MERGE_RESOLUTION|>--- conflicted
+++ resolved
@@ -126,21 +126,13 @@
 
 // Service initializes and orchestrates data capture collectors for registered component/methods.
 type Service struct {
-<<<<<<< HEAD
 	r                 robot.Robot
 	logger            golog.Logger
 	captureDir        string
-	collectors        map[componentMethodMetadata]collectorParams
-	syncer            syncManager
 	maxStoragePercent int
 	enableAutoDelete  bool
-=======
-	r          robot.Robot
-	logger     golog.Logger
-	captureDir string
-	collectors map[componentMethodMetadata]collectorAndConfig
-	syncer     syncManager
->>>>>>> dc03b6fb
+	collectors        map[componentMethodMetadata]collectorAndConfig
+	syncer            syncManager
 
 	lock                     sync.Mutex
 	backgroundWorkers        sync.WaitGroup
@@ -150,17 +142,9 @@
 }
 
 // Parameters stored for each collector.
-<<<<<<< HEAD
-type collectorParams struct {
-	Collector     data.Collector
-	Attributes    componentAttributes
-	CaptureDir    string
-	ComponentName string
-=======
 type collectorAndConfig struct {
 	Collector  data.Collector
 	Attributes componentAttributes
->>>>>>> dc03b6fb
 }
 
 // Identifier for a particular collector: component name, component type, and method name.
@@ -274,11 +258,7 @@
 	if err != nil {
 		return nil, err
 	}
-<<<<<<< HEAD
-	svc.collectors[componentMetadata] = collectorParams{collector, attributes, svc.captureDir, componentName}
-=======
 	svc.collectors[componentMetadata] = collectorAndConfig{collector, attributes}
->>>>>>> dc03b6fb
 
 	// TODO: Handle errors more gracefully.
 	go func() {
@@ -289,14 +269,6 @@
 
 	return &componentMetadata, nil
 }
-
-// type diskStatus struct {
-// 	All         uint64
-// 	Used        uint64
-// 	Free        uint64
-// 	Avail       uint64
-// 	PercentUsed int
-// }
 
 func (svc *Service) diskUsagePercentage() (int, error) {
 	fs := syscall.Statfs_t{}
@@ -439,10 +411,9 @@
 }
 
 func (svc *Service) reinitializeClosedCollectors() error {
-	for _, collector := range svc.collectors {
+	for metadata, collector := range svc.collectors {
 		if collector.Collector == nil {
-			svc.logger.Info("collector is nil! ", collector.Attributes.Method)
-			_, err := svc.initializeOrUpdateCollector(collector.ComponentName, collector.Attributes, false)
+			_, err := svc.initializeOrUpdateCollector(metadata.ComponentName, collector.Attributes, false)
 			if err != nil {
 				return err
 			}
