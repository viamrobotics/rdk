--- conflicted
+++ resolved
@@ -5,11 +5,8 @@
 	"archive/zip"
 	"context"
 	"fmt"
-<<<<<<< HEAD
 	"io"
 	"net/http"
-=======
->>>>>>> e62e649e
 	"os"
 	"path/filepath"
 	"reflect"
