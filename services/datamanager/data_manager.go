// Package datamanager contains a service type that can be used to capture data from a robot's components.
package datamanager

import (
	"context"
	"os"
	"path/filepath"
	"reflect"
	"sync"
	"syscall"
	"time"

	"github.com/edaniels/golog"
	"github.com/mitchellh/mapstructure"
	"github.com/pkg/errors"
	goutils "go.viam.com/utils"

	"go.viam.com/rdk/config"
	"go.viam.com/rdk/data"
	"go.viam.com/rdk/registry"
	"go.viam.com/rdk/resource"
	"go.viam.com/rdk/robot"
	rdkutils "go.viam.com/rdk/utils"
)

func init() {
	registry.RegisterService(Subtype, registry.Service{
		Constructor: func(ctx context.Context, r robot.Robot, c config.Service, logger golog.Logger) (interface{}, error) {
			return New(ctx, r, c, logger)
		},
	})
	cType := config.ServiceType(SubtypeName)
	config.RegisterServiceAttributeMapConverter(cType, func(attributes config.AttributeMap) (interface{}, error) {
		var conf Config
		decoder, err := mapstructure.NewDecoder(&mapstructure.DecoderConfig{TagName: "json", Result: &conf})
		if err != nil {
			return nil, err
		}
		if err := decoder.Decode(attributes); err != nil {
			return nil, err
		}
		return &conf, nil
	}, &Config{})
}

// DataManager defines what a Data Manager Service should be able to do.
type DataManager interface { // TODO: Add synchronize.
}

// SubtypeName is the name of the type of service.
const SubtypeName = resource.SubtypeName("data_manager")

// SyncQueuePath is the directory under which files are queued while they are waiting to be synced to the cloud.
var SyncQueuePath = filepath.Join(os.Getenv("HOME"), "sync_queue", ".viam")

// Subtype is a constant that identifies the data manager service resource subtype.
var Subtype = resource.NewSubtype(
	resource.ResourceNamespaceRDK,
	resource.ResourceTypeService,
	SubtypeName,
)

// Name is the DataManager's typed resource name.
var Name = resource.NameFromSubtype(Subtype, "")

// The Collector's queue should be big enough to ensure that .capture() is never blocked by the queue being
// written to disk. A default value of 250 was chosen because even with the fastest reasonable capture interval (1ms),
// this would leave 250ms for a (buffered) disk write before blocking, which seems sufficient for the size of
// writes this would be performing.
const defaultCaptureQueueSize = 250

// Default bufio.Writer buffer size in bytes.
const defaultCaptureBufferSize = 4096

// Default maximum storage percentage.
const defaultMaxStoragePercent = 90

// Attributes to initialize the collector for a component.
type dataCaptureConfig struct {
	Name               string               `json:"name"`
	Type               resource.SubtypeName `json:"type"`
	Method             string               `json:"method"`
	CaptureFrequencyHz float32              `json:"capture_frequency_hz"`
	CaptureQueueSize   int                  `json:"capture_queue_size"`
	CaptureBufferSize  int                  `json:"capture_buffer_size"`
	AdditionalParams   map[string]string    `json:"additional_params"`
}

type dataCaptureConfigs struct {
	Attributes []dataCaptureConfig `json:"capture_methods"`
}

// Config describes how to configure the service.
type Config struct {
<<<<<<< HEAD
	CaptureDir          string                         `json:"capture_dir"`
	MaxStoragePercent   int                            `json:"max_storage_percent"`
	EnableAutoDelete    bool                           `json:"enable_auto_delete"`
	AdditionalSyncPaths []string                       `json:"additional_sync_paths"`
	SyncIntervalMins    int                            `json:"sync_interval_mins"`
	ComponentAttributes map[string]componentAttributes `json:"component_attributes"`
=======
	CaptureDir          string   `json:"capture_dir"`
	AdditionalSyncPaths []string `json:"additional_sync_paths"`
	SyncIntervalMins    int      `json:"sync_interval_mins"`
>>>>>>> ab7c94d4
}

// TODO(https://viam.atlassian.net/browse/DATA-157): Add configuration for remotes.

var viamCaptureDotDir = filepath.Join(os.Getenv("HOME"), "capture", ".viam")

// New returns a new data manager service for the given robot.
func New(ctx context.Context, r robot.Robot, config config.Service, logger golog.Logger) (DataManager, error) {
	cancelCtx, cancelFunc := context.WithCancel(ctx)
	dataManagerSvc := &Service{
		r:                 r,
		logger:            logger,
		captureDir:        viamCaptureDotDir,
		maxStoragePercent: defaultMaxStoragePercent,
		collectors:        make(map[componentMethodMetadata]collectorAndConfig),
		backgroundWorkers: sync.WaitGroup{},
		lock:              sync.Mutex{},
		cancelCtx:         cancelCtx,
		cancelFunc:        cancelFunc,
	}
	go dataManagerSvc.continuouslyCheckStorage()

	return dataManagerSvc, nil
}

// Close releases all resources managed by data_manager.
func (svc *Service) Close(ctx context.Context) error {
	svc.lock.Lock()
	defer svc.lock.Unlock()
	svc.closeCollectors()
	if svc.syncer != nil {
		svc.updateCollectorsCancelFn()
		svc.syncer.Close()
	}
	svc.backgroundWorkers.Wait()
	return nil
}

func (svc *Service) closeCollectors() {
	wg := sync.WaitGroup{}
	for _, collector := range svc.collectors {
		currCollector := collector
		wg.Add(1)
		go func() {
			currCollector.Collector.Close()
			wg.Done()
		}()
	}
	wg.Wait()
}

// Service initializes and orchestrates data capture collectors for registered component/methods.
type Service struct {
	r                 robot.Robot
	logger            golog.Logger
	captureDir        string
	maxStoragePercent int
	enableAutoDelete  bool
	collectors        map[componentMethodMetadata]collectorAndConfig
	syncer            syncManager

	lock                     sync.Mutex
	backgroundWorkers        sync.WaitGroup
	updateCollectorsCancelFn func()
	cancelCtx                context.Context
	cancelFunc               func()
}

// Parameters stored for each collector.
type collectorAndConfig struct {
	Collector  data.Collector
	Attributes dataCaptureConfig
}

// Identifier for a particular collector: component name, component type, and method name.
type componentMethodMetadata struct {
	ComponentName  string
	MethodMetadata data.MethodMetadata
}

// Get time.Duration from hz.
func getDurationFromHz(captureFrequencyHz float32) time.Duration {
	return time.Second / time.Duration(captureFrequencyHz)
}

// Create a filename based on the current time.
func getFileTimestampName() string {
	// RFC3339Nano is a standard time format e.g. 2006-01-02T15:04:05Z07:00.
	return time.Now().Format(time.RFC3339Nano)
}

// Create a timestamped file within the given capture directory.
func createDataCaptureFile(captureDir string, subtypeName resource.SubtypeName, componentName string) (*os.File, error) {
	fileDir := filepath.Join(captureDir, string(subtypeName), componentName)
	if err := os.MkdirAll(fileDir, 0o700); err != nil {
		return nil, err
	}
	fileName := filepath.Join(fileDir, getFileTimestampName())
	return os.Create(fileName)
}

// Initialize a collector for the component/method or update it if it has previously been created.
// Return the component/method metadata which is used as a key in the collectors map.
func (svc *Service) initializeOrUpdateCollector(
	attributes dataCaptureConfig, updateCaptureDir bool) (
	*componentMethodMetadata, error,
) {
	// Create component/method metadata to check if the collector exists.
	metadata := data.MethodMetadata{
		Subtype:    attributes.Type,
		MethodName: attributes.Method,
	}
	componentMetadata := componentMethodMetadata{
		ComponentName:  attributes.Name,
		MethodMetadata: metadata,
	}
	if storedCollectorParams, ok := svc.collectors[componentMetadata]; ok && storedCollectorParams.Collector != nil {
		collector := storedCollectorParams.Collector
		previousAttributes := storedCollectorParams.Attributes

		// If the attributes have not changed, keep the current collector and update the target capture file if needed.
		if reflect.DeepEqual(previousAttributes, attributes) {
			if updateCaptureDir {
				targetFile, err := createDataCaptureFile(
					svc.captureDir, attributes.Type, attributes.Name)
				if err != nil {
					return nil, err
				}
				collector.SetTarget(targetFile)
			}
			return &componentMetadata, nil
		}

		// Otherwise, close the current collector and instantiate a new one below.
		collector.Close()
	}

	// Get the resource corresponding to the component subtype and name.
	subtype := resource.NewSubtype(
		resource.ResourceNamespaceRDK,
		resource.ResourceTypeComponent,
		attributes.Type,
	)
	res, err := svc.r.ResourceByName(resource.NameFromSubtype(subtype, attributes.Name))
	if err != nil {
		return nil, err
	}

	// Get collector constructor for the component subtype and method.
	collectorConstructor := data.CollectorLookup(metadata)
	if collectorConstructor == nil {
		return nil, errors.Errorf("failed to find collector for %s", metadata)
	}

	// Parameters to initialize collector.
	interval := getDurationFromHz(attributes.CaptureFrequencyHz)
	targetFile, err := createDataCaptureFile(svc.captureDir, attributes.Type, attributes.Name)
	if err != nil {
		return nil, err
	}

	// Set queue size to defaultCaptureQueueSize if it was not set in the config.
	captureQueueSize := attributes.CaptureQueueSize
	if captureQueueSize == 0 {
		captureQueueSize = defaultCaptureQueueSize
	}

	captureBufferSize := attributes.CaptureBufferSize
	if captureBufferSize == 0 {
		captureBufferSize = defaultCaptureBufferSize
	}

	// Create a collector for this resource and method.
	params := data.CollectorParams{
		ComponentName: attributes.Name,
		Interval:      interval,
		MethodParams:  attributes.AdditionalParams,
		Target:        targetFile,
		QueueSize:     captureQueueSize,
		BufferSize:    captureBufferSize,
		Logger:        svc.logger,
	}
	collector, err := (*collectorConstructor)(res, params)
	if err != nil {
		return nil, err
	}
	svc.collectors[componentMetadata] = collectorAndConfig{collector, attributes}

	// TODO: Handle errors more gracefully.
	go func() {
		if err := collector.Collect(); err != nil {
			svc.logger.Error(err.Error())
		}
	}()

	return &componentMetadata, nil
}

type DiskStatus struct {
	All         uint64
	Used        uint64
	Free        uint64
	Avail       uint64
	PercentUsed int
}

type SysCall interface {
	Statfs(string, *syscall.Statfs_t) error
}

type SysCallImplementation struct{}

func (SysCallImplementation) Statfs(path string, stat *syscall.Statfs_t) error {
	return syscall.Statfs(path, stat)
}

func DiskUsage(sysCall SysCall) (DiskStatus, error) {
	disk := DiskStatus{}
	fs := syscall.Statfs_t{}
	err := sysCall.Statfs("/", &fs)
	if err != nil {
		return disk, err
	}

	disk.All = fs.Blocks * uint64(fs.Bsize)
	disk.Avail = fs.Bavail * uint64(fs.Bsize)
	disk.Free = fs.Bfree * uint64(fs.Bsize)
	disk.Used = disk.All - disk.Free
	disk.PercentUsed = int(100 * disk.Used / (disk.Used + disk.Avail))
	return disk, nil
}

func (svc *Service) continuouslyCheckStorage() {
	ticker := time.NewTicker(time.Minute)
	defer ticker.Stop()

	for {
		select {
		case <-svc.cancelCtx.Done():
			return
		case <-ticker.C:
			du, err := DiskUsage(SysCallImplementation{})
			if err != nil {
				svc.logger.Errorw("failed to check disk usage", "error", err)
			}
			if du.PercentUsed >= svc.maxStoragePercent {
				if svc.enableAutoDelete {
					// TODO: Add deletion logic for oldest file(s)
				} else {
					// If auto-delete is disabled, simply stop collecting. If disk space frees up,
					// reset collectors with previous configuration.
					// Note: If the user updates the config in the meantime, we still update the map
					// of collectors, e.g. remove collectors.
					svc.closeCollectors()
				}
			} else {
				// Reinitialize any previously paused collectors now that disk usage has freed up.
				err := svc.reinitializeClosedCollectors()
				if err != nil {
					svc.logger.Warn("Issue reinitializing closed collector", err)
				}
			}
		}
	}
}

func (svc *Service) initOrUpdateSyncer(intervalMins int) {
	if svc.syncer != nil {
		// If previously we were syncing, close the old syncer and cancel the old updateCollectors goroutine.
		svc.updateCollectorsCancelFn()
		svc.syncer.Close()
		svc.backgroundWorkers.Wait()
		svc.syncer = nil
		svc.updateCollectorsCancelFn = nil
	}

	// Init a new syncer if we are still syncing.
	if intervalMins > 0 {
		cancelCtx, fn := context.WithCancel(context.Background())
		svc.updateCollectorsCancelFn = fn
		svc.queueCapturedData(cancelCtx, intervalMins)
		svc.syncer = newSyncer(SyncQueuePath, svc.logger, svc.captureDir)
		svc.syncer.Start()
	}
}

// Get the config associated with the data manager service.
func getServiceConfig(cfg *config.Config) (config.Service, bool) {
	for _, c := range cfg.Services {
		// Compare service type and name.
		if c.ResourceName() == Name {
			return c, true
		}
	}
	return config.Service{}, false
}

// Get the component configs associated with the data manager service.
func getAllDataCaptureConfigs(cfg *config.Config) ([]dataCaptureConfig, error) {
	componentDataCaptureConfigs := []dataCaptureConfig{}
	for _, c := range cfg.Components {
		// Iterate over all component-level service configs of type data_manager.
		for _, componentSvcConfig := range c.ServiceConfig {
			if componentSvcConfig.ResourceName() == Name {
				var attrs dataCaptureConfigs
				configs, err := config.TransformAttributeMapToStruct(&attrs, componentSvcConfig.Attributes)
				if err != nil {
					return componentDataCaptureConfigs, err
				}
				convertedConfigs, ok := configs.(*dataCaptureConfigs)
				if !ok {
					return componentDataCaptureConfigs, utils.NewUnexpectedTypeError(convertedConfigs, configs)
				}

				// Add the method configuration to the result.
				for _, attrs := range convertedConfigs.Attributes {
					attrs.Name = c.Name
					attrs.Type = c.Type
					componentDataCaptureConfigs = append(componentDataCaptureConfigs, attrs)
				}
			}
		}
	}
	return componentDataCaptureConfigs, nil
}

// Update updates the data manager service when the config has changed.
func (svc *Service) Update(ctx context.Context, cfg *config.Config) error {
	c, ok := getServiceConfig(cfg)
	// Service is not in the config or has been removed from it. Close any collectors.
	if !ok {
		svc.closeCollectors()
		return nil
	}

	svcConfig, ok := c.ConvertedAttributes.(*Config)
	if !ok {
<<<<<<< HEAD
		return rdkutils.NewUnexpectedTypeError(svcConfig, config.ConvertedAttributes)
	}
	updateCaptureDir := svc.captureDir != svcConfig.CaptureDir
	svc.captureDir = svcConfig.CaptureDir
	svc.enableAutoDelete = svcConfig.EnableAutoDelete
	svc.maxStoragePercent = svcConfig.MaxStoragePercent
=======
		return utils.NewUnexpectedTypeError(svcConfig, c.ConvertedAttributes)
	}
	updateCaptureDir := svc.captureDir != svcConfig.CaptureDir
	svc.captureDir = svcConfig.CaptureDir

	allComponentAttributes, err := getAllDataCaptureConfigs(cfg)
	if err != nil {
		return err
	}

	if len(allComponentAttributes) == 0 {
		svc.logger.Warn("Could not find any components with data_manager service configuration")
		return nil
	}

>>>>>>> ab7c94d4
	// nolint:contextcheck
	svc.initOrUpdateSyncer(svcConfig.SyncIntervalMins)

	// Initialize or add a collector based on changes to the component configurations.
	newCollectorMetadata := make(map[componentMethodMetadata]bool)
	for _, attributes := range allComponentAttributes {
		if attributes.CaptureFrequencyHz > 0 {
			componentMetadata, err := svc.initializeOrUpdateCollector(
				attributes, updateCaptureDir)
			if err != nil {
				svc.logger.Errorw("failed to initialize or update collector", "error", err)
			} else {
				newCollectorMetadata[*componentMetadata] = true
			}
		}
	}

	// If a component/method has been removed from the config, close the collector and remove it from the map.
	for componentMetadata, params := range svc.collectors {
		if _, present := newCollectorMetadata[componentMetadata]; !present {
			params.Collector.Close()
			delete(svc.collectors, componentMetadata)
		}
	}

	return nil
}

func (svc *Service) closeCollectors() {
	wg := sync.WaitGroup{}
	for metadata, collector := range svc.collectors {
		// Note: Had to add these because otherwise get a loopclosure warning:
		// 'loop variable captured by func literal'
		currCollector := collector
		currMetadata := metadata
		wg.Add(1)
		go func() {
			svc.lock.Lock()
			defer svc.lock.Unlock()
			if currCollector.Collector != nil {
				currCollector.Collector.Close()
				currCollector.Collector = nil // Should we have a bool instead? collector_disabled/closed?
				svc.collectors[currMetadata] = currCollector
			}
			wg.Done()
		}()
	}
	wg.Wait()
}

func (svc *Service) reinitializeClosedCollectors() error {
	for metadata, collector := range svc.collectors {
		if collector.Collector == nil {
			_, err := svc.initializeOrUpdateCollector(metadata.ComponentName, collector.Attributes, false)
			if err != nil {
				return err
			}
		}
	}
	return nil
}

func (svc *Service) queueCapturedData(cancelCtx context.Context, intervalMins int) {
	svc.backgroundWorkers.Add(1)
	goutils.PanicCapturingGo(func() {
		defer svc.backgroundWorkers.Done()
		ticker := time.NewTicker(time.Minute * time.Duration(intervalMins))
		defer ticker.Stop()

		for {
			if err := cancelCtx.Err(); err != nil {
				if !errors.Is(err, context.Canceled) {
					svc.logger.Errorw("data manager context closed unexpectedly", "error", err)
				}
				return
			}
			select {
			case <-cancelCtx.Done():
				files := make([]string, 0, len(svc.collectors))
				for _, collector := range svc.collectors {
					files = append(files, collector.Collector.GetTarget().Name())
				}
				if err := svc.syncer.Enqueue(files); err != nil {
					svc.logger.Errorw("failed to move files to sync queue", "error", err)
				}
				return
			case <-ticker.C:
				oldFiles := make([]string, 0, len(svc.collectors))
				svc.lock.Lock()
				for _, collector := range svc.collectors {
					// Create new target and set it.
					nextTarget, err := createDataCaptureFile(svc.captureDir, collector.Attributes.Type, collector.Attributes.Name)
					if err != nil {
						svc.logger.Errorw("failed to create new data capture file", "error", err)
					}
					oldFiles = append(oldFiles, collector.Collector.GetTarget().Name())
					collector.Collector.SetTarget(nextTarget)
				}
				svc.lock.Unlock()
				if err := svc.syncer.Enqueue(oldFiles); err != nil {
					svc.logger.Errorw("failed to move files to sync queue", "error", err)
				}
			}
		}
	})
}<|MERGE_RESOLUTION|>--- conflicted
+++ resolved
@@ -20,7 +20,7 @@
 	"go.viam.com/rdk/registry"
 	"go.viam.com/rdk/resource"
 	"go.viam.com/rdk/robot"
-	rdkutils "go.viam.com/rdk/utils"
+	"go.viam.com/rdk/utils"
 )
 
 func init() {
@@ -92,18 +92,11 @@
 
 // Config describes how to configure the service.
 type Config struct {
-<<<<<<< HEAD
-	CaptureDir          string                         `json:"capture_dir"`
-	MaxStoragePercent   int                            `json:"max_storage_percent"`
-	EnableAutoDelete    bool                           `json:"enable_auto_delete"`
-	AdditionalSyncPaths []string                       `json:"additional_sync_paths"`
-	SyncIntervalMins    int                            `json:"sync_interval_mins"`
-	ComponentAttributes map[string]componentAttributes `json:"component_attributes"`
-=======
 	CaptureDir          string   `json:"capture_dir"`
+	MaxStoragePercent   int      `json:"max_storage_percent"`
+	EnableAutoDelete    bool     `json:"enable_auto_delete"`
 	AdditionalSyncPaths []string `json:"additional_sync_paths"`
 	SyncIntervalMins    int      `json:"sync_interval_mins"`
->>>>>>> ab7c94d4
 }
 
 // TODO(https://viam.atlassian.net/browse/DATA-157): Add configuration for remotes.
@@ -139,357 +132,6 @@
 		svc.syncer.Close()
 	}
 	svc.backgroundWorkers.Wait()
-	return nil
-}
-
-func (svc *Service) closeCollectors() {
-	wg := sync.WaitGroup{}
-	for _, collector := range svc.collectors {
-		currCollector := collector
-		wg.Add(1)
-		go func() {
-			currCollector.Collector.Close()
-			wg.Done()
-		}()
-	}
-	wg.Wait()
-}
-
-// Service initializes and orchestrates data capture collectors for registered component/methods.
-type Service struct {
-	r                 robot.Robot
-	logger            golog.Logger
-	captureDir        string
-	maxStoragePercent int
-	enableAutoDelete  bool
-	collectors        map[componentMethodMetadata]collectorAndConfig
-	syncer            syncManager
-
-	lock                     sync.Mutex
-	backgroundWorkers        sync.WaitGroup
-	updateCollectorsCancelFn func()
-	cancelCtx                context.Context
-	cancelFunc               func()
-}
-
-// Parameters stored for each collector.
-type collectorAndConfig struct {
-	Collector  data.Collector
-	Attributes dataCaptureConfig
-}
-
-// Identifier for a particular collector: component name, component type, and method name.
-type componentMethodMetadata struct {
-	ComponentName  string
-	MethodMetadata data.MethodMetadata
-}
-
-// Get time.Duration from hz.
-func getDurationFromHz(captureFrequencyHz float32) time.Duration {
-	return time.Second / time.Duration(captureFrequencyHz)
-}
-
-// Create a filename based on the current time.
-func getFileTimestampName() string {
-	// RFC3339Nano is a standard time format e.g. 2006-01-02T15:04:05Z07:00.
-	return time.Now().Format(time.RFC3339Nano)
-}
-
-// Create a timestamped file within the given capture directory.
-func createDataCaptureFile(captureDir string, subtypeName resource.SubtypeName, componentName string) (*os.File, error) {
-	fileDir := filepath.Join(captureDir, string(subtypeName), componentName)
-	if err := os.MkdirAll(fileDir, 0o700); err != nil {
-		return nil, err
-	}
-	fileName := filepath.Join(fileDir, getFileTimestampName())
-	return os.Create(fileName)
-}
-
-// Initialize a collector for the component/method or update it if it has previously been created.
-// Return the component/method metadata which is used as a key in the collectors map.
-func (svc *Service) initializeOrUpdateCollector(
-	attributes dataCaptureConfig, updateCaptureDir bool) (
-	*componentMethodMetadata, error,
-) {
-	// Create component/method metadata to check if the collector exists.
-	metadata := data.MethodMetadata{
-		Subtype:    attributes.Type,
-		MethodName: attributes.Method,
-	}
-	componentMetadata := componentMethodMetadata{
-		ComponentName:  attributes.Name,
-		MethodMetadata: metadata,
-	}
-	if storedCollectorParams, ok := svc.collectors[componentMetadata]; ok && storedCollectorParams.Collector != nil {
-		collector := storedCollectorParams.Collector
-		previousAttributes := storedCollectorParams.Attributes
-
-		// If the attributes have not changed, keep the current collector and update the target capture file if needed.
-		if reflect.DeepEqual(previousAttributes, attributes) {
-			if updateCaptureDir {
-				targetFile, err := createDataCaptureFile(
-					svc.captureDir, attributes.Type, attributes.Name)
-				if err != nil {
-					return nil, err
-				}
-				collector.SetTarget(targetFile)
-			}
-			return &componentMetadata, nil
-		}
-
-		// Otherwise, close the current collector and instantiate a new one below.
-		collector.Close()
-	}
-
-	// Get the resource corresponding to the component subtype and name.
-	subtype := resource.NewSubtype(
-		resource.ResourceNamespaceRDK,
-		resource.ResourceTypeComponent,
-		attributes.Type,
-	)
-	res, err := svc.r.ResourceByName(resource.NameFromSubtype(subtype, attributes.Name))
-	if err != nil {
-		return nil, err
-	}
-
-	// Get collector constructor for the component subtype and method.
-	collectorConstructor := data.CollectorLookup(metadata)
-	if collectorConstructor == nil {
-		return nil, errors.Errorf("failed to find collector for %s", metadata)
-	}
-
-	// Parameters to initialize collector.
-	interval := getDurationFromHz(attributes.CaptureFrequencyHz)
-	targetFile, err := createDataCaptureFile(svc.captureDir, attributes.Type, attributes.Name)
-	if err != nil {
-		return nil, err
-	}
-
-	// Set queue size to defaultCaptureQueueSize if it was not set in the config.
-	captureQueueSize := attributes.CaptureQueueSize
-	if captureQueueSize == 0 {
-		captureQueueSize = defaultCaptureQueueSize
-	}
-
-	captureBufferSize := attributes.CaptureBufferSize
-	if captureBufferSize == 0 {
-		captureBufferSize = defaultCaptureBufferSize
-	}
-
-	// Create a collector for this resource and method.
-	params := data.CollectorParams{
-		ComponentName: attributes.Name,
-		Interval:      interval,
-		MethodParams:  attributes.AdditionalParams,
-		Target:        targetFile,
-		QueueSize:     captureQueueSize,
-		BufferSize:    captureBufferSize,
-		Logger:        svc.logger,
-	}
-	collector, err := (*collectorConstructor)(res, params)
-	if err != nil {
-		return nil, err
-	}
-	svc.collectors[componentMetadata] = collectorAndConfig{collector, attributes}
-
-	// TODO: Handle errors more gracefully.
-	go func() {
-		if err := collector.Collect(); err != nil {
-			svc.logger.Error(err.Error())
-		}
-	}()
-
-	return &componentMetadata, nil
-}
-
-type DiskStatus struct {
-	All         uint64
-	Used        uint64
-	Free        uint64
-	Avail       uint64
-	PercentUsed int
-}
-
-type SysCall interface {
-	Statfs(string, *syscall.Statfs_t) error
-}
-
-type SysCallImplementation struct{}
-
-func (SysCallImplementation) Statfs(path string, stat *syscall.Statfs_t) error {
-	return syscall.Statfs(path, stat)
-}
-
-func DiskUsage(sysCall SysCall) (DiskStatus, error) {
-	disk := DiskStatus{}
-	fs := syscall.Statfs_t{}
-	err := sysCall.Statfs("/", &fs)
-	if err != nil {
-		return disk, err
-	}
-
-	disk.All = fs.Blocks * uint64(fs.Bsize)
-	disk.Avail = fs.Bavail * uint64(fs.Bsize)
-	disk.Free = fs.Bfree * uint64(fs.Bsize)
-	disk.Used = disk.All - disk.Free
-	disk.PercentUsed = int(100 * disk.Used / (disk.Used + disk.Avail))
-	return disk, nil
-}
-
-func (svc *Service) continuouslyCheckStorage() {
-	ticker := time.NewTicker(time.Minute)
-	defer ticker.Stop()
-
-	for {
-		select {
-		case <-svc.cancelCtx.Done():
-			return
-		case <-ticker.C:
-			du, err := DiskUsage(SysCallImplementation{})
-			if err != nil {
-				svc.logger.Errorw("failed to check disk usage", "error", err)
-			}
-			if du.PercentUsed >= svc.maxStoragePercent {
-				if svc.enableAutoDelete {
-					// TODO: Add deletion logic for oldest file(s)
-				} else {
-					// If auto-delete is disabled, simply stop collecting. If disk space frees up,
-					// reset collectors with previous configuration.
-					// Note: If the user updates the config in the meantime, we still update the map
-					// of collectors, e.g. remove collectors.
-					svc.closeCollectors()
-				}
-			} else {
-				// Reinitialize any previously paused collectors now that disk usage has freed up.
-				err := svc.reinitializeClosedCollectors()
-				if err != nil {
-					svc.logger.Warn("Issue reinitializing closed collector", err)
-				}
-			}
-		}
-	}
-}
-
-func (svc *Service) initOrUpdateSyncer(intervalMins int) {
-	if svc.syncer != nil {
-		// If previously we were syncing, close the old syncer and cancel the old updateCollectors goroutine.
-		svc.updateCollectorsCancelFn()
-		svc.syncer.Close()
-		svc.backgroundWorkers.Wait()
-		svc.syncer = nil
-		svc.updateCollectorsCancelFn = nil
-	}
-
-	// Init a new syncer if we are still syncing.
-	if intervalMins > 0 {
-		cancelCtx, fn := context.WithCancel(context.Background())
-		svc.updateCollectorsCancelFn = fn
-		svc.queueCapturedData(cancelCtx, intervalMins)
-		svc.syncer = newSyncer(SyncQueuePath, svc.logger, svc.captureDir)
-		svc.syncer.Start()
-	}
-}
-
-// Get the config associated with the data manager service.
-func getServiceConfig(cfg *config.Config) (config.Service, bool) {
-	for _, c := range cfg.Services {
-		// Compare service type and name.
-		if c.ResourceName() == Name {
-			return c, true
-		}
-	}
-	return config.Service{}, false
-}
-
-// Get the component configs associated with the data manager service.
-func getAllDataCaptureConfigs(cfg *config.Config) ([]dataCaptureConfig, error) {
-	componentDataCaptureConfigs := []dataCaptureConfig{}
-	for _, c := range cfg.Components {
-		// Iterate over all component-level service configs of type data_manager.
-		for _, componentSvcConfig := range c.ServiceConfig {
-			if componentSvcConfig.ResourceName() == Name {
-				var attrs dataCaptureConfigs
-				configs, err := config.TransformAttributeMapToStruct(&attrs, componentSvcConfig.Attributes)
-				if err != nil {
-					return componentDataCaptureConfigs, err
-				}
-				convertedConfigs, ok := configs.(*dataCaptureConfigs)
-				if !ok {
-					return componentDataCaptureConfigs, utils.NewUnexpectedTypeError(convertedConfigs, configs)
-				}
-
-				// Add the method configuration to the result.
-				for _, attrs := range convertedConfigs.Attributes {
-					attrs.Name = c.Name
-					attrs.Type = c.Type
-					componentDataCaptureConfigs = append(componentDataCaptureConfigs, attrs)
-				}
-			}
-		}
-	}
-	return componentDataCaptureConfigs, nil
-}
-
-// Update updates the data manager service when the config has changed.
-func (svc *Service) Update(ctx context.Context, cfg *config.Config) error {
-	c, ok := getServiceConfig(cfg)
-	// Service is not in the config or has been removed from it. Close any collectors.
-	if !ok {
-		svc.closeCollectors()
-		return nil
-	}
-
-	svcConfig, ok := c.ConvertedAttributes.(*Config)
-	if !ok {
-<<<<<<< HEAD
-		return rdkutils.NewUnexpectedTypeError(svcConfig, config.ConvertedAttributes)
-	}
-	updateCaptureDir := svc.captureDir != svcConfig.CaptureDir
-	svc.captureDir = svcConfig.CaptureDir
-	svc.enableAutoDelete = svcConfig.EnableAutoDelete
-	svc.maxStoragePercent = svcConfig.MaxStoragePercent
-=======
-		return utils.NewUnexpectedTypeError(svcConfig, c.ConvertedAttributes)
-	}
-	updateCaptureDir := svc.captureDir != svcConfig.CaptureDir
-	svc.captureDir = svcConfig.CaptureDir
-
-	allComponentAttributes, err := getAllDataCaptureConfigs(cfg)
-	if err != nil {
-		return err
-	}
-
-	if len(allComponentAttributes) == 0 {
-		svc.logger.Warn("Could not find any components with data_manager service configuration")
-		return nil
-	}
-
->>>>>>> ab7c94d4
-	// nolint:contextcheck
-	svc.initOrUpdateSyncer(svcConfig.SyncIntervalMins)
-
-	// Initialize or add a collector based on changes to the component configurations.
-	newCollectorMetadata := make(map[componentMethodMetadata]bool)
-	for _, attributes := range allComponentAttributes {
-		if attributes.CaptureFrequencyHz > 0 {
-			componentMetadata, err := svc.initializeOrUpdateCollector(
-				attributes, updateCaptureDir)
-			if err != nil {
-				svc.logger.Errorw("failed to initialize or update collector", "error", err)
-			} else {
-				newCollectorMetadata[*componentMetadata] = true
-			}
-		}
-	}
-
-	// If a component/method has been removed from the config, close the collector and remove it from the map.
-	for componentMetadata, params := range svc.collectors {
-		if _, present := newCollectorMetadata[componentMetadata]; !present {
-			params.Collector.Close()
-			delete(svc.collectors, componentMetadata)
-		}
-	}
-
 	return nil
 }
 
@@ -515,10 +157,341 @@
 	wg.Wait()
 }
 
+// Service initializes and orchestrates data capture collectors for registered component/methods.
+type Service struct {
+	r                 robot.Robot
+	logger            golog.Logger
+	captureDir        string
+	maxStoragePercent int
+	enableAutoDelete  bool
+	collectors        map[componentMethodMetadata]collectorAndConfig
+	syncer            syncManager
+
+	lock                     sync.Mutex
+	backgroundWorkers        sync.WaitGroup
+	updateCollectorsCancelFn func()
+	cancelCtx                context.Context
+	cancelFunc               func()
+}
+
+// Parameters stored for each collector.
+type collectorAndConfig struct {
+	Collector  data.Collector
+	Attributes dataCaptureConfig
+}
+
+// Identifier for a particular collector: component name, component type, and method name.
+type componentMethodMetadata struct {
+	ComponentName  string
+	MethodMetadata data.MethodMetadata
+}
+
+// Get time.Duration from hz.
+func getDurationFromHz(captureFrequencyHz float32) time.Duration {
+	return time.Second / time.Duration(captureFrequencyHz)
+}
+
+// Create a filename based on the current time.
+func getFileTimestampName() string {
+	// RFC3339Nano is a standard time format e.g. 2006-01-02T15:04:05Z07:00.
+	return time.Now().Format(time.RFC3339Nano)
+}
+
+// Create a timestamped file within the given capture directory.
+func createDataCaptureFile(captureDir string, subtypeName resource.SubtypeName, componentName string) (*os.File, error) {
+	fileDir := filepath.Join(captureDir, string(subtypeName), componentName)
+	if err := os.MkdirAll(fileDir, 0o700); err != nil {
+		return nil, err
+	}
+	fileName := filepath.Join(fileDir, getFileTimestampName())
+	return os.Create(fileName)
+}
+
+// Initialize a collector for the component/method or update it if it has previously been created.
+// Return the component/method metadata which is used as a key in the collectors map.
+func (svc *Service) initializeOrUpdateCollector(
+	attributes dataCaptureConfig, updateCaptureDir bool) (
+	*componentMethodMetadata, error,
+) {
+	// Create component/method metadata to check if the collector exists.
+	metadata := data.MethodMetadata{
+		Subtype:    attributes.Type,
+		MethodName: attributes.Method,
+	}
+	componentMetadata := componentMethodMetadata{
+		ComponentName:  attributes.Name,
+		MethodMetadata: metadata,
+	}
+	if storedCollectorParams, ok := svc.collectors[componentMetadata]; ok && storedCollectorParams.Collector != nil {
+		collector := storedCollectorParams.Collector
+		previousAttributes := storedCollectorParams.Attributes
+
+		// If the attributes have not changed, keep the current collector and update the target capture file if needed.
+		if reflect.DeepEqual(previousAttributes, attributes) {
+			if updateCaptureDir {
+				targetFile, err := createDataCaptureFile(
+					svc.captureDir, attributes.Type, attributes.Name)
+				if err != nil {
+					return nil, err
+				}
+				collector.SetTarget(targetFile)
+			}
+			return &componentMetadata, nil
+		}
+
+		// Otherwise, close the current collector and instantiate a new one below.
+		collector.Close()
+	}
+
+	// Get the resource corresponding to the component subtype and name.
+	subtype := resource.NewSubtype(
+		resource.ResourceNamespaceRDK,
+		resource.ResourceTypeComponent,
+		attributes.Type,
+	)
+	res, err := svc.r.ResourceByName(resource.NameFromSubtype(subtype, attributes.Name))
+	if err != nil {
+		return nil, err
+	}
+
+	// Get collector constructor for the component subtype and method.
+	collectorConstructor := data.CollectorLookup(metadata)
+	if collectorConstructor == nil {
+		return nil, errors.Errorf("failed to find collector for %s", metadata)
+	}
+
+	// Parameters to initialize collector.
+	interval := getDurationFromHz(attributes.CaptureFrequencyHz)
+	targetFile, err := createDataCaptureFile(svc.captureDir, attributes.Type, attributes.Name)
+	if err != nil {
+		return nil, err
+	}
+
+	// Set queue size to defaultCaptureQueueSize if it was not set in the config.
+	captureQueueSize := attributes.CaptureQueueSize
+	if captureQueueSize == 0 {
+		captureQueueSize = defaultCaptureQueueSize
+	}
+
+	captureBufferSize := attributes.CaptureBufferSize
+	if captureBufferSize == 0 {
+		captureBufferSize = defaultCaptureBufferSize
+	}
+
+	// Create a collector for this resource and method.
+	params := data.CollectorParams{
+		ComponentName: attributes.Name,
+		Interval:      interval,
+		MethodParams:  attributes.AdditionalParams,
+		Target:        targetFile,
+		QueueSize:     captureQueueSize,
+		BufferSize:    captureBufferSize,
+		Logger:        svc.logger,
+	}
+	collector, err := (*collectorConstructor)(res, params)
+	if err != nil {
+		return nil, err
+	}
+	svc.collectors[componentMetadata] = collectorAndConfig{collector, attributes}
+
+	// TODO: Handle errors more gracefully.
+	go func() {
+		if err := collector.Collect(); err != nil {
+			svc.logger.Error(err.Error())
+		}
+	}()
+
+	return &componentMetadata, nil
+}
+
+type DiskStatus struct {
+	All         uint64
+	Used        uint64
+	Free        uint64
+	Avail       uint64
+	PercentUsed int
+}
+
+type SysCall interface {
+	Statfs(string, *syscall.Statfs_t) error
+}
+
+type SysCallImplementation struct{}
+
+func (SysCallImplementation) Statfs(path string, stat *syscall.Statfs_t) error {
+	return syscall.Statfs(path, stat)
+}
+
+func DiskUsage(sysCall SysCall) (DiskStatus, error) {
+	disk := DiskStatus{}
+	fs := syscall.Statfs_t{}
+	err := sysCall.Statfs("/", &fs)
+	if err != nil {
+		return disk, err
+	}
+
+	disk.All = fs.Blocks * uint64(fs.Bsize)
+	disk.Avail = fs.Bavail * uint64(fs.Bsize)
+	disk.Free = fs.Bfree * uint64(fs.Bsize)
+	disk.Used = disk.All - disk.Free
+	disk.PercentUsed = int(100 * disk.Used / (disk.Used + disk.Avail))
+	return disk, nil
+}
+
+func (svc *Service) continuouslyCheckStorage() {
+	ticker := time.NewTicker(time.Minute)
+	defer ticker.Stop()
+
+	for {
+		select {
+		case <-svc.cancelCtx.Done():
+			return
+		case <-ticker.C:
+			du, err := DiskUsage(SysCallImplementation{})
+			if err != nil {
+				svc.logger.Errorw("failed to check disk usage", "error", err)
+			}
+			if du.PercentUsed >= svc.maxStoragePercent {
+				if svc.enableAutoDelete {
+					// TODO: Add deletion logic for oldest file(s)
+				} else {
+					// If auto-delete is disabled, simply stop collecting. If disk space frees up,
+					// reset collectors with previous configuration.
+					// Note: If the user updates the config in the meantime, we still update the map
+					// of collectors, e.g. remove collectors.
+					svc.closeCollectors()
+				}
+			} else {
+				// Reinitialize any previously paused collectors now that disk usage has freed up.
+				err := svc.reinitializeClosedCollectors()
+				if err != nil {
+					svc.logger.Warn("Issue reinitializing closed collector", err)
+				}
+			}
+		}
+	}
+}
+
+func (svc *Service) initOrUpdateSyncer(intervalMins int) {
+	if svc.syncer != nil {
+		// If previously we were syncing, close the old syncer and cancel the old updateCollectors goroutine.
+		svc.updateCollectorsCancelFn()
+		svc.syncer.Close()
+		svc.backgroundWorkers.Wait()
+		svc.syncer = nil
+		svc.updateCollectorsCancelFn = nil
+	}
+
+	// Init a new syncer if we are still syncing.
+	if intervalMins > 0 {
+		cancelCtx, fn := context.WithCancel(context.Background())
+		svc.updateCollectorsCancelFn = fn
+		svc.queueCapturedData(cancelCtx, intervalMins)
+		svc.syncer = newSyncer(SyncQueuePath, svc.logger, svc.captureDir)
+		svc.syncer.Start()
+	}
+}
+
+// Get the config associated with the data manager service.
+func getServiceConfig(cfg *config.Config) (config.Service, bool) {
+	for _, c := range cfg.Services {
+		// Compare service type and name.
+		if c.ResourceName() == Name {
+			return c, true
+		}
+	}
+	return config.Service{}, false
+}
+
+// Get the component configs associated with the data manager service.
+func getAllDataCaptureConfigs(cfg *config.Config) ([]dataCaptureConfig, error) {
+	componentDataCaptureConfigs := []dataCaptureConfig{}
+	for _, c := range cfg.Components {
+		// Iterate over all component-level service configs of type data_manager.
+		for _, componentSvcConfig := range c.ServiceConfig {
+			if componentSvcConfig.ResourceName() == Name {
+				var attrs dataCaptureConfigs
+				configs, err := config.TransformAttributeMapToStruct(&attrs, componentSvcConfig.Attributes)
+				if err != nil {
+					return componentDataCaptureConfigs, err
+				}
+				convertedConfigs, ok := configs.(*dataCaptureConfigs)
+				if !ok {
+					return componentDataCaptureConfigs, utils.NewUnexpectedTypeError(convertedConfigs, configs)
+				}
+
+				// Add the method configuration to the result.
+				for _, attrs := range convertedConfigs.Attributes {
+					attrs.Name = c.Name
+					attrs.Type = c.Type
+					componentDataCaptureConfigs = append(componentDataCaptureConfigs, attrs)
+				}
+			}
+		}
+	}
+	return componentDataCaptureConfigs, nil
+}
+
+// Update updates the data manager service when the config has changed.
+func (svc *Service) Update(ctx context.Context, cfg *config.Config) error {
+	c, ok := getServiceConfig(cfg)
+	// Service is not in the config or has been removed from it. Close any collectors.
+	if !ok {
+		svc.closeCollectors()
+		return nil
+	}
+
+	svcConfig, ok := c.ConvertedAttributes.(*Config)
+	if !ok {
+		return utils.NewUnexpectedTypeError(svcConfig, c.ConvertedAttributes)
+	}
+	updateCaptureDir := svc.captureDir != svcConfig.CaptureDir
+	svc.captureDir = svcConfig.CaptureDir
+	svc.enableAutoDelete = svcConfig.EnableAutoDelete
+	svc.maxStoragePercent = svcConfig.MaxStoragePercent
+
+	allComponentAttributes, err := getAllDataCaptureConfigs(cfg)
+	if err != nil {
+		return err
+	}
+
+	if len(allComponentAttributes) == 0 {
+		svc.logger.Warn("Could not find any components with data_manager service configuration")
+		return nil
+	}
+
+	// nolint:contextcheck
+	svc.initOrUpdateSyncer(svcConfig.SyncIntervalMins)
+
+	// Initialize or add a collector based on changes to the component configurations.
+	newCollectorMetadata := make(map[componentMethodMetadata]bool)
+	for _, attributes := range allComponentAttributes {
+		if attributes.CaptureFrequencyHz > 0 {
+			componentMetadata, err := svc.initializeOrUpdateCollector(
+				attributes, updateCaptureDir)
+			if err != nil {
+				svc.logger.Errorw("failed to initialize or update collector", "error", err)
+			} else {
+				newCollectorMetadata[*componentMetadata] = true
+			}
+		}
+	}
+
+	// If a component/method has been removed from the config, close the collector and remove it from the map.
+	for componentMetadata, params := range svc.collectors {
+		if _, present := newCollectorMetadata[componentMetadata]; !present {
+			params.Collector.Close()
+			delete(svc.collectors, componentMetadata)
+		}
+	}
+
+	return nil
+}
+
 func (svc *Service) reinitializeClosedCollectors() error {
-	for metadata, collector := range svc.collectors {
+	for _, collector := range svc.collectors {
 		if collector.Collector == nil {
-			_, err := svc.initializeOrUpdateCollector(metadata.ComponentName, collector.Attributes, false)
+			_, err := svc.initializeOrUpdateCollector(collector.Attributes, false)
 			if err != nil {
 				return err
 			}
