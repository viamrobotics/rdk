// Package datamanager contains a service type that can be used to capture data from a robot's components.
package datamanager

import (
	"context"
	"os"
	"path/filepath"
	"reflect"
	"sync"
	"time"

	"github.com/edaniels/golog"
	"github.com/mitchellh/mapstructure"
	"github.com/pkg/errors"
	goutils "go.viam.com/utils"
	"go.viam.com/utils/rpc"

	"go.viam.com/rdk/config"
	"go.viam.com/rdk/data"
	servicepb "go.viam.com/rdk/proto/api/service/datamanager/v1"
	"go.viam.com/rdk/registry"
	"go.viam.com/rdk/resource"
	"go.viam.com/rdk/robot"
	"go.viam.com/rdk/subtype"
	"go.viam.com/rdk/utils"
)

func init() {
	registry.RegisterService(Subtype, registry.Service{
		Constructor: func(ctx context.Context, r robot.Robot, c config.Service, logger golog.Logger) (interface{}, error) {
			return New(ctx, r, c, logger)
		},
	})
	registry.RegisterResourceSubtype(Subtype, registry.ResourceSubtype{
		RegisterRPCService: func(ctx context.Context, rpcServer rpc.Server, subtypeSvc subtype.Service) error {
			return rpcServer.RegisterServiceServer(
				ctx,
				&servicepb.DataManagerService_ServiceDesc,
				NewServer(subtypeSvc),
				servicepb.RegisterDataManagerServiceHandlerFromEndpoint,
			)
		},
		RPCServiceDesc: &servicepb.DataManagerService_ServiceDesc,
		RPCClient: func(ctx context.Context, conn rpc.ClientConn, name string, logger golog.Logger) interface{} {
			return NewClientFromConn(ctx, conn, name, logger)
		},
	})
	cType := config.ServiceType(SubtypeName)
	config.RegisterServiceAttributeMapConverter(cType, func(attributes config.AttributeMap) (interface{}, error) {
		var conf Config
		decoder, err := mapstructure.NewDecoder(&mapstructure.DecoderConfig{TagName: "json", Result: &conf})
		if err != nil {
			return nil, err
		}
		if err := decoder.Decode(attributes); err != nil {
			return nil, err
		}
		return &conf, nil
	}, &Config{})
}

// Service defines what a Data Manager Service should expose to the users.
type Service interface {
	Sync(ctx context.Context) error
}

// SubtypeName is the name of the type of service.
const SubtypeName = resource.SubtypeName("data_manager")

// Subtype is a constant that identifies the data manager service resource subtype.
var Subtype = resource.NewSubtype(
	resource.ResourceNamespaceRDK,
	resource.ResourceTypeService,
	SubtypeName,
)

// Name is the DataManager's typed resource name.
var Name = resource.NameFromSubtype(Subtype, "")

// The Collector's queue should be big enough to ensure that .capture() is never blocked by the queue being
// written to disk. A default value of 250 was chosen because even with the fastest reasonable capture interval (1ms),
// this would leave 250ms for a (buffered) disk write before blocking, which seems sufficient for the size of
// writes this would be performing.
const defaultCaptureQueueSize = 250

// Default bufio.Writer buffer size in bytes.
const defaultCaptureBufferSize = 4096

// Attributes to initialize the collector for a component.
type dataCaptureConfig struct {
	Name               string               `json:"name"`
	Type               resource.SubtypeName `json:"type"`
	Method             string               `json:"method"`
	CaptureFrequencyHz float32              `json:"capture_frequency_hz"`
	CaptureQueueSize   int                  `json:"capture_queue_size"`
	CaptureBufferSize  int                  `json:"capture_buffer_size"`
	AdditionalParams   map[string]string    `json:"additional_params"`
	Disabled           bool                 `json:"disabled"`
}

type dataCaptureConfigs struct {
	Attributes []dataCaptureConfig `json:"capture_methods"`
}

// Config describes how to configure the service.
type Config struct {
	CaptureDir          string   `json:"capture_dir"`
	AdditionalSyncPaths []string `json:"additional_sync_paths"`
	SyncIntervalMins    float64  `json:"sync_interval_mins"`
	Disabled            bool     `json:"disabled"`
}

// TODO(https://viam.atlassian.net/browse/DATA-157): Add configuration for remotes.

var viamCaptureDotDir = filepath.Join(os.Getenv("HOME"), "capture", ".viam")

// New returns a new data manager service for the given robot.
func New(ctx context.Context, r robot.Robot, config config.Service, logger golog.Logger) (Service, error) {
	// Set syncIntervalMins = -1 as we rely on initOrUpdateSyncer to instantiate a syncer
	// on first call to Update, even if syncIntervalMins value is 0, and the default value for int64 is 0.
	dataManagerSvc := &dataManagerService{
		r:                 r,
		logger:            logger,
		captureDir:        viamCaptureDotDir,
		collectors:        make(map[componentMethodMetadata]collectorAndConfig),
		backgroundWorkers: sync.WaitGroup{},
		lock:              sync.Mutex{},
		syncIntervalMins:  -1,
	}

	return dataManagerSvc, nil
}

// Close releases all resources managed by data_manager.
func (svc *dataManagerService) Close(ctx context.Context) error {
	svc.lock.Lock()
	defer svc.lock.Unlock()
	svc.closeCollectors()
	if svc.syncer != nil {
		svc.updateCollectorsCancelFn()
		svc.syncer.Close()
	}
	svc.backgroundWorkers.Wait()
	return nil
}

func (svc *dataManagerService) closeCollectors() {
	wg := sync.WaitGroup{}
	for md, collector := range svc.collectors {
		currCollector := collector
		wg.Add(1)
		go func() {
			currCollector.Collector.Close()
			wg.Done()
		}()
		delete(svc.collectors, md)
	}
	wg.Wait()
}

// dataManagerService initializes and orchestrates data capture collectors for registered component/methods.
type dataManagerService struct {
	r                        robot.Robot
	logger                   golog.Logger
	captureDir               string
	collectors               map[componentMethodMetadata]collectorAndConfig
	syncer                   syncManager
	syncIntervalMins         float64
	lock                     sync.Mutex
	backgroundWorkers        sync.WaitGroup
	updateCollectorsCancelFn func()
	uploadFunc               uploadFn
}

// Parameters stored for each collector.
type collectorAndConfig struct {
	Collector  data.Collector
	Attributes dataCaptureConfig
}

// Identifier for a particular collector: component name, component type, and method name.
type componentMethodMetadata struct {
	ComponentName  string
	MethodMetadata data.MethodMetadata
}

// Get time.Duration from hz.
func getDurationFromHz(captureFrequencyHz float32) time.Duration {
	return time.Second / time.Duration(captureFrequencyHz)
}

// Create a filename based on the current time.
func getFileTimestampName() string {
	// RFC3339Nano is a standard time format e.g. 2006-01-02T15:04:05Z07:00.
	return time.Now().Format(time.RFC3339Nano)
}

// Create a timestamped file within the given capture directory.
func createDataCaptureFile(captureDir string, subtypeName resource.SubtypeName, componentName string) (*os.File, error) {
	fileDir := filepath.Join(captureDir, string(subtypeName), componentName)
	if err := os.MkdirAll(fileDir, 0o700); err != nil {
		return nil, err
	}
	fileName := filepath.Join(fileDir, getFileTimestampName())
	//nolint:gosec
	return os.Create(fileName)
}

// Initialize a collector for the component/method or update it if it has previously been created.
// Return the component/method metadata which is used as a key in the collectors map.
func (svc *dataManagerService) initializeOrUpdateCollector(
	attributes dataCaptureConfig, updateCaptureDir bool) (
	*componentMethodMetadata, error,
) {
	// Create component/method metadata to check if the collector exists.
	metadata := data.MethodMetadata{
		Subtype:    attributes.Type,
		MethodName: attributes.Method,
	}
	componentMetadata := componentMethodMetadata{
		ComponentName:  attributes.Name,
		MethodMetadata: metadata,
	}
	if storedCollectorParams, ok := svc.collectors[componentMetadata]; ok {
		collector := storedCollectorParams.Collector
		previousAttributes := storedCollectorParams.Attributes

		// If the attributes have not changed, keep the current collector and update the target capture file if needed.
		if reflect.DeepEqual(previousAttributes, attributes) {
			if updateCaptureDir {
				targetFile, err := createDataCaptureFile(
					svc.captureDir, attributes.Type, attributes.Name)
				if err != nil {
					return nil, err
				}
				collector.SetTarget(targetFile)
			}
			return &componentMetadata, nil
		}

		// Otherwise, close the current collector and instantiate a new one below.
		collector.Close()
	}

	// Get the resource corresponding to the component subtype and name.
	subtype := resource.NewSubtype(
		resource.ResourceNamespaceRDK,
		resource.ResourceTypeComponent,
		attributes.Type,
	)
	res, err := svc.r.ResourceByName(resource.NameFromSubtype(subtype, attributes.Name))
	if err != nil {
		return nil, err
	}

	// Get collector constructor for the component subtype and method.
	collectorConstructor := data.CollectorLookup(metadata)
	if collectorConstructor == nil {
		return nil, errors.Errorf("failed to find collector for %s", metadata)
	}

	// Parameters to initialize collector.
	interval := getDurationFromHz(attributes.CaptureFrequencyHz)
	targetFile, err := createDataCaptureFile(svc.captureDir, attributes.Type, attributes.Name)
	if err != nil {
		return nil, err
	}

	// Set queue size to defaultCaptureQueueSize if it was not set in the config.
	captureQueueSize := attributes.CaptureQueueSize
	if captureQueueSize == 0 {
		captureQueueSize = defaultCaptureQueueSize
	}

	captureBufferSize := attributes.CaptureBufferSize
	if captureBufferSize == 0 {
		captureBufferSize = defaultCaptureBufferSize
	}

	// Create a collector for this resource and method.
	params := data.CollectorParams{
		ComponentName: attributes.Name,
		Interval:      interval,
		MethodParams:  attributes.AdditionalParams,
		Target:        targetFile,
		QueueSize:     captureQueueSize,
		BufferSize:    captureBufferSize,
		Logger:        svc.logger,
	}
	collector, err := (*collectorConstructor)(res, params)
	if err != nil {
		return nil, err
	}
	svc.lock.Lock()
	svc.collectors[componentMetadata] = collectorAndConfig{collector, attributes}
	svc.lock.Unlock()

	// TODO: Handle errors more gracefully.
	go func() {
		if err := collector.Collect(); err != nil {
			svc.logger.Error(err.Error())
		}
	}()

	return &componentMetadata, nil
}

func (svc *dataManagerService) initOrUpdateSyncer(intervalMins float64) {
	// if user updates config while manual sync is occurring, manual sync will be cancelled (TODO fix)
	if svc.syncer != nil {
		// If previously we were syncing, close the old syncer and cancel the old updateCollectors goroutine.
		svc.updateCollectorsCancelFn()
		svc.syncer.Close()
		svc.backgroundWorkers.Wait()
		svc.syncer = nil
		svc.updateCollectorsCancelFn = nil
	}
	// Init a new syncer.
	cancelCtx, fn := context.WithCancel(context.Background())
	svc.updateCollectorsCancelFn = fn
	svc.syncer = newSyncer(SyncQueuePath, svc.logger, svc.captureDir, svc.uploadFunc)

	// Kick off syncer if we're running it.
	if intervalMins > 0 {
<<<<<<< HEAD
		cancelCtx, fn := context.WithCancel(context.Background())
		svc.updateCollectorsCancelFn = fn
		svc.syncer = newSyncer(svc.logger)
		var previouslyCaptured []string
		//nolint
		_ = filepath.Walk(svc.captureDir, func(path string, info os.FileInfo, err error) error {
			if info.IsDir() {
				return nil
			}
			previouslyCaptured = append(previouslyCaptured, path)
			return nil
		})
		svc.syncer.Sync(previouslyCaptured)
		svc.uploadCapturedData(cancelCtx, intervalMins)
=======
		svc.QueueCapturedData(cancelCtx, intervalMins)
		svc.syncer.Start()
>>>>>>> d138bfa7
	}
}

// Perform a non-scheduled sync of the data in the capture directory.
func (svc *dataManagerService) Sync(ctx context.Context) error {
	if svc.syncer == nil {
		panic("called Sync on data manager service with nil syncer")
	}
	filesToQueue := svc.queueFiles()
	if err := svc.syncer.Enqueue(filesToQueue); err != nil {
		return err
	}
	svc.syncer.Upload()
	return nil
}

// Get the config associated with the data manager service.
// Returns a boolean for whether a config is returned and an error if the
// config was incorrectly formatted.
func getServiceConfig(cfg *config.Config) (*Config, bool, error) {
	for _, c := range cfg.Services {
		// Compare service type and name.
		if c.ResourceName() == Name {
			svcConfig, ok := c.ConvertedAttributes.(*Config)
			// Incorrect configuration is an error.
			if !ok {
				return &Config{}, false, utils.NewUnexpectedTypeError(svcConfig, c.ConvertedAttributes)
			}
			return svcConfig, true, nil
		}
	}

	// Data Manager Service is not in the config, which is not an error.
	return &Config{}, false, nil
}

// Get the component configs associated with the data manager service.
func getAllDataCaptureConfigs(cfg *config.Config) ([]dataCaptureConfig, error) {
	componentDataCaptureConfigs := []dataCaptureConfig{}
	for _, c := range cfg.Components {
		// Iterate over all component-level service configs of type data_manager.
		for _, componentSvcConfig := range c.ServiceConfig {
			if componentSvcConfig.ResourceName() == Name {
				var attrs dataCaptureConfigs
				configs, err := config.TransformAttributeMapToStruct(&attrs, componentSvcConfig.Attributes)
				if err != nil {
					return componentDataCaptureConfigs, err
				}
				convertedConfigs, ok := configs.(*dataCaptureConfigs)
				if !ok {
					return componentDataCaptureConfigs, utils.NewUnexpectedTypeError(convertedConfigs, configs)
				}

				// Add the method configuration to the result.
				for _, attrs := range convertedConfigs.Attributes {
					attrs.Name = c.Name
					attrs.Type = c.Type
					componentDataCaptureConfigs = append(componentDataCaptureConfigs, attrs)
				}
			}
		}
	}
	return componentDataCaptureConfigs, nil
}

// Update updates the data manager service when the config has changed.
func (svc *dataManagerService) Update(ctx context.Context, cfg *config.Config) error {
	svcConfig, ok, err := getServiceConfig(cfg)
	// Service is not in the config, has been removed from it, or is incorrectly formatted in the config.
	// Close any collectors.
	if !ok {
		svc.closeCollectors()
		return err
	}

	// Service is disabled, so close all collectors and clear the map so we can instantiate new ones if we enable this service.
	if svcConfig.Disabled {
		svc.closeCollectors()
		svc.collectors = make(map[componentMethodMetadata]collectorAndConfig)
		return nil
	}

	updateCaptureDir := svc.captureDir != svcConfig.CaptureDir
	svc.captureDir = svcConfig.CaptureDir

	allComponentAttributes, err := getAllDataCaptureConfigs(cfg)
	if err != nil {
		return err
	}

	if len(allComponentAttributes) == 0 {
		svc.logger.Warn("Could not find any components with data_manager service configuration")
		return nil
	}

	// nolint:contextcheck
	if svcConfig.SyncIntervalMins != svc.syncIntervalMins {
		svc.initOrUpdateSyncer(svcConfig.SyncIntervalMins)
		svc.syncIntervalMins = svcConfig.SyncIntervalMins
	}

	// Initialize or add a collector based on changes to the component configurations.
	newCollectorMetadata := make(map[componentMethodMetadata]bool)
	for _, attributes := range allComponentAttributes {
		if !attributes.Disabled && attributes.CaptureFrequencyHz > 0 {
			componentMetadata, err := svc.initializeOrUpdateCollector(
				attributes, updateCaptureDir)
			if err != nil {
				svc.logger.Errorw("failed to initialize or update collector", "error", err)
			} else {
				newCollectorMetadata[*componentMetadata] = true
			}
		}
	}

	// If a component/method has been removed from the config, close the collector and remove it from the map.
	for componentMetadata, params := range svc.collectors {
		if _, present := newCollectorMetadata[componentMetadata]; !present {
			params.Collector.Close()
			delete(svc.collectors, componentMetadata)
		}
	}

	return nil
}

<<<<<<< HEAD
func (svc *Service) uploadCapturedData(cancelCtx context.Context, intervalMins int) {
=======
func (svc *dataManagerService) QueueCapturedData(cancelCtx context.Context, intervalMins float64) {
>>>>>>> d138bfa7
	svc.backgroundWorkers.Add(1)
	goutils.PanicCapturingGo(func() {
		defer svc.backgroundWorkers.Done()
		// time.Duration loses precision at low floating point values, so turn intervalMins to milliseconds.
		intervalMillis := 60000.0 * intervalMins
		ticker := time.NewTicker(time.Millisecond * time.Duration(intervalMillis))
		defer ticker.Stop()

		for {
			if err := cancelCtx.Err(); err != nil {
				if !errors.Is(err, context.Canceled) {
					svc.logger.Errorw("data manager context closed unexpectedly", "error", err)
				}
				return
			}
			select {
			case <-cancelCtx.Done():
				return
			case <-ticker.C:
<<<<<<< HEAD
				svc.lock.Lock()
				oldFiles := make([]string, 0, len(svc.collectors))
				for _, collector := range svc.collectors {
					// Create new target and set it.
					nextTarget, err := createDataCaptureFile(svc.captureDir, collector.Attributes.Type, collector.Attributes.Name)
					if err != nil {
						svc.logger.Errorw("failed to create new data capture file", "error", err)
					}
					oldFiles = append(oldFiles, collector.Collector.GetTarget().Name())
					collector.Collector.SetTarget(nextTarget)
				}
				svc.lock.Unlock()
				svc.syncer.Sync(oldFiles)
=======
				filesToQueue := svc.queueFiles()
				if err := svc.syncer.Enqueue(filesToQueue); err != nil {
					svc.logger.Errorw("failed to move files to sync queue", "error", err)
				}
>>>>>>> d138bfa7
			}
		}
	})
}

func (svc *dataManagerService) queueFiles() []string {
	svc.lock.Lock()
	defer svc.lock.Unlock()
	filesToQueue := make([]string, 0, len(svc.collectors))
	for _, collector := range svc.collectors {
		// Create new target and set it.
		nextTarget, err := createDataCaptureFile(svc.captureDir, collector.Attributes.Type, collector.Attributes.Name)
		if err != nil {
			svc.logger.Errorw("failed to create new data capture file", "error", err)
		}
		filesToQueue = append(filesToQueue, collector.Collector.GetTarget().Name())
		collector.Collector.SetTarget(nextTarget)
	}
	return filesToQueue
}<|MERGE_RESOLUTION|>--- conflicted
+++ resolved
@@ -137,7 +137,6 @@
 	defer svc.lock.Unlock()
 	svc.closeCollectors()
 	if svc.syncer != nil {
-		svc.updateCollectorsCancelFn()
 		svc.syncer.Close()
 	}
 	svc.backgroundWorkers.Wait()
@@ -168,8 +167,8 @@
 	syncIntervalMins         float64
 	lock                     sync.Mutex
 	backgroundWorkers        sync.WaitGroup
+	uploadFunc               uploadFn
 	updateCollectorsCancelFn func()
-	uploadFunc               uploadFn
 }
 
 // Parameters stored for each collector.
@@ -306,26 +305,17 @@
 }
 
 func (svc *dataManagerService) initOrUpdateSyncer(intervalMins float64) {
-	// if user updates config while manual sync is occurring, manual sync will be cancelled (TODO fix)
+	// if user updates config while manual syncDataCaptureFiles is occurring, manual syncDataCaptureFiles will be cancelled (TODO fix)
 	if svc.syncer != nil {
 		// If previously we were syncing, close the old syncer and cancel the old updateCollectors goroutine.
-		svc.updateCollectorsCancelFn()
 		svc.syncer.Close()
-		svc.backgroundWorkers.Wait()
 		svc.syncer = nil
-		svc.updateCollectorsCancelFn = nil
-	}
-	// Init a new syncer.
-	cancelCtx, fn := context.WithCancel(context.Background())
-	svc.updateCollectorsCancelFn = fn
-	svc.syncer = newSyncer(SyncQueuePath, svc.logger, svc.captureDir, svc.uploadFunc)
+	}
 
 	// Kick off syncer if we're running it.
 	if intervalMins > 0 {
-<<<<<<< HEAD
-		cancelCtx, fn := context.WithCancel(context.Background())
-		svc.updateCollectorsCancelFn = fn
-		svc.syncer = newSyncer(svc.logger)
+		svc.syncer = newSyncer(svc.logger, svc.uploadFunc)
+		// Sync existing files in captureDir.
 		var previouslyCaptured []string
 		//nolint
 		_ = filepath.Walk(svc.captureDir, func(path string, info os.FileInfo, err error) error {
@@ -336,25 +326,38 @@
 			return nil
 		})
 		svc.syncer.Sync(previouslyCaptured)
+
+		// Kick off background routine to periodically syncDataCaptureFiles files.
+		cancelCtx, fn := context.WithCancel(context.Background())
+		svc.updateCollectorsCancelFn = fn
 		svc.uploadCapturedData(cancelCtx, intervalMins)
-=======
-		svc.QueueCapturedData(cancelCtx, intervalMins)
-		svc.syncer.Start()
->>>>>>> d138bfa7
-	}
-}
-
-// Perform a non-scheduled sync of the data in the capture directory.
+	}
+}
+
+// Sync performs a non-scheduled syncDataCaptureFiles of the data in the capture directory.
 func (svc *dataManagerService) Sync(ctx context.Context) error {
 	if svc.syncer == nil {
 		panic("called Sync on data manager service with nil syncer")
 	}
-	filesToQueue := svc.queueFiles()
-	if err := svc.syncer.Enqueue(filesToQueue); err != nil {
-		return err
-	}
-	svc.syncer.Upload()
+
+	svc.syncDataCaptureFiles()
 	return nil
+}
+
+func (svc *dataManagerService) syncDataCaptureFiles() {
+	svc.lock.Lock()
+	oldFiles := make([]string, 0, len(svc.collectors))
+	for _, collector := range svc.collectors {
+		// Create new target and set it.
+		nextTarget, err := createDataCaptureFile(svc.captureDir, collector.Attributes.Type, collector.Attributes.Name)
+		if err != nil {
+			svc.logger.Errorw("failed to create new data capture file", "error", err)
+		}
+		oldFiles = append(oldFiles, collector.Collector.GetTarget().Name())
+		collector.Collector.SetTarget(nextTarget)
+	}
+	svc.lock.Unlock()
+	svc.syncer.Sync(oldFiles)
 }
 
 // Get the config associated with the data manager service.
@@ -436,8 +439,8 @@
 		return nil
 	}
 
-	// nolint:contextcheck
 	if svcConfig.SyncIntervalMins != svc.syncIntervalMins {
+		//nolint:contextcheck
 		svc.initOrUpdateSyncer(svcConfig.SyncIntervalMins)
 		svc.syncIntervalMins = svcConfig.SyncIntervalMins
 	}
@@ -467,11 +470,7 @@
 	return nil
 }
 
-<<<<<<< HEAD
-func (svc *Service) uploadCapturedData(cancelCtx context.Context, intervalMins int) {
-=======
-func (svc *dataManagerService) QueueCapturedData(cancelCtx context.Context, intervalMins float64) {
->>>>>>> d138bfa7
+func (svc *dataManagerService) uploadCapturedData(cancelCtx context.Context, intervalMins float64) {
 	svc.backgroundWorkers.Add(1)
 	goutils.PanicCapturingGo(func() {
 		defer svc.backgroundWorkers.Done()
@@ -491,43 +490,8 @@
 			case <-cancelCtx.Done():
 				return
 			case <-ticker.C:
-<<<<<<< HEAD
-				svc.lock.Lock()
-				oldFiles := make([]string, 0, len(svc.collectors))
-				for _, collector := range svc.collectors {
-					// Create new target and set it.
-					nextTarget, err := createDataCaptureFile(svc.captureDir, collector.Attributes.Type, collector.Attributes.Name)
-					if err != nil {
-						svc.logger.Errorw("failed to create new data capture file", "error", err)
-					}
-					oldFiles = append(oldFiles, collector.Collector.GetTarget().Name())
-					collector.Collector.SetTarget(nextTarget)
-				}
-				svc.lock.Unlock()
-				svc.syncer.Sync(oldFiles)
-=======
-				filesToQueue := svc.queueFiles()
-				if err := svc.syncer.Enqueue(filesToQueue); err != nil {
-					svc.logger.Errorw("failed to move files to sync queue", "error", err)
-				}
->>>>>>> d138bfa7
+				svc.syncDataCaptureFiles()
 			}
 		}
 	})
-}
-
-func (svc *dataManagerService) queueFiles() []string {
-	svc.lock.Lock()
-	defer svc.lock.Unlock()
-	filesToQueue := make([]string, 0, len(svc.collectors))
-	for _, collector := range svc.collectors {
-		// Create new target and set it.
-		nextTarget, err := createDataCaptureFile(svc.captureDir, collector.Attributes.Type, collector.Attributes.Name)
-		if err != nil {
-			svc.logger.Errorw("failed to create new data capture file", "error", err)
-		}
-		filesToQueue = append(filesToQueue, collector.Collector.GetTarget().Name())
-		collector.Collector.SetTarget(nextTarget)
-	}
-	return filesToQueue
 }