// Package datamanager contains a service type that can be used to capture data from a robot's components.
package datamanager

import (
	"context"
	"encoding/json"
	"os"
	"path/filepath"
	"reflect"
	"sync"
	"time"

	"github.com/edaniels/golog"
	"github.com/mitchellh/mapstructure"
	"github.com/pkg/errors"
	goutils "go.viam.com/utils"

	"go.viam.com/rdk/config"
	"go.viam.com/rdk/data"
	"go.viam.com/rdk/registry"
	"go.viam.com/rdk/resource"
	"go.viam.com/rdk/robot"
	"go.viam.com/rdk/utils"
)

func init() {
	registry.RegisterService(Subtype, registry.Service{
		Constructor: func(ctx context.Context, r robot.Robot, c config.Service, logger golog.Logger) (interface{}, error) {
			return New(ctx, r, c, logger)
		},
	})
	cType := config.ServiceType(SubtypeName)
	config.RegisterServiceAttributeMapConverter(cType, func(attributes config.AttributeMap) (interface{}, error) {
		var conf Config
		decoder, err := mapstructure.NewDecoder(&mapstructure.DecoderConfig{TagName: "json", Result: &conf})
		if err != nil {
			return nil, err
		}
		if err := decoder.Decode(attributes); err != nil {
			return nil, err
		}
		return &conf, nil
	}, &Config{})
}

// DataManager defines what a Data Manager Service should be able to do.
type DataManager interface { // TODO: Add synchronize.
}

// SubtypeName is the name of the type of service.
const SubtypeName = resource.SubtypeName("data_manager")

// SyncQueuePath is the directory under which files are queued while they are waiting to be synced to the cloud.
var SyncQueuePath = filepath.Join(os.Getenv("HOME"), "sync_queue", ".viam")

// Subtype is a constant that identifies the data manager service resource subtype.
var Subtype = resource.NewSubtype(
	resource.ResourceNamespaceRDK,
	resource.ResourceTypeService,
	SubtypeName,
)

// Name is the DataManager's typed resource name.
var Name = resource.NameFromSubtype(Subtype, "")

// The Collector's queue should be big enough to ensure that .capture() is never blocked by the queue being
// written to disk. A default value of 250 was chosen because even with the fastest reasonable capture interval (1ms),
// this would leave 250ms for a (buffered) disk write before blocking, which seems sufficient for the size of
// writes this would be performing.
const defaultCaptureQueueSize = 250

// Default bufio.Writer buffer size in bytes.
const defaultCaptureBufferSize = 4096

// Attributes to initialize the collector for a component.
type componentAttributes struct {
	Name               string            `json:"name"`
	Type               string            `json:"type"`
	Method             string            `json:"method"`
	CaptureFrequencyHz float32           `json:"capture_frequency_hz"`
	CaptureQueueSize   int               `json:"capture_queue_size"`
	CaptureBufferSize  int               `json:"capture_buffer_size"`
	AdditionalParams   map[string]string `json:"additional_params"`
}

// Config describes how to configure the service.
type Config struct {
	CaptureDir          string   `json:"capture_dir"`
	AdditionalSyncPaths []string `json:"additional_sync_paths"`
	SyncIntervalMins    int      `json:"sync_interval_mins"`
}

// TODO: Add configuration for remotes.

var viamCaptureDotDir = filepath.Join(os.Getenv("HOME"), "capture", ".viam")

// New returns a new data manager service for the given robot.
func New(ctx context.Context, r robot.Robot, config config.Service, logger golog.Logger) (DataManager, error) {
	dataManagerSvc := &Service{
		r:                 r,
		logger:            logger,
		captureDir:        viamCaptureDotDir,
		collectors:        make(map[componentMethodMetadata]collectorAndConfig),
		backgroundWorkers: sync.WaitGroup{},
		lock:              sync.Mutex{},
	}

	return dataManagerSvc, nil
}

// Close releases all resources managed by data_manager.
func (svc *Service) Close(ctx context.Context) error {
	svc.lock.Lock()
	defer svc.lock.Unlock()
	svc.closeCollectors()
	if svc.syncer != nil {
		svc.updateCollectorsCancelFn()
		svc.syncer.Close()
	}
	svc.backgroundWorkers.Wait()
	return nil
}

func (svc *Service) closeCollectors() {
	wg := sync.WaitGroup{}
	for _, collector := range svc.collectors {
		currCollector := collector
		wg.Add(1)
		go func() {
			currCollector.Collector.Close()
			wg.Done()
		}()
	}
	wg.Wait()
}

// Service initializes and orchestrates data capture collectors for registered component/methods.
type Service struct {
	r          robot.Robot
	logger     golog.Logger
	captureDir string
	collectors map[componentMethodMetadata]collectorAndConfig
	syncer     syncManager

	lock                     sync.Mutex
	backgroundWorkers        sync.WaitGroup
	updateCollectorsCancelFn func()
}

// Parameters stored for each collector.
type collectorAndConfig struct {
	Collector  data.Collector
	Attributes componentAttributes
}

// Identifier for a particular collector: component name, component type, and method name.
type componentMethodMetadata struct {
	ComponentName  string
	MethodMetadata data.MethodMetadata
}

// Get time.Duration from hz.
func getDurationFromHz(captureFrequencyHz float32) time.Duration {
	return time.Second / time.Duration(captureFrequencyHz)
}

// Create a filename based on the current time.
func getFileTimestampName() string {
	// RFC3339Nano is a standard time format e.g. 2006-01-02T15:04:05Z07:00.
	return time.Now().Format(time.RFC3339Nano)
}

// Create a timestamped file within the given capture directory.
func createDataCaptureFile(captureDir string, subtypeName string, componentName string) (*os.File, error) {
	fileDir := filepath.Join(captureDir, subtypeName, componentName)
	if err := os.MkdirAll(fileDir, 0o700); err != nil {
		return nil, err
	}
	fileName := filepath.Join(fileDir, getFileTimestampName())
	return os.Create(fileName)
}

// Initialize a collector for the component/method or update it if it has previously been created.
// Return the component/method metadata which is used as a key in the collectors map.
func (svc *Service) initializeOrUpdateCollector(
	attributes componentAttributes, updateCaptureDir bool) (
	*componentMethodMetadata, error,
) {
	// Create component/method metadata to check if the collector exists.
	subtypeName := resource.SubtypeName(attributes.Type)
	metadata := data.MethodMetadata{
		Subtype:    subtypeName,
		MethodName: attributes.Method,
	}
	componentMetadata := componentMethodMetadata{
		ComponentName:  attributes.Name,
		MethodMetadata: metadata,
	}
	if storedCollectorParams, ok := svc.collectors[componentMetadata]; ok {
		collector := storedCollectorParams.Collector
		previousAttributes := storedCollectorParams.Attributes

		// If the attributes have not changed, keep the current collector and update the target capture file if needed.
		if reflect.DeepEqual(previousAttributes, attributes) {
			if updateCaptureDir {
				targetFile, err := createDataCaptureFile(
					svc.captureDir, attributes.Type, attributes.Name)
				if err != nil {
					return nil, err
				}
				collector.SetTarget(targetFile)
			}
			return &componentMetadata, nil
		}

		// Otherwise, close the current collector and instantiate a new one below.
		collector.Close()
	}

	// Get the resource corresponding to the component subtype and name.
	subtype := resource.NewSubtype(
		resource.ResourceNamespaceRDK,
		resource.ResourceTypeComponent,
		subtypeName,
	)
	res, err := svc.r.ResourceByName(resource.NameFromSubtype(subtype, attributes.Name))
	if err != nil {
		return nil, err
	}

	// Get collector constructor for the component subtype and method.
	collectorConstructor := data.CollectorLookup(metadata)
	if collectorConstructor == nil {
		return nil, errors.Errorf("failed to find collector for %s", metadata)
	}

	// Parameters to initialize collector.
	interval := getDurationFromHz(attributes.CaptureFrequencyHz)
	targetFile, err := createDataCaptureFile(svc.captureDir, attributes.Type, attributes.Name)
	if err != nil {
		return nil, err
	}

	// Set queue size to defaultCaptureQueueSize if it was not set in the config.
	captureQueueSize := attributes.CaptureQueueSize
	if captureQueueSize == 0 {
		captureQueueSize = defaultCaptureQueueSize
	}

	captureBufferSize := attributes.CaptureBufferSize
	if captureBufferSize == 0 {
		captureBufferSize = defaultCaptureBufferSize
	}

	// Create a collector for this resource and method.
<<<<<<< HEAD
	svc.logger.Info("Created constructor for ", attributes.Name, " ", attributes.Type, " ", interval, " ", targetFile.Name())

	collector, err := (*collectorConstructor)(
		res, attributes.Name, interval, attributes.AdditionalParams,
		targetFile, captureQueueSize, captureBufferSize, svc.logger)
=======
	params := data.CollectorParams{
		ComponentName: componentName,
		Interval:      interval,
		MethodParams:  attributes.AdditionalParams,
		Target:        targetFile,
		QueueSize:     captureQueueSize,
		BufferSize:    captureBufferSize,
		Logger:        svc.logger,
	}
	collector, err := (*collectorConstructor)(res, params)
>>>>>>> cadd6b92
	if err != nil {
		return nil, err
	}
	svc.collectors[componentMetadata] = collectorAndConfig{collector, attributes}

	// TODO: Handle errors more gracefully.
	go func() {
		if err := collector.Collect(); err != nil {
			svc.logger.Error(err.Error())
		}
	}()

	return &componentMetadata, nil
}

func (svc *Service) initOrUpdateSyncer(intervalMins int) {
	if svc.syncer != nil {
		// If previously we were syncing, close the old syncer and cancel the old updateCollectors goroutine.
		svc.updateCollectorsCancelFn()
		svc.syncer.Close()
		svc.backgroundWorkers.Wait()
		svc.syncer = nil
		svc.updateCollectorsCancelFn = nil
	}

	// Init a new syncer if we are still syncing.
	if intervalMins > 0 {
		cancelCtx, fn := context.WithCancel(context.Background())
		svc.updateCollectorsCancelFn = fn
		svc.queueCapturedData(cancelCtx, intervalMins)
		svc.syncer = newSyncer(SyncQueuePath, svc.logger, svc.captureDir)
		svc.syncer.Start()
	}
}

// Get the config associated with the data manager service.
func getServiceConfig(cfg *config.Config) (config.Service, error) {
	for _, c := range cfg.Services {
		if c.ResourceName() == Name {
			return c, nil
		}
	}
	return config.Service{}, errors.New("could not find data_manager service")
}

func getComponentAttributes(
	component config.Component, methodConfiguration interface{}) (componentAttributes, error) {
	// Convert a mapping into a struct by encoding/decoding json.
	// NOTE: This was necessary since added a generic ServiceConfig of type map[string]AttributeMap
	// into Component in resource.go. Would need to somehow apply the high-level AttributeMapConverter
	// to this nested AttributeMap, or register a different converter.
	componentAttrs := componentAttributes{}
	marshaled, err := json.Marshal(methodConfiguration)
	if err != nil {
		return componentAttributes{}, err
	}
	err = json.Unmarshal(marshaled, &componentAttrs)
	if err != nil {
		return componentAttributes{}, err
	}

	componentAttrs.Name = component.Name
	componentAttrs.Type = string(component.Type)

	return componentAttrs, nil
}

// Get the component method configs associated with the data manager service.
func getAllComponentAttributes(cfg *config.Config) ([]componentAttributes, error) {
	componentAttributeConfigs := []componentAttributes{}
	for _, c := range cfg.Components {
		if svcConfig, ok := c.ServiceConfig["data_manager"]; ok {
			for _, methodConfiguration := range (svcConfig["capture_methods"]).([]interface{}) {
				componentMethodConfig, err := getComponentAttributes(c, methodConfiguration)
				if err != nil {
					return componentAttributeConfigs, err
				}
				componentAttributeConfigs = append(componentAttributeConfigs, componentMethodConfig)
			}
		}
	}
	return componentAttributeConfigs, nil
}

// Update updates the data manager service when the config has changed.
func (svc *Service) Update(ctx context.Context, cfg *config.Config) error {
	c, err := getServiceConfig(cfg)
	// Service is not in the config or has been removed from it. Close any collectors.
	if err != nil {
		svc.closeCollectors()
		// nolint:nilerr
		return nil
	}

	svcConfig, ok := c.ConvertedAttributes.(*Config)
	if !ok {
		return utils.NewUnexpectedTypeError(svcConfig, c.ConvertedAttributes)
	}
	updateCaptureDir := svc.captureDir != svcConfig.CaptureDir
	svc.captureDir = svcConfig.CaptureDir

	allComponentAttributes, err := getAllComponentAttributes(cfg)
	if err != nil {
		return err
	}

	// NOTE: Returns normally but logs an error if the data service is enabled without any
	// components/remotes enabled. Another option is to return an error here and cause RDK to fail.
	if len(allComponentAttributes) == 0 {
		svc.logger.Error("Could not find any components with data_manager service configuration")
		return nil
	}

	// nolint:contextcheck
	svc.initOrUpdateSyncer(svcConfig.SyncIntervalMins)

	// Initialize or add a collector based on changes to the component configurations.
	newCollectorMetadata := make(map[componentMethodMetadata]bool)
	for _, attributes := range allComponentAttributes {
		if attributes.CaptureFrequencyHz > 0 {
			componentMetadata, err := svc.initializeOrUpdateCollector(
				attributes, updateCaptureDir)
			if err != nil {
				svc.logger.Errorw("failed to initialize or update collector", "error", err)
			} else {
				newCollectorMetadata[*componentMetadata] = true
			}
		}
	}

	// If a component/method has been removed from the config, close the collector and remove it from the map.
	for componentMetadata, params := range svc.collectors {
		if _, present := newCollectorMetadata[componentMetadata]; !present {
			params.Collector.Close()
			delete(svc.collectors, componentMetadata)
		}
	}

	return nil
}

func (svc *Service) queueCapturedData(cancelCtx context.Context, intervalMins int) {
	svc.backgroundWorkers.Add(1)
	goutils.PanicCapturingGo(func() {
		defer svc.backgroundWorkers.Done()
		ticker := time.NewTicker(time.Minute * time.Duration(intervalMins))
		defer ticker.Stop()

		for {
			if err := cancelCtx.Err(); err != nil {
				if !errors.Is(err, context.Canceled) {
					svc.logger.Errorw("data manager context closed unexpectedly", "error", err)
				}
				return
			}
			select {
			case <-cancelCtx.Done():
				files := make([]string, 0, len(svc.collectors))
				for _, collector := range svc.collectors {
					files = append(files, collector.Collector.GetTarget().Name())
				}
				if err := svc.syncer.Enqueue(files); err != nil {
					svc.logger.Errorw("failed to move files to sync queue", "error", err)
				}
				return
			case <-ticker.C:
				oldFiles := make([]string, 0, len(svc.collectors))
				svc.lock.Lock()
				for _, collector := range svc.collectors {
					// Create new target and set it.
					nextTarget, err := createDataCaptureFile(svc.captureDir, collector.Attributes.Type, collector.Attributes.Name)
					if err != nil {
						svc.logger.Errorw("failed to create new data capture file", "error", err)
					}
					oldFiles = append(oldFiles, collector.Collector.GetTarget().Name())
					collector.Collector.SetTarget(nextTarget)
				}
				svc.lock.Unlock()
				if err := svc.syncer.Enqueue(oldFiles); err != nil {
					svc.logger.Errorw("failed to move files to sync queue", "error", err)
				}
			}
		}
	})
}<|MERGE_RESOLUTION|>--- conflicted
+++ resolved
@@ -253,15 +253,8 @@
 	}
 
 	// Create a collector for this resource and method.
-<<<<<<< HEAD
-	svc.logger.Info("Created constructor for ", attributes.Name, " ", attributes.Type, " ", interval, " ", targetFile.Name())
-
-	collector, err := (*collectorConstructor)(
-		res, attributes.Name, interval, attributes.AdditionalParams,
-		targetFile, captureQueueSize, captureBufferSize, svc.logger)
-=======
 	params := data.CollectorParams{
-		ComponentName: componentName,
+		ComponentName: attributes.Name,
 		Interval:      interval,
 		MethodParams:  attributes.AdditionalParams,
 		Target:        targetFile,
@@ -270,7 +263,6 @@
 		Logger:        svc.logger,
 	}
 	collector, err := (*collectorConstructor)(res, params)
->>>>>>> cadd6b92
 	if err != nil {
 		return nil, err
 	}
