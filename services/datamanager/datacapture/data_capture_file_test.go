--- conflicted
+++ resolved
@@ -76,10 +76,6 @@
 
 	for _, tc := range tests {
 		t.Log(tc.name)
-<<<<<<< HEAD
-		actualMetadata := BuildCaptureMetadata(
-			tc.componentType, tc.componentName, tc.componentModel, tc.method, tc.additionalParams, tc.tags, tc.sessionID)
-=======
 		actualMetadata, err := BuildCaptureMetadata(
 			tc.componentType, tc.componentName, tc.componentModel, tc.method, tc.additionalParams, tc.tags)
 		test.That(t, err, test.ShouldEqual, nil)
@@ -87,7 +83,6 @@
 		methodParams, err := protoutils.ConvertStringMapToAnyPBMap(tc.additionalParams)
 		test.That(t, err, test.ShouldEqual, nil)
 
->>>>>>> e459dc1f
 		expectedMetadata := v1.DataCaptureMetadata{
 			ComponentType:    string(tc.componentType),
 			ComponentName:    tc.componentName,
