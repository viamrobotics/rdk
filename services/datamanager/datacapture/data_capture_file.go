--- conflicted
+++ resolved
@@ -46,13 +46,8 @@
 }
 
 // BuildCaptureMetadata builds a DataCaptureMetadata object.
-<<<<<<< HEAD
-func BuildCaptureMetadata(compType resource.SubtypeName, compName string, compModel string, method string,
+func BuildCaptureMetadata(compType resource.SubtypeName, compName, compModel, method string,
 	additionalParams map[string]string, tags []string,
-=======
-func BuildCaptureMetadata(compType resource.SubtypeName, compName, compModel, method string,
-	additionalParams map[string]string,
->>>>>>> aa1a9d9f
 ) *v1.DataCaptureMetadata {
 	dataType := getDataType(string(compType), method)
 	return &v1.DataCaptureMetadata{
@@ -62,12 +57,8 @@
 		MethodName:       method,
 		Type:             dataType,
 		MethodParameters: additionalParams,
-<<<<<<< HEAD
-		FileExtension:    getFileExt(dataType, method, additionalParams),
+		FileExtension:    GetFileExt(dataType, method, additionalParams),
 		Tags:             tags,
-=======
-		FileExtension:    GetFileExt(dataType, method, additionalParams),
->>>>>>> aa1a9d9f
 	}
 }
 
