// Package datasync contains interfaces for syncing data from robots to the app.viam.com cloud.
package datasync

import (
	"context"
	"os"
	"path/filepath"
	"sync"
	"time"

	"github.com/edaniels/golog"
	"github.com/pkg/errors"
	v1 "go.viam.com/api/proto/viam/datasync/v1"
	goutils "go.viam.com/utils"
	"go.viam.com/utils/rpc"

	"go.viam.com/rdk/config"
	"go.viam.com/rdk/services/datamanager/datacapture"
	rdkutils "go.viam.com/rdk/utils"
)

const (
	appAddress = "app.viam.com:443"
)

var (
	initialWaitTime        = time.Second
	retryExponentialFactor = 2
	maxRetryInterval       = time.Hour
	// Chunk size set at 32 kiB, this is 32768 Bytes.
	uploadChunkSize = 32768
)

// Manager is responsible for enqueuing files in captureDir and uploading them to the cloud.
type Manager interface {
	Sync(paths []string)
	Close()
}

// syncer is responsible for uploading files in captureDir to the cloud.
type syncer struct {
	partID            string
	conn              rpc.ClientConn
	client            v1.DataSyncServiceClient
	logger            golog.Logger
	progressTracker   progressTracker
	backgroundWorkers sync.WaitGroup
	cancelCtx         context.Context
	cancelFunc        func()
}

// ManagerConstructor is a function for building a Manager.
type ManagerConstructor func(logger golog.Logger, cfg *config.Config) (Manager, error)

// NewDefaultManager returns the default Manager that syncs data to app.viam.com.
func NewDefaultManager(logger golog.Logger, cfg *config.Config) (Manager, error) {
	tlsConfig := config.NewTLSConfig(cfg).Config
	cloudConfig := cfg.Cloud
	rpcOpts := []rpc.DialOption{
		rpc.WithTLSConfig(tlsConfig),
		rpc.WithEntityCredentials(
			cloudConfig.ID,
			rpc.Credentials{
				Type:    rdkutils.CredentialsTypeRobotLocationSecret,
				Payload: cloudConfig.LocationSecret,
			}),
	}

	conn, err := NewConnection(logger, appAddress, rpcOpts)
	if err != nil {
		return nil, err
	}
	client := NewClient(conn)
	return NewManager(logger, cfg.Cloud.ID, client, conn)
}

<<<<<<< HEAD
// NewManager returns a new syncer. If a nil UploadFunc is passed, the default viamUpload is used.
=======
// NewManager returns a new syncer.
>>>>>>> ba130243
func NewManager(logger golog.Logger, partID string, client v1.DataSyncServiceClient,
	conn rpc.ClientConn,
) (Manager, error) {
	cancelCtx, cancelFunc := context.WithCancel(context.Background())
	ret := syncer{
		conn:   conn,
		client: client,
		logger: logger,
		progressTracker: progressTracker{
			lock:        &sync.Mutex{},
			m:           make(map[string]struct{}),
			progressDir: viamProgressDotDir,
		},
		backgroundWorkers: sync.WaitGroup{},
		cancelCtx:         cancelCtx,
		cancelFunc:        cancelFunc,
		partID:            partID,
	}
	if err := ret.progressTracker.initProgressDir(); err != nil {
		return nil, errors.Wrap(err, "couldn't initialize progress tracking directory")
	}
	return &ret, nil
}

// Close closes all resources (goroutines) associated with s.
func (s *syncer) Close() {
	s.cancelFunc()
	s.backgroundWorkers.Wait()
	if s.conn != nil {
		if err := s.conn.Close(); err != nil {
			s.logger.Errorw("error closing datasync server connection", "error", err)
		}
	}
}

func (s *syncer) upload(ctx context.Context, path string) {
	if s.progressTracker.inProgress(path) {
		return
	}

	s.progressTracker.mark(path)
	s.backgroundWorkers.Add(1)
	goutils.PanicCapturingGo(func() {
		defer s.backgroundWorkers.Done()
		//nolint:gosec
		f, err := os.Open(path)
		if err != nil {
			s.logger.Errorw("error opening file", "error", err)
			return
		}
		defer func(f *os.File) {
			err := f.Close()
			if err != nil {
				s.logger.Errorw("error closing file", "error", err)
			}
		}(f)

		uploadErr := exponentialRetry(
			ctx,
			func(ctx context.Context) error { return s.uploadFile(ctx, s.client, f, s.partID) },
			s.logger,
		)
		if uploadErr != nil {
			s.logger.Error(uploadErr)
			return
		}

		// Delete the file and indicate that the upload is done.
		if err := os.Remove(path); err != nil {
			s.logger.Errorw("error while deleting file", "error", err)
		} else {
			s.progressTracker.unmark(path)
		}
	})
}

func (s *syncer) Sync(paths []string) {
	for _, p := range paths {
		s.upload(s.cancelCtx, p)
	}
}

// exponentialRetry calls fn, logs any errors, and retries with exponentially increasing waits from initialWait to a
// maximum of maxRetryInterval.
func exponentialRetry(cancelCtx context.Context, fn func(cancelCtx context.Context) error, log golog.Logger) error {
	// Only create a ticker and enter the retry loop if we actually need to retry.
	if err := fn(cancelCtx); err == nil {
		return nil
	}

	// First call failed, so begin exponentialRetry with a factor of retryExponentialFactor
	nextWait := initialWaitTime
	ticker := time.NewTicker(nextWait)
	for {
		if err := cancelCtx.Err(); err != nil {
			if !errors.Is(err, context.Canceled) {
				log.Errorw("context closed unexpectedly", "error", err)
			}
			return err
		}
		select {
		// If cancelled, return nil.
		case <-cancelCtx.Done():
			ticker.Stop()
			return cancelCtx.Err()
		// Otherwise, try again after nextWait.
		case <-ticker.C:
			if err := fn(cancelCtx); err != nil {
				// If error, retry with a new nextWait.
				log.Errorw("error while uploading file", "error", err)
				ticker.Stop()
				nextWait = getNextWait(nextWait)
				ticker = time.NewTicker(nextWait)
				continue
			}
			// If no error, return.
			ticker.Stop()
			return nil
		}
	}
}

func getNextWait(lastWait time.Duration) time.Duration {
	if lastWait == time.Duration(0) {
		return initialWaitTime
	}
	nextWait := lastWait * time.Duration(retryExponentialFactor)
	if nextWait > maxRetryInterval {
		return maxRetryInterval
	}
	return nextWait
}

func getMetadata(f *os.File, partID string) (*v1.UploadMetadata, error) {
	var md *v1.UploadMetadata
	if datacapture.IsDataCaptureFile(f) {
		captureMD, err := datacapture.ReadDataCaptureMetadata(f)
		if err != nil {
			return nil, err
		}
		md = &v1.UploadMetadata{
			PartId:           partID,
			ComponentType:    captureMD.GetComponentType(),
			ComponentName:    captureMD.GetComponentName(),
			MethodName:       captureMD.GetMethodName(),
			Type:             captureMD.GetType(),
			FileName:         filepath.Base(f.Name()),
			MethodParameters: captureMD.GetMethodParameters(),
		}
	} else {
		md = &v1.UploadMetadata{
			PartId:   partID,
			Type:     v1.DataType_DATA_TYPE_FILE,
			FileName: filepath.Base(f.Name()),
		}
	}
	return md, nil
}

func (s *syncer) uploadFile(ctx context.Context, client v1.DataSyncServiceClient, f *os.File, partID string) error {
	// Resets file pointer to ensure we are reading from beginning of file.
	if _, err := f.Seek(0, 0); err != nil {
		return err
	}

	md, err := getMetadata(f, partID)
	if err != nil {
		return err
	}

	switch md.GetType() {
	case v1.DataType_DATA_TYPE_BINARY_SENSOR, v1.DataType_DATA_TYPE_TABULAR_SENSOR:
		return uploadDataCaptureFile(ctx, s.progressTracker, client, md, f)
	case v1.DataType_DATA_TYPE_FILE:
		return uploadArbitraryFile(ctx, client, md, f)
	case v1.DataType_DATA_TYPE_UNSPECIFIED:
		return errors.New("no data type specified in upload metadata")
	default:
		return errors.New("no data type specified in upload metadata")
	}
}<|MERGE_RESOLUTION|>--- conflicted
+++ resolved
@@ -74,11 +74,7 @@
 	return NewManager(logger, cfg.Cloud.ID, client, conn)
 }
 
-<<<<<<< HEAD
-// NewManager returns a new syncer. If a nil UploadFunc is passed, the default viamUpload is used.
-=======
 // NewManager returns a new syncer.
->>>>>>> ba130243
 func NewManager(logger golog.Logger, partID string, client v1.DataSyncServiceClient,
 	conn rpc.ClientConn,
 ) (Manager, error) {
