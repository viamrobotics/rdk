package datasync

import (
	"context"
	"io"
	"io/ioutil"
	"os"
	"path/filepath"
	"sync"
	"testing"

	"github.com/edaniels/golog"
	"github.com/matttproud/golang_protobuf_extensions/pbutil"
	"github.com/pkg/errors"
	"go.uber.org/atomic"
	v1 "go.viam.com/api/proto/viam/datasync/v1"
	"go.viam.com/test"
	"go.viam.com/utils/rpc"
	"google.golang.org/grpc/codes"
	"google.golang.org/grpc/status"
	"google.golang.org/protobuf/types/known/structpb"

	"go.viam.com/rdk/protoutils"
	"go.viam.com/rdk/services/datamanager/datacapture"
)

var (
	partID        = "partid"
	componentType = "componenttype"
	componentName = "componentname"
	methodName    = "methodname"
)

<<<<<<< HEAD
// mockClient implements DataSyncService_UploadClient and maintains a list of all UploadRequests sent with its
// send method. The mockClient shuts down after a maximum of 'cancelIndex+1' sent UploadRequests. The '+1' gives
// capacity for the metadata message to precede other messages. This simulates partial uploads (cases where client is
// shut down during upload).
type mockClient struct {
	sent             []*v1.UploadRequest
	cancelIndex      int
	sentSinceLastAck int
	sendAckInterval  int
	sendAck          bool
	sendEOF          bool
	lock             sync.Mutex
	grpc.ClientStream
}

func (m *mockClient) Send(req *v1.UploadRequest) error {
	m.lock.Lock()
	if m.cancelIndex != len(m.sent) {
		m.sent = append(m.sent, req)
		m.lock.Unlock()
		return nil
	}
	m.lock.Unlock()
	return errors.New("cancel sending of upload request")

}

func (m *mockClient) Recv() (*v1.UploadResponse, error) {
	return &v1.UploadResponse{}, nil
}

func (m *mockClient) CloseSend() error {
	return nil
}

func (m *mockClient) Context() context.Context {
	return context.TODO()
}

func newTestSyncerRealClient(t *testing.T, client v1.DataSyncService_UploadClient, uploadFunc UploadFunc) *syncer {
	l := golog.NewTestLogger(t)
	manager, err := NewSyncer(l, uploadFunc, partID)
	test.That(t, err, test.ShouldBeNil)
	syncer := manager.(*syncer)
	syncer.client = client
	return syncer
}

// Builds syncer used in partial upload tests.
//nolint:thelper
func newTestSyncer(t *testing.T, mc *mockClient, uploadFunc UploadFunc) *syncer {
	l := golog.NewTestLogger(t)
	manager, err := NewSyncer(l, uploadFunc, partID)
	test.That(t, err, test.ShouldBeNil)
	syncer := manager.(*syncer)
	syncer.client = mc
	return syncer
}

=======
>>>>>>> 7f4a41be
// Compares UploadRequests containing either binary or tabular sensor data.
// nolint:thelper
func compareUploadRequests(t *testing.T, isTabular bool, actual []*v1.UploadRequest, expected []*v1.UploadRequest) {
	// Ensure length of slices is same before proceeding with rest of tests.
	test.That(t, len(actual), test.ShouldEqual, len(expected))

	if len(actual) > 0 {
		// Compare metadata upload requests (uncomment below).
		compareMetadata(t, actual[0].GetMetadata(), expected[0].GetMetadata())

		// Compare data differently for binary & tabular data.
		if isTabular {
			// Compare tabular data upload request (stream).
			for i, uploadRequest := range actual[1:] {
				a := uploadRequest.GetSensorContents().GetStruct()
				e := actual[i+1].GetSensorContents().GetStruct()
				test.That(t, a, test.ShouldResemble, e)
			}
		} else {
			// Compare sensor data upload request (stream).
			for i, uploadRequest := range actual[1:] {
				a := uploadRequest.GetSensorContents().GetBinary()
				e := expected[i+1].GetSensorContents().GetBinary()
				test.That(t, a, test.ShouldResemble, e)
			}
		}
	}
}

// nolint:thelper
func compareMetadata(t *testing.T, actualMetadata *v1.UploadMetadata,
	expectedMetadata *v1.UploadMetadata,
) {
	// Test the fields within UploadRequest Metadata.
	test.That(t, filepath.Base(actualMetadata.FileName), test.ShouldEqual, filepath.Base(expectedMetadata.FileName))
	test.That(t, actualMetadata.PartId, test.ShouldEqual, expectedMetadata.PartId)
	test.That(t, actualMetadata.ComponentName, test.ShouldEqual, expectedMetadata.ComponentName)
	test.That(t, actualMetadata.ComponentType, test.ShouldEqual, expectedMetadata.ComponentType)
	test.That(t, actualMetadata.MethodName, test.ShouldEqual, expectedMetadata.MethodName)
	test.That(t, actualMetadata.Type, test.ShouldEqual, expectedMetadata.Type)
}

type anyStruct struct {
	Field1 bool
	Field2 int
	Field3 string
}

func toProto(r interface{}) *structpb.Struct {
	msg, err := protoutils.StructToStructPb(r)
	if err != nil {
		return nil
	}
	return msg
}

func writeBinarySensorData(f *os.File, toWrite [][]byte) error {
	if _, err := f.Seek(0, 0); err != nil {
		return err
	}
	for _, bytes := range toWrite {
		sd := &v1.SensorData{
			Data: &v1.SensorData_Binary{
				Binary: bytes,
			},
		}
		_, err := pbutil.WriteDelimited(f, sd)
		if err != nil {
			return err
		}
	}
	return nil
}

func writeSensorData(f *os.File, sds []*v1.SensorData) error {
	for _, sd := range sds {
		_, err := pbutil.WriteDelimited(f, sd)
		if err != nil {
			return err
		}
	}
	return nil
}

func createBinarySensorData(toWrite [][]byte) []*v1.SensorData {
	var sds []*v1.SensorData
	for _, bytes := range toWrite {
		sd := &v1.SensorData{
			Data: &v1.SensorData_Binary{
				Binary: bytes,
			},
		}
		sds = append(sds, sd)
	}
	return sds
}

func createTabularSensorData(toWrite []*structpb.Struct) []*v1.SensorData {
	var sds []*v1.SensorData
	for _, contents := range toWrite {
		sd := &v1.SensorData{
			Data: &v1.SensorData_Struct{
				Struct: contents,
			},
		}
		sds = append(sds, sd)
	}
	return sds
}

// createTmpDataCaptureFile creates a data capture file, which is defined as a file with the dataCaptureFileExt as its
// file extension.
func createTmpDataCaptureFile() (file *os.File, err error) {
	tf, err := ioutil.TempFile("", "")
	if err != nil {
		return nil, err
	}
	if err = os.Rename(tf.Name(), tf.Name()+datacapture.FileExt); err != nil {
		return nil, err
	}
	ret, err := os.OpenFile(tf.Name()+datacapture.FileExt, os.O_APPEND|os.O_WRONLY, os.ModeAppend)
	if err != nil {
		return nil, err
	}
	return ret, nil
}

func buildBinaryUploadRequests(data [][]byte, fileName string) []*v1.UploadRequest {
	var expMsgs []*v1.UploadRequest
	if len(data) == 0 {
		return expMsgs
	}
	// Metadata message precedes sensor data messages.
	expMsgs = append(expMsgs, &v1.UploadRequest{
		UploadPacket: &v1.UploadRequest_Metadata{
			Metadata: &v1.UploadMetadata{
				PartId:        partID,
				Type:          v1.DataType_DATA_TYPE_BINARY_SENSOR,
				FileName:      fileName,
				ComponentType: componentType,
				ComponentName: componentName,
				MethodName:    methodName,
			},
		},
	})
	for _, expMsg := range data {
		expMsgs = append(expMsgs, &v1.UploadRequest{
			UploadPacket: &v1.UploadRequest_SensorContents{
				SensorContents: &v1.SensorData{
					Data: &v1.SensorData_Binary{
						Binary: expMsg,
					},
				},
			},
		})
	}
	return expMsgs
}

func getMockService(failUntilIndex int32, failAtIndex int32) mockDataSyncServiceServer {
	return mockDataSyncServiceServer{
		uploadRequests:                     &[]*v1.UploadRequest{},
		callCount:                          &atomic.Int32{},
		failUntilIndex:                     failUntilIndex,
		failAtIndex:                        failAtIndex,
		lock:                               &sync.Mutex{},
		UnimplementedDataSyncServiceServer: v1.UnimplementedDataSyncServiceServer{},
	}
}

<<<<<<< HEAD
func initmockClient(lenMsgsToSend int) *mockClient {
	// cancelIndex gives mock client capacity to "send" metadata message in addition to succeeding sensordata
	// messages.
	cancelIndex := 0
	if lenMsgsToSend != 0 {
		cancelIndex = lenMsgsToSend + 1
	}
	return &mockClient{
		sent:        []*v1.UploadRequest{},
		lock:        sync.Mutex{},
		cancelIndex: cancelIndex,
	}
=======
//nolint:thelper
func buildAndStartLocalServer(t *testing.T, logger golog.Logger, mockService mockDataSyncServiceServer) rpc.Server {
	rpcServer, err := rpc.NewServer(logger, rpc.WithUnauthenticated())
	test.That(t, err, test.ShouldBeNil)
	err = rpcServer.RegisterServiceServer(
		context.Background(),
		&v1.DataSyncService_ServiceDesc,
		mockService,
		v1.RegisterDataSyncServiceHandlerFromEndpoint,
	)
	test.That(t, err, test.ShouldBeNil)

	// Stand up the server. Defer stopping the server.
	go func() {
		err := rpcServer.Start()
		test.That(t, err, test.ShouldBeNil)
	}()
	return rpcServer
>>>>>>> 7f4a41be
}

func getLocalServerConn(rpcServer rpc.Server, logger golog.Logger) (rpc.ClientConn, error) {
	return rpc.DialDirectGRPC(
		context.Background(),
		rpcServer.InternalAddr().String(),
		logger,
		rpc.WithInsecure(),
	)
}

<<<<<<< HEAD
// nolint:thelper
func compareUploadRequestsmockClient(t *testing.T, isTabular bool, mc *mockClient, expMsgs []*v1.UploadRequest) {
	mc.lock.Lock()
	compareUploadRequests(t, false, mc.sent, expMsgs)
	mc.lock.Unlock()
=======
type mockDataSyncServiceServer struct {
	uploadRequests *[]*v1.UploadRequest
	callCount      *atomic.Int32
	failUntilIndex int32
	failAtIndex    int32

	lock *sync.Mutex
	v1.UnimplementedDataSyncServiceServer
}

func (m mockDataSyncServiceServer) getUploadRequests() []*v1.UploadRequest {
	(*m.lock).Lock()
	defer (*m.lock).Unlock()
	return *m.uploadRequests
}

func (m mockDataSyncServiceServer) Upload(stream v1.DataSyncService_UploadServer) error {
	defer m.callCount.Add(1)
	if m.callCount.Load() < m.failUntilIndex {
		return status.Error(codes.Aborted, "fail until reach failUntilIndex")
	}
	for {
		if m.callCount.Load() == m.failAtIndex {
			return status.Error(codes.Aborted, "failed at failAtIndex")
		}
		ur, err := stream.Recv()
		if errors.Is(err, io.EOF) {
			break
		}
		if err != nil {
			return err
		}
		(*m.lock).Lock()
		newData := append(*m.uploadRequests, ur)
		*m.uploadRequests = newData
		(*m.lock).Unlock()
	}
	if err := stream.SendAndClose(&v1.UploadResponse{}); err != nil {
		return err
	}
	return nil
>>>>>>> 7f4a41be
}<|MERGE_RESOLUTION|>--- conflicted
+++ resolved
@@ -31,68 +31,6 @@
 	methodName    = "methodname"
 )
 
-<<<<<<< HEAD
-// mockClient implements DataSyncService_UploadClient and maintains a list of all UploadRequests sent with its
-// send method. The mockClient shuts down after a maximum of 'cancelIndex+1' sent UploadRequests. The '+1' gives
-// capacity for the metadata message to precede other messages. This simulates partial uploads (cases where client is
-// shut down during upload).
-type mockClient struct {
-	sent             []*v1.UploadRequest
-	cancelIndex      int
-	sentSinceLastAck int
-	sendAckInterval  int
-	sendAck          bool
-	sendEOF          bool
-	lock             sync.Mutex
-	grpc.ClientStream
-}
-
-func (m *mockClient) Send(req *v1.UploadRequest) error {
-	m.lock.Lock()
-	if m.cancelIndex != len(m.sent) {
-		m.sent = append(m.sent, req)
-		m.lock.Unlock()
-		return nil
-	}
-	m.lock.Unlock()
-	return errors.New("cancel sending of upload request")
-
-}
-
-func (m *mockClient) Recv() (*v1.UploadResponse, error) {
-	return &v1.UploadResponse{}, nil
-}
-
-func (m *mockClient) CloseSend() error {
-	return nil
-}
-
-func (m *mockClient) Context() context.Context {
-	return context.TODO()
-}
-
-func newTestSyncerRealClient(t *testing.T, client v1.DataSyncService_UploadClient, uploadFunc UploadFunc) *syncer {
-	l := golog.NewTestLogger(t)
-	manager, err := NewSyncer(l, uploadFunc, partID)
-	test.That(t, err, test.ShouldBeNil)
-	syncer := manager.(*syncer)
-	syncer.client = client
-	return syncer
-}
-
-// Builds syncer used in partial upload tests.
-//nolint:thelper
-func newTestSyncer(t *testing.T, mc *mockClient, uploadFunc UploadFunc) *syncer {
-	l := golog.NewTestLogger(t)
-	manager, err := NewSyncer(l, uploadFunc, partID)
-	test.That(t, err, test.ShouldBeNil)
-	syncer := manager.(*syncer)
-	syncer.client = mc
-	return syncer
-}
-
-=======
->>>>>>> 7f4a41be
 // Compares UploadRequests containing either binary or tabular sensor data.
 // nolint:thelper
 func compareUploadRequests(t *testing.T, isTabular bool, actual []*v1.UploadRequest, expected []*v1.UploadRequest) {
@@ -252,31 +190,16 @@
 	return expMsgs
 }
 
-func getMockService(failUntilIndex int32, failAtIndex int32) mockDataSyncServiceServer {
+func getMockService() mockDataSyncServiceServer {
 	return mockDataSyncServiceServer{
 		uploadRequests:                     &[]*v1.UploadRequest{},
 		callCount:                          &atomic.Int32{},
-		failUntilIndex:                     failUntilIndex,
-		failAtIndex:                        failAtIndex,
+		failAtIndex:                        -1,
 		lock:                               &sync.Mutex{},
 		UnimplementedDataSyncServiceServer: v1.UnimplementedDataSyncServiceServer{},
 	}
 }
 
-<<<<<<< HEAD
-func initmockClient(lenMsgsToSend int) *mockClient {
-	// cancelIndex gives mock client capacity to "send" metadata message in addition to succeeding sensordata
-	// messages.
-	cancelIndex := 0
-	if lenMsgsToSend != 0 {
-		cancelIndex = lenMsgsToSend + 1
-	}
-	return &mockClient{
-		sent:        []*v1.UploadRequest{},
-		lock:        sync.Mutex{},
-		cancelIndex: cancelIndex,
-	}
-=======
 //nolint:thelper
 func buildAndStartLocalServer(t *testing.T, logger golog.Logger, mockService mockDataSyncServiceServer) rpc.Server {
 	rpcServer, err := rpc.NewServer(logger, rpc.WithUnauthenticated())
@@ -295,7 +218,6 @@
 		test.That(t, err, test.ShouldBeNil)
 	}()
 	return rpcServer
->>>>>>> 7f4a41be
 }
 
 func getLocalServerConn(rpcServer rpc.Server, logger golog.Logger) (rpc.ClientConn, error) {
@@ -307,13 +229,6 @@
 	)
 }
 
-<<<<<<< HEAD
-// nolint:thelper
-func compareUploadRequestsmockClient(t *testing.T, isTabular bool, mc *mockClient, expMsgs []*v1.UploadRequest) {
-	mc.lock.Lock()
-	compareUploadRequests(t, false, mc.sent, expMsgs)
-	mc.lock.Unlock()
-=======
 type mockDataSyncServiceServer struct {
 	uploadRequests *[]*v1.UploadRequest
 	callCount      *atomic.Int32
@@ -351,9 +266,8 @@
 		*m.uploadRequests = newData
 		(*m.lock).Unlock()
 	}
-	if err := stream.SendAndClose(&v1.UploadResponse{}); err != nil {
+	if err := stream.Send(&v1.UploadResponse{}); err != nil {
 		return err
 	}
 	return nil
->>>>>>> 7f4a41be
 }