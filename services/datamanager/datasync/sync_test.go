--- conflicted
+++ resolved
@@ -130,7 +130,6 @@
 		captureMetadata := v1.DataCaptureMetadata{
 			ComponentType:    componentType,
 			ComponentName:    componentName,
-			ComponentModel:   componentModel,
 			MethodName:       methodName,
 			Type:             v1.DataType_DATA_TYPE_TABULAR_SENSOR,
 			MethodParameters: nil,
@@ -164,37 +163,6 @@
 		test.That(t, err, test.ShouldBeNil)
 		sut.Sync([]string{tf.Name()})
 
-<<<<<<< HEAD
-=======
-		// Create []v1.UploadRequest object from test case input 'expData []*structpb.Struct'.
-		var expectedMsgs []*v1.UploadRequest
-		expectedMsgs = append(expectedMsgs, &v1.UploadRequest{
-			UploadPacket: &v1.UploadRequest_Metadata{
-				Metadata: &v1.UploadMetadata{
-					PartId:           partID,
-					ComponentType:    componentType,
-					ComponentName:    componentName,
-					ComponentModel:   componentModel,
-					MethodName:       methodName,
-					Type:             v1.DataType_DATA_TYPE_TABULAR_SENSOR,
-					FileName:         filepath.Base(tf.Name()),
-					MethodParameters: nil,
-				},
-			},
-		})
-		for _, expMsg := range tc.expData {
-			expectedMsgs = append(expectedMsgs, &v1.UploadRequest{
-				UploadPacket: &v1.UploadRequest_SensorContents{
-					SensorContents: &v1.SensorData{
-						Data: &v1.SensorData_Struct{
-							Struct: expMsg,
-						},
-					},
-				},
-			})
-		}
-
->>>>>>> ea811134
 		// The mc.sent value should be the same as the expectedMsgs value.
 		expectedMsgs := buildSensorDataUploadRequests(tc.toSend, v1.DataType_DATA_TYPE_TABULAR_SENSOR,
 			filepath.Base(tf.Name()))
@@ -245,7 +213,6 @@
 		syncMetadata := v1.DataCaptureMetadata{
 			ComponentType:    componentType,
 			ComponentName:    componentName,
-			ComponentModel:   componentModel,
 			MethodName:       methodName,
 			Type:             v1.DataType_DATA_TYPE_BINARY_SENSOR,
 			MethodParameters: nil,
@@ -378,17 +345,11 @@
 				test.That(t, err, test.ShouldBeNil)
 			}()
 
-<<<<<<< HEAD
-	// Let it run.
-	time.Sleep(time.Second * 1)
-	sut.Close()
-=======
 			conn, err := getLocalServerConn(rpcServer, logger)
 			test.That(t, err, test.ShouldBeNil)
 			client := NewClient(conn)
 			sut, err := NewManager(logger, partID, client, conn)
 			test.That(t, err, test.ShouldBeNil)
->>>>>>> ea811134
 
 			// Start file sync.
 			file1, _ := ioutil.TempFile("", "whatever")
