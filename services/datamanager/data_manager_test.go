package datamanager_test

import (
	"context"
	"io/fs"
	"io/ioutil"
	"math/rand"
	"os"
	"sync"
	"testing"
	"time"

	"github.com/edaniels/golog"
	"github.com/pkg/errors"
	v1 "go.viam.com/api/proto/viam/datasync/v1"
	"go.viam.com/test"

	"go.viam.com/rdk/component/arm"
	"go.viam.com/rdk/config"
	commonpb "go.viam.com/rdk/proto/api/common/v1"
	"go.viam.com/rdk/resource"
	"go.viam.com/rdk/robot"
	"go.viam.com/rdk/services/datamanager"
	"go.viam.com/rdk/services/datamanager/internal"
	"go.viam.com/rdk/testutils/inject"
	rutils "go.viam.com/rdk/utils"
)

var (
	// Robot config which specifies data manager service.
	configPath = "robots/configs/fake_data_manager.json"

	// 0.0041 mins is 246 milliseconds, this is the interval waiting time in the config file used for testing.
	configSyncIntervalMins = 0.0041

	captureDir = "/tmp/capture"
	armDir     = captureDir + "/arm/arm1/GetEndPosition"

	// Used in file generation of arbitrary sync paths.
	numDirs     = 2
	filesPerDir = 2
)

// readDir filters out folders from a slice of FileInfos.
func readDir(t *testing.T, dir string) ([]fs.FileInfo, error) {
	t.Helper()
	filesAndFolders, err := ioutil.ReadDir(dir)
	if err != nil {
		t.Log(err)
	}
	var onlyFiles []fs.FileInfo
	for _, s := range filesAndFolders {
		if !s.IsDir() {
			onlyFiles = append(onlyFiles, s)
		}
	}
	return onlyFiles, err
}

func resetFolder(t *testing.T, path string) {
	t.Helper()
	if err := os.RemoveAll(path); err != nil {
		t.Log(err)
	}
}

func getInjectedRobotWithArm(armKey string) *inject.Robot {
	r := &inject.Robot{}
	rs := map[resource.Name]interface{}{}
	injectedArm := &inject.Arm{}
	injectedArm.GetEndPositionFunc = func(ctx context.Context) (*commonpb.Pose, error) {
		return &commonpb.Pose{X: 1, Y: 2, Z: 3}, nil
	}
	rs[arm.Named(armKey)] = injectedArm
	r.MockResourcesFromMap(rs)
	return r
}

func newTestDataManager(t *testing.T, localArmKey string, remoteArmKey string) internal.DMService {
	t.Helper()
	dmCfg := &datamanager.Config{}
	cfgService := config.Service{
		Type:                "data_manager",
		ConvertedAttributes: dmCfg,
	}
	logger := golog.NewTestLogger(t)

	// Create local robot with injected arm.
	r := getInjectedRobotWithArm(localArmKey)

	// If passed, create remote robot with an injected arm.
	if remoteArmKey != "" {
		remoteRobot := getInjectedRobotWithArm(remoteArmKey)

		r.RemoteByNameFunc = func(name string) (robot.Robot, bool) {
			return remoteRobot, true
		}
	}

	svc, err := datamanager.New(context.Background(), r, cfgService, logger)
	if err != nil {
		t.Log(err)
	}
	return svc.(internal.DMService)
}

func setupConfig(t *testing.T, relativePath string) *config.Config {
	t.Helper()
	logger := golog.NewTestLogger(t)
	testCfg, err := config.Read(context.Background(), rutils.ResolveFile(relativePath), logger)
	test.That(t, err, test.ShouldBeNil)
	testCfg.Cloud = &config.Cloud{ID: "part_id"}
	return testCfg
}

func TestNewDataManager(t *testing.T) {
	// Empty config at initialization.
<<<<<<< HEAD
	svc := newTestDataManager(t)
=======
	captureDir := "/tmp/capture"
	svc := newTestDataManager(t, "arm1", "")
>>>>>>> deb3427f
	// Set capture parameters in Update.
	conf := setupConfig(t, configPath)
	svcConfig, ok, err := datamanager.GetServiceConfig(conf)
	test.That(t, ok, test.ShouldBeTrue)
	test.That(t, err, test.ShouldBeNil)
	defer resetFolder(t, captureDir)
	svc.Update(context.Background(), conf)
	sleepTime := time.Millisecond * 5
	time.Sleep(sleepTime)

	// Verify that the single configured collector wrote to its file.
	files, err := ioutil.ReadDir(svcConfig.CaptureDir)
	test.That(t, err, test.ShouldBeNil)
	test.That(t, len(files), test.ShouldEqual, 1)

	// Verify that after close is called, the collector is no longer writing.
	oldSize := files[0].Size()
	err = svc.Close(context.Background())
	// When Close returns all background processes in svc should be closed, but still sleep for 100ms to verify
	// that there's not a resource leak causing writes to still happens after Close() returns.
	time.Sleep(time.Millisecond * 100)
	test.That(t, err, test.ShouldBeNil)
	newSize := files[0].Size()
	test.That(t, oldSize, test.ShouldEqual, newSize)
}

<<<<<<< HEAD
// Validates that if the datamanager/robot die unexpectedly, that previously captured but not synced files are still
// synced at start up.
func TestRecoversAfterKilled(t *testing.T) {
	uploaded := []string{}
=======
func TestNewRemoteDataManager(t *testing.T) {
	// Empty config at initialization.
	captureDir := "/tmp/capture"
	svc := newTestDataManager(t, "localArm", "remoteArm")

	// Set capture parameters in Update.
	conf := setupConfig(t, "robots/configs/fake_robot_with_remote_and_data_manager.json")
	defer resetFolder(t, captureDir)
	svc.Update(context.Background(), conf)
	sleepTime := time.Millisecond * 100
	time.Sleep(sleepTime)

	// Verify that after close is called, the collector is no longer writing.
	err := svc.Close(context.Background())
	test.That(t, err, test.ShouldBeNil)

	// Verify that the local and remote collectors wrote to their files.
	localArmDir := captureDir + "/arm/localArm/GetEndPosition"
	filesInLocalArmDir, err := readDir(t, localArmDir)
	test.That(t, err, test.ShouldBeNil)
	test.That(t, len(filesInLocalArmDir), test.ShouldEqual, 1)
	test.That(t, filesInLocalArmDir[0].Size(), test.ShouldBeGreaterThan, 0)

	remoteArmDir := captureDir + "/arm/remoteArm/GetEndPosition"
	filesInRemoteArmDir, err := readDir(t, remoteArmDir)
	test.That(t, err, test.ShouldBeNil)
	test.That(t, len(filesInRemoteArmDir), test.ShouldEqual, 1)
	test.That(t, filesInRemoteArmDir[0].Size(), test.ShouldBeGreaterThan, 0)
}

// Validates that manual syncing works for a datamanager.
func TestManualSync(t *testing.T) {
	var uploaded []string
>>>>>>> deb3427f
	lock := sync.Mutex{}
	uploadFn := func(ctx context.Context, client v1.DataSyncService_UploadClient, path string, partID string) error {
		lock.Lock()
		uploaded = append(uploaded, path)
		lock.Unlock()
		return nil
	}
	testCfg := setupConfig(t, configPath)
	err := setconfigSyncIntervalMins(testCfg, configSyncIntervalMins)
	test.That(t, err, test.ShouldBeNil)

	// Make the captureDir where we're logging data for our arm.
	defer resetFolder(t, captureDir)
	defer resetFolder(t, armDir)

	// Initialize the data manager and update it with our config.
<<<<<<< HEAD
	dmsvc := newTestDataManager(t)
=======
	dmsvc := newTestDataManager(t, "arm1", "")
	defer dmsvc.Close(context.Background())
>>>>>>> deb3427f
	dmsvc.SetUploadFn(uploadFn)
	dmsvc.Update(context.TODO(), testCfg)

	// We set sync_interval_mins to be about 250ms in the config, so wait 150ms so data is captured but not synced.
	time.Sleep(time.Millisecond * 150)

	// Simulate turning off the service.
	err = dmsvc.Close(context.TODO())
	test.That(t, err, test.ShouldBeNil)

	// Validate nothing has been synced yet.
	test.That(t, len(uploaded), test.ShouldEqual, 0)

	// Turn the service back on.
	dmsvc = newTestDataManager(t)
	dmsvc.SetUploadFn(uploadFn)
	dmsvc.Update(context.TODO(), testCfg)

	// Validate that the previously captured file was uploaded at startup.
	time.Sleep(time.Millisecond * 50)
	err = dmsvc.Close(context.TODO())
	test.That(t, err, test.ShouldBeNil)
	test.That(t, len(uploaded), test.ShouldEqual, 1)
}

// Validates that if the robot config file specifies a directory path in additionalSyncPaths that does not exist,
// that directory is created (and can be synced on subsequent iterations of syncing).
func TestValidateAdditionalSyncPaths(t *testing.T) {
	td := "additional_sync_path_dir"

	// Empty file structure at beginning of testing to ensure no files from previous tests remain
	resetFolder(t, td)
	resetFolder(t, captureDir)
	resetFolder(t, armDir)

	// Prepare list of uploaded filepaths.
	uploaded := []string{}
	lock := sync.Mutex{}
	uploadFn := func(ctx context.Context, client v1.DataSyncService_UploadClient, path string, partID string) error {
		lock.Lock()
		uploaded = append(uploaded, path)
		lock.Unlock()
		return nil
	}
	testCfg := setupConfig(t, configPath)
	err := setconfigSyncIntervalMins(testCfg, configSyncIntervalMins)
	test.That(t, err, test.ShouldBeNil)

	// Add a directory path to additionalSyncPaths that does not exist. Expected behavior is the datamanager
	// should create a dir called "additional_sync_path_dir" and its contents (if it ever has any) should be uploaded
	// on the next iteration of syncing.
	setConfigAdditionalSyncPaths(testCfg, []string{td})

	// Once testing is complete, remove contents from data capture dirs.
	defer resetFolder(t, captureDir)
	defer resetFolder(t, armDir)
	defer resetFolder(t, td)

<<<<<<< HEAD
	// Initialize the data manager and update it with our config. The call to Update(ctx, conf) should create the
	// arbitrary sync paths directory and persist it in the file system.
	dmsvc := newTestDataManager(t)
=======
	// Initialize the data manager and update it with our config.
	dmsvc := newTestDataManager(t, "arm1", "")
>>>>>>> deb3427f
	dmsvc.SetUploadFn(uploadFn)
	dmsvc.Update(context.TODO(), testCfg)

	// Validate the "additional_sync_path_dir" was created by manually adding a file to the folder and ensuring it
	// exists in that directory.
	tf, _ := ioutil.TempFile(td, "temp_file")
	tf.Write([]byte("arbitrary_data"))

	// Run and upload files.
	dmsvc.Sync(context.Background())
	time.Sleep(time.Millisecond * 100)
	_ = dmsvc.Close(context.TODO())

	// Verify that one additional_sync_paths file was uploaded after adding the file to the filesystem.
	lock.Lock()
	test.That(t, len(uploaded), test.ShouldEqual, 1)
	lock.Unlock()
}

func setconfigSyncIntervalMins(config *config.Config, interval float64) error {
	svcConfig, ok, err := datamanager.GetServiceConfig(config)
	if !ok {
		return errors.New("failed to get service config")
	}
	if err != nil {
		return err
	}
	svcConfig.SyncIntervalMins = interval
	return nil
}

func setConfigAdditionalSyncPaths(config *config.Config, dirs []string) error {
	svcConfig, ok, err := datamanager.GetServiceConfig(config)
	if !ok {
		return errors.New("failed to get service config")
	}
	if err != nil {
		return err
	}
	svcConfig.AdditionalSyncPaths = dirs
	return nil
}

// Generates and populates a directory structure of files that contain arbitrary file data. Used to simulate testing
// syncing of any data that is not captured live on the robot.
func populateArbitraryFiles(t *testing.T, configPath string) ([]string, *config.Config, int, error) {
	t.Helper()

	// Retrieve config from config filepath and
	testCfg := setupConfig(t, configPath)
	err := setconfigSyncIntervalMins(testCfg, configSyncIntervalMins)
	test.That(t, err, test.ShouldBeNil)

	// bytesPerFile value doesn't really matter, but maybe it will in future testing?
	bytesPerFile := 100

	// Slice of temp dirs to be generated.
	additionalSyncPaths := []string{}

	// Number of total files to be synced.
	numArbitraryFilesToSync := 0

	// Begin generating additional_sync_paths "dummy" dirs & files.
	for i := 0; i < numDirs; i++ {
		// Create a temp dir that will be in additional_sync_paths.
		td, err := ioutil.TempDir("", "additional_sync_path_dir_")
		if err != nil {
			t.Error("cannot create temporary dir to simulate additional_sync_paths in data manager service config")
		}
		additionalSyncPaths = append(additionalSyncPaths, td)

		// Make the first dir empty.
		if i == 0 {
			continue
		} else {
			// Make the dirs that will contain at least one (at most two) file(s).
			for i := 0; i < filesPerDir; i++ {
				// Generate data that will be in a temp file.
				fileData := make([]byte, bytesPerFile)
				rand.Read(fileData)

				// Create arbitrary file that will be in the temp dir generated above.
				tf, err := ioutil.TempFile(td, "arbitrary_file_")
				if err != nil {
					return nil, nil, 0, errors.New("cannot create temporary file to simulate uploading from data manager service")
				}

				// Write data to the temp file.
				if _, err := tf.Write(fileData); err != nil {
					return nil, nil, 0, errors.New("cannot write arbitrary data to temporary file")
				}

				// Increment number of files to be synced.
				numArbitraryFilesToSync++
			}
		}
	}

	// Add the additional sync paths dirs to the test case datamanager config.
	err = setConfigAdditionalSyncPaths(testCfg, additionalSyncPaths)
	test.That(t, err, test.ShouldBeNil)

	return additionalSyncPaths, testCfg, numArbitraryFilesToSync, nil
}

func noRepeatedElements(slice []string) bool {
	visited := make(map[string]bool, 0)
	for i := 0; i < len(slice); i++ {
		if visited[slice[i]] {
			return false
		}
		visited[slice[i]] = true
	}
	return true
}

// Validates that manual syncing works for a datamanager.
func TestManualSync(t *testing.T) {
	// Empty file structure at beginning of testing to ensure no files from previous tests remain
	resetFolder(t, captureDir)
	resetFolder(t, armDir)

	// Test Case Setup
	dirs, testCfg, numArbitraryFilesToSync, err := populateArbitraryFiles(t, configPath)
	if err != nil {
		t.Error("unable to generate arbitrary data files and create directory structure for additionalSyncPaths")
	}

	// Once testing is complete, remove the temp dirs created in [populateArbitraryFiles] and all files within.
	defer func() {
		for _, dir := range dirs {
			resetFolder(t, dir)
		}
	}()
	defer resetFolder(t, captureDir)
	defer resetFolder(t, armDir)

	// Prepare list of uploaded filepaths.
	uploaded := []string{}
	lock := sync.Mutex{}
	uploadFn := func(ctx context.Context, client v1.DataSyncService_UploadClient, path string, partId string) error {
		lock.Lock()
		uploaded = append(uploaded, path)
		lock.Unlock()
		return nil
	}

	// Initialize the data manager and update it with our config.
<<<<<<< HEAD
	dmsvc := newTestDataManager(t)
=======
	dmsvc := newTestDataManager(t, "arm1", "")

	// Make sure we close resources to prevent leaks.
>>>>>>> deb3427f
	dmsvc.SetUploadFn(uploadFn)
	dmsvc.Update(context.TODO(), testCfg)

	// Run and upload files.
	dmsvc.Sync(context.Background())
	time.Sleep(time.Millisecond * 100)

	// Verify that one data capture file was uploaded, two additional_sync_paths files were uploaded,
	// and that no two uploaded files are the same.
	lock.Lock()
	test.That(t, len(uploaded), test.ShouldEqual, (numArbitraryFilesToSync + 1))
	test.That(t, noRepeatedElements(uploaded), test.ShouldBeTrue)
	lock.Unlock()

	// Sync again and verify it synced the second data capture file, but also validate that it didn't attempt to resync
	// any data capture files that were previously synced.
	dmsvc.Sync(context.Background())
	time.Sleep(time.Millisecond * 100)
	_ = dmsvc.Close(context.TODO())
	test.That(t, len(uploaded), test.ShouldEqual, (numArbitraryFilesToSync + 2))
	test.That(t, noRepeatedElements(uploaded), test.ShouldBeTrue)
}

// Validates that scheduled syncing works for a datamanager.
func TestScheduledSync(t *testing.T) {
	// Empty file structure at beginning of testing to ensure no files from previous tests remain
	resetFolder(t, captureDir)
	resetFolder(t, armDir)

<<<<<<< HEAD
	// Test Case Setup
	dirs, testCfg, numArbitraryFilesToSync, err := populateArbitraryFiles(t, configPath)
=======
	// We've uploaded (and thus deleted) the first two files and should now be collecting a single new one.
	filesInArmDir, err := readDir(t, armDir)
>>>>>>> deb3427f
	if err != nil {
		t.Error("unable to generate arbitrary data file structure")
	}
<<<<<<< HEAD

	// Once testing is complete, remove the temp dirs created in [populateArbitraryFiles] and all files within.
	defer func() {
		for _, dir := range dirs {
			os.RemoveAll(dir)
		}
	}()
	defer resetFolder(t, captureDir)
	defer resetFolder(t, armDir)

	// Prepare list ofuploaded filepaths.
=======
	test.That(t, len(filesInArmDir), test.ShouldEqual, 1)
}

// Validates that if the datamanager/robot die unexpectedly, that previously captured but not synced files are still
// synced at start up.
func TestRecoversAfterKilled(t *testing.T) {
>>>>>>> deb3427f
	uploaded := []string{}
	lock := sync.Mutex{}
	uploadFn := func(ctx context.Context, client v1.DataSyncService_UploadClient, path string, partID string) error {
		lock.Lock()
		uploaded = append(uploaded, path)
		lock.Unlock()
		return nil
	}

	// Initialize the data manager and update it with our config.
	dmsvc := newTestDataManager(t, "arm1", "")
	dmsvc.SetUploadFn(uploadFn)
	dmsvc.Update(context.TODO(), testCfg)

	// We set sync_interval_mins to be about 250ms in the config, so wait 600ms (more than two iterations of syncing)
	// for the additional_sync_paths files to sync AND for TWO data capture files to sync.
	time.Sleep(time.Millisecond * 600)
	_ = dmsvc.Close(context.TODO())

	// Verify that the additional_sync_paths files AND the TWO data capture files were uploaded.
	lock.Lock()
	test.That(t, len(uploaded), test.ShouldEqual, (numArbitraryFilesToSync + 2))
	test.That(t, noRepeatedElements(uploaded), test.ShouldBeTrue)
	lock.Unlock()
}

// Validates that we can attempt a scheduled and manual syncDataCaptureFiles at the same time without duplicating files
// or running into errors.
func TestManualAndScheduledSync(t *testing.T) {
	// Empty file structure at beginning of testing to ensure no files from previous tests remain
	resetFolder(t, captureDir)
	resetFolder(t, armDir)

<<<<<<< HEAD
	// Test Case Setup
	dirs, testCfg, numArbitraryFilesToSync, err := populateArbitraryFiles(t, configPath)
	if err != nil {
		t.Error("unable to generate arbitrary data file structure")
	}

	// Once testing is complete, remove the temp dirs created in [populateArbitraryFiles] and all files within.
	defer func() {
		for _, dir := range dirs {
			os.RemoveAll(dir)
		}
	}()
	defer resetFolder(t, captureDir)
	defer resetFolder(t, armDir)

	// Prepare list ofuploaded filepaths.
	uploaded := []string{}
	lock := sync.Mutex{}
	uploadFn := func(ctx context.Context, client v1.DataSyncService_UploadClient, path string, partID string) error {
		lock.Lock()
		uploaded = append(uploaded, path)
		lock.Unlock()
		return nil
	}

	// Initialize the data manager and update it with our config.
	dmsvc := newTestDataManager(t)
=======
	// Turn the service back on.
	dmsvc = newTestDataManager(t, "arm1", "")
>>>>>>> deb3427f
	dmsvc.SetUploadFn(uploadFn)
	dmsvc.Update(context.TODO(), testCfg)

	// Perform a manual and scheduled syncDataCaptureFiles at approximately the same time, then close the svc.
	time.Sleep(time.Millisecond * 250)
	dmsvc.Sync(context.TODO())
	time.Sleep(time.Millisecond * 100)
	_ = dmsvc.Close(context.TODO())

	// Verify that two data capture files were uploaded, two additional_sync_paths files were uploaded,
	// and that no two uploaded files are the same.
	lock.Lock()
	test.That(t, len(uploaded), test.ShouldEqual, (numArbitraryFilesToSync + 2))
	test.That(t, noRepeatedElements(uploaded), test.ShouldBeTrue)
	lock.Unlock()

	// We've uploaded the first two files and should now be collecting a single new one.
	filesInArmDir, err := readDir(t, armDir)
	if err != nil {
		t.Fatalf("failed to list files in armDir")
	}
	test.That(t, len(filesInArmDir), test.ShouldEqual, 3)
}<|MERGE_RESOLUTION|>--- conflicted
+++ resolved
@@ -114,13 +114,7 @@
 }
 
 func TestNewDataManager(t *testing.T) {
-	// Empty config at initialization.
-<<<<<<< HEAD
-	svc := newTestDataManager(t)
-=======
-	captureDir := "/tmp/capture"
 	svc := newTestDataManager(t, "arm1", "")
->>>>>>> deb3427f
 	// Set capture parameters in Update.
 	conf := setupConfig(t, configPath)
 	svcConfig, ok, err := datamanager.GetServiceConfig(conf)
@@ -147,46 +141,40 @@
 	test.That(t, oldSize, test.ShouldEqual, newSize)
 }
 
-<<<<<<< HEAD
+func TestNewRemoteDataManager(t *testing.T) {
+	// Empty config at initialization.
+	captureDir := "/tmp/capture"
+	svc := newTestDataManager(t, "localArm", "remoteArm")
+
+	// Set capture parameters in Update.
+	conf := setupConfig(t, "robots/configs/fake_robot_with_remote_and_data_manager.json")
+	defer resetFolder(t, captureDir)
+	svc.Update(context.Background(), conf)
+	sleepTime := time.Millisecond * 100
+	time.Sleep(sleepTime)
+
+	// Verify that after close is called, the collector is no longer writing.
+	err := svc.Close(context.Background())
+	test.That(t, err, test.ShouldBeNil)
+
+	// Verify that the local and remote collectors wrote to their files.
+	localArmDir := captureDir + "/arm/localArm/GetEndPosition"
+	filesInLocalArmDir, err := readDir(t, localArmDir)
+	test.That(t, err, test.ShouldBeNil)
+	test.That(t, len(filesInLocalArmDir), test.ShouldEqual, 1)
+	test.That(t, filesInLocalArmDir[0].Size(), test.ShouldBeGreaterThan, 0)
+
+	remoteArmDir := captureDir + "/arm/remoteArm/GetEndPosition"
+	filesInRemoteArmDir, err := readDir(t, remoteArmDir)
+	test.That(t, err, test.ShouldBeNil)
+	test.That(t, len(filesInRemoteArmDir), test.ShouldEqual, 1)
+	test.That(t, filesInRemoteArmDir[0].Size(), test.ShouldBeGreaterThan, 0)
+}
+
 // Validates that if the datamanager/robot die unexpectedly, that previously captured but not synced files are still
 // synced at start up.
 func TestRecoversAfterKilled(t *testing.T) {
 	uploaded := []string{}
-=======
-func TestNewRemoteDataManager(t *testing.T) {
-	// Empty config at initialization.
-	captureDir := "/tmp/capture"
-	svc := newTestDataManager(t, "localArm", "remoteArm")
-
-	// Set capture parameters in Update.
-	conf := setupConfig(t, "robots/configs/fake_robot_with_remote_and_data_manager.json")
-	defer resetFolder(t, captureDir)
-	svc.Update(context.Background(), conf)
-	sleepTime := time.Millisecond * 100
-	time.Sleep(sleepTime)
-
-	// Verify that after close is called, the collector is no longer writing.
-	err := svc.Close(context.Background())
-	test.That(t, err, test.ShouldBeNil)
-
-	// Verify that the local and remote collectors wrote to their files.
-	localArmDir := captureDir + "/arm/localArm/GetEndPosition"
-	filesInLocalArmDir, err := readDir(t, localArmDir)
-	test.That(t, err, test.ShouldBeNil)
-	test.That(t, len(filesInLocalArmDir), test.ShouldEqual, 1)
-	test.That(t, filesInLocalArmDir[0].Size(), test.ShouldBeGreaterThan, 0)
-
-	remoteArmDir := captureDir + "/arm/remoteArm/GetEndPosition"
-	filesInRemoteArmDir, err := readDir(t, remoteArmDir)
-	test.That(t, err, test.ShouldBeNil)
-	test.That(t, len(filesInRemoteArmDir), test.ShouldEqual, 1)
-	test.That(t, filesInRemoteArmDir[0].Size(), test.ShouldBeGreaterThan, 0)
-}
-
-// Validates that manual syncing works for a datamanager.
-func TestManualSync(t *testing.T) {
-	var uploaded []string
->>>>>>> deb3427f
 	lock := sync.Mutex{}
 	uploadFn := func(ctx context.Context, client v1.DataSyncService_UploadClient, path string, partID string) error {
 		lock.Lock()
@@ -203,12 +191,7 @@
 	defer resetFolder(t, armDir)
 
 	// Initialize the data manager and update it with our config.
-<<<<<<< HEAD
-	dmsvc := newTestDataManager(t)
-=======
 	dmsvc := newTestDataManager(t, "arm1", "")
-	defer dmsvc.Close(context.Background())
->>>>>>> deb3427f
 	dmsvc.SetUploadFn(uploadFn)
 	dmsvc.Update(context.TODO(), testCfg)
 
@@ -223,7 +206,7 @@
 	test.That(t, len(uploaded), test.ShouldEqual, 0)
 
 	// Turn the service back on.
-	dmsvc = newTestDataManager(t)
+	dmsvc = newTestDataManager(t, "arm1", "")
 	dmsvc.SetUploadFn(uploadFn)
 	dmsvc.Update(context.TODO(), testCfg)
 
@@ -267,14 +250,9 @@
 	defer resetFolder(t, armDir)
 	defer resetFolder(t, td)
 
-<<<<<<< HEAD
 	// Initialize the data manager and update it with our config. The call to Update(ctx, conf) should create the
 	// arbitrary sync paths directory and persist it in the file system.
-	dmsvc := newTestDataManager(t)
-=======
-	// Initialize the data manager and update it with our config.
 	dmsvc := newTestDataManager(t, "arm1", "")
->>>>>>> deb3427f
 	dmsvc.SetUploadFn(uploadFn)
 	dmsvc.Update(context.TODO(), testCfg)
 
@@ -423,13 +401,7 @@
 	}
 
 	// Initialize the data manager and update it with our config.
-<<<<<<< HEAD
-	dmsvc := newTestDataManager(t)
-=======
 	dmsvc := newTestDataManager(t, "arm1", "")
-
-	// Make sure we close resources to prevent leaks.
->>>>>>> deb3427f
 	dmsvc.SetUploadFn(uploadFn)
 	dmsvc.Update(context.TODO(), testCfg)
 
@@ -459,70 +431,6 @@
 	resetFolder(t, captureDir)
 	resetFolder(t, armDir)
 
-<<<<<<< HEAD
-	// Test Case Setup
-	dirs, testCfg, numArbitraryFilesToSync, err := populateArbitraryFiles(t, configPath)
-=======
-	// We've uploaded (and thus deleted) the first two files and should now be collecting a single new one.
-	filesInArmDir, err := readDir(t, armDir)
->>>>>>> deb3427f
-	if err != nil {
-		t.Error("unable to generate arbitrary data file structure")
-	}
-<<<<<<< HEAD
-
-	// Once testing is complete, remove the temp dirs created in [populateArbitraryFiles] and all files within.
-	defer func() {
-		for _, dir := range dirs {
-			os.RemoveAll(dir)
-		}
-	}()
-	defer resetFolder(t, captureDir)
-	defer resetFolder(t, armDir)
-
-	// Prepare list ofuploaded filepaths.
-=======
-	test.That(t, len(filesInArmDir), test.ShouldEqual, 1)
-}
-
-// Validates that if the datamanager/robot die unexpectedly, that previously captured but not synced files are still
-// synced at start up.
-func TestRecoversAfterKilled(t *testing.T) {
->>>>>>> deb3427f
-	uploaded := []string{}
-	lock := sync.Mutex{}
-	uploadFn := func(ctx context.Context, client v1.DataSyncService_UploadClient, path string, partID string) error {
-		lock.Lock()
-		uploaded = append(uploaded, path)
-		lock.Unlock()
-		return nil
-	}
-
-	// Initialize the data manager and update it with our config.
-	dmsvc := newTestDataManager(t, "arm1", "")
-	dmsvc.SetUploadFn(uploadFn)
-	dmsvc.Update(context.TODO(), testCfg)
-
-	// We set sync_interval_mins to be about 250ms in the config, so wait 600ms (more than two iterations of syncing)
-	// for the additional_sync_paths files to sync AND for TWO data capture files to sync.
-	time.Sleep(time.Millisecond * 600)
-	_ = dmsvc.Close(context.TODO())
-
-	// Verify that the additional_sync_paths files AND the TWO data capture files were uploaded.
-	lock.Lock()
-	test.That(t, len(uploaded), test.ShouldEqual, (numArbitraryFilesToSync + 2))
-	test.That(t, noRepeatedElements(uploaded), test.ShouldBeTrue)
-	lock.Unlock()
-}
-
-// Validates that we can attempt a scheduled and manual syncDataCaptureFiles at the same time without duplicating files
-// or running into errors.
-func TestManualAndScheduledSync(t *testing.T) {
-	// Empty file structure at beginning of testing to ensure no files from previous tests remain
-	resetFolder(t, captureDir)
-	resetFolder(t, armDir)
-
-<<<<<<< HEAD
 	// Test Case Setup
 	dirs, testCfg, numArbitraryFilesToSync, err := populateArbitraryFiles(t, configPath)
 	if err != nil {
@@ -549,11 +457,56 @@
 	}
 
 	// Initialize the data manager and update it with our config.
-	dmsvc := newTestDataManager(t)
-=======
-	// Turn the service back on.
-	dmsvc = newTestDataManager(t, "arm1", "")
->>>>>>> deb3427f
+	dmsvc := newTestDataManager(t, "arm1", "")
+	dmsvc.SetUploadFn(uploadFn)
+	dmsvc.Update(context.TODO(), testCfg)
+
+	// We set sync_interval_mins to be about 250ms in the config, so wait 600ms (more than two iterations of syncing)
+	// for the additional_sync_paths files to sync AND for TWO data capture files to sync.
+	time.Sleep(time.Millisecond * 600)
+	_ = dmsvc.Close(context.TODO())
+
+	// Verify that the additional_sync_paths files AND the TWO data capture files were uploaded.
+	lock.Lock()
+	test.That(t, len(uploaded), test.ShouldEqual, (numArbitraryFilesToSync + 2))
+	test.That(t, noRepeatedElements(uploaded), test.ShouldBeTrue)
+	lock.Unlock()
+}
+
+// Validates that we can attempt a scheduled and manual syncDataCaptureFiles at the same time without duplicating files
+// or running into errors.
+func TestManualAndScheduledSync(t *testing.T) {
+	// Empty file structure at beginning of testing to ensure no files from previous tests remain
+	resetFolder(t, captureDir)
+	resetFolder(t, armDir)
+
+	// Test Case Setup
+	dirs, testCfg, numArbitraryFilesToSync, err := populateArbitraryFiles(t, configPath)
+	if err != nil {
+		t.Error("unable to generate arbitrary data file structure")
+	}
+
+	// Once testing is complete, remove the temp dirs created in [populateArbitraryFiles] and all files within.
+	defer func() {
+		for _, dir := range dirs {
+			os.RemoveAll(dir)
+		}
+	}()
+	defer resetFolder(t, captureDir)
+	defer resetFolder(t, armDir)
+
+	// Prepare list ofuploaded filepaths.
+	uploaded := []string{}
+	lock := sync.Mutex{}
+	uploadFn := func(ctx context.Context, client v1.DataSyncService_UploadClient, path string, partID string) error {
+		lock.Lock()
+		uploaded = append(uploaded, path)
+		lock.Unlock()
+		return nil
+	}
+
+	// Initialize the data manager and update it with our config.
+	dmsvc := newTestDataManager(t, "arm1", "")
 	dmsvc.SetUploadFn(uploadFn)
 	dmsvc.Update(context.TODO(), testCfg)
 
