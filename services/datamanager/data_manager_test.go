--- conflicted
+++ resolved
@@ -324,30 +324,6 @@
 	test.That(t, len(mockService.getUploadedFiles()), test.ShouldEqual, 1+numArbitraryFilesToSync)
 }
 
-<<<<<<< HEAD
-// Validates that if the datamanager/robot die unexpectedly, that previously captured
-// but not synced modelfiles are still synced at start up
-func TestModelsAfterKilled(t *testing.T) {
-	// Register mock model service with a mock server.
-	rpcServer, mockService := buildAndStartLocalModelServer(t)
-	defer func() {
-		err := rpcServer.Stop()
-		test.That(t, err, test.ShouldBeNil)
-	}()
-	// is this the right action to take? -> make sure..
-	dirs, numArbitraryFilesToSync, err := populateAdditionalSyncPaths()
-	defer func() {
-		for _, dir := range dirs {
-			resetFolder(t, dir)
-		}
-	}()
-	defer resetFolder(t, captureDir)
-	// might need to create armDir
-	defer resetFolder(t, armDir)
-	if err != nil {
-		t.Error("unable to generate arbitrary data files and create directory structure for additionalSyncPaths")
-	}
-=======
 // Validates that models can be deployed onto a robot.
 func TestDeployModels(t *testing.T) {
 	deployModelWaitTime := time.Millisecond * 100
@@ -363,74 +339,10 @@
 	m := &model.Model{Name: "m1", Destination: ""}
 	models := []*model.Model{m}
 	defer resetFolder(t, filepath.Join(defaultModelDir, models[0].Name))
->>>>>>> 680940f5
 
 	testCfg := setupConfig(t, configPath)
 	dmCfg, err := getDataManagerConfig(testCfg)
 	test.That(t, err, test.ShouldBeNil)
-<<<<<<< HEAD
-	dmCfg.SyncIntervalMins = configSyncIntervalMins
-	dmCfg.AdditionalSyncPaths = dirs
-
-	// Initialize the data manager and update it with our config.
-	dmsvc := newTestDataManager(t, "arm1", "")
-	dmsvc.SetSyncerConstructor(getTestSyncerConstructor(t, rpcServer))
-	dmsvc.SetWaitAfterLastModifiedSecs(10)
-	err = dmsvc.Update(context.TODO(), testCfg)
-	test.That(t, err, test.ShouldBeNil)
-
-	// We set sync_interval_mins to be about 250ms in the config, so wait 150ms so data is captured but not synced.
-	time.Sleep(time.Millisecond * 150)
-
-	// Simulate turning off the service.
-	err = dmsvc.Close(context.TODO())
-	test.That(t, err, test.ShouldBeNil)
-
-	// Validate nothing has been synced yet.
-	test.That(t, len(mockService.getUploadedFiles()), test.ShouldEqual, 0)
-
-	// Turn the service back on.
-	dmsvc = newTestDataManager(t, "arm1", "")
-	dmsvc.SetSyncerConstructor(getTestSyncerConstructor(t, rpcServer))
-	dmsvc.SetWaitAfterLastModifiedSecs(0)
-	err = dmsvc.Update(context.TODO(), testCfg)
-	test.That(t, err, test.ShouldBeNil)
-
-	// Validate that the previously captured file was uploaded at startup.
-	time.Sleep(syncWaitTime)
-	err = dmsvc.Close(context.TODO())
-	test.That(t, err, test.ShouldBeNil)
-	test.That(t, len(mockService.getUploadedFiles()), test.ShouldEqual, 1+numArbitraryFilesToSync)
-}
-
-func TestService(t *testing.T) {
-	testCfg := setupConfig(t, "etc/configs/fakest.json")
-	dmsvc := newTestDataManager(t, "arm1", "")
-	err := dmsvc.Update(context.TODO(), testCfg)
-	// here we log the location of the services specified model does not exist
-	test.That(t, err, test.ShouldBeNil)
-
-	// now we create the directory but no file within it to simulate a partial download
-	err = os.MkdirAll(filepath.Join(os.Getenv("HOME"), "models", ".viam", "model_1"), os.ModePerm)
-	test.That(t, err, test.ShouldBeNil)
-	// check other log
-	err = dmsvc.Update(context.TODO(), testCfg)
-	test.That(t, err, test.ShouldBeNil)
-
-	// create file within directory
-	f, err := os.Create(filepath.Join(os.Getenv("HOME"), "models", ".viam", "model_1", "README.txt"))
-	test.That(t, err, test.ShouldBeNil)
-	_, err = f.WriteString("mocked response man")
-	test.That(t, err, test.ShouldBeNil)
-	f.Close()
-	// successful check
-	err = dmsvc.Update(context.TODO(), testCfg)
-	test.That(t, err, test.ShouldBeNil)
-	err = os.Remove(filepath.Join(os.Getenv("HOME"), "models", ".viam", "model_1", "README.txt"))
-	test.That(t, err, test.ShouldBeNil)
-	err = os.Remove(filepath.Join(os.Getenv("HOME"), "models", ".viam", "model_1"))
-	test.That(t, err, test.ShouldBeNil)
-=======
 
 	// Set SyncIntervalMins equal to zero so we do not enable syncing.
 	dmCfg.SyncIntervalMins = 0
@@ -494,7 +406,35 @@
 			return false, err
 		}
 	}
->>>>>>> 680940f5
+}
+
+func TestService(t *testing.T) {
+	testCfg := setupConfig(t, "etc/configs/fakest.json")
+	dmsvc := newTestDataManager(t, "arm1", "")
+	err := dmsvc.Update(context.TODO(), testCfg)
+	// here we log the location of the services specified model does not exist
+	test.That(t, err, test.ShouldBeNil)
+
+	// now we create the directory but no file within it to simulate a partial download
+	err = os.MkdirAll(filepath.Join(os.Getenv("HOME"), "models", ".viam", "model_1"), os.ModePerm)
+	test.That(t, err, test.ShouldBeNil)
+	// check other log
+	err = dmsvc.Update(context.TODO(), testCfg)
+	test.That(t, err, test.ShouldBeNil)
+
+	// create file within directory
+	f, err := os.Create(filepath.Join(os.Getenv("HOME"), "models", ".viam", "model_1", "README.txt"))
+	test.That(t, err, test.ShouldBeNil)
+	_, err = f.WriteString("mocked response man")
+	test.That(t, err, test.ShouldBeNil)
+	f.Close()
+	// successful check
+	err = dmsvc.Update(context.TODO(), testCfg)
+	test.That(t, err, test.ShouldBeNil)
+	err = os.Remove(filepath.Join(os.Getenv("HOME"), "models", ".viam", "model_1", "README.txt"))
+	test.That(t, err, test.ShouldBeNil)
+	err = os.Remove(filepath.Join(os.Getenv("HOME"), "models", ".viam", "model_1"))
+	test.That(t, err, test.ShouldBeNil)
 }
 
 // Validates that if the robot config file specifies a directory path in additionalSyncPaths that does not exist,
@@ -879,12 +819,7 @@
 }
 
 type mockModelServiceServer struct {
-<<<<<<< HEAD
-	uploadedFiles *[]string
-	lock          *sync.Mutex
-=======
 	lock *sync.Mutex
->>>>>>> 680940f5
 	m1.UnimplementedModelServiceServer
 }
 
@@ -894,12 +829,6 @@
 	return *m.uploadedFiles
 }
 
-<<<<<<< HEAD
-func (m mockModelServiceServer) getUploadedFiles() []string {
-	(*m.lock).Lock()
-	defer (*m.lock).Unlock()
-	return *m.uploadedFiles
-=======
 // mockClient is the mock client.
 type mockClient struct{}
 
@@ -945,7 +874,6 @@
 	defer (*m.lock).Unlock()
 	depResp := &m1.DeployResponse{Message: ""}
 	return depResp, nil
->>>>>>> 680940f5
 }
 
 func (m mockDataSyncServiceServer) Upload(stream v1.DataSyncService_UploadServer) error {
@@ -994,20 +922,12 @@
 	return rpcServer, &mockService
 }
 
-<<<<<<< HEAD
-// code here to buildandstartlocalmodelserver which gives us a mock model service
-=======
->>>>>>> 680940f5
 //nolint:thelper
 func buildAndStartLocalModelServer(t *testing.T) (rpc.Server, mockModelServiceServer) {
 	logger, _ := golog.NewObservedTestLogger(t)
 	rpcServer, err := rpc.NewServer(logger, rpc.WithUnauthenticated())
 	test.That(t, err, test.ShouldBeNil)
 	mockService := mockModelServiceServer{
-<<<<<<< HEAD
-		uploadedFiles:                   &[]string{},
-=======
->>>>>>> 680940f5
 		lock:                            &sync.Mutex{},
 		UnimplementedModelServiceServer: m1.UnimplementedModelServiceServer{},
 	}
