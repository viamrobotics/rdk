--- conflicted
+++ resolved
@@ -2,7 +2,6 @@
 
 import (
 	"context"
-	"fmt"
 	"io/fs"
 	"io/ioutil"
 	"math/rand"
@@ -32,7 +31,7 @@
 
 	// Make the captureDir where we're logging data for our arm.
 	captureDir = "/tmp/capture"
-	armDir     = captureDir + "/arm/arm1"
+	armDir     = captureDir + "/arm/arm1/GetEndPosition"
 )
 
 // readDir filters out folders from a slice of FileInfos.
@@ -140,8 +139,7 @@
 
 	// Make the captureDir where we're logging data for our arm.
 	captureDir := "/tmp/capture"
-<<<<<<< HEAD
-	armDir := captureDir + "/arm/arm1/"
+	armDir := captureDir + "/arm/arm1/GetEndPosition"
 	defer resetFolder(t, armDir)
 
 	// Initialize the data manager and update it with our config.
@@ -211,9 +209,6 @@
 
 	// Number of total files to be synced.
 	numArbitraryFilesToSync := 0
-=======
-	armDir := captureDir + "/arm/arm1/GetEndPosition"
->>>>>>> d2f43161
 
 	// Begin generating additional_sync_paths "dummy" dirs & files.
 	for d := 0; d < numDirs; d++ {
@@ -294,7 +289,7 @@
 	// Prepare list uploaded filepaths.
 	uploaded := []string{}
 	lock := sync.Mutex{}
-	uploadFn := func(ctx context.Context, client v1.DataSyncService_UploadClient, path string) error {
+	uploadFn := func(ctx context.Context, client v1.DataSyncService_UploadClient, path string, partId string) error {
 		lock.Lock()
 		uploaded = append(uploaded, path)
 		lock.Unlock()
@@ -313,9 +308,6 @@
 	// Verify that one data capture files was uploaded, two additional_sync_paths files were uploaded,
 	// and that no two uploaded files are the same.
 	lock.Lock()
-	for i, path := range uploaded {
-		fmt.Println("File", i, ":", path)
-	}
 	test.That(t, len(uploaded), test.ShouldEqual, (numArbitraryFilesToSync + 1))
 	test.That(t, noRepeatedElements(uploaded), test.ShouldBeTrue)
 	lock.Unlock()
@@ -359,26 +351,6 @@
 		lock.Unlock()
 		return nil
 	}
-<<<<<<< HEAD
-=======
-	configPath := "robots/configs/fake_data_manager.json"
-	testCfg := setupConfig(t, configPath)
-	svcConfig, ok, err := datamanager.GetServiceConfig(testCfg)
-	if !ok {
-		t.Error("malformed/missing datamanager service in config")
-	}
-	if err != nil {
-		t.Error(err)
-	}
-	svcConfig.SyncIntervalMins = 0.0041
-
-	// Make the captureDir where we're logging data for our arm.
-	captureDir := "/tmp/capture"
-	armDir := captureDir + "/arm/arm1/GetEndPosition"
-
-	// Clear the capture dir after we're done.
-	defer resetFolder(t, armDir)
->>>>>>> d2f43161
 
 	// Initialize the data manager and update it with our config.
 	dmsvc := newTestDataManager(t)
@@ -430,21 +402,6 @@
 		lock.Unlock()
 		return nil
 	}
-<<<<<<< HEAD
-=======
-	// Use config with 250ms sync interval.
-	configPath := "robots/configs/fake_data_manager.json"
-	testCfg := setupConfig(t, configPath)
-	err := setConfigIntervalMins(testCfg, 0.0041)
-	test.That(t, err, test.ShouldBeNil)
-
-	// Make the captureDir where we're logging data for our arm.
-	captureDir := "/tmp/capture"
-	armDir := captureDir + "/arm/arm1/GetEndPosition"
-
-	// Clear the capture dir after we're done.
-	defer resetFolder(t, armDir)
->>>>>>> d2f43161
 
 	// Initialize the data manager and update it with our config.
 	dmsvc := newTestDataManager(t)
@@ -470,67 +427,4 @@
 		t.Fatalf("failed to list files in armDir")
 	}
 	test.That(t, len(filesInArmDir), test.ShouldEqual, 3)
-<<<<<<< HEAD
-=======
-}
-
-// Validates that if the datamanager/robot die unexpectedly, that previously captured but not synced files are still
-// synced at start up.
-func TestRecoversAfterKilled(t *testing.T) {
-	var uploaded []string
-	lock := sync.Mutex{}
-	uploadFn := func(ctx context.Context, client v1.DataSyncService_UploadClient, path string, partID string) error {
-		lock.Lock()
-		uploaded = append(uploaded, path)
-		lock.Unlock()
-		return nil
-	}
-	configPath := "robots/configs/fake_data_manager.json"
-	testCfg := setupConfig(t, configPath)
-	err := setConfigIntervalMins(testCfg, 0.0041)
-	test.That(t, err, test.ShouldBeNil)
-
-	// Make the captureDir where we're logging data for our arm.
-	captureDir := "/tmp/capture"
-	armDir := captureDir + "/arm/arm1/GetEndPosition"
-	defer resetFolder(t, armDir)
-
-	// Initialize the data manager and update it with our config.
-	dmsvc := newTestDataManager(t)
-	dmsvc.SetUploadFn(uploadFn)
-	dmsvc.Update(context.TODO(), testCfg)
-
-	// We set sync_interval_mins to be about 250ms in the config, so wait 150ms so data is captured but not synced.
-	time.Sleep(time.Millisecond * 150)
-
-	// Simulate turning off the service.
-	err = dmsvc.Close(context.TODO())
-	test.That(t, err, test.ShouldBeNil)
-
-	// Validate nothing has been synced yet.
-	test.That(t, len(uploaded), test.ShouldEqual, 0)
-
-	// Turn the service back on.
-	dmsvc = newTestDataManager(t)
-	dmsvc.SetUploadFn(uploadFn)
-	dmsvc.Update(context.TODO(), testCfg)
-
-	// Validate that the previously captured file was uploaded at startup.
-	time.Sleep(time.Millisecond * 50)
-	err = dmsvc.Close(context.TODO())
-	test.That(t, err, test.ShouldBeNil)
-	test.That(t, len(uploaded), test.ShouldEqual, 1)
-}
-
-func setConfigIntervalMins(config *config.Config, interval float64) error {
-	svcConfig, ok, err := datamanager.GetServiceConfig(config)
-	if err != nil {
-		return err
-	}
-	if !ok {
-		return errors.New("failed to get service config")
-	}
-	svcConfig.SyncIntervalMins = interval
-	return nil
->>>>>>> d2f43161
 }