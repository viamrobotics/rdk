--- conflicted
+++ resolved
@@ -32,19 +32,12 @@
 
 	// 0.0041 mins is 246 milliseconds, this is the interval waiting time in the config file used for testing.
 	configSyncIntervalMins = 0.0041
-
-<<<<<<< HEAD
 	captureDir   = "/tmp/capture"
 	armDir       = captureDir + "/arm/arm1/GetEndPosition"
 	testSvcName1 = "svc1"
 	testSvcName2 = "svc2"
-=======
-	captureDir = "/tmp/capture"
-	armDir     = captureDir + "/arm/arm1/GetEndPosition"
-
-	syncIntervalMins   = 0.0041 // 250ms
 	emptyFileBytesSize = 30     // size of leading metadata message
->>>>>>> 87264090
+
 )
 
 // readDir filters out folders from a slice of FileInfos.
@@ -551,7 +544,7 @@
 	test.That(t, len(filesInArmDir), test.ShouldEqual, 1)
 }
 
-<<<<<<< HEAD
+
 func TestRegisteredReconfigurable(t *testing.T) {
 	s := registry.ResourceSubtypeLookup(datamanager.Subtype)
 	test.That(t, s, test.ShouldNotBeNil)
@@ -603,7 +596,8 @@
 func (m *mock) Close(ctx context.Context) error {
 	m.reconfCount++
 	return nil
-=======
+}
+
 func TestSyncDisabled(t *testing.T) {
 	uploaded := []string{}
 	lock := sync.Mutex{}
@@ -661,5 +655,5 @@
 		return nil, errors.New("failed to get service config")
 	}
 	return svcConfig, nil
->>>>>>> 87264090
+
 }