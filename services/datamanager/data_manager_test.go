package datamanager_test

import (
	"archive/zip"
	"bytes"
	"context"
	"io"
	"io/fs"
<<<<<<< HEAD
	"io/ioutil"
	"log"
	"net/http"
=======
>>>>>>> 771b32cb
	"os"
	"path/filepath"
	"sync"
	"testing"
	"time"

	"github.com/edaniels/golog"
	"github.com/pkg/errors"
	v1 "go.viam.com/api/proto/viam/datasync/v1"
	m1 "go.viam.com/api/proto/viam/model/v1"
	"go.viam.com/test"
	"go.viam.com/utils/rpc"

	"go.viam.com/rdk/component/arm"
	"go.viam.com/rdk/config"
	commonpb "go.viam.com/rdk/proto/api/common/v1"
	"go.viam.com/rdk/registry"
	"go.viam.com/rdk/resource"
	"go.viam.com/rdk/robot"
	"go.viam.com/rdk/services/datamanager"
	"go.viam.com/rdk/services/datamanager/datacapture"
	"go.viam.com/rdk/services/datamanager/datasync"
	"go.viam.com/rdk/services/datamanager/internal"
	"go.viam.com/rdk/services/datamanager/model"
	"go.viam.com/rdk/testutils/inject"
	rutils "go.viam.com/rdk/utils"
)

const (
	captureWaitTime = time.Millisecond * 25
	syncWaitTime    = time.Millisecond * 100
)

var (
	// Robot config which specifies data manager service.
	configPath = "robots/configs/fake_robot_with_data_manager.json"

	// 0.0041 mins is 246 milliseconds, this is the interval waiting time in the config file used for testing.
	configSyncIntervalMins = 0.0041

	syncIntervalMins   = 0.0041 // 250ms
	captureDir         = "/tmp/capture"
	armDir             = captureDir + "/arm/arm1/GetEndPosition"
	emptyFileBytesSize = 30 // size of leading metadata message
	testSvcName1       = "svc1"
	testSvcName2       = "svc2"
)

const (
	testDataManagerServiceName = "DataManager1"
)

// readDir filters out folders from a slice of FileInfos.
func readDir(t *testing.T, dir string) ([]fs.DirEntry, error) {
	t.Helper()
	filesAndFolders, err := os.ReadDir(dir)
	if err != nil {
		t.Log(err)
	}
	var onlyFiles []fs.DirEntry
	for _, s := range filesAndFolders {
		if !s.IsDir() {
			onlyFiles = append(onlyFiles, s)
		}
	}
	return onlyFiles, err
}

func resetFolder(t *testing.T, path string) {
	t.Helper()
	if err := os.RemoveAll(path); err != nil {
		t.Log(err)
	}
}

func getInjectedRobotWithArm(armKey string) *inject.Robot {
	r := &inject.Robot{}
	rs := map[resource.Name]interface{}{}
	injectedArm := &inject.Arm{}
	injectedArm.GetEndPositionFunc = func(ctx context.Context, extra map[string]interface{}) (*commonpb.Pose, error) {
		return &commonpb.Pose{X: 1, Y: 2, Z: 3}, nil
	}
	rs[arm.Named(armKey)] = injectedArm
	r.MockResourcesFromMap(rs)
	return r
}

func newTestDataManager(t *testing.T, localArmKey, remoteArmKey string) internal.DMService {
	t.Helper()
	dmCfg := &datamanager.Config{}
	cfgService := config.Service{
		Type:                "data_manager",
		ConvertedAttributes: dmCfg,
	}
	logger := golog.NewTestLogger(t)

	// Create local robot with injected arm.
	r := getInjectedRobotWithArm(localArmKey)

	// If passed, create remote robot with an injected arm.
	if remoteArmKey != "" {
		remoteRobot := getInjectedRobotWithArm(remoteArmKey)

		r.RemoteByNameFunc = func(name string) (robot.Robot, bool) {
			return remoteRobot, true
		}
	}

	svc, err := datamanager.New(context.Background(), r, cfgService, logger)
	if err != nil {
		t.Log(err)
	}

	return svc.(internal.DMService)
}

func setupConfig(t *testing.T, relativePath string) *config.Config {
	t.Helper()
	logger := golog.NewTestLogger(t)
	testCfg, err := config.Read(context.Background(), rutils.ResolveFile(relativePath), logger)
	test.That(t, err, test.ShouldBeNil)
	testCfg.Cloud = &config.Cloud{ID: "part_id"}
	return testCfg
}

func TestNewDataManager(t *testing.T) {
	dmsvc := newTestDataManager(t, "arm1", "")
	testCfg := setupConfig(t, configPath)

	// Empty config at initialization.
	captureDir := "/tmp/capture"
	defer resetFolder(t, captureDir)
	err := dmsvc.Update(context.Background(), testCfg)
	test.That(t, err, test.ShouldBeNil)
	captureTime := time.Millisecond * 100
	time.Sleep(captureTime)

	err = dmsvc.Close(context.Background())
	test.That(t, err, test.ShouldBeNil)

	// Check that a collector wrote to file.
	armDir := captureDir + "/arm/arm1/GetEndPosition"
	filesInArmDir, err := readDir(t, armDir)
	test.That(t, err, test.ShouldBeNil)
	test.That(t, len(filesInArmDir), test.ShouldEqual, 1)
	oldInfo, err := filesInArmDir[0].Info()
	test.That(t, err, test.ShouldBeNil)
	oldSize := oldInfo.Size()
	test.That(t, oldSize, test.ShouldBeGreaterThan, emptyFileBytesSize)

	// Check that dummy tags "a" and "b" are being wrote to metadata.
	captureFileName := filesInArmDir[0].Name()
	file, err := os.Open(armDir + "/" + captureFileName)
	test.That(t, err, test.ShouldBeNil)
	md, err := datacapture.ReadDataCaptureMetadata(file)
	test.That(t, md.Tags[0], test.ShouldEqual, "a")
	test.That(t, md.Tags[1], test.ShouldEqual, "b")

	// When Close returns all background processes in svc should be closed, but still sleep for 100ms to verify
	// that there's not a resource leak causing writes to still happens after Close() returns.
	time.Sleep(captureTime)
	test.That(t, err, test.ShouldBeNil)
	filesInArmDir, err = readDir(t, armDir)
	test.That(t, err, test.ShouldBeNil)
	newInfo, err := filesInArmDir[0].Info()
	test.That(t, err, test.ShouldBeNil)
	newSize := newInfo.Size()
	test.That(t, oldSize, test.ShouldEqual, newSize)
}

func TestCaptureDisabled(t *testing.T) {
	// Empty config at initialization.
	captureDir := "/tmp/capture"
	dmsvc := newTestDataManager(t, "arm1", "")
	// Set capture parameters in Update.
	testCfg := setupConfig(t, configPath)
	dmCfg, err := getDataManagerConfig(testCfg)
	test.That(t, err, test.ShouldBeNil)

	defer resetFolder(t, captureDir)
	err = dmsvc.Update(context.Background(), testCfg)
	test.That(t, err, test.ShouldBeNil)
	time.Sleep(captureWaitTime)

	// Call Update with a disabled capture and give the collector time to write to file.
	dmCfg.CaptureDisabled = true
	err = dmsvc.Update(context.Background(), testCfg)
	test.That(t, err, test.ShouldBeNil)
	time.Sleep(captureWaitTime)

	// Verify that the collector wrote to its file.
	armDir := captureDir + "/arm/arm1/GetEndPosition"
	filesInArmDir, err := readDir(t, armDir)
	test.That(t, err, test.ShouldBeNil)
	test.That(t, len(filesInArmDir), test.ShouldEqual, 1)
	info, err := filesInArmDir[0].Info()
	test.That(t, err, test.ShouldBeNil)
	test.That(t, info.Size(), test.ShouldBeGreaterThan, emptyFileBytesSize)

	// Re-enable capture.
	dmCfg.CaptureDisabled = false
	err = dmsvc.Update(context.Background(), testCfg)
	test.That(t, err, test.ShouldBeNil)
	time.Sleep(captureWaitTime)

	// Close service.
	err = dmsvc.Close(context.Background())
	test.That(t, err, test.ShouldBeNil)

	// Verify that started collection began in a new file when it was re-enabled.
	filesInArmDir, err = readDir(t, armDir)
	test.That(t, err, test.ShouldBeNil)
	test.That(t, len(filesInArmDir), test.ShouldEqual, 2)

	// Verify that something different was written to both files.
	test.That(t, filesInArmDir[0], test.ShouldNotEqual, filesInArmDir[1])
	info, err = filesInArmDir[1].Info()
	test.That(t, err, test.ShouldBeNil)
	test.That(t, info.Size(), test.ShouldBeGreaterThan, emptyFileBytesSize)
}

func TestNewRemoteDataManager(t *testing.T) {
	// Empty config at initialization.
	captureDir := "/tmp/capture"
	dmsvc := newTestDataManager(t, "localArm", "remoteArm")

	// Set capture parameters in Update.
	conf := setupConfig(t, "robots/configs/fake_robot_with_remote_and_data_manager.json")
	defer resetFolder(t, captureDir)
	err := dmsvc.Update(context.Background(), conf)
	test.That(t, err, test.ShouldBeNil)
	time.Sleep(captureWaitTime)

	// Verify that after close is called, the collector is no longer writing.
	err = dmsvc.Close(context.Background())
	test.That(t, err, test.ShouldBeNil)

	// Verify that the local and remote collectors wrote to their files.
	localArmDir := captureDir + "/arm/localArm/GetEndPosition"
	filesInLocalArmDir, err := readDir(t, localArmDir)
	test.That(t, err, test.ShouldBeNil)
	test.That(t, len(filesInLocalArmDir), test.ShouldEqual, 1)
	info, err := filesInLocalArmDir[0].Info()
	test.That(t, err, test.ShouldBeNil)
	test.That(t, info.Size(), test.ShouldBeGreaterThan, 0)

	remoteArmDir := captureDir + "/arm/remoteArm/GetEndPosition"
	filesInRemoteArmDir, err := readDir(t, remoteArmDir)
	test.That(t, err, test.ShouldBeNil)
	test.That(t, len(filesInRemoteArmDir), test.ShouldEqual, 1)
	info, err = filesInRemoteArmDir[0].Info()
	test.That(t, err, test.ShouldBeNil)
	test.That(t, info.Size(), test.ShouldBeGreaterThan, 0)
}

// Validates that if the datamanager/robot die unexpectedly, that previously captured but not synced files are still
// synced at start up.
func TestRecoversAfterKilled(t *testing.T) {
	// Register mock datasync service with a mock server.
	rpcServer, mockService := buildAndStartLocalServer(t)
	defer func() {
		err := rpcServer.Stop()
		test.That(t, err, test.ShouldBeNil)
	}()

	dirs, numArbitraryFilesToSync, err := populateAdditionalSyncPaths()
	defer func() {
		for _, dir := range dirs {
			resetFolder(t, dir)
		}
	}()
	if err != nil {
		t.Error("unable to generate arbitrary data files and create directory structure for additionalSyncPaths")
	}

	testCfg := setupConfig(t, configPath)
	dmCfg, err := getDataManagerConfig(testCfg)
	test.That(t, err, test.ShouldBeNil)
	dmCfg.SyncIntervalMins = configSyncIntervalMins
	dmCfg.AdditionalSyncPaths = dirs

	// Initialize the data manager and update it with our config.
	dmsvc := newTestDataManager(t, "arm1", "")
	dmsvc.SetSyncerConstructor(getTestSyncerConstructor(t, rpcServer))
	dmsvc.SetWaitAfterLastModifiedSecs(10)
	err = dmsvc.Update(context.TODO(), testCfg)
	test.That(t, err, test.ShouldBeNil)

	// We set sync_interval_mins to be about 250ms in the config, so wait 150ms so data is captured but not synced.
	time.Sleep(time.Millisecond * 150)

	// Simulate turning off the service.
	err = dmsvc.Close(context.TODO())
	test.That(t, err, test.ShouldBeNil)

	// Validate nothing has been synced yet.
	test.That(t, len(mockService.getUploadedFiles()), test.ShouldEqual, 0)

	// Turn the service back on.
	dmsvc = newTestDataManager(t, "arm1", "")
	dmsvc.SetSyncerConstructor(getTestSyncerConstructor(t, rpcServer))
	dmsvc.SetWaitAfterLastModifiedSecs(0)
	err = dmsvc.Update(context.TODO(), testCfg)
	test.That(t, err, test.ShouldBeNil)

	// Validate that the previously captured file was uploaded at startup.
	time.Sleep(syncWaitTime)
	err = dmsvc.Close(context.TODO())
	test.That(t, err, test.ShouldBeNil)
	test.That(t, len(mockService.getUploadedFiles()), test.ShouldEqual, 1+numArbitraryFilesToSync)
}

// Validates that if the datamanager/robot die unexpectedly, that queued
// but not downloaded model files are still downloaded at start up.
func TestModelsAfterKilled(t *testing.T) {
	// Register mock sync service with a mock server.
	syncServer, _ := buildAndStartLocalServer(t)
	defer func() {
		err := syncServer.Stop()
		test.That(t, err, test.ShouldBeNil)
	}()

	// Register mock model service with a mock server.
	modelServer, mockModelService := buildAndStartLocalModelServer(t)
	defer func() {
		err := modelServer.Stop()
		test.That(t, err, test.ShouldBeNil)
	}()

	models, err := populateModels()
	if err != nil {
		t.Error("Unable to generate fake models.")
	}

	testCfg := setupConfig(t, configPath)

	dmCfg, err := getDataManagerConfig(testCfg)
	test.That(t, err, test.ShouldBeNil)
	dmCfg.SyncIntervalMins = configSyncIntervalMins
	dmCfg.ModelsToDeploy = append(dmCfg.ModelsToDeploy, models...)

	// Initialize the data manager and update it with our config.
	dmsvc := newTestDataManager(t, "arm1", "")

	// set default manager to connect to local version
	logger, _ := golog.NewObservedTestLogger(t)
	modelConn, err := getLocalServerConn(modelServer, logger)
	test.That(t, err, test.ShouldBeNil)

	dmsvc.SetModelrConstructor(getTestModelrConstructor(t, modelServer))
	dmsvc.SetSyncerConstructor(getTestSyncerConstructor(t, syncServer))
	dmsvc.SetClientConn(modelConn)

	// _ = dmsvc.Update(context.TODO(), testCfg)
	err = dmsvc.Update(context.TODO(), testCfg)
	test.That(t, err, test.ShouldBeNil)

	// We set sync_interval_mins to be about 250ms in the config, so wait 150ms so data is captured but not downloaded.
	// time.Sleep(time.Millisecond * 250) // do not think I need this

	// Simulate turning off the service.
	err = dmsvc.Close(context.TODO())
	test.That(t, err, test.ShouldBeNil)

	// Validate nothing has been deployed yet.
	test.That(t, mockModelService.getDeployedModels(), test.ShouldEqual, 0)
	time.Sleep(2 * time.Second) // hacky?

	// Turn the service back on.
	dmsvc = newTestDataManager(t, "arm1", "")
	dmsvc.SetClientConn(modelConn)

	dmsvc.SetModelrConstructor(getTestModelrConstructor(t, modelServer))
	dmsvc.SetSyncerConstructor(getTestSyncerConstructor(t, syncServer))
	dmsvc.SetWaitAfterLastModifiedSecs(0)
	err = dmsvc.Update(context.TODO(), testCfg)
	test.That(t, err, test.ShouldBeNil)

	// Validate that the previously captured file was uploaded at startup.
	time.Sleep(syncWaitTime)
	err = dmsvc.Close(context.TODO())
	test.That(t, err, test.ShouldBeNil)
	test.That(t, mockModelService.getDeployedModels(), test.ShouldEqual, 1)
	os.Remove(filepath.Join(os.Getenv("HOME"), "models", ".viam", "m1"))
}

// Validates that if the robot config file specifies a directory path in additionalSyncPaths that does not exist,
// that directory is created (and can be synced on subsequent iterations of syncing).
func TestCreatesAdditionalSyncPaths(t *testing.T) {
	td := "additional_sync_path_dir"
	// Once testing is complete, remove contents from data capture dirs.
	defer resetFolder(t, captureDir)
	defer resetFolder(t, armDir)
	defer resetFolder(t, td)

	// Register mock datasync service with a mock server.
	rpcServer, _ := buildAndStartLocalServer(t)
	defer func() {
		err := rpcServer.Stop()
		test.That(t, err, test.ShouldBeNil)
	}()

	testCfg := setupConfig(t, configPath)
	dmCfg, err := getDataManagerConfig(testCfg)
	test.That(t, err, test.ShouldBeNil)
	dmCfg.SyncIntervalMins = syncIntervalMins
	dmCfg.AdditionalSyncPaths = []string{td}

	// Initialize the data manager and update it with our config. The call to Update(ctx, conf) should create the
	// arbitrary sync paths directory it in the file system.
	dmsvc := newTestDataManager(t, "arm1", "")
	dmsvc.SetSyncerConstructor(getTestSyncerConstructor(t, rpcServer))
	dmsvc.SetWaitAfterLastModifiedSecs(0)
	err = dmsvc.Update(context.TODO(), testCfg)
	test.That(t, err, test.ShouldBeNil)

	// Validate the "additional_sync_path_dir" was created. Wait some time to ensure it would have been created.
	time.Sleep(syncWaitTime)
	_ = dmsvc.Close(context.TODO())
	_, err = os.Stat(td)
	test.That(t, errors.Is(err, nil), test.ShouldBeTrue)
}

// Generates and populates a directory structure of files that contain arbitrary file data. Used to simulate testing
// syncing of data in the service's models_on_robot.
//nolint
func populateModels() ([]*datamanager.Model, error) {
	var additionalModels []*datamanager.Model

	// Setting destination as nil forces adoption of
	// the default model directory in data_manager.go
	m := &datamanager.Model{Name: "m1", Destination: ""}
	additionalModels = append(additionalModels, m)

	return additionalModels, nil
}

// Generates and populates a directory structure of files that contain arbitrary file data. Used to simulate testing
// syncing of data in the service's additional_sync_paths.
//nolint
func populateAdditionalSyncPaths() ([]string, int, error) {
	var additionalSyncPaths []string
	numArbitraryFilesToSync := 0

	// Generate additional_sync_paths "dummy" dirs & files.
	for i := 0; i < 2; i++ {
		// Create a temp dir that will be in additional_sync_paths.
		td, err := os.MkdirTemp("", "additional_sync_path_dir_")
		if err != nil {
			return []string{}, 0, errors.New("cannot create temporary dir to simulate additional_sync_paths in data manager service config")
		}
		additionalSyncPaths = append(additionalSyncPaths, td)

		// Make the first dir empty.
		if i == 0 {
			continue
		} else {
			// Make the dirs that will contain two file.
			for i := 0; i < 2; i++ {
				// Generate data that will be in a temp file.
				fileData := []byte("This is file data. It will be stored in a directory included in the user's specified additional sync paths. Hopefully it is uploaded from the robot to the cloud!")

				// Create arbitrary file that will be in the temp dir generated above.
				tf, err := os.CreateTemp(td, "arbitrary_file_")
				if err != nil {
					return nil, 0, errors.New("cannot create temporary file to simulate uploading from data manager service")
				}

				// Write data to the temp file.
				if _, err := tf.Write(fileData); err != nil {
					return nil, 0, errors.New("cannot write arbitrary data to temporary file")
				}

				// Increment number of files to be synced.
				numArbitraryFilesToSync++
			}
		}
	}
	return additionalSyncPaths, numArbitraryFilesToSync, nil
}

func noRepeatedElements(slice []string) bool {
	visited := make(map[string]bool, 0)
	for i := 0; i < len(slice); i++ {
		if visited[slice[i]] {
			return false
		}
		visited[slice[i]] = true
	}
	return true
}

// Validates that manual syncing works for a datamanager.
func TestManualSync(t *testing.T) {
	// Register mock datasync service with a mock server.
	rpcServer, mockService := buildAndStartLocalServer(t)
	defer func() {
		err := rpcServer.Stop()
		test.That(t, err, test.ShouldBeNil)
	}()

	dirs, numArbitraryFilesToSync, err := populateAdditionalSyncPaths()
	defer func() {
		for _, dir := range dirs {
			resetFolder(t, dir)
		}
	}()
	defer resetFolder(t, captureDir)
	defer resetFolder(t, armDir)
	if err != nil {
		t.Error("unable to generate arbitrary data files and create directory structure for additionalSyncPaths")
	}
	testCfg := setupConfig(t, configPath)
	dmCfg, err := getDataManagerConfig(testCfg)
	test.That(t, err, test.ShouldBeNil)
	dmCfg.SyncIntervalMins = configSyncIntervalMins
	dmCfg.AdditionalSyncPaths = dirs

	// Initialize the data manager and update it with our config.
	dmsvc := newTestDataManager(t, "arm1", "")
	dmsvc.SetSyncerConstructor(getTestSyncerConstructor(t, rpcServer))
	dmsvc.SetWaitAfterLastModifiedSecs(0)
	err = dmsvc.Update(context.TODO(), testCfg)
	test.That(t, err, test.ShouldBeNil)

	// Run and upload files.
	err = dmsvc.Sync(context.Background())
	test.That(t, err, test.ShouldBeNil)
	time.Sleep(syncWaitTime)

	// Verify that one data capture file was uploaded, two additional_sync_paths files were uploaded,
	// and that no two uploaded files are the same.
	test.That(t, len(mockService.getUploadedFiles()), test.ShouldEqual, numArbitraryFilesToSync+1)
	test.That(t, noRepeatedElements(mockService.getUploadedFiles()), test.ShouldBeTrue)

	// Sync again and verify it synced the second data capture file, but also validate that it didn't attempt to resync
	// any files that were previously synced.
	err = dmsvc.Sync(context.Background())
	test.That(t, err, test.ShouldBeNil)
	time.Sleep(syncWaitTime)
	_ = dmsvc.Close(context.TODO())
	test.That(t, len(mockService.getUploadedFiles()), test.ShouldEqual, numArbitraryFilesToSync+2)
	test.That(t, noRepeatedElements(mockService.getUploadedFiles()), test.ShouldBeTrue)
}

// Validates that scheduled syncing works for a datamanager.
func TestScheduledSync(t *testing.T) {
	// Register mock datasync service with a mock server.
	rpcServer, mockService := buildAndStartLocalServer(t)
	defer func() {
		err := rpcServer.Stop()
		test.That(t, err, test.ShouldBeNil)
	}()

	dirs, numArbitraryFilesToSync, err := populateAdditionalSyncPaths()
	defer func() {
		for _, dir := range dirs {
			_ = os.RemoveAll(dir)
		}
	}()
	defer resetFolder(t, captureDir)
	defer resetFolder(t, armDir)
	if err != nil {
		t.Error("unable to generate arbitrary data files and create directory structure for additionalSyncPaths")
	}
	// Use config with 250ms sync interval.
	testCfg := setupConfig(t, configPath)
	dmCfg, err := getDataManagerConfig(testCfg)
	test.That(t, err, test.ShouldBeNil)
	dmCfg.SyncIntervalMins = configSyncIntervalMins
	dmCfg.AdditionalSyncPaths = dirs

	// Make the captureDir where we're logging data for our arm.
	captureDir := "/tmp/capture"
	armDir := captureDir + "/arm/arm1/GetEndPosition"

	// Clear the capture dir after we're done.
	defer resetFolder(t, armDir)

	// Initialize the data manager and update it with our config.
	dmsvc := newTestDataManager(t, "arm1", "")
	dmsvc.SetSyncerConstructor(getTestSyncerConstructor(t, rpcServer))
	dmsvc.SetWaitAfterLastModifiedSecs(0)
	err = dmsvc.Update(context.TODO(), testCfg)
	test.That(t, err, test.ShouldBeNil)

	// We set sync_interval_mins to be about 250ms in the config, so wait 600ms (more than two iterations of syncing)
	// for the additional_sync_paths files to sync AND for TWO data capture files to sync.
	time.Sleep(time.Millisecond * 600)
	_ = dmsvc.Close(context.TODO())

	// Verify that the additional_sync_paths files AND the TWO data capture files were uploaded.
	test.That(t, len(mockService.getUploadedFiles()), test.ShouldEqual, numArbitraryFilesToSync+2)
	test.That(t, noRepeatedElements(mockService.getUploadedFiles()), test.ShouldBeTrue)
}

// Validates that we can attempt a scheduled and manual syncDataCaptureFiles at the same time without duplicating files
// or running into errors.
func TestManualAndScheduledSync(t *testing.T) {
	// Register mock datasync service with a mock server.
	rpcServer, mockService := buildAndStartLocalServer(t)
	defer func() {
		err := rpcServer.Stop()
		test.That(t, err, test.ShouldBeNil)
	}()

	dirs, numArbitraryFilesToSync, err := populateAdditionalSyncPaths()
	defer func() {
		for _, dir := range dirs {
			resetFolder(t, dir)
		}
	}()
	defer resetFolder(t, captureDir)
	defer resetFolder(t, armDir)
	if err != nil {
		t.Error("unable to generate arbitrary data files and create directory structure for additionalSyncPaths")
	}
	testCfg := setupConfig(t, configPath)
	dmCfg, err := getDataManagerConfig(testCfg)
	test.That(t, err, test.ShouldBeNil)
	dmCfg.SyncIntervalMins = configSyncIntervalMins
	dmCfg.AdditionalSyncPaths = dirs

	// Make the captureDir where we're logging data for our arm.
	captureDir := "/tmp/capture"
	armDir := captureDir + "/arm/arm1/GetEndPosition"
	defer resetFolder(t, armDir)

	// Initialize the data manager and update it with our config.
	dmsvc := newTestDataManager(t, "arm1", "")
	dmsvc.SetSyncerConstructor(getTestSyncerConstructor(t, rpcServer))
	dmsvc.SetWaitAfterLastModifiedSecs(0)
	err = dmsvc.Update(context.TODO(), testCfg)
	test.That(t, err, test.ShouldBeNil)

	// Perform a manual and scheduled syncDataCaptureFiles at approximately the same time, then close the svc.
	time.Sleep(time.Millisecond * 250)
	err = dmsvc.Sync(context.TODO())
	test.That(t, err, test.ShouldBeNil)
	time.Sleep(syncWaitTime)
	_ = dmsvc.Close(context.TODO())

	// Verify that two data capture files were uploaded, two additional_sync_paths files were uploaded,
	// and that no two uploaded files are the same.
	test.That(t, len(mockService.getUploadedFiles()), test.ShouldEqual, numArbitraryFilesToSync+2)
	test.That(t, noRepeatedElements(mockService.getUploadedFiles()), test.ShouldBeTrue)

	// We've uploaded (and thus deleted) the first two files and should now be collecting a single new one.
	filesInArmDir, err := readDir(t, armDir)
	if err != nil {
		t.Fatalf("failed to list files in armDir")
	}
	test.That(t, len(filesInArmDir), test.ShouldEqual, 1)
}

func TestRegisteredReconfigurable(t *testing.T) {
	s := registry.ResourceSubtypeLookup(datamanager.Subtype)
	test.That(t, s, test.ShouldNotBeNil)
	r := s.Reconfigurable
	test.That(t, r, test.ShouldNotBeNil)
}

func TestWrapWithReconfigurable(t *testing.T) {
	svc := &mock{name: testSvcName1}
	reconfSvc1, err := datamanager.WrapWithReconfigurable(svc)
	test.That(t, err, test.ShouldBeNil)

	_, err = datamanager.WrapWithReconfigurable(nil)
	test.That(t, err, test.ShouldBeError, rutils.NewUnimplementedInterfaceError("data_manager.Service", nil))

	reconfSvc2, err := datamanager.WrapWithReconfigurable(reconfSvc1)
	test.That(t, err, test.ShouldBeNil)
	test.That(t, reconfSvc2, test.ShouldEqual, reconfSvc1)
}

func TestReconfigurable(t *testing.T) {
	actualSvc1 := &mock{name: testSvcName1}
	reconfSvc1, err := datamanager.WrapWithReconfigurable(actualSvc1)
	test.That(t, err, test.ShouldBeNil)
	test.That(t, reconfSvc1, test.ShouldNotBeNil)

	actualArm2 := &mock{name: testSvcName2}
	reconfSvc2, err := datamanager.WrapWithReconfigurable(actualArm2)
	test.That(t, err, test.ShouldBeNil)
	test.That(t, reconfSvc2, test.ShouldNotBeNil)
	test.That(t, actualSvc1.reconfCount, test.ShouldEqual, 0)

	err = reconfSvc1.Reconfigure(context.Background(), reconfSvc2)
	test.That(t, err, test.ShouldBeNil)
	test.That(t, reconfSvc1, test.ShouldResemble, reconfSvc2)
	test.That(t, actualSvc1.reconfCount, test.ShouldEqual, 1)

	err = reconfSvc1.Reconfigure(context.Background(), nil)
	test.That(t, err, test.ShouldNotBeNil)
	test.That(t, err, test.ShouldBeError, rutils.NewUnexpectedTypeError(reconfSvc1, nil))
}

type mock struct {
	datamanager.Service
	name        string
	reconfCount int
}

func (m *mock) Close(_ context.Context) error {
	m.reconfCount++
	return nil
}

func TestSyncDisabled(t *testing.T) {
	// Register mock datasync service with a mock server.
	rpcServer, mockService := buildAndStartLocalServer(t)
	defer func() {
		err := rpcServer.Stop()
		test.That(t, err, test.ShouldBeNil)
	}()

	testCfg := setupConfig(t, configPath)
	dmCfg, err := getDataManagerConfig(testCfg)
	test.That(t, err, test.ShouldBeNil)
	dmCfg.SyncIntervalMins = syncIntervalMins

	// Make the captureDir where we're logging data for our arm.
	captureDir := "/tmp/capture"
	armDir := captureDir + "/arm/arm1/"
	defer resetFolder(t, armDir)

	// Initialize the data manager and update it with our config.
	dmsvc := newTestDataManager(t, "arm1", "")
	dmsvc.SetSyncerConstructor(getTestSyncerConstructor(t, rpcServer))
	err = dmsvc.Update(context.TODO(), testCfg)
	test.That(t, err, test.ShouldBeNil)

	// We set sync_interval_mins to be about 250ms in the config, so wait 150ms so data is captured but not synced.
	time.Sleep(time.Millisecond * 150)

	// Simulate disabling sync.
	dmCfg.ScheduledSyncDisabled = true
	err = dmsvc.Update(context.Background(), testCfg)
	test.That(t, err, test.ShouldBeNil)

	// Validate nothing has been synced yet.
	test.That(t, len(mockService.getUploadedFiles()), test.ShouldEqual, 0)

	// Re-enable sync.
	dmCfg.ScheduledSyncDisabled = false
	err = dmsvc.Update(context.Background(), testCfg)
	test.That(t, err, test.ShouldBeNil)

	// We set sync_interval_mins to be about 250ms in the config, so wait 600ms and ensure three files were uploaded:
	// one from file immediately uploaded when sync was re-enabled and two after.
	time.Sleep(time.Millisecond * 600)
	err = dmsvc.Close(context.TODO())
	test.That(t, err, test.ShouldBeNil)
	test.That(t, len(mockService.getUploadedFiles()), test.ShouldEqual, 3)
}

func TestGetDurationFromHz(t *testing.T) {
	test.That(t, datamanager.GetDurationFromHz(0.1), test.ShouldEqual, time.Second*10)
	test.That(t, datamanager.GetDurationFromHz(0.5), test.ShouldEqual, time.Second*2)
	test.That(t, datamanager.GetDurationFromHz(1), test.ShouldEqual, time.Second)
	test.That(t, datamanager.GetDurationFromHz(1000), test.ShouldEqual, time.Millisecond)
	test.That(t, datamanager.GetDurationFromHz(0), test.ShouldEqual, 0)
}

func getDataManagerConfig(config *config.Config) (*datamanager.Config, error) {
	svcConfig, ok, err := datamanager.GetServiceConfig(config)
	if err != nil {
		return nil, err
	}
	if !ok {
		return nil, errors.New("failed to get service config")
	}
	return svcConfig, nil
}

type mockDataSyncServiceServer struct {
	uploadedFiles *[]string
	lock          *sync.Mutex
	v1.UnimplementedDataSyncServiceServer
}

type mockModelServiceServer struct {
	deployedModels *[]datamanager.Model
	lock           *sync.Mutex
	m1.UnimplementedModelServiceServer
}

func (m mockDataSyncServiceServer) getUploadedFiles() []string {
	(*m.lock).Lock()
	defer (*m.lock).Unlock()
	return *m.uploadedFiles
}

func (m mockModelServiceServer) getDeployedModels() int {
	(*m.lock).Lock()
	defer (*m.lock).Unlock()
	// all we do is check if $Home/models exists and how many subdirs it has
	// as each model has its own subdir.
	_, err := os.Stat(filepath.Join(os.Getenv("HOME"), "models", ".viam"))
	// If the path to the specified destination does not exist,
	// add the model to the names of models we need to download.
	if errors.Is(err, os.ErrNotExist) {
		return 0
	} else {
		files, err := ioutil.ReadDir(filepath.Join(os.Getenv("HOME"), "models", ".viam"))
		if err != nil {
			log.Fatalf(err.Error())
		}
		m := 0
		for i := 0; i < len(files); i++ {
			_, _, modTimeSec := files[i].ModTime().Clock()
			_, _, timeNowSec := time.Now().Clock()
			diff := timeNowSec - modTimeSec
			if diff <= 1 {
				m++
			}
		}
		return len(files) - m
	}
}

func (m mockModelServiceServer) Deploy(ctx context.Context, req *m1.DeployRequest) (*m1.DeployResponse, error) {
	(*m.lock).Lock()
	defer (*m.lock).Unlock()
	datamanager.Client = &MockClient{}
	depResp := &m1.DeployResponse{Message: "abc"}
	return depResp, nil
}

// // MockClient is the mock client.
type MockClient struct {
	DoFunc func(req *http.Request) (*http.Response, error)
}

// Do is the mock client's `Do` func.
func (m *MockClient) Do(req *http.Request) (*http.Response, error) {
	// why we are still using ioutil.NopCloser
	// https://stackoverflow.com/questions/28158990/golang-io-ioutil-nopcloser

	r := bytes.NewReader([]byte("mocked response readme"))

	buf := new(bytes.Buffer)
	zipWriter := zip.NewWriter(buf)
	w1, err := zipWriter.Create("README.md")
	if err != nil {
		panic(err)
	}
	if _, err := io.Copy(w1, r); err != nil {
		panic(err)
	}
	zipWriter.Close()

	response := &http.Response{
		StatusCode: 200,
		Body:       io.NopCloser(buf),
	}
	return response, nil
}

// GetDoFunc fetches the mock client's `Do` func
var GetDoFunc func(req *http.Request) (*http.Response, error)

func (m mockDataSyncServiceServer) Upload(stream v1.DataSyncService_UploadServer) error {
	var fileName string
	for {
		ur, err := stream.Recv()
		if errors.Is(err, io.EOF) {
			break
		}
		if err != nil {
			return err
		}
		if ur.GetMetadata() != nil {
			fileName = ur.GetMetadata().GetFileName()
		}
	}
	(*m.lock).Lock()
	*m.uploadedFiles = append(*m.uploadedFiles, fileName)
	(*m.lock).Unlock()
	return nil
}

//nolint:thelper
func buildAndStartLocalServer(t *testing.T) (rpc.Server, *mockDataSyncServiceServer) {
	logger, _ := golog.NewObservedTestLogger(t)
	rpcServer, err := rpc.NewServer(logger, rpc.WithUnauthenticated())
	test.That(t, err, test.ShouldBeNil)
	mockService := mockDataSyncServiceServer{
		uploadedFiles:                      &[]string{},
		lock:                               &sync.Mutex{},
		UnimplementedDataSyncServiceServer: v1.UnimplementedDataSyncServiceServer{},
	}
	err = rpcServer.RegisterServiceServer(
		context.Background(),
		&v1.DataSyncService_ServiceDesc,
		mockService,
		v1.RegisterDataSyncServiceHandlerFromEndpoint,
	)
	test.That(t, err, test.ShouldBeNil)

	// Stand up the server. Defer stopping the server.
	go func() {
		err := rpcServer.Start()
		test.That(t, err, test.ShouldBeNil)
	}()
	return rpcServer, &mockService
}

//nolint:thelper
func buildAndStartLocalModelServer(t *testing.T) (rpc.Server, mockModelServiceServer) {
	logger, _ := golog.NewObservedTestLogger(t)
	rpcServer, err := rpc.NewServer(logger, rpc.WithUnauthenticated())
	test.That(t, err, test.ShouldBeNil)
	mockService := mockModelServiceServer{
		deployedModels:                  &[]datamanager.Model{},
		lock:                            &sync.Mutex{},
		UnimplementedModelServiceServer: m1.UnimplementedModelServiceServer{},
	}
	err = rpcServer.RegisterServiceServer(
		context.Background(),
		&m1.ModelService_ServiceDesc,
		mockService,
		m1.RegisterModelServiceHandlerFromEndpoint,
	)
	test.That(t, err, test.ShouldBeNil)

	// Stand up the server. Defer stopping the server.
	go func() {
		err := rpcServer.Start()
		test.That(t, err, test.ShouldBeNil)
	}()
	return rpcServer, mockService
}

func getLocalServerConn(rpcServer rpc.Server, logger golog.Logger) (rpc.ClientConn, error) {
	return rpc.DialDirectGRPC(
		context.Background(),
		rpcServer.InternalAddr().String(),
		logger,
		rpc.WithInsecure(),
	)
}

//nolint:thelper
func getTestSyncerConstructor(t *testing.T, server rpc.Server) datasync.ManagerConstructor {
	return func(logger golog.Logger, cfg *config.Config) (datasync.Manager, error) {
		conn, err := getLocalServerConn(server, logger)
		test.That(t, err, test.ShouldBeNil)
		client := datasync.NewClient(conn)
		return datasync.NewManager(logger, cfg.Cloud.ID, client, conn)
	}
}

//nolint:thelper
func getTestModelrConstructor(t *testing.T, server rpc.Server) model.ManagerConstructor {
	return func(logger golog.Logger, cfg *config.Config) (model.Manager, error) {
		conn, err := getLocalServerConn(server, logger)
		test.That(t, err, test.ShouldBeNil)
		client := model.NewClient(conn)
		return model.NewManager(logger, cfg.Cloud.ID, client, conn)
	}
}<|MERGE_RESOLUTION|>--- conflicted
+++ resolved
@@ -6,12 +6,9 @@
 	"context"
 	"io"
 	"io/fs"
-<<<<<<< HEAD
 	"io/ioutil"
 	"log"
 	"net/http"
-=======
->>>>>>> 771b32cb
 	"os"
 	"path/filepath"
 	"sync"
