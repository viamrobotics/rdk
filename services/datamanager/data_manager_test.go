package datamanager_test

import (
	"context"
	"io/fs"
	"io/ioutil"
	"os"
	"sync"
	"testing"
	"time"

	"github.com/edaniels/golog"
	"github.com/pkg/errors"
	v1 "go.viam.com/api/proto/viam/datasync/v1"
	"go.viam.com/test"

	"go.viam.com/rdk/component/arm"
	"go.viam.com/rdk/config"
	commonpb "go.viam.com/rdk/proto/api/common/v1"
	"go.viam.com/rdk/resource"
	"go.viam.com/rdk/services/datamanager"
	"go.viam.com/rdk/services/datamanager/internal"
	"go.viam.com/rdk/testutils/inject"
	rutils "go.viam.com/rdk/utils"
)

// readDir filters out folders from a slice of FileInfos.
func readDir(t *testing.T, dir string) ([]fs.FileInfo, error) {
	t.Helper()
	filesAndFolders, err := ioutil.ReadDir(dir)
	if err != nil {
		t.Log(err)
	}
	var onlyFiles []fs.FileInfo
	for _, s := range filesAndFolders {
		if !s.IsDir() {
			onlyFiles = append(onlyFiles, s)
		}
	}
	return onlyFiles, err
}

func resetFolder(t *testing.T, path string) {
	t.Helper()
	if err := os.RemoveAll(path); err != nil {
		t.Log(err)
	}
}

func newTestDataManager(t *testing.T) internal.DMService {
	t.Helper()
	dmCfg := &datamanager.Config{}
	cfgService := config.Service{
		Type:                "data_manager",
		ConvertedAttributes: dmCfg,
	}
	logger := golog.NewTestLogger(t)
	r := &inject.Robot{}
	const arm1Key = "arm1"
	arm1 := &inject.Arm{}

	// Set a dummy GetEndPositionFunc so inject doesn't throw error
	arm1.GetEndPositionFunc = func(ctx context.Context) (*commonpb.Pose, error) {
		return &commonpb.Pose{X: 1, Y: 2, Z: 3}, nil
	}
	rs := map[resource.Name]interface{}{arm.Named(arm1Key): arm1}
	r.MockResourcesFromMap(rs)
	svc, err := datamanager.New(context.Background(), r, cfgService, logger)
	if err != nil {
		t.Log(err)
	}
	return svc.(internal.DMService)
}

func setupConfig(t *testing.T, relativePath string) *config.Config {
	t.Helper()
	logger := golog.NewTestLogger(t)
	testCfg, err := config.Read(context.Background(), rutils.ResolveFile(relativePath), logger)
	test.That(t, err, test.ShouldBeNil)
	testCfg.Cloud = &config.Cloud{ID: "part_id"}
	return testCfg
}

func TestNewDataManager(t *testing.T) {
	// Empty config at initialization.
	captureDir := "/tmp/capture"
	dmsvc := newTestDataManager(t)
	// Set capture parameters in Update.
	testCfg := setupConfig(t, "robots/configs/fake_robot_with_data_manager.json")

	defer resetFolder(t, captureDir)
	dmsvc.Update(context.Background(), testCfg)
	sleepTime := time.Millisecond * 5
	time.Sleep(sleepTime)

	// Verify that the single configured collector wrote to its file.
	armDir := captureDir + "/arm/arm1/"
	filesInArmDir, err := readDir(t, armDir)
	test.That(t, err, test.ShouldBeNil)
	test.That(t, len(filesInArmDir), test.ShouldEqual, 1)

	// Verify that after close is called, the collector is no longer writing.
	oldSize := filesInArmDir[0].Size()
	err = dmsvc.Close(context.Background())
	// When Close returns all background processes in svc should be closed, but still sleep for 100ms to verify
	// that there's not a resource leak causing writes to still happens after Close() returns.
	time.Sleep(time.Millisecond * 100)
	test.That(t, err, test.ShouldBeNil)
	newSize := filesInArmDir[0].Size()
	test.That(t, oldSize, test.ShouldEqual, newSize)
}

func TestCaptureDisabled(t *testing.T) {
	// Empty config at initialization.
	captureDir := "/tmp/capture"
	dmsvc := newTestDataManager(t)
	// Set capture parameters in Update.
	testCfg := setupConfig(t, "robots/configs/fake_robot_with_data_manager.json")
	dmCfg, err := getDataManagerConfig((testCfg))
	test.That(t, err, test.ShouldBeNil)

	defer resetFolder(t, captureDir)
	dmsvc.Update(context.Background(), testCfg)
	sleepTime := time.Millisecond * 5
	time.Sleep(sleepTime)

	// Verify that the single configured collector wrote to its file.
	armDir := captureDir + "/arm/arm1/"
	filesInArmDir, err := readDir(t, armDir)
	test.That(t, err, test.ShouldBeNil)
	test.That(t, len(filesInArmDir), test.ShouldEqual, 1)

	// Verify that after Update is called with a disabled capture, the collector is no longer writing.
	oldSize := filesInArmDir[0].Size()
	dmCfg.CaptureDisabled = true
	dmsvc.Update(context.Background(), testCfg)

	// Sleep for 100ms to verify that there's no more writing.
	time.Sleep(time.Millisecond * 100)

	newSize := filesInArmDir[0].Size()
	test.That(t, oldSize, test.ShouldEqual, newSize)

	// Re-enable capture.
	dmCfg.CaptureDisabled = false
	dmsvc.Update(context.Background(), testCfg)

	// Sleep for 100ms.
	time.Sleep(time.Millisecond * 100)

	// Verify that started collecting in a new file.
	filesInArmDir, err = readDir(t, armDir)
	test.That(t, err, test.ShouldBeNil)
	test.That(t, len(filesInArmDir), test.ShouldEqual, 2)
	test.That(t, filesInArmDir[0], test.ShouldNotEqual, filesInArmDir[1])

	dmsvc.Close(context.Background())
}

// Validates that manual syncing works for a datamanager.
func TestManualSync(t *testing.T) {
	var uploaded []string
	lock := sync.Mutex{}
	uploadFn := func(ctx context.Context, client v1.DataSyncService_UploadClient, path string, partID string) error {
		lock.Lock()
		uploaded = append(uploaded, path)
		lock.Unlock()
		return nil
	}
	configPath := "robots/configs/fake_data_manager.json"
	testCfg := setupConfig(t, configPath)

	// Make the captureDir where we're logging data for our arm.
	captureDir := "/tmp/capture"
	armDir := captureDir + "/arm/arm1/GetEndPosition"

	// Clear the capture dir after we're done.
	defer resetFolder(t, armDir)

	// Initialize the data manager and update it with our config.
	dmsvc := newTestDataManager(t)
	defer dmsvc.Close(context.Background())
	dmsvc.SetUploadFn(uploadFn)
	dmsvc.Update(context.Background(), testCfg)

	// Run and upload files.
	dmsvc.Sync(context.Background())
	time.Sleep(time.Millisecond * 100)

	// Verify that the file was uploaded.
	lock.Lock()
	test.That(t, len(uploaded), test.ShouldEqual, 1)
	lock.Unlock()

	// Do it again and verify it synced the second file, but not the first again.
	dmsvc.Sync(context.Background())
	time.Sleep(time.Millisecond * 100)
	_ = dmsvc.Close(context.TODO())
	test.That(t, len(uploaded), test.ShouldEqual, 2)
	test.That(t, uploaded[0], test.ShouldNotEqual, uploaded[1])
}

// Validates that scheduled syncing works for a datamanager.
func TestScheduledSync(t *testing.T) {
	uploaded := []string{}
	lock := sync.Mutex{}
	uploadFn := func(ctx context.Context, client v1.DataSyncService_UploadClient, path string, partID string) error {
		lock.Lock()
		uploaded = append(uploaded, path)
		lock.Unlock()
		return nil
	}
	configPath := "robots/configs/fake_data_manager.json"
	testCfg := setupConfig(t, configPath)
	dmCfg, err := getDataManagerConfig((testCfg))
	test.That(t, err, test.ShouldBeNil)
	dmCfg.SyncIntervalMins = 0.0041

	// Make the captureDir where we're logging data for our arm.
	captureDir := "/tmp/capture"
	armDir := captureDir + "/arm/arm1/GetEndPosition"

	// Clear the capture dir after we're done.
	defer resetFolder(t, armDir)

	// Initialize the data manager and update it with our config.
	dmsvc := newTestDataManager(t)
	dmsvc.SetUploadFn(uploadFn)
	dmsvc.Update(context.TODO(), testCfg)

	// We set sync_interval_mins to be about 250ms in the config, so wait 600ms and ensure two files were uploaded.
	time.Sleep(time.Millisecond * 600)
	dmsvc.Close(context.TODO())
	test.That(t, len(uploaded), test.ShouldEqual, 2)
	test.That(t, uploaded[0], test.ShouldNotEqual, uploaded[1])
}

// Validates that we can attempt a scheduled and manual syncDataCaptureFiles at the same time without duplicating files
// or running into errors.
func TestManualAndScheduledSync(t *testing.T) {
	var uploadedFiles []string
	lock := sync.Mutex{}
	uploadFn := func(ctx context.Context, client v1.DataSyncService_UploadClient, path string, partID string) error {
		lock.Lock()
		uploadedFiles = append(uploadedFiles, path)
		lock.Unlock()
		return nil
	}
	// Use config with 250ms sync interval.
	configPath := "robots/configs/fake_data_manager.json"
	testCfg := setupConfig(t, configPath)
	dmCfg, err := getDataManagerConfig((testCfg))
	test.That(t, err, test.ShouldBeNil)
	dmCfg.SyncIntervalMins = 0.0041

	// Make the captureDir where we're logging data for our arm.
	captureDir := "/tmp/capture"
	armDir := captureDir + "/arm/arm1/GetEndPosition"

	// Clear the capture dir after we're done.
	defer resetFolder(t, armDir)

	// Initialize the data manager and update it with our config.
	dmsvc := newTestDataManager(t)

	// Make sure we close resources to prevent leaks.
	dmsvc.SetUploadFn(uploadFn)
	dmsvc.Update(context.TODO(), testCfg)

	// Perform a manual and scheduled syncDataCaptureFiles at approximately the same time, then close the svc.
	time.Sleep(time.Millisecond * 250)
	dmsvc.Sync(context.TODO())
	time.Sleep(time.Millisecond * 100)
	_ = dmsvc.Close(context.TODO())

	// Verify two files were uploaded, and that they're different.
	test.That(t, len(uploadedFiles), test.ShouldEqual, 2)
	test.That(t, uploadedFiles[0], test.ShouldNotEqual, uploadedFiles[1])

	// We've uploaded the first two files and should now be collecting a single new one.
	filesInArmDir, err := readDir(t, armDir)
	if err != nil {
		t.Fatalf("failed to list files in armDir")
	}
	test.That(t, len(filesInArmDir), test.ShouldEqual, 3)
}

// Validates that if the datamanager/robot die unexpectedly, that previously captured but not synced files are still
// synced at start up.
func TestRecoversAfterKilled(t *testing.T) {
	var uploaded []string
	lock := sync.Mutex{}
	uploadFn := func(ctx context.Context, client v1.DataSyncService_UploadClient, path string, partID string) error {
		lock.Lock()
		uploaded = append(uploaded, path)
		lock.Unlock()
		return nil
	}
	configPath := "robots/configs/fake_data_manager.json"
	testCfg := setupConfig(t, configPath)
	dmCfg, err := getDataManagerConfig((testCfg))
	test.That(t, err, test.ShouldBeNil)
	dmCfg.SyncIntervalMins = 0.0041

	// Make the captureDir where we're logging data for our arm.
	captureDir := "/tmp/capture"
	armDir := captureDir + "/arm/arm1/GetEndPosition"
	defer resetFolder(t, armDir)

	// Initialize the data manager and update it with our config.
	dmsvc := newTestDataManager(t)
	dmsvc.SetUploadFn(uploadFn)
	dmsvc.Update(context.TODO(), testCfg)

	// We set sync_interval_mins to be about 250ms in the config, so wait 150ms so data is captured but not synced.
	time.Sleep(time.Millisecond * 150)

	// Simulate turning off the service.
	err = dmsvc.Close(context.TODO())
	test.That(t, err, test.ShouldBeNil)

	// Validate nothing has been synced yet.
	test.That(t, len(uploaded), test.ShouldEqual, 0)

	// Turn the service back on.
	dmsvc = newTestDataManager(t)
	dmsvc.SetUploadFn(uploadFn)
	dmsvc.Update(context.TODO(), testCfg)

	// Validate that the previously captured file was uploaded at startup.
	time.Sleep(time.Millisecond * 50)
	err = dmsvc.Close(context.TODO())
	test.That(t, err, test.ShouldBeNil)
	test.That(t, len(uploaded), test.ShouldEqual, 1)
}

func TestSyncDisabled(t *testing.T) {
	uploaded := []string{}
	lock := sync.Mutex{}
	uploadFn := func(ctx context.Context, client v1.DataSyncService_UploadClient, path string) error {
		lock.Lock()
		uploaded = append(uploaded, path)
		lock.Unlock()
		return nil
	}
	configPath := "robots/configs/fake_data_manager.json"
	testCfg := setupConfig(t, configPath)
	dmCfg, err := getDataManagerConfig((testCfg))
	test.That(t, err, test.ShouldBeNil)
	dmCfg.SyncIntervalMins = 0.0041

	// Make the captureDir where we're logging data for our arm.
	captureDir := "/tmp/capture"
	armDir := captureDir + "/arm/arm1/"
	defer resetFolder(t, armDir)

	// Initialize the data manager and update it with our config.
	dmsvc := newTestDataManager(t)
	dmsvc.SetUploadFn(uploadFn)
	dmsvc.Update(context.TODO(), testCfg)

	// We set sync_interval_mins to be about 250ms in the config, so wait 150ms so data is captured but not synced.
	time.Sleep(time.Millisecond * 150)

	// Simulate disabling sync.
	dmCfg.ScheduledSyncDisabled = true
	dmsvc.Update(context.Background(), testCfg)
	test.That(t, err, test.ShouldBeNil)

	// Validate nothing has been synced yet.
	test.That(t, len(uploaded), test.ShouldEqual, 0)

	// Re-enable sync.
	dmCfg.ScheduledSyncDisabled = false
	dmsvc.Update(context.Background(), testCfg)

	// We set sync_interval_mins to be about 250ms in the config, so wait 600ms and ensure two files were uploaded.
	time.Sleep(time.Millisecond * 600)
	err = dmsvc.Close(context.TODO())
	test.That(t, err, test.ShouldBeNil)
	test.That(t, len(uploaded), test.ShouldEqual, 2)
}

func getDataManagerConfig(config *config.Config) (*datamanager.Config, error) {
	svcConfig, ok, err := datamanager.GetServiceConfig(config)
<<<<<<< HEAD
	if !ok {
		return nil, errors.New("failed to get service config")
	}
=======
>>>>>>> d2f43161
	if err != nil {
		return nil, err
	}
<<<<<<< HEAD
	return svcConfig, nil
=======
	if !ok {
		return errors.New("failed to get service config")
	}
	svcConfig.SyncIntervalMins = interval
	return nil
>>>>>>> d2f43161
}<|MERGE_RESOLUTION|>--- conflicted
+++ resolved
@@ -24,6 +24,9 @@
 	rutils "go.viam.com/rdk/utils"
 )
 
+// Default sync interval of 250ms.
+const syncIntervalMins = 0.0041
+
 // readDir filters out folders from a slice of FileInfos.
 func readDir(t *testing.T, dir string) ([]fs.FileInfo, error) {
 	t.Helper()
@@ -214,7 +217,7 @@
 	testCfg := setupConfig(t, configPath)
 	dmCfg, err := getDataManagerConfig((testCfg))
 	test.That(t, err, test.ShouldBeNil)
-	dmCfg.SyncIntervalMins = 0.0041
+	dmCfg.SyncIntervalMins = syncIntervalMins
 
 	// Make the captureDir where we're logging data for our arm.
 	captureDir := "/tmp/capture"
@@ -251,7 +254,7 @@
 	testCfg := setupConfig(t, configPath)
 	dmCfg, err := getDataManagerConfig((testCfg))
 	test.That(t, err, test.ShouldBeNil)
-	dmCfg.SyncIntervalMins = 0.0041
+	dmCfg.SyncIntervalMins = syncIntervalMins
 
 	// Make the captureDir where we're logging data for our arm.
 	captureDir := "/tmp/capture"
@@ -300,7 +303,7 @@
 	testCfg := setupConfig(t, configPath)
 	dmCfg, err := getDataManagerConfig((testCfg))
 	test.That(t, err, test.ShouldBeNil)
-	dmCfg.SyncIntervalMins = 0.0041
+	dmCfg.SyncIntervalMins = syncIntervalMins
 
 	// Make the captureDir where we're logging data for our arm.
 	captureDir := "/tmp/capture"
@@ -337,7 +340,7 @@
 func TestSyncDisabled(t *testing.T) {
 	uploaded := []string{}
 	lock := sync.Mutex{}
-	uploadFn := func(ctx context.Context, client v1.DataSyncService_UploadClient, path string) error {
+	uploadFn := func(ctx context.Context, client v1.DataSyncService_UploadClient, path string, partID string) error {
 		lock.Lock()
 		uploaded = append(uploaded, path)
 		lock.Unlock()
@@ -347,7 +350,7 @@
 	testCfg := setupConfig(t, configPath)
 	dmCfg, err := getDataManagerConfig((testCfg))
 	test.That(t, err, test.ShouldBeNil)
-	dmCfg.SyncIntervalMins = 0.0041
+	dmCfg.SyncIntervalMins = syncIntervalMins
 
 	// Make the captureDir where we're logging data for our arm.
 	captureDir := "/tmp/capture"
@@ -383,22 +386,11 @@
 
 func getDataManagerConfig(config *config.Config) (*datamanager.Config, error) {
 	svcConfig, ok, err := datamanager.GetServiceConfig(config)
-<<<<<<< HEAD
+	if err != nil {
+		return nil, err
+	}
 	if !ok {
 		return nil, errors.New("failed to get service config")
 	}
-=======
->>>>>>> d2f43161
-	if err != nil {
-		return nil, err
-	}
-<<<<<<< HEAD
 	return svcConfig, nil
-=======
-	if !ok {
-		return errors.New("failed to get service config")
-	}
-	svcConfig.SyncIntervalMins = interval
-	return nil
->>>>>>> d2f43161
 }