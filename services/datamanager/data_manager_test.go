--- conflicted
+++ resolved
@@ -4,12 +4,6 @@
 	"context"
 	"testing"
 
-<<<<<<< HEAD
-=======
-	"github.com/edaniels/golog"
-	"github.com/pkg/errors"
-	v1 "go.viam.com/api/app/datasync/v1"
->>>>>>> 3b48f199
 	"go.viam.com/test"
 
 	"go.viam.com/rdk/registry"
