// Package motion implements an motion service.
package motion

import (
	"context"
	"sync"

	"github.com/edaniels/golog"
	servicepb "go.viam.com/api/service/motion/v1"
	goutils "go.viam.com/utils"
	"go.viam.com/utils/rpc"

	"go.viam.com/rdk/referenceframe"
	"go.viam.com/rdk/registry"
	"go.viam.com/rdk/resource"
	"go.viam.com/rdk/robot"
	"go.viam.com/rdk/subtype"
	"go.viam.com/rdk/utils"
)

func init() {
	registry.RegisterResourceSubtype(Subtype, registry.ResourceSubtype{
		RegisterRPCService: func(ctx context.Context, rpcServer rpc.Server, subtypeSvc subtype.Service) error {
			return rpcServer.RegisterServiceServer(
				ctx,
				&servicepb.MotionService_ServiceDesc,
				NewServer(subtypeSvc),
				servicepb.RegisterMotionServiceHandlerFromEndpoint,
			)
		},
		RPCServiceDesc: &servicepb.MotionService_ServiceDesc,
		RPCClient: func(ctx context.Context, conn rpc.ClientConn, name string, logger golog.Logger) interface{} {
			return NewClientFromConn(ctx, conn, name, logger)
		},
		Reconfigurable: WrapWithReconfigurable,
	})
}

// A Service controls the flow of moving components.
type Service interface {
	Move(
		ctx context.Context,
		componentName resource.Name,
		destination *referenceframe.PoseInFrame,
		worldState *referenceframe.WorldState,
<<<<<<< HEAD
		constraints *servicepb.Constraints,
=======
		slamName resource.Name,
>>>>>>> 9daaf799
		extra map[string]interface{},
	) (bool, error)
	MoveSingleComponent(
		ctx context.Context,
		componentName resource.Name,
		destination *referenceframe.PoseInFrame,
		worldState *referenceframe.WorldState,
		extra map[string]interface{},
	) (bool, error)
	GetPose(
		ctx context.Context,
		componentName resource.Name,
		destinationFrame string,
		supplementalTransforms []*referenceframe.LinkInFrame,
		extra map[string]interface{},
	) (*referenceframe.PoseInFrame, error)
	resource.Generic
}

var (
	_ = Service(&reconfigurableMotionService{})
	_ = resource.Reconfigurable(&reconfigurableMotionService{})
	_ = goutils.ContextCloser(&reconfigurableMotionService{})
)

// SubtypeName is the name of the type of service.
const SubtypeName = resource.SubtypeName("motion")

// Subtype is a constant that identifies the motion service resource subtype.
var Subtype = resource.NewSubtype(
	resource.ResourceNamespaceRDK,
	resource.ResourceTypeService,
	SubtypeName,
)

// Named is a helper for getting the named motion service's typed resource name.
func Named(name string) resource.Name {
	return resource.NameFromSubtype(Subtype, name)
}

// NewUnimplementedInterfaceError is used when there is a failed interface check.
func NewUnimplementedInterfaceError(actual interface{}) error {
	return utils.NewUnimplementedInterfaceError((*Service)(nil), actual)
}

// FromRobot is a helper for getting the named motion service from the given Robot.
func FromRobot(r robot.Robot, name string) (Service, error) {
	return robot.ResourceFromRobot[Service](r, Named(name))
}

type reconfigurableMotionService struct {
	mu     sync.RWMutex
	name   resource.Name
	actual Service
}

func (svc *reconfigurableMotionService) Name() resource.Name {
	return svc.name
}

func (svc *reconfigurableMotionService) Move(
	ctx context.Context,
	componentName resource.Name,
	destination *referenceframe.PoseInFrame,
	worldState *referenceframe.WorldState,
<<<<<<< HEAD
	constraints *servicepb.Constraints,
=======
	slamName resource.Name,
>>>>>>> 9daaf799
	extra map[string]interface{},
) (bool, error) {
	svc.mu.RLock()
	defer svc.mu.RUnlock()
<<<<<<< HEAD
	return svc.actual.Move(ctx, componentName, destination, worldState, constraints, extra)
=======
	return svc.actual.Move(ctx, componentName, destination, worldState, slamName, extra)
>>>>>>> 9daaf799
}

func (svc *reconfigurableMotionService) MoveSingleComponent(
	ctx context.Context,
	componentName resource.Name,
	destination *referenceframe.PoseInFrame,
	worldState *referenceframe.WorldState,
	extra map[string]interface{},
) (bool, error) {
	svc.mu.RLock()
	defer svc.mu.RUnlock()
	return svc.actual.MoveSingleComponent(ctx, componentName, destination, worldState, extra)
}

func (svc *reconfigurableMotionService) GetPose(
	ctx context.Context,
	componentName resource.Name,
	destinationFrame string,
	supplementalTransforms []*referenceframe.LinkInFrame,
	extra map[string]interface{},
) (*referenceframe.PoseInFrame, error) {
	svc.mu.RLock()
	defer svc.mu.RUnlock()
	return svc.actual.GetPose(ctx, componentName, destinationFrame, supplementalTransforms, extra)
}

func (svc *reconfigurableMotionService) DoCommand(ctx context.Context,
	cmd map[string]interface{},
) (map[string]interface{}, error) {
	svc.mu.RLock()
	defer svc.mu.RUnlock()
	return svc.actual.DoCommand(ctx, cmd)
}

func (svc *reconfigurableMotionService) Close(ctx context.Context) error {
	svc.mu.RLock()
	defer svc.mu.RUnlock()
	return goutils.TryClose(ctx, svc.actual)
}

// Reconfigure replaces the old Motion Service with a new Motion Service.
func (svc *reconfigurableMotionService) Reconfigure(ctx context.Context, newSvc resource.Reconfigurable) error {
	svc.mu.Lock()
	defer svc.mu.Unlock()
	rSvc, ok := newSvc.(*reconfigurableMotionService)
	if !ok {
		return utils.NewUnexpectedTypeError(svc, newSvc)
	}
	if err := goutils.TryClose(ctx, svc.actual); err != nil {
		golog.Global().Errorw("error closing old", "error", err)
	}
	svc.actual = rSvc.actual
	return nil
}

// WrapWithReconfigurable wraps a Motion Service as a Reconfigurable.
func WrapWithReconfigurable(s interface{}, name resource.Name) (resource.Reconfigurable, error) {
	svc, ok := s.(Service)
	if !ok {
		return nil, NewUnimplementedInterfaceError(s)
	}

	if reconfigurable, ok := s.(*reconfigurableMotionService); ok {
		return reconfigurable, nil
	}

	return &reconfigurableMotionService{name: name, actual: svc}, nil
}<|MERGE_RESOLUTION|>--- conflicted
+++ resolved
@@ -43,11 +43,8 @@
 		componentName resource.Name,
 		destination *referenceframe.PoseInFrame,
 		worldState *referenceframe.WorldState,
-<<<<<<< HEAD
 		constraints *servicepb.Constraints,
-=======
 		slamName resource.Name,
->>>>>>> 9daaf799
 		extra map[string]interface{},
 	) (bool, error)
 	MoveSingleComponent(
@@ -113,20 +110,13 @@
 	componentName resource.Name,
 	destination *referenceframe.PoseInFrame,
 	worldState *referenceframe.WorldState,
-<<<<<<< HEAD
 	constraints *servicepb.Constraints,
-=======
 	slamName resource.Name,
->>>>>>> 9daaf799
 	extra map[string]interface{},
 ) (bool, error) {
 	svc.mu.RLock()
 	defer svc.mu.RUnlock()
-<<<<<<< HEAD
-	return svc.actual.Move(ctx, componentName, destination, worldState, constraints, extra)
-=======
-	return svc.actual.Move(ctx, componentName, destination, worldState, slamName, extra)
->>>>>>> 9daaf799
+	return svc.actual.Move(ctx, componentName, destination, worldState, constraints, slamName, extra)
 }
 
 func (svc *reconfigurableMotionService) MoveSingleComponent(
