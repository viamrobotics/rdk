// Package motion is the service that allows you to plan and execute movements.
package motion

import (
	"context"
	"time"

	"github.com/google/uuid"
	geo "github.com/kellydunn/golang-geo"
	pb "go.viam.com/api/service/motion/v1"
	"google.golang.org/protobuf/types/known/timestamppb"

	rprotoutils "go.viam.com/rdk/protoutils"
	"go.viam.com/rdk/referenceframe"
	"go.viam.com/rdk/resource"
	"go.viam.com/rdk/robot"
	"go.viam.com/rdk/spatialmath"
)

func init() {
	resource.RegisterAPI(API, resource.APIRegistration[Service]{
		RPCServiceServerConstructor: NewRPCServiceServer,
		RPCServiceHandler:           pb.RegisterMotionServiceHandlerFromEndpoint,
		RPCServiceDesc:              &pb.MotionService_ServiceDesc,
		RPCClient:                   NewClientFromConn,
	})
}

// PlanHistoryReq describes the request to the PlanHistory interface method.
// Contains the ComponentName the returned plan(s) should be associated with,
// an optional ExecutionID and an Extra parameter.
// If LastPlanOnly is set to true then only the most recent plan for the
// component & execution in question is returned.
type PlanHistoryReq struct {
	ComponentName resource.Name
	LastPlanOnly  bool
	ExecutionID   uuid.UUID
	Extra         map[string]interface{}
}

// MoveOnGlobeReq describes the request to the GetPlan interface method.
// Contains the ComponentName the returned plan(s) should be associated with,
// an optional  ExecutionID and an Extra parameter.
type MoveOnGlobeReq struct {
	ComponentName      resource.Name
	Destination        *geo.Point
	Heading            float64
	MovementSensorName resource.Name
	Obstacles          []*spatialmath.GeoObstacle
	MotionCfg          *MotionConfiguration
	Extra              map[string]interface{}
}

// StopPlanReq describes the request to the StopPlan interface method.
// Contains the ComponentName of the plan which should be stopped
// & an Extra parameter.
type StopPlanReq struct {
	ComponentName resource.Name
	Extra         map[string]interface{}
}

// ListPlanStatusesReq describes the request to the ListPlanStatuses interface method.
// If OnlyActivePlans is true then only active plans will be returned.
// Also contains an Extra parameter.
type ListPlanStatusesReq struct {
	OnlyActivePlans bool
	Extra           map[string]interface{}
}

// PlanStep represents a single step of the plan
// Describes the pose each resource described by the plan
// should move to at that step.
type PlanStep map[resource.Name]spatialmath.Pose

// Plan represnts a motion plan.
// Has a unique ID, ComponentName, ExecutionID and a sequence of Steps
// which can be executed to follow the plan.
type Plan struct {
	ID            uuid.UUID
	ComponentName resource.Name
	ExecutionID   uuid.UUID
	Steps         []PlanStep
}

// PlanState denotes the state a Plan is in.
type PlanState uint8

const (
	// PlanStateUnspecified denotes an the Plan is in an unspecified state. This should never happen.
	PlanStateUnspecified = iota

	// PlanStateInProgress denotes an the Plan is in an in progress state. It is a temporary state.
	PlanStateInProgress

	// PlanStateStopped denotes an the Plan is in a stopped state. It is a terminal state.
	PlanStateStopped

	// PlanStateSucceeded denotes an the Plan is in a succeeded state. It is a terminal state.
	PlanStateSucceeded

	// PlanStateFailed denotes an the Plan is in a failed state. It is a terminal state.
	PlanStateFailed
)

// PlanStatusWithID describes the state of a given plan at a
// point in time plus the PlanId, ComponentName and ExecutionID
// the status is associated with.
type PlanStatusWithID struct {
	PlanID        uuid.UUID
	ComponentName resource.Name
	ExecutionID   uuid.UUID
	Status        PlanStatus
}

// PlanStatus describes the state of a given plan at a
// point in time allong with an optional reason why the PlanStatus
// transitioned to that state.
type PlanStatus struct {
	State     PlanState
	Timestamp time.Time
	Reason    *string
}

// PlanWithStatus contains a plan, its current status, and all state changes that came prior
// sorted by ascending timestamp.
type PlanWithStatus struct {
	Plan          Plan
	StatusHistory []PlanStatus
}

// A Service controls the flow of moving components.
type Service interface {
	resource.Resource
	Move(
		ctx context.Context,
		componentName resource.Name,
		destination *referenceframe.PoseInFrame,
		worldState *referenceframe.WorldState,
		constraints *pb.Constraints,
		extra map[string]interface{},
	) (bool, error)
	MoveOnMap(
		ctx context.Context,
		componentName resource.Name,
		destination spatialmath.Pose,
		slamName resource.Name,
		extra map[string]interface{},
	) (bool, error)
	MoveOnGlobe(
		ctx context.Context,
		componentName resource.Name,
		destination *geo.Point,
		heading float64,
		movementSensorName resource.Name,
		obstacles []*spatialmath.GeoObstacle,
		motionConfig *MotionConfiguration,
		extra map[string]interface{},
	) (bool, error)
	MoveOnGlobeNew(
		ctx context.Context,
		req MoveOnGlobeReq,
	) (string, error)
	GetPose(
		ctx context.Context,
		componentName resource.Name,
		destinationFrame string,
		supplementalTransforms []*referenceframe.LinkInFrame,
		extra map[string]interface{},
	) (*referenceframe.PoseInFrame, error)
	StopPlan(
		ctx context.Context,
		req StopPlanReq,
	) error
	ListPlanStatuses(
		ctx context.Context,
		req ListPlanStatusesReq,
	) ([]PlanStatusWithID, error)
	PlanHistory(
		ctx context.Context,
		req PlanHistoryReq,
	) ([]PlanWithStatus, error)
}

<<<<<<< HEAD
// ObstacleDetectorNameConfig is the protobuf version of ObstacleDetector.
type ObstacleDetectorNameConfig struct {
	VisionServiceName string `json:"vision_service"`
	CameraName        string `json:"camera"`
}

=======
>>>>>>> 651d2c0c
// ObstacleDetectorName pairs a vision service name with a camera name.
type ObstacleDetectorName struct {
	VisionServiceName resource.Name
	CameraName        resource.Name
}

// MotionConfiguration specifies how to configure a call
//
//nolint:revive
type MotionConfiguration struct {
	ObstacleDetectors     []ObstacleDetectorName
	PositionPollingFreqHz float64
	ObstaclePollingFreqHz float64
	PlanDeviationMM       float64
	LinearMPerSec         float64
	AngularDegsPerSec     float64
}

// SubtypeName is the name of the type of service.
const SubtypeName = "motion"

// API is a variable that identifies the motion service resource API.
var API = resource.APINamespaceRDK.WithServiceType(SubtypeName)

// Named is a helper for getting the named motion service's typed resource name.
func Named(name string) resource.Name {
	return resource.NewName(API, name)
}

// FromRobot is a helper for getting the named motion service from the given Robot.
func FromRobot(r robot.Robot, name string) (Service, error) {
	return robot.ResourceFromRobot[Service](r, Named(name))
}

// FromDependencies is a helper for getting the named motion service from a collection of dependencies.
func FromDependencies(deps resource.Dependencies, name string) (Service, error) {
	return resource.FromDependencies[Service](deps, Named(name))
}

// ToProto converts a PlanWithStatus to a *pb.PlanWithStatus.
func (pws PlanWithStatus) ToProto() *pb.PlanWithStatus {
	statusHistory := []*pb.PlanStatus{}
	for _, ps := range pws.StatusHistory {
		statusHistory = append(statusHistory, ps.ToProto())
	}

	planWithStatusPB := &pb.PlanWithStatus{
		Plan: pws.Plan.ToProto(),
	}

	if len(pws.StatusHistory) == 0 {
		return planWithStatusPB
	}

	planWithStatusPB.Status = statusHistory[0]
	planWithStatusPB.StatusHistory = statusHistory[1:]
	return planWithStatusPB
}

// ToProto converts a PlanStatusWithID to a *pb.PlanStatusWithID.
func (ps PlanStatusWithID) ToProto() *pb.PlanStatusWithID {
	return &pb.PlanStatusWithID{
		PlanId:        ps.PlanID.String(),
		ComponentName: rprotoutils.ResourceNameToProto(ps.ComponentName),
		ExecutionId:   ps.ExecutionID.String(),
		Status:        ps.Status.ToProto(),
	}
}

// ToProto converts a PlanStatus to a *pb.PlanStatus.
func (ps PlanStatus) ToProto() *pb.PlanStatus {
	return &pb.PlanStatus{
		State:     ps.State.ToProto(),
		Timestamp: timestamppb.New(ps.Timestamp),
		Reason:    ps.Reason,
	}
}

// ToProto converts a Plan to a *pb.Plan.
func (p Plan) ToProto() *pb.Plan {
	steps := []*pb.PlanStep{}
	for _, s := range p.Steps {
		steps = append(steps, s.ToProto())
	}

	return &pb.Plan{
		Id:            p.ID.String(),
		ComponentName: rprotoutils.ResourceNameToProto(p.ComponentName),
		ExecutionId:   p.ExecutionID.String(),
		Steps:         steps,
	}
}

// ToProto converts a Step to a *pb.PlanStep.
func (s PlanStep) ToProto() *pb.PlanStep {
	step := make(map[string]*pb.ComponentState)
	for name, pose := range s {
		pbPose := spatialmath.PoseToProtobuf(pose)
		step[name.String()] = &pb.ComponentState{Pose: pbPose}
	}

	return &pb.PlanStep{Step: step}
}

// ToProto converts a PlanState to a pb.PlanState.
func (ps PlanState) ToProto() pb.PlanState {
	switch ps {
	case PlanStateInProgress:
		return pb.PlanState_PLAN_STATE_IN_PROGRESS
	case PlanStateStopped:
		return pb.PlanState_PLAN_STATE_STOPPED
	case PlanStateSucceeded:
		return pb.PlanState_PLAN_STATE_SUCCEEDED
	case PlanStateFailed:
		return pb.PlanState_PLAN_STATE_FAILED
	default:
		return pb.PlanState_PLAN_STATE_UNSPECIFIED
	}
}

func (ps PlanState) String() string {
	switch ps {
	case PlanStateInProgress:
		return "in progress"
	case PlanStateStopped:
		return "stopped"
	case PlanStateSucceeded:
		return "succeeded"
	case PlanStateFailed:
		return "failed"
	case PlanStateUnspecified:
		return "unspecified"
	default:
		return "unknown"
	}
}<|MERGE_RESOLUTION|>--- conflicted
+++ resolved
@@ -181,15 +181,6 @@
 	) ([]PlanWithStatus, error)
 }
 
-<<<<<<< HEAD
-// ObstacleDetectorNameConfig is the protobuf version of ObstacleDetector.
-type ObstacleDetectorNameConfig struct {
-	VisionServiceName string `json:"vision_service"`
-	CameraName        string `json:"camera"`
-}
-
-=======
->>>>>>> 651d2c0c
 // ObstacleDetectorName pairs a vision service name with a camera name.
 type ObstacleDetectorName struct {
 	VisionServiceName resource.Name
