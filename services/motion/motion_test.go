package motion_test

import (
	"context"
	"testing"

	"go.viam.com/test"

	"go.viam.com/rdk/components/gripper"
	// register.
	_ "go.viam.com/rdk/components/register"
	commonpb "go.viam.com/rdk/proto/api/common/v1"
	"go.viam.com/rdk/referenceframe"
	"go.viam.com/rdk/registry"
	"go.viam.com/rdk/resource"
	"go.viam.com/rdk/services/motion"
	"go.viam.com/rdk/spatialmath"
	"go.viam.com/rdk/testutils/inject"
	rutils "go.viam.com/rdk/utils"
)

const (
	testMotionServiceName  = "motion1"
	testMotionServiceName2 = "motion2"
)

<<<<<<< HEAD
func setupMotionServiceFromConfig(t *testing.T, configFilename string) motion.Service {
	t.Helper()
	ctx := context.Background()
	logger := golog.NewTestLogger(t)
	cfg, err := config.Read(ctx, configFilename, logger)
	test.That(t, err, test.ShouldBeNil)
	myRobot, err := robotimpl.New(ctx, cfg, logger)
	test.That(t, err, test.ShouldBeNil)
	defer myRobot.Close(context.Background())
	svc, err := motion.New(ctx, myRobot, config.Service{}, logger)
	test.That(t, err, test.ShouldBeNil)
	return svc
}

func TestMoveFailures(t *testing.T) {
	var err error
	ms := setupMotionServiceFromConfig(t, "data/arm_gantry.json")
	t.Run("fail on not finding gripper", func(t *testing.T) {
		grabPose := referenceframe.NewPoseInFrame("fakeCamera", spatialmath.NewPoseFromPoint(r3.Vector{10.0, 10.0, 10.0}))
		_, err = ms.Move(context.Background(), camera.Named("fake"), grabPose, &commonpb.WorldState{}, map[string]interface{}{})
		test.That(t, err, test.ShouldNotBeNil)
	})

	t.Run("fail on disconnected supplemental frames in world state", func(t *testing.T) {
		testPose := spatialmath.NewPoseFromOrientation(
			r3.Vector{X: 1., Y: 2., Z: 3.},
			&spatialmath.R4AA{Theta: math.Pi / 2, RX: 0., RY: 1., RZ: 0.},
		)
		transformMsgs := []*commonpb.Transform{
			{
				ReferenceFrame: "frame2",
				PoseInObserverFrame: &commonpb.PoseInFrame{
					ReferenceFrame: "noParent",
					Pose:           spatialmath.PoseToProtobuf(testPose),
				},
			},
		}
		worldState := &commonpb.WorldState{
			Transforms: transformMsgs,
		}
		poseInFrame := referenceframe.NewPoseInFrame("frame2", spatialmath.NewZeroPose())
		_, err = ms.Move(context.Background(), arm.Named("arm1"), poseInFrame, worldState, map[string]interface{}{})
		test.That(t, err, test.ShouldBeError, framesystemparts.NewMissingParentError("frame2", "noParent"))
	})
}

func TestMove1(t *testing.T) {
	var err error
	ms := setupMotionServiceFromConfig(t, "data/moving_arm.json")

	t.Run("succeeds when all frame info in config", func(t *testing.T) {
		grabPose := referenceframe.NewPoseInFrame("c", spatialmath.NewPoseFromPoint(r3.Vector{0, -30, -50}))
		_, err = ms.Move(context.Background(), gripper.Named("pieceGripper"), grabPose, &commonpb.WorldState{}, map[string]interface{}{})
		test.That(t, err, test.ShouldBeNil)
	})

	t.Run("succeeds when mobile component can be solved for destinations in own frame", func(t *testing.T) {
		grabPose := referenceframe.NewPoseInFrame("pieceArm", spatialmath.NewPoseFromPoint(r3.Vector{0, -30, -50}))
		_, err = ms.Move(context.Background(), gripper.Named("pieceArm"), grabPose, &commonpb.WorldState{}, map[string]interface{}{})
		test.That(t, err, test.ShouldBeNil)
	})

	t.Run("succeeds when immobile component can be solved for destinations in own frame", func(t *testing.T) {
		grabPose := referenceframe.NewPoseInFrame("pieceGripper", spatialmath.NewPoseFromPoint(r3.Vector{0, -30, -50}))
		_, err = ms.Move(context.Background(), gripper.Named("pieceGripper"), grabPose, &commonpb.WorldState{}, map[string]interface{}{})
		test.That(t, err, test.ShouldBeNil)
	})

	t.Run("succeeds with supplemental info in world state", func(t *testing.T) {
		testPose := spatialmath.NewPoseFromOrientation(
			r3.Vector{X: 1., Y: 2., Z: 3.},
			&spatialmath.R4AA{Theta: math.Pi / 2, RX: 0., RY: 1., RZ: 0.},
		)

		transformMsgs := []*commonpb.Transform{
			{
				ReferenceFrame: "testFrame",
				PoseInObserverFrame: &commonpb.PoseInFrame{
					ReferenceFrame: "pieceArm",
					Pose:           spatialmath.PoseToProtobuf(testPose),
				},
			},
			{
				ReferenceFrame: "testFrame2",
				PoseInObserverFrame: &commonpb.PoseInFrame{
					ReferenceFrame: "world",
					Pose:           spatialmath.PoseToProtobuf(testPose),
				},
			},
		}
		worldState := &commonpb.WorldState{
			Transforms: transformMsgs,
		}
		grabPose := referenceframe.NewPoseInFrame("testFrame2", spatialmath.NewPoseFromPoint(r3.Vector{-20, -130, -40}))
		_, err = ms.Move(context.Background(), gripper.Named("pieceGripper"), grabPose, worldState, map[string]interface{}{})
		test.That(t, err, test.ShouldBeNil)
	})
}

func TestMoveWithObstacles(t *testing.T) {
	var err error
	ms := setupMotionServiceFromConfig(t, "data/moving_arm.json")

	t.Run("check a movement that should not succeed due to obstacles", func(t *testing.T) {
		testPose1 := spatialmath.NewPoseFromPoint(r3.Vector{0, 0, 370})
		testPose2 := spatialmath.NewPoseFromPoint(r3.Vector{300, 300, -3500})
		_ = testPose2
		grabPose := referenceframe.NewPoseInFrame("world", spatialmath.NewPoseFromPoint(r3.Vector{-600, -400, 460}))
		obsMsgs := []*commonpb.GeometriesInFrame{
			{
				ReferenceFrame: "world",
				Geometries: []*commonpb.Geometry{
					{
						Center: spatialmath.PoseToProtobuf(testPose2),
						GeometryType: &commonpb.Geometry_Box{
							Box: &commonpb.RectangularPrism{DimsMm: &commonpb.Vector3{
								X: 20,
								Y: 40,
								Z: 40,
							}},
						},
					},
				},
			},
			{
				ReferenceFrame: "world",
				Geometries: []*commonpb.Geometry{
					{
						Center: spatialmath.PoseToProtobuf(testPose1),
						GeometryType: &commonpb.Geometry_Box{
							Box: &commonpb.RectangularPrism{DimsMm: &commonpb.Vector3{
								X: 2000,
								Y: 2000,
								Z: 20,
							}},
						},
					},
				},
			},
		}
		_ = obsMsgs
		_, err = ms.Move(
			context.Background(),
			gripper.Named("pieceArm"),
			grabPose,
			&commonpb.WorldState{Obstacles: obsMsgs},
			map[string]interface{}{},
		)
		// This fails due to a large obstacle being in the way
		test.That(t, err, test.ShouldNotBeNil)
	})
}

func TestMoveSingleComponent(t *testing.T) {
	var err error
	ms := setupMotionServiceFromConfig(t, "data/moving_arm.json")

	t.Run("succeeds when all frame info in config", func(t *testing.T) {
		grabPose := referenceframe.NewPoseInFrame("c", spatialmath.NewPoseFromPoint(r3.Vector{-25, 30, -200}))
		_, err = ms.MoveSingleComponent(
			context.Background(),
			arm.Named("pieceArm"),
			grabPose,
			&commonpb.WorldState{},
			map[string]interface{}{},
		)
		// Gripper is not an arm and cannot move
		test.That(t, err, test.ShouldBeNil)
	})
	t.Run("fails due to gripper not being an arm", func(t *testing.T) {
		grabPose := referenceframe.NewPoseInFrame("c", spatialmath.NewPoseFromPoint(r3.Vector{-20, -30, -40}))
		_, err = ms.MoveSingleComponent(
			context.Background(),
			gripper.Named("pieceGripper"),
			grabPose,
			&commonpb.WorldState{},
			map[string]interface{}{},
		)
		// Gripper is not an arm and cannot move
		test.That(t, err, test.ShouldNotBeNil)
	})

	ms = setupMotionServiceFromConfig(t, "data/moving_arm.json")

	t.Run("succeeds with supplemental info in world state", func(t *testing.T) {
		testPose := spatialmath.NewPoseFromOrientation(
			r3.Vector{X: 1., Y: 2., Z: 3.},
			&spatialmath.R4AA{Theta: math.Pi / 2, RX: 0., RY: 1., RZ: 0.},
		)

		transformMsgs := []*commonpb.Transform{
			{
				ReferenceFrame: "testFrame2",
				PoseInObserverFrame: &commonpb.PoseInFrame{
					ReferenceFrame: "world",
					Pose:           spatialmath.PoseToProtobuf(testPose),
				},
			},
		}
		worldState := &commonpb.WorldState{
			Transforms: transformMsgs,
		}

		poseToGrab := spatialmath.NewPoseFromOrientation(
			r3.Vector{X: -20., Y: 0., Z: -800.},
			&spatialmath.R4AA{Theta: math.Pi / 2, RX: 1., RY: 0., RZ: 0.},
		)

		grabPose := referenceframe.NewPoseInFrame("testFrame2", poseToGrab)
		_, err = ms.MoveSingleComponent(context.Background(), arm.Named("pieceArm"), grabPose, worldState, map[string]interface{}{})
		test.That(t, err, test.ShouldBeNil)
	})
}

func TestMultiplePieces(t *testing.T) {
	var err error
	ms := setupMotionServiceFromConfig(t, "data/fake_tomato.json")
	grabPose := referenceframe.NewPoseInFrame("c", spatialmath.NewPoseFromPoint(r3.Vector{-0, -30, -50}))
	_, err = ms.Move(context.Background(), gripper.Named("gr"), grabPose, &commonpb.WorldState{}, map[string]interface{}{})
	test.That(t, err, test.ShouldBeNil)
}

func TestGetPose(t *testing.T) {
	var err error
	ms := setupMotionServiceFromConfig(t, "data/arm_gantry.json")

	pose, err := ms.GetPose(context.Background(), arm.Named("gantry1"), "", nil, map[string]interface{}{})
	test.That(t, err, test.ShouldBeNil)
	test.That(t, pose.FrameName(), test.ShouldEqual, referenceframe.World)
	test.That(t, pose.Pose().Point().X, test.ShouldAlmostEqual, 1.2)
	test.That(t, pose.Pose().Point().Y, test.ShouldAlmostEqual, 0)
	test.That(t, pose.Pose().Point().Z, test.ShouldAlmostEqual, 0)

	pose, err = ms.GetPose(context.Background(), arm.Named("arm1"), "", nil, map[string]interface{}{})
	test.That(t, err, test.ShouldBeNil)
	test.That(t, pose.FrameName(), test.ShouldEqual, referenceframe.World)
	test.That(t, pose.Pose().Point().X, test.ShouldAlmostEqual, 501.2)
	test.That(t, pose.Pose().Point().Y, test.ShouldAlmostEqual, 0)
	test.That(t, pose.Pose().Point().Z, test.ShouldAlmostEqual, 300)

	pose, err = ms.GetPose(context.Background(), arm.Named("arm1"), "gantry1", nil, map[string]interface{}{})
	test.That(t, err, test.ShouldBeNil)
	test.That(t, pose.FrameName(), test.ShouldEqual, "gantry1")
	test.That(t, pose.Pose().Point().X, test.ShouldAlmostEqual, 500)
	test.That(t, pose.Pose().Point().Y, test.ShouldAlmostEqual, 0)
	test.That(t, pose.Pose().Point().Z, test.ShouldAlmostEqual, 300)

	pose, err = ms.GetPose(context.Background(), arm.Named("gantry1"), "gantry1", nil, map[string]interface{}{})
	test.That(t, err, test.ShouldBeNil)
	test.That(t, pose.FrameName(), test.ShouldEqual, "gantry1")
	test.That(t, pose.Pose().Point().X, test.ShouldAlmostEqual, 0)
	test.That(t, pose.Pose().Point().Y, test.ShouldAlmostEqual, 0)
	test.That(t, pose.Pose().Point().Z, test.ShouldAlmostEqual, 0)

	pose, err = ms.GetPose(context.Background(), arm.Named("arm1"), "arm1", nil, map[string]interface{}{})
	test.That(t, err, test.ShouldBeNil)
	test.That(t, pose.FrameName(), test.ShouldEqual, "arm1")
	test.That(t, pose.Pose().Point().X, test.ShouldAlmostEqual, 0)
	test.That(t, pose.Pose().Point().Y, test.ShouldAlmostEqual, 0)
	test.That(t, pose.Pose().Point().Z, test.ShouldAlmostEqual, 0)

	testPose := spatialmath.NewPoseFromOrientation(
		r3.Vector{X: 0., Y: 0., Z: 0.},
		&spatialmath.R4AA{Theta: math.Pi / 2, RX: 0., RY: 1., RZ: 0.},
	)
	transformMsgs := []*commonpb.Transform{
		{
			ReferenceFrame: "testFrame",
			PoseInObserverFrame: &commonpb.PoseInFrame{
				ReferenceFrame: "world",
				Pose:           spatialmath.PoseToProtobuf(testPose),
			},
		},
		{
			ReferenceFrame: "testFrame2",
			PoseInObserverFrame: &commonpb.PoseInFrame{
				ReferenceFrame: "testFrame",
				Pose:           spatialmath.PoseToProtobuf(testPose),
			},
		},
	}
	pose, err = ms.GetPose(context.Background(), arm.Named("arm1"), "testFrame2", transformMsgs, map[string]interface{}{})
	test.That(t, err, test.ShouldBeNil)
	test.That(t, pose.Pose().Point().X, test.ShouldAlmostEqual, -501.2)
	test.That(t, pose.Pose().Point().Y, test.ShouldAlmostEqual, 0)
	test.That(t, pose.Pose().Point().Z, test.ShouldAlmostEqual, -300)
	test.That(t, pose.Pose().Orientation().AxisAngles().RX, test.ShouldEqual, 0)
	test.That(t, pose.Pose().Orientation().AxisAngles().RY, test.ShouldEqual, -1)
	test.That(t, pose.Pose().Orientation().AxisAngles().RZ, test.ShouldEqual, 0)
	test.That(t, pose.Pose().Orientation().AxisAngles().Theta, test.ShouldAlmostEqual, math.Pi/2)

	transformMsgs = []*commonpb.Transform{
		{
			ReferenceFrame: "testFrame",
			PoseInObserverFrame: &commonpb.PoseInFrame{
				ReferenceFrame: "noParent",
				Pose:           spatialmath.PoseToProtobuf(testPose),
			},
		},
	}
	pose, err = ms.GetPose(context.Background(), arm.Named("arm1"), "testFrame", transformMsgs, map[string]interface{}{})
	test.That(t, err, test.ShouldBeError, framesystemparts.NewMissingParentError("testFrame", "noParent"))
	test.That(t, pose, test.ShouldBeNil)
}

=======
>>>>>>> 735609dc
func setupInjectRobot() (*inject.Robot, *mock) {
	svc1 := &mock{}
	r := &inject.Robot{}
	r.ResourceByNameFunc = func(name resource.Name) (interface{}, error) {
		return svc1, nil
	}
	return r, svc1
}

type mock struct {
	motion.Service
	grabCount   int
	name        string
	reconfCount int
}

func (m *mock) Move(
	ctx context.Context,
	gripperName resource.Name,
	grabPose *referenceframe.PoseInFrame,
	worldState *commonpb.WorldState,
	extra map[string]interface{},
) (bool, error) {
	m.grabCount++
	return false, nil
}

func (m *mock) MoveSingleComponent(
	ctx context.Context,
	gripperName resource.Name,
	grabPose *referenceframe.PoseInFrame,
	worldState *commonpb.WorldState,
	extra map[string]interface{},
) (bool, error) {
	m.grabCount++
	return false, nil
}

func (m *mock) GetPose(
	ctx context.Context,
	componentName resource.Name,
	destinationFrame string,
	supplementalTransforms []*commonpb.Transform,
	extra map[string]interface{},
) (*referenceframe.PoseInFrame, error) {
	return &referenceframe.PoseInFrame{}, nil
}

func (m *mock) Close(ctx context.Context) error {
	m.reconfCount++
	return nil
}

func TestFromRobot(t *testing.T) {
	r, svc1 := setupInjectRobot()

	svc, err := motion.FromRobot(r, testMotionServiceName)
	test.That(t, err, test.ShouldBeNil)
	test.That(t, svc, test.ShouldNotBeNil)

	grabPose := referenceframe.NewPoseInFrame("", spatialmath.NewZeroPose())
	result, err := svc.Move(context.Background(), gripper.Named("fake"), grabPose, &commonpb.WorldState{}, map[string]interface{}{})
	test.That(t, err, test.ShouldBeNil)
	test.That(t, result, test.ShouldEqual, false)
	test.That(t, svc1.grabCount, test.ShouldEqual, 1)

	r.ResourceByNameFunc = func(name resource.Name) (interface{}, error) {
		return "not motion", nil
	}

	svc, err = motion.FromRobot(r, testMotionServiceName2)
	test.That(t, err, test.ShouldBeError, motion.NewUnimplementedInterfaceError("string"))
	test.That(t, svc, test.ShouldBeNil)

	r.ResourceByNameFunc = func(name resource.Name) (interface{}, error) {
		return nil, rutils.NewResourceNotFoundError(name)
	}

	svc, err = motion.FromRobot(r, testMotionServiceName)
	test.That(t, err, test.ShouldBeError, rutils.NewResourceNotFoundError(motion.Named(testMotionServiceName)))
	test.That(t, svc, test.ShouldBeNil)
}

func TestRegisteredReconfigurable(t *testing.T) {
	s := registry.ResourceSubtypeLookup(motion.Subtype)
	test.That(t, s, test.ShouldNotBeNil)
	r := s.Reconfigurable
	test.That(t, r, test.ShouldNotBeNil)
}

func TestWrapWithReconfigurable(t *testing.T) {
	svc := &mock{name: "svc1"}
	reconfSvc1, err := motion.WrapWithReconfigurable(svc)
	test.That(t, err, test.ShouldBeNil)

	_, err = motion.WrapWithReconfigurable(nil)
	test.That(t, err, test.ShouldBeError, motion.NewUnimplementedInterfaceError(nil))

	reconfSvc2, err := motion.WrapWithReconfigurable(reconfSvc1)
	test.That(t, err, test.ShouldBeNil)
	test.That(t, reconfSvc2, test.ShouldEqual, reconfSvc1)
}

func TestReconfigurable(t *testing.T) {
	actualSvc1 := &mock{name: "svc1"}
	reconfSvc1, err := motion.WrapWithReconfigurable(actualSvc1)
	test.That(t, err, test.ShouldBeNil)
	test.That(t, reconfSvc1, test.ShouldNotBeNil)

	actualArm2 := &mock{name: "svc2"}
	reconfSvc2, err := motion.WrapWithReconfigurable(actualArm2)
	test.That(t, err, test.ShouldBeNil)
	test.That(t, reconfSvc2, test.ShouldNotBeNil)
	test.That(t, actualSvc1.reconfCount, test.ShouldEqual, 0)

	err = reconfSvc1.Reconfigure(context.Background(), reconfSvc2)
	test.That(t, err, test.ShouldBeNil)
	test.That(t, reconfSvc1, test.ShouldResemble, reconfSvc2)
	test.That(t, actualSvc1.reconfCount, test.ShouldEqual, 1)

	err = reconfSvc1.Reconfigure(context.Background(), nil)
	test.That(t, err, test.ShouldNotBeNil)
	test.That(t, err, test.ShouldBeError, rutils.NewUnexpectedTypeError(reconfSvc1, nil))
}<|MERGE_RESOLUTION|>--- conflicted
+++ resolved
@@ -24,314 +24,6 @@
 	testMotionServiceName2 = "motion2"
 )
 
-<<<<<<< HEAD
-func setupMotionServiceFromConfig(t *testing.T, configFilename string) motion.Service {
-	t.Helper()
-	ctx := context.Background()
-	logger := golog.NewTestLogger(t)
-	cfg, err := config.Read(ctx, configFilename, logger)
-	test.That(t, err, test.ShouldBeNil)
-	myRobot, err := robotimpl.New(ctx, cfg, logger)
-	test.That(t, err, test.ShouldBeNil)
-	defer myRobot.Close(context.Background())
-	svc, err := motion.New(ctx, myRobot, config.Service{}, logger)
-	test.That(t, err, test.ShouldBeNil)
-	return svc
-}
-
-func TestMoveFailures(t *testing.T) {
-	var err error
-	ms := setupMotionServiceFromConfig(t, "data/arm_gantry.json")
-	t.Run("fail on not finding gripper", func(t *testing.T) {
-		grabPose := referenceframe.NewPoseInFrame("fakeCamera", spatialmath.NewPoseFromPoint(r3.Vector{10.0, 10.0, 10.0}))
-		_, err = ms.Move(context.Background(), camera.Named("fake"), grabPose, &commonpb.WorldState{}, map[string]interface{}{})
-		test.That(t, err, test.ShouldNotBeNil)
-	})
-
-	t.Run("fail on disconnected supplemental frames in world state", func(t *testing.T) {
-		testPose := spatialmath.NewPoseFromOrientation(
-			r3.Vector{X: 1., Y: 2., Z: 3.},
-			&spatialmath.R4AA{Theta: math.Pi / 2, RX: 0., RY: 1., RZ: 0.},
-		)
-		transformMsgs := []*commonpb.Transform{
-			{
-				ReferenceFrame: "frame2",
-				PoseInObserverFrame: &commonpb.PoseInFrame{
-					ReferenceFrame: "noParent",
-					Pose:           spatialmath.PoseToProtobuf(testPose),
-				},
-			},
-		}
-		worldState := &commonpb.WorldState{
-			Transforms: transformMsgs,
-		}
-		poseInFrame := referenceframe.NewPoseInFrame("frame2", spatialmath.NewZeroPose())
-		_, err = ms.Move(context.Background(), arm.Named("arm1"), poseInFrame, worldState, map[string]interface{}{})
-		test.That(t, err, test.ShouldBeError, framesystemparts.NewMissingParentError("frame2", "noParent"))
-	})
-}
-
-func TestMove1(t *testing.T) {
-	var err error
-	ms := setupMotionServiceFromConfig(t, "data/moving_arm.json")
-
-	t.Run("succeeds when all frame info in config", func(t *testing.T) {
-		grabPose := referenceframe.NewPoseInFrame("c", spatialmath.NewPoseFromPoint(r3.Vector{0, -30, -50}))
-		_, err = ms.Move(context.Background(), gripper.Named("pieceGripper"), grabPose, &commonpb.WorldState{}, map[string]interface{}{})
-		test.That(t, err, test.ShouldBeNil)
-	})
-
-	t.Run("succeeds when mobile component can be solved for destinations in own frame", func(t *testing.T) {
-		grabPose := referenceframe.NewPoseInFrame("pieceArm", spatialmath.NewPoseFromPoint(r3.Vector{0, -30, -50}))
-		_, err = ms.Move(context.Background(), gripper.Named("pieceArm"), grabPose, &commonpb.WorldState{}, map[string]interface{}{})
-		test.That(t, err, test.ShouldBeNil)
-	})
-
-	t.Run("succeeds when immobile component can be solved for destinations in own frame", func(t *testing.T) {
-		grabPose := referenceframe.NewPoseInFrame("pieceGripper", spatialmath.NewPoseFromPoint(r3.Vector{0, -30, -50}))
-		_, err = ms.Move(context.Background(), gripper.Named("pieceGripper"), grabPose, &commonpb.WorldState{}, map[string]interface{}{})
-		test.That(t, err, test.ShouldBeNil)
-	})
-
-	t.Run("succeeds with supplemental info in world state", func(t *testing.T) {
-		testPose := spatialmath.NewPoseFromOrientation(
-			r3.Vector{X: 1., Y: 2., Z: 3.},
-			&spatialmath.R4AA{Theta: math.Pi / 2, RX: 0., RY: 1., RZ: 0.},
-		)
-
-		transformMsgs := []*commonpb.Transform{
-			{
-				ReferenceFrame: "testFrame",
-				PoseInObserverFrame: &commonpb.PoseInFrame{
-					ReferenceFrame: "pieceArm",
-					Pose:           spatialmath.PoseToProtobuf(testPose),
-				},
-			},
-			{
-				ReferenceFrame: "testFrame2",
-				PoseInObserverFrame: &commonpb.PoseInFrame{
-					ReferenceFrame: "world",
-					Pose:           spatialmath.PoseToProtobuf(testPose),
-				},
-			},
-		}
-		worldState := &commonpb.WorldState{
-			Transforms: transformMsgs,
-		}
-		grabPose := referenceframe.NewPoseInFrame("testFrame2", spatialmath.NewPoseFromPoint(r3.Vector{-20, -130, -40}))
-		_, err = ms.Move(context.Background(), gripper.Named("pieceGripper"), grabPose, worldState, map[string]interface{}{})
-		test.That(t, err, test.ShouldBeNil)
-	})
-}
-
-func TestMoveWithObstacles(t *testing.T) {
-	var err error
-	ms := setupMotionServiceFromConfig(t, "data/moving_arm.json")
-
-	t.Run("check a movement that should not succeed due to obstacles", func(t *testing.T) {
-		testPose1 := spatialmath.NewPoseFromPoint(r3.Vector{0, 0, 370})
-		testPose2 := spatialmath.NewPoseFromPoint(r3.Vector{300, 300, -3500})
-		_ = testPose2
-		grabPose := referenceframe.NewPoseInFrame("world", spatialmath.NewPoseFromPoint(r3.Vector{-600, -400, 460}))
-		obsMsgs := []*commonpb.GeometriesInFrame{
-			{
-				ReferenceFrame: "world",
-				Geometries: []*commonpb.Geometry{
-					{
-						Center: spatialmath.PoseToProtobuf(testPose2),
-						GeometryType: &commonpb.Geometry_Box{
-							Box: &commonpb.RectangularPrism{DimsMm: &commonpb.Vector3{
-								X: 20,
-								Y: 40,
-								Z: 40,
-							}},
-						},
-					},
-				},
-			},
-			{
-				ReferenceFrame: "world",
-				Geometries: []*commonpb.Geometry{
-					{
-						Center: spatialmath.PoseToProtobuf(testPose1),
-						GeometryType: &commonpb.Geometry_Box{
-							Box: &commonpb.RectangularPrism{DimsMm: &commonpb.Vector3{
-								X: 2000,
-								Y: 2000,
-								Z: 20,
-							}},
-						},
-					},
-				},
-			},
-		}
-		_ = obsMsgs
-		_, err = ms.Move(
-			context.Background(),
-			gripper.Named("pieceArm"),
-			grabPose,
-			&commonpb.WorldState{Obstacles: obsMsgs},
-			map[string]interface{}{},
-		)
-		// This fails due to a large obstacle being in the way
-		test.That(t, err, test.ShouldNotBeNil)
-	})
-}
-
-func TestMoveSingleComponent(t *testing.T) {
-	var err error
-	ms := setupMotionServiceFromConfig(t, "data/moving_arm.json")
-
-	t.Run("succeeds when all frame info in config", func(t *testing.T) {
-		grabPose := referenceframe.NewPoseInFrame("c", spatialmath.NewPoseFromPoint(r3.Vector{-25, 30, -200}))
-		_, err = ms.MoveSingleComponent(
-			context.Background(),
-			arm.Named("pieceArm"),
-			grabPose,
-			&commonpb.WorldState{},
-			map[string]interface{}{},
-		)
-		// Gripper is not an arm and cannot move
-		test.That(t, err, test.ShouldBeNil)
-	})
-	t.Run("fails due to gripper not being an arm", func(t *testing.T) {
-		grabPose := referenceframe.NewPoseInFrame("c", spatialmath.NewPoseFromPoint(r3.Vector{-20, -30, -40}))
-		_, err = ms.MoveSingleComponent(
-			context.Background(),
-			gripper.Named("pieceGripper"),
-			grabPose,
-			&commonpb.WorldState{},
-			map[string]interface{}{},
-		)
-		// Gripper is not an arm and cannot move
-		test.That(t, err, test.ShouldNotBeNil)
-	})
-
-	ms = setupMotionServiceFromConfig(t, "data/moving_arm.json")
-
-	t.Run("succeeds with supplemental info in world state", func(t *testing.T) {
-		testPose := spatialmath.NewPoseFromOrientation(
-			r3.Vector{X: 1., Y: 2., Z: 3.},
-			&spatialmath.R4AA{Theta: math.Pi / 2, RX: 0., RY: 1., RZ: 0.},
-		)
-
-		transformMsgs := []*commonpb.Transform{
-			{
-				ReferenceFrame: "testFrame2",
-				PoseInObserverFrame: &commonpb.PoseInFrame{
-					ReferenceFrame: "world",
-					Pose:           spatialmath.PoseToProtobuf(testPose),
-				},
-			},
-		}
-		worldState := &commonpb.WorldState{
-			Transforms: transformMsgs,
-		}
-
-		poseToGrab := spatialmath.NewPoseFromOrientation(
-			r3.Vector{X: -20., Y: 0., Z: -800.},
-			&spatialmath.R4AA{Theta: math.Pi / 2, RX: 1., RY: 0., RZ: 0.},
-		)
-
-		grabPose := referenceframe.NewPoseInFrame("testFrame2", poseToGrab)
-		_, err = ms.MoveSingleComponent(context.Background(), arm.Named("pieceArm"), grabPose, worldState, map[string]interface{}{})
-		test.That(t, err, test.ShouldBeNil)
-	})
-}
-
-func TestMultiplePieces(t *testing.T) {
-	var err error
-	ms := setupMotionServiceFromConfig(t, "data/fake_tomato.json")
-	grabPose := referenceframe.NewPoseInFrame("c", spatialmath.NewPoseFromPoint(r3.Vector{-0, -30, -50}))
-	_, err = ms.Move(context.Background(), gripper.Named("gr"), grabPose, &commonpb.WorldState{}, map[string]interface{}{})
-	test.That(t, err, test.ShouldBeNil)
-}
-
-func TestGetPose(t *testing.T) {
-	var err error
-	ms := setupMotionServiceFromConfig(t, "data/arm_gantry.json")
-
-	pose, err := ms.GetPose(context.Background(), arm.Named("gantry1"), "", nil, map[string]interface{}{})
-	test.That(t, err, test.ShouldBeNil)
-	test.That(t, pose.FrameName(), test.ShouldEqual, referenceframe.World)
-	test.That(t, pose.Pose().Point().X, test.ShouldAlmostEqual, 1.2)
-	test.That(t, pose.Pose().Point().Y, test.ShouldAlmostEqual, 0)
-	test.That(t, pose.Pose().Point().Z, test.ShouldAlmostEqual, 0)
-
-	pose, err = ms.GetPose(context.Background(), arm.Named("arm1"), "", nil, map[string]interface{}{})
-	test.That(t, err, test.ShouldBeNil)
-	test.That(t, pose.FrameName(), test.ShouldEqual, referenceframe.World)
-	test.That(t, pose.Pose().Point().X, test.ShouldAlmostEqual, 501.2)
-	test.That(t, pose.Pose().Point().Y, test.ShouldAlmostEqual, 0)
-	test.That(t, pose.Pose().Point().Z, test.ShouldAlmostEqual, 300)
-
-	pose, err = ms.GetPose(context.Background(), arm.Named("arm1"), "gantry1", nil, map[string]interface{}{})
-	test.That(t, err, test.ShouldBeNil)
-	test.That(t, pose.FrameName(), test.ShouldEqual, "gantry1")
-	test.That(t, pose.Pose().Point().X, test.ShouldAlmostEqual, 500)
-	test.That(t, pose.Pose().Point().Y, test.ShouldAlmostEqual, 0)
-	test.That(t, pose.Pose().Point().Z, test.ShouldAlmostEqual, 300)
-
-	pose, err = ms.GetPose(context.Background(), arm.Named("gantry1"), "gantry1", nil, map[string]interface{}{})
-	test.That(t, err, test.ShouldBeNil)
-	test.That(t, pose.FrameName(), test.ShouldEqual, "gantry1")
-	test.That(t, pose.Pose().Point().X, test.ShouldAlmostEqual, 0)
-	test.That(t, pose.Pose().Point().Y, test.ShouldAlmostEqual, 0)
-	test.That(t, pose.Pose().Point().Z, test.ShouldAlmostEqual, 0)
-
-	pose, err = ms.GetPose(context.Background(), arm.Named("arm1"), "arm1", nil, map[string]interface{}{})
-	test.That(t, err, test.ShouldBeNil)
-	test.That(t, pose.FrameName(), test.ShouldEqual, "arm1")
-	test.That(t, pose.Pose().Point().X, test.ShouldAlmostEqual, 0)
-	test.That(t, pose.Pose().Point().Y, test.ShouldAlmostEqual, 0)
-	test.That(t, pose.Pose().Point().Z, test.ShouldAlmostEqual, 0)
-
-	testPose := spatialmath.NewPoseFromOrientation(
-		r3.Vector{X: 0., Y: 0., Z: 0.},
-		&spatialmath.R4AA{Theta: math.Pi / 2, RX: 0., RY: 1., RZ: 0.},
-	)
-	transformMsgs := []*commonpb.Transform{
-		{
-			ReferenceFrame: "testFrame",
-			PoseInObserverFrame: &commonpb.PoseInFrame{
-				ReferenceFrame: "world",
-				Pose:           spatialmath.PoseToProtobuf(testPose),
-			},
-		},
-		{
-			ReferenceFrame: "testFrame2",
-			PoseInObserverFrame: &commonpb.PoseInFrame{
-				ReferenceFrame: "testFrame",
-				Pose:           spatialmath.PoseToProtobuf(testPose),
-			},
-		},
-	}
-	pose, err = ms.GetPose(context.Background(), arm.Named("arm1"), "testFrame2", transformMsgs, map[string]interface{}{})
-	test.That(t, err, test.ShouldBeNil)
-	test.That(t, pose.Pose().Point().X, test.ShouldAlmostEqual, -501.2)
-	test.That(t, pose.Pose().Point().Y, test.ShouldAlmostEqual, 0)
-	test.That(t, pose.Pose().Point().Z, test.ShouldAlmostEqual, -300)
-	test.That(t, pose.Pose().Orientation().AxisAngles().RX, test.ShouldEqual, 0)
-	test.That(t, pose.Pose().Orientation().AxisAngles().RY, test.ShouldEqual, -1)
-	test.That(t, pose.Pose().Orientation().AxisAngles().RZ, test.ShouldEqual, 0)
-	test.That(t, pose.Pose().Orientation().AxisAngles().Theta, test.ShouldAlmostEqual, math.Pi/2)
-
-	transformMsgs = []*commonpb.Transform{
-		{
-			ReferenceFrame: "testFrame",
-			PoseInObserverFrame: &commonpb.PoseInFrame{
-				ReferenceFrame: "noParent",
-				Pose:           spatialmath.PoseToProtobuf(testPose),
-			},
-		},
-	}
-	pose, err = ms.GetPose(context.Background(), arm.Named("arm1"), "testFrame", transformMsgs, map[string]interface{}{})
-	test.That(t, err, test.ShouldBeError, framesystemparts.NewMissingParentError("testFrame", "noParent"))
-	test.That(t, pose, test.ShouldBeNil)
-}
-
-=======
->>>>>>> 735609dc
 func setupInjectRobot() (*inject.Robot, *mock) {
 	svc1 := &mock{}
 	r := &inject.Robot{}
