--- conflicted
+++ resolved
@@ -358,9 +358,6 @@
 	})
 }
 
-<<<<<<< HEAD
-func TestMoveOnGlobe(t *testing.T) {
-=======
 func TestMoveOnMapTimeout(t *testing.T) {
 	ctx := context.Background()
 	logger := golog.NewTestLogger(t)
@@ -406,9 +403,8 @@
 	test.That(t, success, test.ShouldBeFalse)
 }
 
-func TestInjectedMoveOnGlobe(t *testing.T) {
+func TestMoveOnGlobe(t *testing.T) {
 	t.Parallel()
->>>>>>> cb2b6d9f
 	ctx := context.Background()
 	logger := golog.NewTestLogger(t)
 
