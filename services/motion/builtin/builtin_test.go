package builtin

import (
	"context"
	"math"
	"os"
	"path/filepath"
	"testing"

	"github.com/edaniels/golog"
	"github.com/golang/geo/r3"
	geo "github.com/kellydunn/golang-geo"
	// register.
	commonpb "go.viam.com/api/common/v1"
	"go.viam.com/test"
	"go.viam.com/utils"
	"go.viam.com/utils/artifact"

	"go.viam.com/rdk/components/arm"
	"go.viam.com/rdk/components/base"
	"go.viam.com/rdk/components/base/fake"
<<<<<<< HEAD
	"go.viam.com/rdk/components/base/kinematicbase"

=======
>>>>>>> 4ec94a6d
	"go.viam.com/rdk/components/camera"
	"go.viam.com/rdk/components/gripper"
	_ "go.viam.com/rdk/components/register"
	"go.viam.com/rdk/config"
	"go.viam.com/rdk/referenceframe"
	"go.viam.com/rdk/resource"
	robotimpl "go.viam.com/rdk/robot/impl"
	"go.viam.com/rdk/services/motion"
	"go.viam.com/rdk/services/slam"
	"go.viam.com/rdk/spatialmath"
	"go.viam.com/rdk/testutils/inject"
)

func setupMotionServiceFromConfig(t *testing.T, configFilename string) (motion.Service, func()) {
	t.Helper()
	ctx := context.Background()
	logger := golog.NewTestLogger(t)
	cfg, err := config.Read(ctx, configFilename, logger)
	test.That(t, err, test.ShouldBeNil)
	myRobot, err := robotimpl.New(ctx, cfg, logger)
	test.That(t, err, test.ShouldBeNil)
	svc, err := motion.FromRobot(myRobot, "builtin")
	test.That(t, err, test.ShouldBeNil)
	return svc, func() {
		myRobot.Close(context.Background())
	}
}

func getPointCloudMap(path string) (func() ([]byte, error), error) {
	const chunkSizeBytes = 1 * 1024 * 1024
	file, err := os.Open(path)
	if err != nil {
		return nil, err
	}
	chunk := make([]byte, chunkSizeBytes)
	f := func() ([]byte, error) {
		bytesRead, err := file.Read(chunk)
		if err != nil {
			defer utils.UncheckedErrorFunc(file.Close)
			return nil, err
		}
		return chunk[:bytesRead], err
	}
	return f, nil
}

func TestMoveFailures(t *testing.T) {
	var err error
	ms, teardown := setupMotionServiceFromConfig(t, "../data/arm_gantry.json")
	defer teardown()
	ctx := context.Background()
	t.Run("fail on not finding gripper", func(t *testing.T) {
		grabPose := referenceframe.NewPoseInFrame("fakeCamera", spatialmath.NewPoseFromPoint(r3.Vector{10.0, 10.0, 10.0}))
		_, err = ms.Move(ctx, camera.Named("fake"), grabPose, nil, nil, nil)
		test.That(t, err, test.ShouldNotBeNil)
	})

	t.Run("fail on disconnected supplemental frames in world state", func(t *testing.T) {
		testPose := spatialmath.NewPose(
			r3.Vector{X: 1., Y: 2., Z: 3.},
			&spatialmath.R4AA{Theta: math.Pi / 2, RX: 0., RY: 1., RZ: 0.},
		)
		transforms := []*referenceframe.LinkInFrame{
			referenceframe.NewLinkInFrame("noParent", testPose, "frame2", nil),
		}
		worldState, err := referenceframe.NewWorldState(nil, transforms)
		test.That(t, err, test.ShouldBeNil)
		poseInFrame := referenceframe.NewPoseInFrame("frame2", spatialmath.NewZeroPose())
		_, err = ms.Move(ctx, arm.Named("arm1"), poseInFrame, worldState, nil, nil)
		test.That(t, err, test.ShouldBeError, referenceframe.NewParentFrameMissingError("frame2", "noParent"))
	})
}

func TestMove(t *testing.T) {
	var err error
	ctx := context.Background()

	t.Run("succeeds when all frame info in config", func(t *testing.T) {
		ms, teardown := setupMotionServiceFromConfig(t, "../data/moving_arm.json")
		defer teardown()
		grabPose := referenceframe.NewPoseInFrame("c", spatialmath.NewPoseFromPoint(r3.Vector{0, -30, -50}))
		_, err = ms.Move(ctx, gripper.Named("pieceGripper"), grabPose, nil, nil, nil)
		test.That(t, err, test.ShouldBeNil)
	})

	t.Run("succeeds when mobile component can be solved for destinations in own frame", func(t *testing.T) {
		ms, teardown := setupMotionServiceFromConfig(t, "../data/moving_arm.json")
		defer teardown()
		grabPose := referenceframe.NewPoseInFrame("pieceArm", spatialmath.NewPoseFromPoint(r3.Vector{0, -30, -50}))
		_, err = ms.Move(ctx, gripper.Named("pieceArm"), grabPose, nil, nil, map[string]interface{}{})
		test.That(t, err, test.ShouldBeNil)
	})

	t.Run("succeeds when immobile component can be solved for destinations in own frame", func(t *testing.T) {
		ms, teardown := setupMotionServiceFromConfig(t, "../data/moving_arm.json")
		defer teardown()
		grabPose := referenceframe.NewPoseInFrame("pieceGripper", spatialmath.NewPoseFromPoint(r3.Vector{0, -30, -50}))
		_, err = ms.Move(ctx, gripper.Named("pieceGripper"), grabPose, nil, nil, map[string]interface{}{})
		test.That(t, err, test.ShouldBeNil)
	})

	t.Run("succeeds with supplemental info in world state", func(t *testing.T) {
		ms, teardown := setupMotionServiceFromConfig(t, "../data/moving_arm.json")
		defer teardown()
		testPose := spatialmath.NewPose(
			r3.Vector{X: 1., Y: 2., Z: 3.},
			&spatialmath.R4AA{Theta: math.Pi / 2, RX: 0., RY: 1., RZ: 0.},
		)

		transforms := []*referenceframe.LinkInFrame{
			referenceframe.NewLinkInFrame(referenceframe.World, testPose, "testFrame2", nil),
			referenceframe.NewLinkInFrame("pieceArm", testPose, "testFrame", nil),
		}

		worldState, err := referenceframe.NewWorldState(nil, transforms)
		test.That(t, err, test.ShouldBeNil)
		grabPose := referenceframe.NewPoseInFrame("testFrame2", spatialmath.NewPoseFromPoint(r3.Vector{-20, -130, -40}))
		_, err = ms.Move(context.Background(), gripper.Named("pieceGripper"), grabPose, worldState, nil, nil)
		test.That(t, err, test.ShouldBeNil)
	})
}

func TestMoveWithObstacles(t *testing.T) {
	ms, teardown := setupMotionServiceFromConfig(t, "../data/moving_arm.json")
	defer teardown()

	t.Run("check a movement that should not succeed due to obstacles", func(t *testing.T) {
		testPose1 := spatialmath.NewPoseFromPoint(r3.Vector{0, 0, 370})
		testPose2 := spatialmath.NewPoseFromPoint(r3.Vector{300, 300, -3500})
		_ = testPose2
		grabPose := referenceframe.NewPoseInFrame("world", spatialmath.NewPoseFromPoint(r3.Vector{-600, -400, 460}))
		obsMsgs := []*commonpb.GeometriesInFrame{
			{
				ReferenceFrame: "world",
				Geometries: []*commonpb.Geometry{
					{
						Center: spatialmath.PoseToProtobuf(testPose2),
						GeometryType: &commonpb.Geometry_Box{
							Box: &commonpb.RectangularPrism{DimsMm: &commonpb.Vector3{
								X: 20,
								Y: 40,
								Z: 40,
							}},
						},
					},
				},
			},
			{
				ReferenceFrame: "world",
				Geometries: []*commonpb.Geometry{
					{
						Center: spatialmath.PoseToProtobuf(testPose1),
						GeometryType: &commonpb.Geometry_Box{
							Box: &commonpb.RectangularPrism{DimsMm: &commonpb.Vector3{
								X: 2000,
								Y: 2000,
								Z: 20,
							}},
						},
					},
				},
			},
		}
		worldState, err := referenceframe.WorldStateFromProtobuf(&commonpb.WorldState{Obstacles: obsMsgs})
		test.That(t, err, test.ShouldBeNil)
		_, err = ms.Move(context.Background(), gripper.Named("pieceArm"), grabPose, worldState, nil, nil)
		// This fails due to a large obstacle being in the way
		test.That(t, err, test.ShouldNotBeNil)
	})
}

func TestMoveSingleComponent(t *testing.T) {
	ms, teardown := setupMotionServiceFromConfig(t, "../data/moving_arm.json")
	defer teardown()

	grabPose := spatialmath.NewPoseFromPoint(r3.Vector{-25, 30, 0})
	t.Run("succeeds when all frame info in config", func(t *testing.T) {
		_, err := ms.MoveSingleComponent(
			context.Background(),
			arm.Named("pieceArm"),
			referenceframe.NewPoseInFrame("c", grabPose),
			nil,
			map[string]interface{}{},
		)
		// Gripper is not an arm and cannot move
		test.That(t, err, test.ShouldBeNil)
	})
	t.Run("fails due to gripper not being an arm", func(t *testing.T) {
		_, err := ms.MoveSingleComponent(
			context.Background(),
			gripper.Named("pieceGripper"),
			referenceframe.NewPoseInFrame("c", grabPose),
			nil,
			map[string]interface{}{},
		)
		// Gripper is not an arm and cannot move
		test.That(t, err, test.ShouldNotBeNil)
	})

	t.Run("succeeds with supplemental info in world state", func(t *testing.T) {
		worldState, err := referenceframe.NewWorldState(
			nil,
			[]*referenceframe.LinkInFrame{referenceframe.NewLinkInFrame("c", spatialmath.NewZeroPose(), "testFrame2", nil)},
		)
		test.That(t, err, test.ShouldBeNil)
		_, err = ms.MoveSingleComponent(
			context.Background(),
			arm.Named("pieceArm"),
			referenceframe.NewPoseInFrame("testFrame2", grabPose),
			worldState,
			map[string]interface{}{},
		)
		test.That(t, err, test.ShouldBeNil)
	})
}

func TestMoveOnMap(t *testing.T) {
	t.Parallel()
	ctx := context.Background()
	logger := golog.NewTestLogger(t)
	injectSlam := inject.NewSLAMService("test_slam")

	const chunkSizeBytes = 1 * 1024 * 1024

	injectSlam.GetPointCloudMapFunc = func(ctx context.Context) (func() ([]byte, error), error) {
		return getPointCloudMap(filepath.Clean(artifact.MustPath("pointcloud/octagonspace.pcd")))
	}

	cfg := resource.Config{
		Name:  "test_base",
		API:   base.API,
		Frame: &referenceframe.LinkConfig{Geometry: &spatialmath.GeometryConfig{R: 100}},
	}

	fakeBase, err := fake.NewBase(ctx, nil, cfg, logger)
	test.That(t, err, test.ShouldBeNil)

	ms, err := NewBuiltIn(
		ctx,
		resource.Dependencies{injectSlam.Name(): injectSlam, fakeBase.Name(): fakeBase},
		resource.Config{
			ConvertedAttributes: &Config{},
		},
		logger,
	)
	test.That(t, err, test.ShouldBeNil)

	// goal x-position of 1.32m is scaled to be in mm
	goal := spatialmath.NewPoseFromPoint(r3.Vector{X: 1.32 * 1000, Y: 0})

	t.Run("check that path is planned around obstacle", func(t *testing.T) {
		t.Parallel()
		path, _, err := ms.(*builtIn).planMoveOnMap(
			context.Background(),
			base.Named("test_base"),
			goal,
			slam.Named("test_slam"),
			nil,
		)
		test.That(t, err, test.ShouldBeNil)
		// path of length 2 indicates a path that goes straight through central obstacle
		test.That(t, len(path), test.ShouldBeGreaterThan, 2)
	})

	t.Run("ensure success of movement around obstacle", func(t *testing.T) {
		t.Parallel()
		success, err := ms.MoveOnMap(
			context.Background(),
			base.Named("test_base"),
			goal,
			slam.Named("test_slam"),
			nil,
		)
		test.That(t, err, test.ShouldBeNil)
		test.That(t, success, test.ShouldBeTrue)
	})

	t.Run("check that straight line path executes", func(t *testing.T) {
		t.Parallel()
		easyGoal := spatialmath.NewPoseFromPoint(r3.Vector{X: 0.277 * 1000, Y: 0.593 * 1000})
		success, err := ms.MoveOnMap(
			context.Background(),
			base.Named("test_base"),
			easyGoal,
			slam.Named("test_slam"),
			nil,
		)
		test.That(t, err, test.ShouldBeNil)
		test.That(t, success, test.ShouldBeTrue)
	})
}

<<<<<<< HEAD
func TestMoveOnMapTimeout(t *testing.T) {
	ctx := context.Background()
	logger := golog.NewTestLogger(t)
	cfg, err := config.Read(ctx, "../data/real_wheeled_base.json", logger)
	test.That(t, err, test.ShouldBeNil)
	myRobot, err := robotimpl.New(ctx, cfg, logger)
	test.That(t, err, test.ShouldBeNil)
	defer func() {
		test.That(t, myRobot.Close(context.Background()), test.ShouldBeNil)
	}()

	injectSlam := inject.NewSLAMService("test_slam")
	injectSlam.GetPointCloudMapFunc = func(ctx context.Context) (func() ([]byte, error), error) {
		return getPointCloudMap(filepath.Clean(artifact.MustPath("pointcloud/octagonspace.pcd")))

	}
	injectSlam.GetPositionFunc = func(ctx context.Context) (spatialmath.Pose, string, error) {
		return spatialmath.NewZeroPose(), "", nil
	}

	realBase, err := base.FromRobot(myRobot, "test_base")
	test.That(t, err, test.ShouldBeNil)

	ms, err := NewBuiltIn(
		ctx,
		resource.Dependencies{injectSlam.Name(): injectSlam, realBase.Name(): realBase},
		resource.Config{
			ConvertedAttributes: &Config{},
		},
		logger,
	)

	easyGoal := spatialmath.NewPoseFromPoint(r3.Vector{X: 0.277 * 1000, Y: 0.593 * 1000})
	success, err := ms.MoveOnMap(
		context.Background(),
		base.Named("test_base"),
		easyGoal,
		slam.Named("test_slam"),
		nil,
	)
	test.That(t, err, test.ShouldNotBeNil)
	test.That(t, err.Error(), test.ShouldResemble, kinematicbase.ErrMovementTimeout.Error()) //change to an error within kinematics
	test.That(t, success, test.ShouldBeFalse)
}

func TestMoveOnGlobe(t *testing.T) {
	ms, closeFn := setupMotionServiceFromConfig(t, "../data/gps_base.json")
	defer closeFn()
=======
func TestInjectedMoveOnGlobe(t *testing.T) {
	t.Parallel()
	ctx := context.Background()
	logger := golog.NewTestLogger(t)
>>>>>>> 4ec94a6d

	// create motion config
	motionCfg := make(map[string]interface{})
	motionCfg["motion_profile"] = "position_only"
	motionCfg["timeout"] = 5.

	// create fake base
	baseCfg := resource.Config{
		Name:  "test-base",
		API:   base.API,
		Frame: &referenceframe.LinkConfig{Geometry: &spatialmath.GeometryConfig{R: 20}},
	}
	fakeBase, err := fake.NewBase(ctx, nil, baseCfg, logger)
	test.That(t, err, test.ShouldBeNil)

	// create base frame
	basePose := spatialmath.NewPoseFromPoint(r3.Vector{0, 0, 0})
	baseSphere, err := spatialmath.NewSphere(basePose, 10, "base-sphere")
	test.That(t, err, test.ShouldBeNil)
	baseFrame, err := referenceframe.NewStaticFrameWithGeometry(
		"test-base",
		basePose,
		baseSphere,
	)
	test.That(t, err, test.ShouldBeNil)

	// create injected MovementSensor
	injectedMovementSensor := inject.NewMovementSensor("test-gps")
	injectedMovementSensor.PositionFunc = func(ctx context.Context, extra map[string]interface{}) (*geo.Point, float64, error) {
		return geo.NewPoint(0, 0), 0, nil
	}

	// create MovementSensor frame
	movementSensorFrame, err := referenceframe.NewStaticFrame(
		"test-gps",
		spatialmath.NewPoseFromPoint(r3.Vector{-10, 0, 0}),
	)
	test.That(t, err, test.ShouldBeNil)

	// create a framesystem
	newFS := referenceframe.NewEmptyFrameSystem("test-FS")
	worldFrame, err := referenceframe.NewStaticFrame("world", spatialmath.NewPoseFromPoint(r3.Vector{0, 0, 0}))
	test.That(t, err, test.ShouldBeNil)
	newFS.AddFrame(baseFrame, worldFrame)
	newFS.AddFrame(movementSensorFrame, baseFrame)

	// need to create an injected framesystem service
	injectedFS := inject.NewFrameSystemService("fake-FS")
	injectedFS.FrameSystemFunc = func(ctx context.Context,
		additionalTransforms []*referenceframe.LinkInFrame,
	) (referenceframe.FrameSystem, error) {
		return newFS, nil
	}
	injectedFS.CurrentInputsFunc = func(ctx context.Context) (map[string][]referenceframe.Input,
		map[string]referenceframe.InputEnabled,
		error,
	) {
		return referenceframe.StartPositions(newFS), nil, nil
	}

	// create the motion service
	ms, err := NewBuiltIn(
		ctx,
		resource.Dependencies{
			fakeBase.Name():               fakeBase,
			injectedMovementSensor.Name(): injectedMovementSensor,
			injectedFS.Name():             injectedFS,
		},
		resource.Config{
			ConvertedAttributes: &Config{},
		},
		logger,
	)
	test.That(t, err, test.ShouldBeNil)

	gp, _, err := injectedMovementSensor.Position(ctx, nil)
	test.That(t, err, test.ShouldBeNil)
	destGP := geo.NewPoint(gp.Lat(), gp.Lng()+0.0000009)

	t.Run("ensure success to a nearby geo point", func(t *testing.T) {
		t.Parallel()

		success, err := ms.MoveOnGlobe(
			context.Background(),
			fakeBase.Name(),
			destGP,
			math.NaN(),
			injectedMovementSensor.Name(),
			nil,
			math.NaN(),
			math.NaN(),
			motionCfg,
		)
		test.That(t, err, test.ShouldBeNil)
		test.That(t, success, test.ShouldBeTrue)
	})

	t.Run("relative position and distance are calculated properly", func(t *testing.T) {
		t.Parallel()

		localizer, ok := ms.(*builtIn).localizers[injectedMovementSensor.Name()]
		test.That(t, ok, test.ShouldBeTrue)
		currentPosition, dstPIF, err := ms.(*builtIn).getRelativePositionAndDestination(context.Background(),
			localizer,
			fakeBase.Name(),
			injectedMovementSensor.Name(),
			*destGP,
		)
		test.That(t, err, test.ShouldBeNil)
		test.That(t, currentPosition, test.ShouldResemble, r3.Vector{-10, 0, 0})
		test.That(t, spatialmath.R3VectorAlmostEqual(dstPIF.Pose().Point(), r3.Vector{110, 0, 0}, 0.1), test.ShouldBeTrue)
		test.That(t, dstPIF.Parent(), test.ShouldEqual, referenceframe.World)
	})

	t.Run("go around an obstacle", func(t *testing.T) {
		t.Parallel()

		boxPose := spatialmath.NewPoseFromPoint(r3.Vector{50, 0, 0})
		boxDims := r3.Vector{5, 50, 10}
		geometries, err := spatialmath.NewBox(boxPose, boxDims, "wall")
		test.That(t, err, test.ShouldBeNil)
		geoObstacle := spatialmath.NewGeoObstacle(geo.NewPoint(0, 0), []spatialmath.Geometry{geometries})

		localizer, err := motion.NewLocalizer(context.Background(), injectedMovementSensor)
		test.That(t, err, test.ShouldBeNil)

		currentPosition, dstPIF, err := ms.(*builtIn).getRelativePositionAndDestination(context.Background(),
			localizer,
			fakeBase.Name(),
			injectedMovementSensor.Name(),
			*destGP,
		)
		test.That(t, err, test.ShouldBeNil)

		plan, _, err := ms.(*builtIn).planMoveOnGlobe(context.Background(),
			fakeBase.Name(),
			currentPosition,
			dstPIF,
			localizer,
			[]*spatialmath.GeoObstacle{geoObstacle},
			defaultLinearVelocityMillisPerSec,
			defaultAngularVelocityDegsPerSec,
			motionCfg,
		)
		test.That(t, len(plan), test.ShouldBeGreaterThan, 2)
		test.That(t, err, test.ShouldBeNil)
	})

	t.Run("fail because of obstacle", func(t *testing.T) {
		t.Parallel()

		boxPose := spatialmath.NewPoseFromPoint(r3.Vector{50, 0, 0})
		boxDims := r3.Vector{2, 666, 10}
		geometries, err := spatialmath.NewBox(boxPose, boxDims, "wall")
		test.That(t, err, test.ShouldBeNil)
		geoObstacle := spatialmath.NewGeoObstacle(geo.NewPoint(0, 0), []spatialmath.Geometry{geometries})

		success, err := ms.MoveOnGlobe(
			context.Background(),
			fakeBase.Name(),
			destGP,
			math.NaN(),
			injectedMovementSensor.Name(),
			[]*spatialmath.GeoObstacle{geoObstacle},
			math.NaN(),
			math.NaN(),
			motionCfg,
		)
		test.That(t, err, test.ShouldNotBeNil)
		test.That(t, success, test.ShouldBeFalse)
	})
}

func TestMultiplePieces(t *testing.T) {
	var err error
	ms, teardown := setupMotionServiceFromConfig(t, "../data/fake_tomato.json")
	defer teardown()
	grabPose := referenceframe.NewPoseInFrame("c", spatialmath.NewPoseFromPoint(r3.Vector{-0, -30, -50}))
	_, err = ms.Move(context.Background(), gripper.Named("gr"), grabPose, nil, nil, nil)
	test.That(t, err, test.ShouldBeNil)
}

func TestGetPose(t *testing.T) {
	var err error
	ms, teardown := setupMotionServiceFromConfig(t, "../data/arm_gantry.json")
	defer teardown()

	pose, err := ms.GetPose(context.Background(), arm.Named("gantry1"), "", nil, map[string]interface{}{})
	test.That(t, err, test.ShouldBeNil)
	test.That(t, pose.Parent(), test.ShouldEqual, referenceframe.World)
	test.That(t, pose.Pose().Point().X, test.ShouldAlmostEqual, 1.2)
	test.That(t, pose.Pose().Point().Y, test.ShouldAlmostEqual, 0)
	test.That(t, pose.Pose().Point().Z, test.ShouldAlmostEqual, 0)

	pose, err = ms.GetPose(context.Background(), arm.Named("arm1"), "", nil, map[string]interface{}{})
	test.That(t, err, test.ShouldBeNil)
	test.That(t, pose.Parent(), test.ShouldEqual, referenceframe.World)
	test.That(t, pose.Pose().Point().X, test.ShouldAlmostEqual, 501.2)
	test.That(t, pose.Pose().Point().Y, test.ShouldAlmostEqual, 0)
	test.That(t, pose.Pose().Point().Z, test.ShouldAlmostEqual, 300)

	pose, err = ms.GetPose(context.Background(), arm.Named("arm1"), "gantry1", nil, map[string]interface{}{})
	test.That(t, err, test.ShouldBeNil)
	test.That(t, pose.Parent(), test.ShouldEqual, "gantry1")
	test.That(t, pose.Pose().Point().X, test.ShouldAlmostEqual, 500)
	test.That(t, pose.Pose().Point().Y, test.ShouldAlmostEqual, 0)
	test.That(t, pose.Pose().Point().Z, test.ShouldAlmostEqual, 300)

	pose, err = ms.GetPose(context.Background(), arm.Named("gantry1"), "gantry1", nil, map[string]interface{}{})
	test.That(t, err, test.ShouldBeNil)
	test.That(t, pose.Parent(), test.ShouldEqual, "gantry1")
	test.That(t, pose.Pose().Point().X, test.ShouldAlmostEqual, 0)
	test.That(t, pose.Pose().Point().Y, test.ShouldAlmostEqual, 0)
	test.That(t, pose.Pose().Point().Z, test.ShouldAlmostEqual, 0)

	pose, err = ms.GetPose(context.Background(), arm.Named("arm1"), "arm1", nil, map[string]interface{}{})
	test.That(t, err, test.ShouldBeNil)
	test.That(t, pose.Parent(), test.ShouldEqual, "arm1")
	test.That(t, pose.Pose().Point().X, test.ShouldAlmostEqual, 0)
	test.That(t, pose.Pose().Point().Y, test.ShouldAlmostEqual, 0)
	test.That(t, pose.Pose().Point().Z, test.ShouldAlmostEqual, 0)

	testPose := spatialmath.NewPoseFromOrientation(&spatialmath.R4AA{Theta: math.Pi / 2, RX: 0., RY: 1., RZ: 0.})
	transforms := []*referenceframe.LinkInFrame{
		referenceframe.NewLinkInFrame(referenceframe.World, testPose, "testFrame", nil),
		referenceframe.NewLinkInFrame("testFrame", testPose, "testFrame2", nil),
	}

	pose, err = ms.GetPose(context.Background(), arm.Named("arm1"), "testFrame2", transforms, map[string]interface{}{})
	test.That(t, err, test.ShouldBeNil)
	test.That(t, pose.Pose().Point().X, test.ShouldAlmostEqual, -501.2)
	test.That(t, pose.Pose().Point().Y, test.ShouldAlmostEqual, 0)
	test.That(t, pose.Pose().Point().Z, test.ShouldAlmostEqual, -300)
	test.That(t, pose.Pose().Orientation().AxisAngles().RX, test.ShouldEqual, 0)
	test.That(t, pose.Pose().Orientation().AxisAngles().RY, test.ShouldEqual, -1)
	test.That(t, pose.Pose().Orientation().AxisAngles().RZ, test.ShouldEqual, 0)
	test.That(t, pose.Pose().Orientation().AxisAngles().Theta, test.ShouldAlmostEqual, math.Pi)

	transforms = []*referenceframe.LinkInFrame{
		referenceframe.NewLinkInFrame("noParent", testPose, "testFrame", nil),
	}
	pose, err = ms.GetPose(context.Background(), arm.Named("arm1"), "testFrame", transforms, map[string]interface{}{})
	test.That(t, err, test.ShouldBeError, referenceframe.NewParentFrameMissingError("testFrame", "noParent"))
	test.That(t, pose, test.ShouldBeNil)
}<|MERGE_RESOLUTION|>--- conflicted
+++ resolved
@@ -10,6 +10,7 @@
 	"github.com/edaniels/golog"
 	"github.com/golang/geo/r3"
 	geo "github.com/kellydunn/golang-geo"
+
 	// register.
 	commonpb "go.viam.com/api/common/v1"
 	"go.viam.com/test"
@@ -19,11 +20,8 @@
 	"go.viam.com/rdk/components/arm"
 	"go.viam.com/rdk/components/base"
 	"go.viam.com/rdk/components/base/fake"
-<<<<<<< HEAD
 	"go.viam.com/rdk/components/base/kinematicbase"
 
-=======
->>>>>>> 4ec94a6d
 	"go.viam.com/rdk/components/camera"
 	"go.viam.com/rdk/components/gripper"
 	_ "go.viam.com/rdk/components/register"
@@ -316,7 +314,6 @@
 	})
 }
 
-<<<<<<< HEAD
 func TestMoveOnMapTimeout(t *testing.T) {
 	ctx := context.Background()
 	logger := golog.NewTestLogger(t)
@@ -362,15 +359,10 @@
 	test.That(t, success, test.ShouldBeFalse)
 }
 
-func TestMoveOnGlobe(t *testing.T) {
-	ms, closeFn := setupMotionServiceFromConfig(t, "../data/gps_base.json")
-	defer closeFn()
-=======
 func TestInjectedMoveOnGlobe(t *testing.T) {
 	t.Parallel()
 	ctx := context.Background()
 	logger := golog.NewTestLogger(t)
->>>>>>> 4ec94a6d
 
 	// create motion config
 	motionCfg := make(map[string]interface{})
