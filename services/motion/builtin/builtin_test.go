--- conflicted
+++ resolved
@@ -4,6 +4,7 @@
 	"context"
 	"fmt"
 	"math"
+	"strings"
 	"testing"
 	"time"
 
@@ -331,155 +332,6 @@
 	for _, tc := range testCases {
 		c := tc // needed to workaround loop variable not being captured by func literals
 		t.Run(c.name, func(t *testing.T) {
-<<<<<<< HEAD
-			t.Parallel()
-			testFn(t, c)
-		})
-	}
-}
-
-func TestObstacleReplanningGlobe(t *testing.T) {
-	t.Parallel()
-	ctx := context.Background()
-
-	gpsOrigin := geo.NewPoint(0, 0)
-	dst := geo.NewPoint(gpsOrigin.Lat(), gpsOrigin.Lng()+1e-5)
-	// dst as r3.Vector with respect to gpsOrigin is: {111.92, 0, 0}
-	epsilonMM := 15.
-
-	type testCase struct {
-		name            string
-		getPCfunc       func(ctx context.Context, cameraName string, extra map[string]interface{}) ([]*viz.Object, error)
-		expectedSuccess bool
-		expectedErr     string
-		extra           map[string]interface{}
-	}
-
-	obstacleDetectorSlice := []motion.ObstacleDetectorName{
-		{VisionServiceName: vision.Named("injectedVisionSvc"), CameraName: camera.Named("injectedCamera")},
-	}
-
-	cfg := &motion.MotionConfiguration{
-		PositionPollingFreqHz: 1, ObstaclePollingFreqHz: 20, PlanDeviationMM: epsilonMM, ObstacleDetectors: obstacleDetectorSlice,
-	}
-
-	extra := map[string]interface{}{"max_replans": 10, "max_ik_solutions": 1, "smooth_iter": 1}
-	extraNoReplan := map[string]interface{}{"max_replans": 0, "max_ik_solutions": 1, "smooth_iter": 1}
-
-	// We set a flag here per test case so that detections are not returned the first time each vision service is called
-	testCases := []testCase{
-		{
-			name: "ensure no replan from discovered obstacles",
-			getPCfunc: func(ctx context.Context, cameraName string, extra map[string]interface{}) ([]*viz.Object, error) {
-				caseName := "test-case-1"
-				obstaclePosition := spatialmath.NewPoseFromPoint(r3.Vector{X: -1000, Y: -1000, Z: 0})
-				box, err := spatialmath.NewBox(obstaclePosition, r3.Vector{X: 10, Y: 10, Z: 10}, caseName)
-				test.That(t, err, test.ShouldBeNil)
-
-				detection, err := viz.NewObjectWithLabel(pointcloud.New(), caseName+"-detection", box.ToProtobuf())
-				test.That(t, err, test.ShouldBeNil)
-
-				return []*viz.Object{detection}, nil
-			},
-			expectedSuccess: true,
-			extra:           extraNoReplan,
-		},
-		{
-			name: "ensure replan due to obstacle collision",
-			getPCfunc: func(ctx context.Context, cameraName string, extra map[string]interface{}) ([]*viz.Object, error) {
-				caseName := "test-case-2"
-				// The camera is parented to the base. Thus, this will always see an obstacle 300mm in front of where the base is.
-				// Note: for createMoveOnGlobeEnvironment, the camera is given an orientation such that it is pointing left, not
-				// forwards. Thus, an obstacle in front of the base will be seen as being in +X.
-				obstaclePosition := spatialmath.NewPoseFromPoint(r3.Vector{X: 300, Y: 0, Z: 0})
-				box, err := spatialmath.NewBox(obstaclePosition, r3.Vector{X: 20, Y: 20, Z: 10}, caseName)
-				test.That(t, err, test.ShouldBeNil)
-
-				detection, err := viz.NewObjectWithLabel(pointcloud.New(), caseName+"-detection", box.ToProtobuf())
-				test.That(t, err, test.ShouldBeNil)
-				return []*viz.Object{detection}, nil
-			},
-			expectedSuccess: false,
-			expectedErr:     fmt.Sprintf("exceeded maximum number of replans: %d: plan failed", 0),
-			extra:           extraNoReplan,
-		},
-		{
-			name: "ensure replan reaching goal",
-			getPCfunc: func(ctx context.Context, cameraName string, extra map[string]interface{}) ([]*viz.Object, error) {
-				caseName := "test-case-3"
-				// This base will always see an obstacle 800mm in front of it, triggering several replans.
-				// However, enough replans should eventually get it to its goal.
-				obstaclePosition := spatialmath.NewPoseFromPoint(r3.Vector{X: 0, Y: -800, Z: 0})
-				box, err := spatialmath.NewBox(obstaclePosition, r3.Vector{X: 20, Y: 20, Z: 10}, caseName)
-				test.That(t, err, test.ShouldBeNil)
-
-				detection, err := viz.NewObjectWithLabel(pointcloud.New(), caseName+"-detection", box.ToProtobuf())
-				test.That(t, err, test.ShouldBeNil)
-
-				return []*viz.Object{detection}, nil
-			},
-			expectedSuccess: true,
-			extra:           extra,
-		},
-	}
-
-	testFn := func(t *testing.T, tc testCase) {
-		t.Helper()
-
-		calledPC := false
-		pcFunc := func(ctx context.Context, cameraName string, extra map[string]interface{}) ([]*viz.Object, error) {
-			if !calledPC {
-				calledPC = true
-				return []*viz.Object{}, nil
-			}
-			return tc.getPCfunc(ctx, cameraName, extra)
-		}
-
-		injectedMovementSensor, _, kb, ms := createMoveOnGlobeEnvironment(
-			ctx,
-			t,
-			gpsOrigin,
-			spatialmath.NewPoseFromPoint(r3.Vector{X: 0, Y: 0, Z: 0}),
-			5000,
-		)
-		defer ms.Close(ctx)
-
-		srvc, ok := ms.(*builtIn).visionServices[cfg.ObstacleDetectors[0].VisionServiceName].(*inject.VisionService)
-		test.That(t, ok, test.ShouldBeTrue)
-		srvc.GetObjectPointCloudsFunc = pcFunc
-
-		req := motion.MoveOnGlobeReq{
-			ComponentName:      kb.Name(),
-			Destination:        dst,
-			MovementSensorName: injectedMovementSensor.Name(),
-			MotionCfg:          cfg,
-			Extra:              tc.extra,
-		}
-		executionID, err := ms.MoveOnGlobe(ctx, req)
-		test.That(t, err, test.ShouldBeNil)
-
-		timeoutCtx, timeoutFn := context.WithTimeout(ctx, time.Minute*5)
-		defer timeoutFn()
-		err = motion.PollHistoryUntilSuccessOrError(timeoutCtx, ms, time.Millisecond*5, motion.PlanHistoryReq{
-			ComponentName: req.ComponentName,
-			ExecutionID:   executionID,
-			LastPlanOnly:  true,
-		})
-
-		if tc.expectedSuccess {
-			test.That(t, err, test.ShouldBeNil)
-		} else {
-			test.That(t, err, test.ShouldNotBeNil)
-			test.That(t, err.Error(), test.ShouldEqual, tc.expectedErr)
-		}
-	}
-
-	for _, tc := range testCases {
-		c := tc // needed to workaround loop variable not being captured by func literals
-		t.Run(c.name, func(t *testing.T) {
-			t.Parallel()
-=======
->>>>>>> 2d81f8c8
 			testFn(t, c)
 		})
 	}
@@ -1049,128 +901,16 @@
 
 func TestBaseInputs(t *testing.T) {
 	ctx := context.Background()
-<<<<<<< HEAD
-	origin := geo.NewPoint(0, 0)
-	dst := geo.NewPoint(origin.Lat(), origin.Lng()+1e-5)
-	extra := map[string]interface{}{
-		"motion_profile": "position_only",
-		"timeout":        5.,
-		"smooth_iter":    5.,
-	}
-	motionCfg := &motion.MotionConfiguration{
-		PlanDeviationMM: 10,
-	}
-	// Note: spatialmath.GeoPointToPoint(dst, origin) produces r3.Vector{1111.92, 0, 0}
-
-	t.Run("starting in collision with bounding regions works", func(t *testing.T) {
-		injectedMovementSensor, _, fakeBase, ms := createMoveOnGlobeEnvironment(ctx, t, origin, nil, 5)
-		defer ms.Close(ctx)
-
-		box, err := spatialmath.NewBox(spatialmath.NewZeroPose(), r3.Vector{2224, 2224, 2}, "")
-		test.That(t, err, test.ShouldBeNil)
-
-		req := motion.MoveOnGlobeReq{
-			ComponentName:      fakeBase.Name(),
-			MovementSensorName: injectedMovementSensor.Name(),
-			Destination:        dst,
-			BoundingRegions: []*spatialmath.GeoGeometry{
-				spatialmath.NewGeoGeometry(origin, []spatialmath.Geometry{box}),
-			},
-			MotionCfg: motionCfg,
-			Extra:     extra,
-		}
-		_, err = ms.MoveOnGlobe(ctx, req)
-		test.That(t, err, test.ShouldBeNil)
-	})
-
-	t.Run("starting outside of bounding regions fails", func(t *testing.T) {
-		injectedMovementSensor, _, fakeBase, ms := createMoveOnGlobeEnvironment(ctx, t, origin, nil, 5)
-		defer ms.Close(ctx)
-
-		box, err := spatialmath.NewBox(spatialmath.NewZeroPose(), r3.Vector{2222, 2222, 2}, "")
-		test.That(t, err, test.ShouldBeNil)
-
-		req := motion.MoveOnGlobeReq{
-			ComponentName:      fakeBase.Name(),
-			MovementSensorName: injectedMovementSensor.Name(),
-			Destination:        dst,
-			BoundingRegions: []*spatialmath.GeoGeometry{
-				spatialmath.NewGeoGeometry(geo.NewPoint(20, 20), []spatialmath.Geometry{box}),
-			},
-			MotionCfg: motionCfg,
-			Extra:     extra,
-		}
-		_, err = ms.MoveOnGlobe(ctx, req)
-		test.That(t, err, test.ShouldNotBeNil)
-		expectedErrorString := "frame named test-base is not within the provided bounding regions"
-		test.That(t, strings.Contains(err.Error(), expectedErrorString), test.ShouldBeTrue)
-	})
-
-	t.Run("implicit success with no bounding regions", func(t *testing.T) {
-		injectedMovementSensor, _, fakeBase, ms := createMoveOnGlobeEnvironment(ctx, t, origin, nil, 5)
-		defer ms.Close(ctx)
-
-		req := motion.MoveOnGlobeReq{
-			ComponentName:      fakeBase.Name(),
-			MovementSensorName: injectedMovementSensor.Name(),
-			Destination:        dst,
-			MotionCfg:          motionCfg,
-			Extra:              extra,
-		}
-		_, err := ms.MoveOnGlobe(ctx, req)
-		test.That(t, err, test.ShouldBeNil)
-	})
-
-	t.Run("fail to plan outside of bounding regions", func(t *testing.T) {
-		injectedMovementSensor, _, fakeBase, ms := createMoveOnGlobeEnvironment(ctx, t, origin, nil, 5)
-		defer ms.Close(ctx)
-
-		box, err := spatialmath.NewBox(spatialmath.NewZeroPose(), r3.Vector{500, 500, 2}, "")
-		test.That(t, err, test.ShouldBeNil)
-
-		req := motion.MoveOnGlobeReq{
-			ComponentName:      fakeBase.Name(),
-			MovementSensorName: injectedMovementSensor.Name(),
-			Destination:        dst,
-			MotionCfg:          motionCfg,
-			BoundingRegions: []*spatialmath.GeoGeometry{
-				spatialmath.NewGeoGeometry(geo.NewPoint(0, 0), []spatialmath.Geometry{box}),
-			},
-			Extra: extra,
-		}
-		_, err = ms.MoveOnGlobe(ctx, req)
-		test.That(t, err, test.ShouldNotBeNil)
-		test.That(t, err, test.ShouldBeError, errors.New("destination was not within the provided bounding regions"))
-	})
-
-	t.Run("list of bounding regions - success case", func(t *testing.T) {
-		// string together multiple bounding regions, such that the robot must
-		// actually account for them in order to create a valid path
-		injectedMovementSensor, _, fakeBase, ms := createMoveOnGlobeEnvironment(ctx, t, origin, nil, 5)
-		defer ms.Close(ctx)
-
-		box1, err := spatialmath.NewBox(spatialmath.NewZeroPose(), r3.Vector{500, 500, 2}, "")
-		test.That(t, err, test.ShouldBeNil)
-		box2, err := spatialmath.NewBox(
-			spatialmath.NewPoseFromPoint(r3.Vector{681, 0, 0}),
-			r3.Vector{900, 900, 2}, "",
-		)
-		test.That(t, err, test.ShouldBeNil)
-
-		req := motion.MoveOnGlobeReq{
-			ComponentName:      fakeBase.Name(),
-			MovementSensorName: injectedMovementSensor.Name(),
-			Destination:        dst,
-			MotionCfg:          motionCfg,
-			BoundingRegions: []*spatialmath.GeoGeometry{
-				spatialmath.NewGeoGeometry(geo.NewPoint(0, 0), []spatialmath.Geometry{box1}),
-				spatialmath.NewGeoGeometry(geo.NewPoint(0, 0), []spatialmath.Geometry{box2}),
-			},
-			Extra: extra,
-		}
-		_, err = ms.MoveOnGlobe(ctx, req)
-		test.That(t, err, test.ShouldBeNil)
-	})
+	ctx, cFunc := context.WithCancel(ctx)
+	defer cFunc()
+	kb, closeFunc := createTestKinematicBase(
+		ctx,
+		t,
+	)
+	defer closeFunc(ctx)
+	err := kb.GoToInputs(ctx, []referenceframe.Input{{0}, {0.001 + math.Pi/2}, {0}, {91}})
+	test.That(t, err, test.ShouldBeNil)
+
 }
 
 func TestCheckPlan(t *testing.T) {
@@ -1373,15 +1113,4 @@
 		err = motionplan.CheckPlan(wrapperFrame, updatedExecutionState, worldState, mr.localizaingFS, math.Inf(1), logger)
 		test.That(t, err, test.ShouldBeNil)
 	})
-=======
-	ctx, cFunc := context.WithCancel(ctx)
-	defer cFunc()
-	kb, closeFunc := createTestKinematicBase(
-		ctx,
-		t,
-	)
-	defer closeFunc(ctx)
-	err := kb.GoToInputs(ctx, []referenceframe.Input{{0}, {0.001 + math.Pi/2}, {0}, {91}})
-	test.That(t, err, test.ShouldBeNil)
->>>>>>> 2d81f8c8
 }