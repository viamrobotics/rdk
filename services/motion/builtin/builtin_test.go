package builtin

import (
	"context"
	"fmt"
	"math"
	"runtime"
	"testing"
	"time"

	"github.com/golang/geo/r3"
	"github.com/google/uuid"
	geo "github.com/kellydunn/golang-geo"
	"github.com/pkg/errors"
	commonpb "go.viam.com/api/common/v1"
	"go.viam.com/test"

	"go.viam.com/rdk/components/arm"
	armFake "go.viam.com/rdk/components/arm/fake"
	ur "go.viam.com/rdk/components/arm/universalrobots"
	"go.viam.com/rdk/components/base"
	baseFake "go.viam.com/rdk/components/base/fake"
	"go.viam.com/rdk/components/camera"
	"go.viam.com/rdk/components/gripper"
	"go.viam.com/rdk/components/movementsensor"
	_ "go.viam.com/rdk/components/register"
	"go.viam.com/rdk/config"
	"go.viam.com/rdk/logging"
	"go.viam.com/rdk/motionplan"
	"go.viam.com/rdk/pointcloud"
	"go.viam.com/rdk/referenceframe"
	"go.viam.com/rdk/resource"
	robotimpl "go.viam.com/rdk/robot/impl"
	"go.viam.com/rdk/services/motion"
	"go.viam.com/rdk/services/motion/builtin/state"
	"go.viam.com/rdk/services/slam"
	"go.viam.com/rdk/services/vision"
	"go.viam.com/rdk/spatialmath"
	"go.viam.com/rdk/testutils/inject"
	viz "go.viam.com/rdk/vision"
)

func TestMoveResponseString(t *testing.T) {
	type testCase struct {
		description  string
		expected     string
		moveResponse moveResponse
	}
	testCases := []testCase{
		{
			"when executeResponse.Replan is false & ReplanReason is empty and error is not nil",
			"builtin.moveResponse{executeResponse: state.ExecuteResponse{Replan:false, ReplanReason:\"\"}, err: an error}",
			moveResponse{err: errors.New("an error")},
		},
		{
			"when executeResponse.Replan is true & ReplanReason is not empty and error is not nil",
			"builtin.moveResponse{executeResponse: state.ExecuteResponse{Replan:true, ReplanReason:\"some reason\"}, err: an error}",
			moveResponse{executeResponse: state.ExecuteResponse{Replan: true, ReplanReason: "some reason"}, err: errors.New("an error")},
		},
		{
			"when executeResponse.Replan is true & ReplanReason is not empty and error is nil",
			"builtin.moveResponse{executeResponse: state.ExecuteResponse{Replan:true, ReplanReason:\"some reason\"}, err: <nil>}",
			moveResponse{executeResponse: state.ExecuteResponse{Replan: true, ReplanReason: "some reason"}},
		},
		{
			"when executeResponse.Replan is false & ReplanReason is empty and error is nil",
			"builtin.moveResponse{executeResponse: state.ExecuteResponse{Replan:false, ReplanReason:\"\"}, err: <nil>}",
			moveResponse{},
		},
	}
	for _, tc := range testCases {
		t.Run(tc.description, func(t *testing.T) {
			test.That(t, tc.moveResponse.String(), test.ShouldEqual, tc.expected)
		})
	}
}

func TestReplanResponseString(t *testing.T) {
	type testCase struct {
		description    string
		expected       string
		replanResponse replanResponse
	}
	testCases := []testCase{
		{
			"when replan is true and reason is non empty and error is nil",
			"builtin.replanResponse{executeResponse: state.ExecuteResponse{Replan:true, ReplanReason:\"some reason\"}, err: <nil>}",
			replanResponse{executeResponse: state.ExecuteResponse{Replan: true, ReplanReason: "some reason"}},
		},
		{
			"when replan is true and reason is non empty and error is not nil",
			"builtin.replanResponse{executeResponse: state.ExecuteResponse{Replan:true, ReplanReason:\"some reason\"}, err: an error}",
			replanResponse{executeResponse: state.ExecuteResponse{Replan: true, ReplanReason: "some reason"}, err: errors.New("an error")},
		},
		{
			"when replan is false and error is nil",
			"builtin.replanResponse{executeResponse: state.ExecuteResponse{Replan:false, ReplanReason:\"\"}, err: <nil>}",
			replanResponse{},
		},
		{
			"when replan is false and error is not nil",
			"builtin.replanResponse{executeResponse: state.ExecuteResponse{Replan:false, ReplanReason:\"\"}, err: an error}",
			replanResponse{err: errors.New("an error")},
		},
	}
	for _, tc := range testCases {
		t.Run(tc.description, func(t *testing.T) {
			test.That(t, tc.replanResponse.String(), test.ShouldEqual, tc.expected)
		})
	}
}

func TestMoveFailures(t *testing.T) {
	var err error
	ms, teardown := setupMotionServiceFromConfig(t, "../data/arm_gantry.json")
	defer teardown()
	ctx := context.Background()
	t.Run("fail on not finding gripper", func(t *testing.T) {
		grabPose := referenceframe.NewPoseInFrame("fakeCamera", spatialmath.NewPoseFromPoint(r3.Vector{X: 10.0, Y: 10.0, Z: 10.0}))
		_, err = ms.Move(ctx, camera.Named("fake"), grabPose, nil, nil, nil)
		test.That(t, err, test.ShouldNotBeNil)
	})

	t.Run("fail on disconnected supplemental frames in world state", func(t *testing.T) {
		testPose := spatialmath.NewPose(
			r3.Vector{X: 1., Y: 2., Z: 3.},
			&spatialmath.R4AA{Theta: math.Pi / 2, RX: 0., RY: 1., RZ: 0.},
		)
		transforms := []*referenceframe.LinkInFrame{
			referenceframe.NewLinkInFrame("noParent", testPose, "frame2", nil),
		}
		worldState, err := referenceframe.NewWorldState(nil, transforms)
		test.That(t, err, test.ShouldBeNil)
		poseInFrame := referenceframe.NewPoseInFrame("frame2", spatialmath.NewZeroPose())
		_, err = ms.Move(ctx, arm.Named("arm1"), poseInFrame, worldState, nil, nil)
		test.That(t, err, test.ShouldBeError, referenceframe.NewParentFrameMissingError("frame2", "noParent"))
	})
}

func TestMove(t *testing.T) {
	var err error
	ctx := context.Background()

	t.Run("succeeds when all frame info in config", func(t *testing.T) {
		ms, teardown := setupMotionServiceFromConfig(t, "../data/moving_arm.json")
		defer teardown()
		grabPose := referenceframe.NewPoseInFrame("c", spatialmath.NewPoseFromPoint(r3.Vector{X: 0, Y: -30, Z: -50}))
		_, err = ms.Move(ctx, gripper.Named("pieceGripper"), grabPose, nil, nil, nil)
		test.That(t, err, test.ShouldBeNil)
	})

	t.Run("succeeds when mobile component can be solved for destinations in own frame", func(t *testing.T) {
		ms, teardown := setupMotionServiceFromConfig(t, "../data/moving_arm.json")
		defer teardown()
		grabPose := referenceframe.NewPoseInFrame("pieceArm", spatialmath.NewPoseFromPoint(r3.Vector{X: 0, Y: -30, Z: -50}))
		_, err = ms.Move(ctx, arm.Named("pieceArm"), grabPose, nil, nil, map[string]interface{}{})
		test.That(t, err, test.ShouldBeNil)
	})

	t.Run("succeeds when immobile component can be solved for destinations in own frame", func(t *testing.T) {
		ms, teardown := setupMotionServiceFromConfig(t, "../data/moving_arm.json")
		defer teardown()
		grabPose := referenceframe.NewPoseInFrame("pieceGripper", spatialmath.NewPoseFromPoint(r3.Vector{X: 0, Y: -30, Z: -50}))
		_, err = ms.Move(ctx, gripper.Named("pieceGripper"), grabPose, nil, nil, map[string]interface{}{})
		test.That(t, err, test.ShouldBeNil)
	})

	t.Run("succeeds with supplemental info in world state", func(t *testing.T) {
		ms, teardown := setupMotionServiceFromConfig(t, "../data/moving_arm.json")
		defer teardown()
		testPose := spatialmath.NewPose(
			r3.Vector{X: 1., Y: 2., Z: 3.},
			&spatialmath.R4AA{Theta: math.Pi / 2, RX: 0., RY: 1., RZ: 0.},
		)

		transforms := []*referenceframe.LinkInFrame{
			referenceframe.NewLinkInFrame(referenceframe.World, testPose, "testFrame2", nil),
			referenceframe.NewLinkInFrame("pieceArm", testPose, "testFrame", nil),
		}

		worldState, err := referenceframe.NewWorldState(nil, transforms)
		test.That(t, err, test.ShouldBeNil)
		grabPose := referenceframe.NewPoseInFrame("testFrame2", spatialmath.NewPoseFromPoint(r3.Vector{X: -20, Y: -130, Z: -40}))
		_, err = ms.Move(context.Background(), gripper.Named("pieceGripper"), grabPose, worldState, nil, nil)
		test.That(t, err, test.ShouldBeNil)
	})
}

func TestMoveWithObstacles(t *testing.T) {
	ms, teardown := setupMotionServiceFromConfig(t, "../data/moving_arm.json")
	defer teardown()

	t.Run("check a movement that should not succeed due to obstacles", func(t *testing.T) {
		testPose1 := spatialmath.NewPoseFromPoint(r3.Vector{X: 0, Y: 0, Z: 370})
		testPose2 := spatialmath.NewPoseFromPoint(r3.Vector{X: 300, Y: 300, Z: -3500})
		_ = testPose2
		grabPose := referenceframe.NewPoseInFrame("world", spatialmath.NewPoseFromPoint(r3.Vector{X: -600, Y: -400, Z: 460}))
		obsMsgs := []*commonpb.GeometriesInFrame{
			{
				ReferenceFrame: "world",
				Geometries: []*commonpb.Geometry{
					{
						Center: spatialmath.PoseToProtobuf(testPose2),
						GeometryType: &commonpb.Geometry_Box{
							Box: &commonpb.RectangularPrism{DimsMm: &commonpb.Vector3{
								X: 20,
								Y: 40,
								Z: 40,
							}},
						},
					},
				},
			},
			{
				ReferenceFrame: "world",
				Geometries: []*commonpb.Geometry{
					{
						Center: spatialmath.PoseToProtobuf(testPose1),
						GeometryType: &commonpb.Geometry_Box{
							Box: &commonpb.RectangularPrism{DimsMm: &commonpb.Vector3{
								X: 2000,
								Y: 2000,
								Z: 20,
							}},
						},
					},
				},
			},
		}
		worldState, err := referenceframe.WorldStateFromProtobuf(&commonpb.WorldState{Obstacles: obsMsgs})
		test.That(t, err, test.ShouldBeNil)
		_, err = ms.Move(context.Background(), gripper.Named("pieceArm"), grabPose, worldState, nil, nil)
		// This fails due to a large obstacle being in the way
		test.That(t, err, test.ShouldNotBeNil)
	})
}

func TestMoveOnMapAskewIMUTestMoveOnMapAskewIMU(t *testing.T) {
	t.Parallel()
	extraPosOnly := map[string]interface{}{"smooth_iter": 5, "motion_profile": "position_only"}
	t.Run("Askew but valid base should be able to plan", func(t *testing.T) {
		t.Parallel()
		ctx := context.Background()
		askewOrient := &spatialmath.OrientationVectorDegrees{OX: 1, OY: 1, OZ: 1, Theta: 35}
		askewOrientCorrected := &spatialmath.OrientationVectorDegrees{OZ: 1, Theta: -22.988}
		// goal x-position of 1.32m is scaled to be in mm
		goal1SLAMFrame := spatialmath.NewPose(r3.Vector{X: 1.32 * 1000, Y: 0}, &spatialmath.OrientationVectorDegrees{OZ: 1, Theta: 55})
		goal1BaseFrame := spatialmath.Compose(goal1SLAMFrame, motion.SLAMOrientationAdjustment)

		kb, ms := createMoveOnMapEnvironment(ctx, t, "pointcloud/octagonspace.pcd", 40, spatialmath.NewPoseFromOrientation(askewOrient))
		defer ms.Close(ctx)

		req := motion.MoveOnMapReq{
			ComponentName: base.Named("test-base"),
			Destination:   goal1SLAMFrame,
			SlamName:      slam.Named("test_slam"),
			Extra:         extraPosOnly,
		}

		timeoutCtx, timeoutFn := context.WithTimeout(ctx, time.Second*15)
		defer timeoutFn()
		executionID, err := ms.(*builtIn).MoveOnMap(timeoutCtx, req)
		test.That(t, err, test.ShouldBeNil)
		test.That(t, executionID, test.ShouldNotResemble, uuid.Nil)

		timeoutCtx, timeoutFn = context.WithTimeout(ctx, time.Second*15)
		defer timeoutFn()
		err = motion.PollHistoryUntilSuccessOrError(timeoutCtx, ms, time.Millisecond*5, motion.PlanHistoryReq{
			ComponentName: req.ComponentName,
			ExecutionID:   executionID,
			LastPlanOnly:  true,
		})
		test.That(t, err, test.ShouldBeNil)

		endPIF, err := kb.CurrentPosition(ctx)
		test.That(t, err, test.ShouldBeNil)

		// We need to transform the endPos by the corrected orientation in order to properly place it, otherwise it will go off in +Z somewhere.
		// In a real robot this will be taken care of by gravity.
		correctedPose := spatialmath.NewPoseFromOrientation(askewOrientCorrected)
		endPos := spatialmath.Compose(correctedPose, spatialmath.PoseBetween(spatialmath.NewPoseFromOrientation(askewOrient), endPIF.Pose()))

		test.That(t, spatialmath.PoseAlmostEqualEps(endPos, goal1BaseFrame, 10), test.ShouldBeTrue)
	})
	t.Run("Upside down base should fail to plan", func(t *testing.T) {
		t.Parallel()
		ctx := context.Background()
		askewOrient := &spatialmath.OrientationVectorDegrees{OX: 1, OY: 1, OZ: -1, Theta: 55}
		// goal x-position of 1.32m is scaled to be in mm
		goal1SLAMFrame := spatialmath.NewPose(r3.Vector{X: 1.32 * 1000, Y: 0}, &spatialmath.OrientationVectorDegrees{OZ: 1, Theta: 55})

		_, ms := createMoveOnMapEnvironment(ctx, t, "pointcloud/octagonspace.pcd", 40, spatialmath.NewPoseFromOrientation(askewOrient))
		defer ms.Close(ctx)

		req := motion.MoveOnMapReq{
			ComponentName: base.Named("test-base"),
			Destination:   goal1SLAMFrame,
			SlamName:      slam.Named("test_slam"),
			Extra:         extraPosOnly,
		}

		timeoutCtx, timeoutFn := context.WithTimeout(ctx, time.Second*15)
		defer timeoutFn()
		_, err := ms.(*builtIn).MoveOnMap(timeoutCtx, req)
		test.That(t, err, test.ShouldNotBeNil)
		test.That(t, err.Error(), test.ShouldEqual, "base appears to be upside down, check your movement sensor")
	})
}

func TestPositionalReplanning(t *testing.T) {
	t.Parallel()
	ctx := context.Background()

	gpsPoint := geo.NewPoint(0, 0)
	dst := geo.NewPoint(gpsPoint.Lat(), gpsPoint.Lng()+1e-5)
	epsilonMM := 15.
	motionCfg := &motion.MotionConfiguration{PositionPollingFreqHz: 100, ObstaclePollingFreqHz: 1, PlanDeviationMM: epsilonMM}

	type testCase struct {
		name            string
		noise           r3.Vector
		expectedSuccess bool
		expectedErr     string
		extra           map[string]interface{}
	}

	testCases := []testCase{
		{
			name:            "check we dont replan with a good sensor",
			noise:           r3.Vector{Y: epsilonMM - 0.1},
			expectedSuccess: true,
			extra:           map[string]interface{}{"smooth_iter": 5},
		},
		// TODO(RSDK-5634): this should be uncommented when this bug is fixed
		// {
		// 	// This also checks that `replan` is called under default conditions when "max_replans" is not set
		// 	name:            "check we fail to replan with a low cost factor",
		// 	noise:           r3.Vector{Y: epsilonMM + 0.1},
		// 	expectedErr:     "unable to create a new plan within replanCostFactor from the original",
		// 	expectedSuccess: false,
		// 	extra:           map[string]interface{}{"replan_cost_factor": 0.01, "smooth_iter": 5},
		// },
		{
			name:            "check we replan with a noisy sensor",
			noise:           r3.Vector{Y: epsilonMM + 0.1},
			expectedErr:     fmt.Sprintf("exceeded maximum number of replans: %d: plan failed", 4),
			expectedSuccess: false,
			extra:           map[string]interface{}{"replan_cost_factor": 10.0, "max_replans": 4, "smooth_iter": 5},
		},
	}

	testFn := func(t *testing.T, tc testCase) {
		t.Helper()
		injectedMovementSensor, _, kb, ms := createMoveOnGlobeEnvironment(ctx, t, gpsPoint, spatialmath.NewPoseFromPoint(tc.noise), 5)
		defer ms.Close(ctx)

		req := motion.MoveOnGlobeReq{
			ComponentName:      kb.Name(),
			Destination:        dst,
			MovementSensorName: injectedMovementSensor.Name(),
			MotionCfg:          motionCfg,
			Extra:              tc.extra,
		}
		executionID, err := ms.MoveOnGlobe(ctx, req)
		test.That(t, err, test.ShouldBeNil)

		timeoutCtx, timeoutFn := context.WithTimeout(ctx, time.Minute*5)
		defer timeoutFn()
		err = motion.PollHistoryUntilSuccessOrError(timeoutCtx, ms, time.Millisecond*5, motion.PlanHistoryReq{
			ComponentName: req.ComponentName,
			ExecutionID:   executionID,
			LastPlanOnly:  true,
		})

		if tc.expectedSuccess {
			test.That(t, err, test.ShouldBeNil)
		} else {
			test.That(t, err.Error(), test.ShouldEqual, tc.expectedErr)
		}
	}

	for _, tc := range testCases {
		c := tc // needed to workaround loop variable not being captured by func literals
		t.Run(c.name, func(t *testing.T) {
			t.Parallel()
			testFn(t, c)
		})
	}
}

func TestObstacleReplanningGlobe(t *testing.T) {
	t.Parallel()
	ctx := context.Background()

	gpsOrigin := geo.NewPoint(0, 0)
	dst := geo.NewPoint(gpsOrigin.Lat(), gpsOrigin.Lng()+1e-5)
	epsilonMM := 15.

	type testCase struct {
		name            string
		getPCfunc       func(ctx context.Context, cameraName string, extra map[string]interface{}) ([]*viz.Object, error)
		expectedSuccess bool
		expectedErr     string
	}

	obstacleDetectorSlice := []motion.ObstacleDetectorName{
		{VisionServiceName: vision.Named("injectedVisionSvc"), CameraName: camera.Named("injectedCamera")},
	}

	cfg := &motion.MotionConfiguration{
		PositionPollingFreqHz: 1, ObstaclePollingFreqHz: 1, PlanDeviationMM: epsilonMM, ObstacleDetectors: obstacleDetectorSlice,
	}

	extra := map[string]interface{}{"max_replans": 0, "max_ik_solutions": 1, "smooth_iter": 1}

	i := 0

	testCases := []testCase{
		// {
		// 	name: "ensure no replan from discovered obstacles",
		// 	getPCfunc: func(ctx context.Context, cameraName string, extra map[string]interface{}) ([]*viz.Object, error) {
		// 		obstaclePosition := spatialmath.NewPoseFromPoint(r3.Vector{X: -1000, Y: -1000, Z: 0})
		// 		box, err := spatialmath.NewBox(obstaclePosition, r3.Vector{X: 10, Y: 10, Z: 10}, "test-case-2")
		// 		test.That(t, err, test.ShouldBeNil)

		// 		detection, err := viz.NewObjectWithLabel(pointcloud.New(), "test-case-2-detection", box.ToProtobuf())
		// 		test.That(t, err, test.ShouldBeNil)

		// 		return []*viz.Object{detection}, nil
		// 	},
		// 	expectedSuccess: true,
		// },
		{
			name: "ensure replan due to obstacle collision",
			getPCfunc: func(ctx context.Context, cameraName string, extra map[string]interface{}) ([]*viz.Object, error) {
<<<<<<< HEAD
				if i == 0 {
					i++
					return []*viz.Object{}, nil
				}
				obstaclePosition := spatialmath.NewPoseFromPoint(r3.Vector{X: 500, Y: 0, Z: 0})
				box, err := spatialmath.NewBox(obstaclePosition, r3.Vector{X: 50, Y: 100, Z: 10}, "test-case-1")
=======
				obstaclePosition := spatialmath.NewPoseFromPoint(r3.Vector{X: 300, Y: 0, Z: 0})
				box, err := spatialmath.NewBox(obstaclePosition, r3.Vector{X: 20, Y: 20, Z: 10}, "test-case-1")
>>>>>>> c3f3715a
				test.That(t, err, test.ShouldBeNil)

				detection, err := viz.NewObjectWithLabel(pointcloud.New(), "test-case-1-detection", box.ToProtobuf())
				test.That(t, err, test.ShouldBeNil)

				return []*viz.Object{detection}, nil
			},
			expectedSuccess: false,
			expectedErr:     fmt.Sprintf("exceeded maximum number of replans: %d: plan failed", 0),
		},
	}

	testFn := func(t *testing.T, tc testCase) {
		t.Helper()
		injectedMovementSensor, _, kb, ms := createMoveOnGlobeEnvironment(
			ctx,
			t,
			gpsOrigin,
			spatialmath.NewPoseFromPoint(r3.Vector{X: 0, Y: 0, Z: 0}),
			5000,
		)
		defer ms.Close(ctx)

		srvc, ok := ms.(*builtIn).visionServices[cfg.ObstacleDetectors[0].VisionServiceName].(*inject.VisionService)
		test.That(t, ok, test.ShouldBeTrue)
		srvc.GetObjectPointCloudsFunc = tc.getPCfunc

		req := motion.MoveOnGlobeReq{
			ComponentName:      kb.Name(),
			Destination:        dst,
			MovementSensorName: injectedMovementSensor.Name(),
			MotionCfg:          cfg,
			Extra:              extra,
		}
		executionID, err := ms.MoveOnGlobe(ctx, req)
		test.That(t, err, test.ShouldBeNil)

		timeoutCtx, timeoutFn := context.WithTimeout(ctx, time.Minute*5)
		defer timeoutFn()
		err = motion.PollHistoryUntilSuccessOrError(timeoutCtx, ms, time.Millisecond*5, motion.PlanHistoryReq{
			ComponentName: req.ComponentName,
			ExecutionID:   executionID,
			LastPlanOnly:  true,
		})

		if tc.expectedSuccess {
			test.That(t, err, test.ShouldBeNil)
		} else {
			test.That(t, err, test.ShouldNotBeNil)
			test.That(t, err.Error(), test.ShouldEqual, tc.expectedErr)
		}
	}

	for _, tc := range testCases {
		c := tc // needed to workaround loop variable not being captured by func literals
		t.Run(c.name, func(t *testing.T) {
			t.Parallel()
			testFn(t, c)
		})
	}
}

func TestObstacleReplanningSlam(t *testing.T) {
	ctx := context.Background()
	origin := spatialmath.NewPose(
		r3.Vector{X: -0.99503e3, Y: 0, Z: 0},
		&spatialmath.OrientationVectorDegrees{OZ: 1, Theta: 0},
	)

	_, ms := createMoveOnMapEnvironment(
		ctx, t,
		"/Users/nick/Desktop/rdk-fork/.artifact/data/pointcloud/cardboardOcto.pcd",
		50, origin,
	)
	defer ms.Close(ctx)

	t.Run("base coordinate axes match with SLAM", func(t *testing.T) {
		visSrvc, ok := ms.(*builtIn).visionServices[vision.Named("test-vision")].(*inject.VisionService)
		test.That(t, ok, test.ShouldBeTrue)
		i := 0
		visSrvc.GetObjectPointCloudsFunc = func(ctx context.Context, cameraName string, extra map[string]interface{}) ([]*viz.Object, error) {
			if i <= 1 {
				i++
				return []*viz.Object{}, nil
			}
			obstaclePosition := spatialmath.NewPoseFromPoint(r3.Vector{X: 0, Y: 0, Z: 500})
			box, err := spatialmath.NewBox(obstaclePosition, r3.Vector{X: 50, Y: 100, Z: 10}, "test-case-1")
			test.That(t, err, test.ShouldBeNil)

			detection, err := viz.NewObjectWithLabel(pointcloud.New(), "test-case-1-detection", box.ToProtobuf())
			test.That(t, err, test.ShouldBeNil)

			return []*viz.Object{detection}, nil
		}

		obstacleDetectorSlice := []motion.ObstacleDetectorName{
			{VisionServiceName: vision.Named("test-vision"), CameraName: camera.Named("test-camera")},
		}
		req := motion.MoveOnMapReq{
			ComponentName: base.Named("test-base"),
			Destination:   spatialmath.NewPoseFromPoint(r3.Vector{X: 0.96679e3, Y: 0, Z: 0}),
			SlamName:      slam.Named("test_slam"),
			MotionCfg: &motion.MotionConfiguration{
				PositionPollingFreqHz: 1, ObstaclePollingFreqHz: 50, PlanDeviationMM: 1, ObstacleDetectors: obstacleDetectorSlice,
			},
			Extra: map[string]interface{}{"max_replans": 0, "smooth_iter": 0},
		}

		executionID, err := ms.MoveOnMap(ctx, req)
		test.That(t, err, test.ShouldBeNil)

		timeoutCtx, timeoutFn := context.WithTimeout(ctx, time.Minute*5)
		defer timeoutFn()
		err = motion.PollHistoryUntilSuccessOrError(timeoutCtx, ms, time.Millisecond*5, motion.PlanHistoryReq{
			ComponentName: req.ComponentName,
			ExecutionID:   executionID,
			LastPlanOnly:  true,
		})
		test.That(t, err, test.ShouldNotBeNil)
	})
}

func TestMultiplePieces(t *testing.T) {
	var err error
	ms, teardown := setupMotionServiceFromConfig(t, "../data/fake_tomato.json")
	defer teardown()
	grabPose := referenceframe.NewPoseInFrame("c", spatialmath.NewPoseFromPoint(r3.Vector{X: -0, Y: -30, Z: -50}))
	_, err = ms.Move(context.Background(), gripper.Named("gr"), grabPose, nil, nil, nil)
	test.That(t, err, test.ShouldBeNil)
}

func TestGetPose(t *testing.T) {
	var err error
	ms, teardown := setupMotionServiceFromConfig(t, "../data/arm_gantry.json")
	defer teardown()

	pose, err := ms.GetPose(context.Background(), arm.Named("gantry1"), "", nil, map[string]interface{}{})
	test.That(t, err, test.ShouldBeNil)
	test.That(t, pose.Parent(), test.ShouldEqual, referenceframe.World)
	test.That(t, pose.Pose().Point().X, test.ShouldAlmostEqual, 1.2)
	test.That(t, pose.Pose().Point().Y, test.ShouldAlmostEqual, 0)
	test.That(t, pose.Pose().Point().Z, test.ShouldAlmostEqual, 0)

	pose, err = ms.GetPose(context.Background(), arm.Named("arm1"), "", nil, map[string]interface{}{})
	test.That(t, err, test.ShouldBeNil)
	test.That(t, pose.Parent(), test.ShouldEqual, referenceframe.World)
	test.That(t, pose.Pose().Point().X, test.ShouldAlmostEqual, 501.2)
	test.That(t, pose.Pose().Point().Y, test.ShouldAlmostEqual, 0)
	test.That(t, pose.Pose().Point().Z, test.ShouldAlmostEqual, 300)

	pose, err = ms.GetPose(context.Background(), arm.Named("arm1"), "gantry1", nil, map[string]interface{}{})
	test.That(t, err, test.ShouldBeNil)
	test.That(t, pose.Parent(), test.ShouldEqual, "gantry1")
	test.That(t, pose.Pose().Point().X, test.ShouldAlmostEqual, 500)
	test.That(t, pose.Pose().Point().Y, test.ShouldAlmostEqual, 0)
	test.That(t, pose.Pose().Point().Z, test.ShouldAlmostEqual, 300)

	pose, err = ms.GetPose(context.Background(), arm.Named("gantry1"), "gantry1", nil, map[string]interface{}{})
	test.That(t, err, test.ShouldBeNil)
	test.That(t, pose.Parent(), test.ShouldEqual, "gantry1")
	test.That(t, pose.Pose().Point().X, test.ShouldAlmostEqual, 0)
	test.That(t, pose.Pose().Point().Y, test.ShouldAlmostEqual, 0)
	test.That(t, pose.Pose().Point().Z, test.ShouldAlmostEqual, 0)

	pose, err = ms.GetPose(context.Background(), arm.Named("arm1"), "arm1", nil, map[string]interface{}{})
	test.That(t, err, test.ShouldBeNil)
	test.That(t, pose.Parent(), test.ShouldEqual, "arm1")
	test.That(t, pose.Pose().Point().X, test.ShouldAlmostEqual, 0)
	test.That(t, pose.Pose().Point().Y, test.ShouldAlmostEqual, 0)
	test.That(t, pose.Pose().Point().Z, test.ShouldAlmostEqual, 0)

	testPose := spatialmath.NewPoseFromOrientation(&spatialmath.R4AA{Theta: math.Pi / 2, RX: 0., RY: 1., RZ: 0.})
	transforms := []*referenceframe.LinkInFrame{
		referenceframe.NewLinkInFrame(referenceframe.World, testPose, "testFrame", nil),
		referenceframe.NewLinkInFrame("testFrame", testPose, "testFrame2", nil),
	}

	pose, err = ms.GetPose(context.Background(), arm.Named("arm1"), "testFrame2", transforms, map[string]interface{}{})
	test.That(t, err, test.ShouldBeNil)
	test.That(t, pose.Pose().Point().X, test.ShouldAlmostEqual, -501.2)
	test.That(t, pose.Pose().Point().Y, test.ShouldAlmostEqual, 0)
	test.That(t, pose.Pose().Point().Z, test.ShouldAlmostEqual, -300)
	test.That(t, pose.Pose().Orientation().AxisAngles().RX, test.ShouldEqual, 0)
	test.That(t, pose.Pose().Orientation().AxisAngles().RY, test.ShouldEqual, -1)
	test.That(t, pose.Pose().Orientation().AxisAngles().RZ, test.ShouldEqual, 0)
	test.That(t, pose.Pose().Orientation().AxisAngles().Theta, test.ShouldAlmostEqual, math.Pi)

	transforms = []*referenceframe.LinkInFrame{
		referenceframe.NewLinkInFrame("noParent", testPose, "testFrame", nil),
	}
	pose, err = ms.GetPose(context.Background(), arm.Named("arm1"), "testFrame", transforms, map[string]interface{}{})
	test.That(t, err, test.ShouldBeError, referenceframe.NewParentFrameMissingError("testFrame", "noParent"))
	test.That(t, pose, test.ShouldBeNil)
}

func TestStoppableMoveFunctions(t *testing.T) {
	ctx := context.Background()
	logger := logging.NewTestLogger(t)
	failToReachGoalError := errors.New("failed to reach goal")
	calledStopFunc := false
	testIfStoppable := func(t *testing.T, success bool, err, expectedErr error) {
		t.Helper()
		test.That(t, err, test.ShouldBeError, expectedErr)
		test.That(t, success, test.ShouldBeFalse)
		test.That(t, calledStopFunc, test.ShouldBeTrue)
	}
	extra := map[string]interface{}{"smooth_iter": 5}

	t.Run("successfully stop arms", func(t *testing.T) {
		armName := "test-arm"
		injectArmName := arm.Named(armName)
		goal := referenceframe.NewPoseInFrame(
			armName,
			spatialmath.NewPoseFromPoint(r3.Vector{X: 0, Y: -10, Z: -10}),
		)

		// Create an injected Arm
		armCfg := resource.Config{
			Name:  armName,
			API:   arm.API,
			Model: resource.DefaultModelFamily.WithModel("ur5e"),
			ConvertedAttributes: &armFake.Config{
				ArmModel: "ur5e",
			},
			Frame: &referenceframe.LinkConfig{
				Parent: "world",
			},
		}

		fakeArm, err := armFake.NewArm(ctx, nil, armCfg, logger)
		test.That(t, err, test.ShouldBeNil)

		injectArm := &inject.Arm{
			Arm: fakeArm,
		}
		injectArm.StopFunc = func(ctx context.Context, extra map[string]interface{}) error {
			calledStopFunc = true
			return nil
		}
		injectArm.GoToInputsFunc = func(ctx context.Context, goal []referenceframe.Input) error {
			return failToReachGoalError
		}
		injectArm.ModelFrameFunc = func() referenceframe.Model {
			model, _ := ur.MakeModelFrame("ur5e")
			return model
		}
		injectArm.MoveToPositionFunc = func(ctx context.Context, to spatialmath.Pose, extra map[string]interface{}) error {
			return failToReachGoalError
		}

		// create arm link
		armLink := referenceframe.NewLinkInFrame(
			referenceframe.World,
			spatialmath.NewZeroPose(),
			armName,
			nil,
		)

		// Create a motion service
		fsParts := []*referenceframe.FrameSystemPart{
			{
				FrameConfig: armLink,
				ModelFrame:  injectArm.ModelFrameFunc(),
			},
		}
		deps := resource.Dependencies{
			injectArmName: injectArm,
		}

		_, err = createFrameSystemService(ctx, deps, fsParts, logger)
		test.That(t, err, test.ShouldBeNil)

		conf := resource.Config{ConvertedAttributes: &Config{}}
		ms, err := NewBuiltIn(ctx, deps, conf, logger)
		test.That(t, err, test.ShouldBeNil)
		defer ms.Close(context.Background())

		t.Run("stop during Move(...) call", func(t *testing.T) {
			calledStopFunc = false
			success, err := ms.Move(ctx, injectArmName, goal, nil, nil, extra)
			testIfStoppable(t, success, err, failToReachGoalError)
		})
	})

	t.Run("successfully stop kinematic bases", func(t *testing.T) {
		// Create an injected Base
		baseName := "test-base"

		geometry, err := (&spatialmath.GeometryConfig{R: 20}).ParseConfig()
		test.That(t, err, test.ShouldBeNil)

		injectBase := inject.NewBase(baseName)
		injectBase.GeometriesFunc = func(ctx context.Context) ([]spatialmath.Geometry, error) {
			return []spatialmath.Geometry{geometry}, nil
		}
		injectBase.PropertiesFunc = func(ctx context.Context, extra map[string]interface{}) (base.Properties, error) {
			return base.Properties{
				TurningRadiusMeters: 0,
				WidthMeters:         600 * 0.001,
			}, nil
		}
		injectBase.StopFunc = func(ctx context.Context, extra map[string]interface{}) error {
			calledStopFunc = true
			return nil
		}
		injectBase.SpinFunc = func(ctx context.Context, angleDeg, degsPerSec float64, extra map[string]interface{}) error {
			return failToReachGoalError
		}
		injectBase.MoveStraightFunc = func(ctx context.Context, distanceMm int, mmPerSec float64, extra map[string]interface{}) error {
			return failToReachGoalError
		}
		injectBase.SetVelocityFunc = func(ctx context.Context, linear, angular r3.Vector, extra map[string]interface{}) error {
			return failToReachGoalError
		}
		injectBase.CurrentInputsFunc = func(ctx context.Context) ([]referenceframe.Input, error) {
			return referenceframe.FloatsToInputs([]float64{0, 0, 0}), nil
		}

		// Create a base link
		baseLink := createBaseLink(t)

		t.Run("stop during MoveOnGlobe(...) call", func(t *testing.T) {
			calledStopFunc = false
			gpsPoint := geo.NewPoint(-70, 40)

			// Create an injected MovementSensor
			movementSensorName := "test-gps"
			injectMovementSensor := createInjectedMovementSensor(movementSensorName, gpsPoint)

			// Create a MovementSensor link
			movementSensorLink := referenceframe.NewLinkInFrame(
				baseLink.Name(),
				spatialmath.NewPoseFromPoint(r3.Vector{X: -10, Y: 0, Z: 0}),
				movementSensorName,
				nil,
			)

			// Since our current position is in the frame of the movement sensor we will need to transform the
			// position to be in the world frame.
			// To do so, we will use the frame system service (fs), created at run time along, with the fs
			// the motion service (ms) creates.
			// It is important to note that the two frame systems house different information.
			// The fs created by the ms has a base frame corresponding to a kinematic base, hence it expects three
			// degrees of freedom. For this reason, we create a model frame for the base link, such that querying
			// the fs constructed at run time gives us current inputs we would expect.

			model, err := referenceframe.New2DMobileModelFrame(
				baseName,
				[]referenceframe.Limit{
					{Min: -1e5, Max: 1e5}, {Min: -1e5, Max: 1e5}, {Min: -2 * math.Pi, Max: 2 * math.Pi},
				},
				geometry,
			)
			test.That(t, err, test.ShouldBeNil)

			// Create a motion service
			fsParts := []*referenceframe.FrameSystemPart{
				{FrameConfig: movementSensorLink},
				{FrameConfig: baseLink, ModelFrame: model},
			}
			deps := resource.Dependencies{
				injectBase.Name():           injectBase,
				injectMovementSensor.Name(): injectMovementSensor,
			}

			fsSvc, err := createFrameSystemService(ctx, deps, fsParts, logger)
			test.That(t, err, test.ShouldBeNil)

			conf := resource.Config{ConvertedAttributes: &Config{}}
			ms, err := NewBuiltIn(ctx, deps, conf, logger)
			test.That(t, err, test.ShouldBeNil)
			defer ms.Close(context.Background())

			ms.(*builtIn).fsService = fsSvc

			goal := geo.NewPoint(gpsPoint.Lat()+1e-4, gpsPoint.Lng()+1e-4)
			motionCfg := motion.MotionConfiguration{
				PlanDeviationMM:       10000,
				LinearMPerSec:         10,
				PositionPollingFreqHz: 4,
				ObstaclePollingFreqHz: 1,
			}

			req := motion.MoveOnGlobeReq{
				ComponentName:      injectBase.Name(),
				Destination:        goal,
				MovementSensorName: injectMovementSensor.Name(),
				MotionCfg:          &motionCfg,
				Extra:              extra,
			}
			executionID, err := ms.MoveOnGlobe(ctx, req)
			test.That(t, err, test.ShouldBeNil)

			timeoutCtx, timeoutFn := context.WithTimeout(ctx, time.Second*5)
			defer timeoutFn()
			err = motion.PollHistoryUntilSuccessOrError(timeoutCtx, ms, time.Millisecond*5, motion.PlanHistoryReq{
				ComponentName: req.ComponentName,
				ExecutionID:   executionID,
				LastPlanOnly:  true,
			})

			expectedErr := errors.Wrap(errors.New("plan failed"), failToReachGoalError.Error())
			testIfStoppable(t, false, err, expectedErr)
		})

		t.Run("stop during MoveOnMap(...) call", func(t *testing.T) {
			calledStopFunc = false
			slamName := "test-slam"

			// Create an injected SLAM
			injectSlam := createInjectedSlam(slamName, "pointcloud/octagonspace.pcd", nil)

			// Create a motion service
			deps := resource.Dependencies{
				injectBase.Name(): injectBase,
				injectSlam.Name(): injectSlam,
			}
			fsParts := []*referenceframe.FrameSystemPart{
				{FrameConfig: baseLink},
			}

			ms, err := NewBuiltIn(
				ctx,
				deps,
				resource.Config{ConvertedAttributes: &Config{}},
				logger,
			)
			test.That(t, err, test.ShouldBeNil)
			defer ms.Close(context.Background())

			fsSvc, err := createFrameSystemService(ctx, deps, fsParts, logger)
			test.That(t, err, test.ShouldBeNil)
			ms.(*builtIn).fsService = fsSvc

			goal := spatialmath.NewPoseFromPoint(r3.Vector{X: 0, Y: 500})
			req := motion.MoveOnMapReq{
				ComponentName: injectBase.Name(),
				Destination:   goal,
				SlamName:      injectSlam.Name(),
				MotionCfg: &motion.MotionConfiguration{
					PlanDeviationMM: 0.2,
				},
				Extra: extra,
			}

			executionID, err := ms.MoveOnMap(ctx, req)
			test.That(t, err, test.ShouldBeNil)

			timeoutCtx, timeoutFn := context.WithTimeout(ctx, time.Second*5)
			defer timeoutFn()
			err = motion.PollHistoryUntilSuccessOrError(timeoutCtx, ms, time.Millisecond*5, motion.PlanHistoryReq{
				ComponentName: req.ComponentName,
				ExecutionID:   executionID,
				LastPlanOnly:  true,
			})

			expectedErr := errors.Wrap(errors.New("plan failed"), failToReachGoalError.Error())
			testIfStoppable(t, false, err, expectedErr)
		})

		t.Run("stop during MoveOnMap(...) call", func(t *testing.T) {
			calledStopFunc = false
			slamName := "test-slam"

			// Create an injected SLAM
			injectSlam := createInjectedSlam(slamName, "pointcloud/octagonspace.pcd", nil)

			// Create a motion service
			deps := resource.Dependencies{
				injectBase.Name(): injectBase,
				injectSlam.Name(): injectSlam,
			}
			fsParts := []*referenceframe.FrameSystemPart{
				{FrameConfig: baseLink},
			}

			ms, err := NewBuiltIn(
				ctx,
				deps,
				resource.Config{ConvertedAttributes: &Config{}},
				logger,
			)
			test.That(t, err, test.ShouldBeNil)
			defer ms.Close(context.Background())

			fsSvc, err := createFrameSystemService(ctx, deps, fsParts, logger)
			test.That(t, err, test.ShouldBeNil)
			ms.(*builtIn).fsService = fsSvc

			req := motion.MoveOnMapReq{
				ComponentName: injectBase.Name(),
				Destination:   spatialmath.NewPoseFromPoint(r3.Vector{X: 0, Y: 500}),
				SlamName:      injectSlam.Name(),
				MotionCfg: &motion.MotionConfiguration{
					PlanDeviationMM: 1,
				},
				Extra: extra,
			}

			executionID, err := ms.MoveOnMap(ctx, req)
			test.That(t, err, test.ShouldBeNil)

			timeoutCtx, timeoutFn := context.WithTimeout(ctx, time.Second*5)
			defer timeoutFn()
			err = motion.PollHistoryUntilSuccessOrError(timeoutCtx, ms, time.Millisecond*5, motion.PlanHistoryReq{
				ComponentName: req.ComponentName,
				ExecutionID:   executionID,
				LastPlanOnly:  true,
			})

			expectedErr := errors.Wrap(errors.New("plan failed"), failToReachGoalError.Error())
			testIfStoppable(t, false, err, expectedErr)
		})
	})
}

func TestMoveOnGlobe(t *testing.T) {
	ctx := context.Background()
	// Near antarctica 🐧
	gpsPoint := geo.NewPoint(-70, 40)
	dst := geo.NewPoint(gpsPoint.Lat(), gpsPoint.Lng()+7e-5)
	expectedDst := r3.Vector{X: 2662.16, Y: 0, Z: 0} // Relative pose to the starting point of the base; facing north, Y = forwards
	epsilonMM := 15.
	// create motion config
	extra := map[string]interface{}{
		"motion_profile": "position_only",
		"timeout":        5.,
		"smooth_iter":    5.,
	}

	t.Run("Changes to executions show up in PlanHistory", func(t *testing.T) {
		injectedMovementSensor, _, fakeBase, ms := createMoveOnGlobeEnvironment(ctx, t, gpsPoint, nil, 5)
		defer ms.Close(ctx)

		req := motion.MoveOnGlobeReq{
			ComponentName:      fakeBase.Name(),
			MovementSensorName: injectedMovementSensor.Name(),
			Destination:        dst,
		}
		executionID, err := ms.MoveOnGlobe(ctx, req)
		test.That(t, err, test.ShouldBeNil)
		test.That(t, executionID, test.ShouldNotBeEmpty)

		// returns the execution just created in the history
		ph, err := ms.PlanHistory(ctx, motion.PlanHistoryReq{ComponentName: req.ComponentName})
		test.That(t, err, test.ShouldBeNil)
		test.That(t, len(ph), test.ShouldEqual, 1)
		test.That(t, ph[0].Plan.ExecutionID, test.ShouldResemble, executionID)
		test.That(t, len(ph[0].StatusHistory), test.ShouldEqual, 1)
		test.That(t, ph[0].StatusHistory[0].State, test.ShouldEqual, motion.PlanStateInProgress)
		test.That(t, len(ph[0].Plan.Path()), test.ShouldNotEqual, 0)

		err = ms.StopPlan(ctx, motion.StopPlanReq{ComponentName: fakeBase.Name()})
		test.That(t, err, test.ShouldBeNil)

		ph2, err := ms.PlanHistory(ctx, motion.PlanHistoryReq{ComponentName: req.ComponentName})
		test.That(t, err, test.ShouldBeNil)
		test.That(t, len(ph2), test.ShouldEqual, 1)
		test.That(t, ph2[0].Plan.ExecutionID, test.ShouldResemble, executionID)
		test.That(t, len(ph2[0].StatusHistory), test.ShouldEqual, 2)
		test.That(t, ph2[0].StatusHistory[0].State, test.ShouldEqual, motion.PlanStateStopped)
		test.That(t, ph2[0].StatusHistory[1].State, test.ShouldEqual, motion.PlanStateInProgress)
		test.That(t, len(ph2[0].Plan.Path()), test.ShouldNotEqual, 0)

		// Proves that calling StopPlan after the plan has reached a terminal state is idempotent
		err = ms.StopPlan(ctx, motion.StopPlanReq{ComponentName: fakeBase.Name()})
		test.That(t, err, test.ShouldBeNil)
		ph3, err := ms.PlanHistory(ctx, motion.PlanHistoryReq{ComponentName: req.ComponentName})
		test.That(t, err, test.ShouldBeNil)
		test.That(t, ph3, test.ShouldResemble, ph2)
	})

	t.Run("is able to reach a nearby geo point with empty values", func(t *testing.T) {
		injectedMovementSensor, _, fakeBase, ms := createMoveOnGlobeEnvironment(ctx, t, gpsPoint, nil, 5)
		defer ms.Close(ctx)
		req := motion.MoveOnGlobeReq{
			ComponentName:      fakeBase.Name(),
			MovementSensorName: injectedMovementSensor.Name(),
			Destination:        dst,
			Extra:              extra,
		}
		executionID, err := ms.MoveOnGlobe(ctx, req)
		test.That(t, err, test.ShouldBeNil)
		test.That(t, executionID, test.ShouldNotResemble, uuid.Nil)
	})

	t.Run("is able to reach a nearby geo point with a requested NaN heading", func(t *testing.T) {
		injectedMovementSensor, _, fakeBase, ms := createMoveOnGlobeEnvironment(ctx, t, gpsPoint, nil, 5)
		defer ms.Close(ctx)
		req := motion.MoveOnGlobeReq{
			ComponentName:      fakeBase.Name(),
			MovementSensorName: injectedMovementSensor.Name(),
			Heading:            math.NaN(),
			Destination:        dst,
			Extra:              extra,
		}
		executionID, err := ms.MoveOnGlobe(ctx, req)
		test.That(t, err, test.ShouldBeNil)
		test.That(t, executionID, test.ShouldNotResemble, uuid.Nil)
	})

	t.Run("is able to reach a nearby geo point with a requested positive heading", func(t *testing.T) {
		injectedMovementSensor, _, fakeBase, ms := createMoveOnGlobeEnvironment(ctx, t, gpsPoint, nil, 5)
		defer ms.Close(ctx)
		req := motion.MoveOnGlobeReq{
			ComponentName:      fakeBase.Name(),
			MovementSensorName: injectedMovementSensor.Name(),
			Heading:            10000000,
			Destination:        dst,
			Extra:              extra,
		}
		executionID, err := ms.MoveOnGlobe(ctx, req)
		test.That(t, err, test.ShouldBeNil)
		test.That(t, executionID, test.ShouldNotResemble, uuid.Nil)
	})

	t.Run("is able to reach a nearby geo point with a requested negative heading", func(t *testing.T) {
		injectedMovementSensor, _, fakeBase, ms := createMoveOnGlobeEnvironment(ctx, t, gpsPoint, nil, 5)
		defer ms.Close(ctx)
		req := motion.MoveOnGlobeReq{
			ComponentName:      fakeBase.Name(),
			MovementSensorName: injectedMovementSensor.Name(),
			Heading:            -10000000,
			Destination:        dst,
			Extra:              extra,
		}
		executionID, err := ms.MoveOnGlobe(ctx, req)
		test.That(t, err, test.ShouldBeNil)
		test.That(t, executionID, test.ShouldNotResemble, uuid.Nil)
	})

	t.Run("is able to reach a nearby geo point when the motion configuration is empty", func(t *testing.T) {
		injectedMovementSensor, _, fakeBase, ms := createMoveOnGlobeEnvironment(ctx, t, gpsPoint, nil, 5)
		defer ms.Close(ctx)
		req := motion.MoveOnGlobeReq{
			ComponentName:      fakeBase.Name(),
			MovementSensorName: injectedMovementSensor.Name(),
			Heading:            90,
			Destination:        dst,
			MotionCfg:          &motion.MotionConfiguration{},
			Extra:              extra,
		}
		executionID, err := ms.MoveOnGlobe(ctx, req)
		test.That(t, err, test.ShouldBeNil)
		test.That(t, executionID, test.ShouldNotResemble, uuid.Nil)
	})

	t.Run("is able to reach a nearby geo point when the motion configuration nil", func(t *testing.T) {
		injectedMovementSensor, _, fakeBase, ms := createMoveOnGlobeEnvironment(ctx, t, gpsPoint, nil, 5)
		defer ms.Close(ctx)
		req := motion.MoveOnGlobeReq{
			ComponentName:      fakeBase.Name(),
			MovementSensorName: injectedMovementSensor.Name(),
			Heading:            90,
			Destination:        dst,
			Extra:              extra,
		}
		executionID, err := ms.MoveOnGlobe(ctx, req)
		test.That(t, err, test.ShouldBeNil)
		test.That(t, executionID, test.ShouldNotResemble, uuid.Nil)
	})

	t.Run("ensure success to a nearby geo point", func(t *testing.T) {
		injectedMovementSensor, _, fakeBase, ms := createMoveOnGlobeEnvironment(ctx, t, gpsPoint, nil, 5)
		defer ms.Close(ctx)
		motionCfg := &motion.MotionConfiguration{PositionPollingFreqHz: 4, ObstaclePollingFreqHz: 1, PlanDeviationMM: epsilonMM}
		req := motion.MoveOnGlobeReq{
			ComponentName:      fakeBase.Name(),
			Destination:        dst,
			MovementSensorName: injectedMovementSensor.Name(),
			Obstacles:          []*spatialmath.GeoObstacle{},
			MotionCfg:          motionCfg,
			Extra:              extra,
		}
		planExecutor, err := ms.(*builtIn).newMoveOnGlobeRequest(ctx, req, nil, 0)
		test.That(t, err, test.ShouldBeNil)

		mr, ok := planExecutor.(*moveRequest)
		test.That(t, ok, test.ShouldBeTrue)

		test.That(t, mr.planRequest.Goal.Pose().Point().X, test.ShouldAlmostEqual, expectedDst.X, epsilonMM)
		test.That(t, mr.planRequest.Goal.Pose().Point().Y, test.ShouldAlmostEqual, expectedDst.Y, epsilonMM)

		planResp, err := mr.Plan(ctx)
		test.That(t, err, test.ShouldBeNil)
		test.That(t, len(planResp.Path()), test.ShouldBeGreaterThan, 2)

		executionID, err := ms.MoveOnGlobe(ctx, req)
		test.That(t, err, test.ShouldBeNil)
		test.That(t, executionID, test.ShouldNotResemble, uuid.Nil)

		timeoutCtx, timeoutFn := context.WithTimeout(ctx, time.Second*5)
		defer timeoutFn()
		err = motion.PollHistoryUntilSuccessOrError(timeoutCtx, ms, time.Millisecond*5, motion.PlanHistoryReq{
			ComponentName: req.ComponentName,
			ExecutionID:   executionID,
			LastPlanOnly:  true,
		})
		test.That(t, err, test.ShouldBeNil)
	})

	t.Run("go around an obstacle", func(t *testing.T) {
		injectedMovementSensor, _, fakeBase, ms := createMoveOnGlobeEnvironment(ctx, t, gpsPoint, nil, 5)
		defer ms.Close(ctx)
		motionCfg := &motion.MotionConfiguration{PositionPollingFreqHz: 4, ObstaclePollingFreqHz: 1, PlanDeviationMM: epsilonMM}

		boxPose := spatialmath.NewPoseFromPoint(r3.Vector{X: 50, Y: 0, Z: 0})
		boxDims := r3.Vector{X: 5, Y: 50, Z: 10}
		geometries, err := spatialmath.NewBox(boxPose, boxDims, "wall")
		test.That(t, err, test.ShouldBeNil)
		geoObstacle := spatialmath.NewGeoObstacle(gpsPoint, []spatialmath.Geometry{geometries})
		startPose, err := fakeBase.CurrentPosition(ctx)
		test.That(t, err, test.ShouldBeNil)

		req := motion.MoveOnGlobeReq{
			ComponentName:      fakeBase.Name(),
			Destination:        dst,
			MovementSensorName: injectedMovementSensor.Name(),
			Obstacles:          []*spatialmath.GeoObstacle{geoObstacle},
			MotionCfg:          motionCfg,
			Extra:              extra,
		}
		mr, err := ms.(*builtIn).newMoveOnGlobeRequest(ctx, req, nil, 0)
		test.That(t, err, test.ShouldBeNil)
		planResp, err := mr.Plan(ctx)
		test.That(t, err, test.ShouldBeNil)
		test.That(t, len(planResp.Path()), test.ShouldBeGreaterThan, 2)

		executionID, err := ms.MoveOnGlobe(ctx, req)
		test.That(t, err, test.ShouldBeNil)
		test.That(t, executionID, test.ShouldNotResemble, uuid.Nil)

		timeoutCtx, timeoutFn := context.WithTimeout(ctx, time.Second*5)
		defer timeoutFn()
		err = motion.PollHistoryUntilSuccessOrError(timeoutCtx, ms, time.Millisecond*5, motion.PlanHistoryReq{
			ComponentName: req.ComponentName,
			ExecutionID:   executionID,
			LastPlanOnly:  true,
		})
		test.That(t, err, test.ShouldBeNil)

		endPose, err := fakeBase.CurrentPosition(ctx)
		test.That(t, err, test.ShouldBeNil)
		movedPose := spatialmath.PoseBetween(startPose.Pose(), endPose.Pose())
		test.That(t, movedPose.Point().X, test.ShouldAlmostEqual, expectedDst.X, epsilonMM)
		test.That(t, movedPose.Point().Y, test.ShouldAlmostEqual, expectedDst.Y, epsilonMM)
	})

	t.Run("fail because of obstacle", func(t *testing.T) {
		injectedMovementSensor, _, fakeBase, ms := createMoveOnGlobeEnvironment(ctx, t, gpsPoint, nil, 5)
		defer ms.Close(ctx)

		// Construct a set of obstacles that entirely enclose the goal point
		boxPose := spatialmath.NewPoseFromPoint(r3.Vector{X: 250, Y: 0, Z: 0})
		boxDims := r3.Vector{X: 20, Y: 6660, Z: 10}
		geometry1, err := spatialmath.NewBox(boxPose, boxDims, "wall1")
		test.That(t, err, test.ShouldBeNil)
		boxPose = spatialmath.NewPoseFromPoint(r3.Vector{X: 5000, Y: 0, Z: 0})
		boxDims = r3.Vector{X: 20, Y: 6660, Z: 10}
		geometry2, err := spatialmath.NewBox(boxPose, boxDims, "wall2")
		test.That(t, err, test.ShouldBeNil)
		boxPose = spatialmath.NewPoseFromPoint(r3.Vector{X: 2500, Y: 2500, Z: 0})
		boxDims = r3.Vector{X: 6660, Y: 20, Z: 10}
		geometry3, err := spatialmath.NewBox(boxPose, boxDims, "wall3")
		test.That(t, err, test.ShouldBeNil)
		boxPose = spatialmath.NewPoseFromPoint(r3.Vector{X: 2500, Y: -2500, Z: 0})
		boxDims = r3.Vector{X: 6660, Y: 20, Z: 10}
		geometry4, err := spatialmath.NewBox(boxPose, boxDims, "wall4")
		test.That(t, err, test.ShouldBeNil)
		geoObstacle := spatialmath.NewGeoObstacle(gpsPoint, []spatialmath.Geometry{geometry1, geometry2, geometry3, geometry4})

		req := motion.MoveOnGlobeReq{
			ComponentName:      fakeBase.Name(),
			Destination:        dst,
			MovementSensorName: injectedMovementSensor.Name(),
			Obstacles:          []*spatialmath.GeoObstacle{geoObstacle},
			MotionCfg:          &motion.MotionConfiguration{},
			Extra:              extra,
		}
		moveRequest, err := ms.(*builtIn).newMoveOnGlobeRequest(ctx, req, nil, 0)
		test.That(t, err, test.ShouldBeNil)
		planResp, err := moveRequest.Plan(ctx)
		test.That(t, err, test.ShouldBeError)
		test.That(t, planResp, test.ShouldBeNil)
	})

	t.Run("check offset constructed correctly", func(t *testing.T) {
		_, fsSvc, _, ms := createMoveOnGlobeEnvironment(ctx, t, gpsPoint, nil, 5)
		defer ms.Close(ctx)
		baseOrigin := referenceframe.NewPoseInFrame("test-base", spatialmath.NewZeroPose())
		movementSensorToBase, err := fsSvc.TransformPose(ctx, baseOrigin, "test-gps", nil)
		if err != nil {
			movementSensorToBase = baseOrigin
		}
		test.That(t, movementSensorToBase.Pose().Point(), test.ShouldResemble, r3.Vector{X: 10, Y: 0, Z: 0})
	})
}

func TestMoveOnMapStaticObs(t *testing.T) {
	ctx := context.Background()
	logger := logging.NewTestLogger(t)
	extra := map[string]interface{}{
		"motion_profile": "position_only",
		"timeout":        5.,
		"smooth_iter":    10.,
	}

	baseName := "test-base"
	slamName := "test-slam"

	// Create an injected Base
	geometry, err := (&spatialmath.GeometryConfig{R: 30}).ParseConfig()
	test.That(t, err, test.ShouldBeNil)

	injectBase := inject.NewBase(baseName)
	injectBase.GeometriesFunc = func(ctx context.Context) ([]spatialmath.Geometry, error) {
		return []spatialmath.Geometry{geometry}, nil
	}
	injectBase.PropertiesFunc = func(ctx context.Context, extra map[string]interface{}) (base.Properties, error) {
		return base.Properties{TurningRadiusMeters: 0, WidthMeters: 0.6}, nil
	}

	// Create a base link
	baseLink := createBaseLink(t)

	// Create an injected SLAM
	injectSlam := createInjectedSlam(slamName, "pointcloud/octagonspace.pcd", nil)
	injectSlam.PositionFunc = func(ctx context.Context) (spatialmath.Pose, string, error) {
		return spatialmath.NewPose(
			r3.Vector{X: 0.58772e3, Y: -0.80826e3, Z: 0},
			&spatialmath.OrientationVectorDegrees{OZ: 1, Theta: 90},
		), "", nil
	}

	// Create a motion service
	deps := resource.Dependencies{injectBase.Name(): injectBase, injectSlam.Name(): injectSlam}
	fsParts := []*referenceframe.FrameSystemPart{{FrameConfig: baseLink}}

	ms, err := NewBuiltIn(ctx, deps, resource.Config{ConvertedAttributes: &Config{}}, logger)
	test.That(t, err, test.ShouldBeNil)
	defer ms.Close(context.Background())

	fsSvc, err := createFrameSystemService(ctx, deps, fsParts, logger)
	test.That(t, err, test.ShouldBeNil)
	ms.(*builtIn).fsService = fsSvc

	goal := spatialmath.NewPoseFromPoint(r3.Vector{X: 0.6556e3, Y: 0.64152e3})

	req := motion.MoveOnMapReq{
		ComponentName: injectBase.Name(),
		Destination:   goal,
		SlamName:      injectSlam.Name(),
		MotionCfg:     &motion.MotionConfiguration{PlanDeviationMM: 0.01},
		Extra:         extra,
	}

	t.Run("one obstacle", func(t *testing.T) {
		// WTS: static obstacles are obeyed at plan time.

		// We place an obstacle on the left side of the robot to force our motion planner to return a path
		// which veers to the right. We then place an obstacle to the right of the robot and project the
		// robot's position across the path. By showing that we have a collision on the path with an
		// obstacle on the right we prove that our path does not collide with the original obstacle
		// placed on the left.
		obstacleLeft, err := spatialmath.NewBox(
			spatialmath.NewPose(r3.Vector{X: 0.22981e3, Y: -0.38875e3, Z: 0},
				&spatialmath.OrientationVectorDegrees{OZ: 1, Theta: 45}),
			r3.Vector{X: 900, Y: 10, Z: 10},
			"obstacleLeft",
		)
		test.That(t, err, test.ShouldBeNil)

		req.Obstacles = []spatialmath.Geometry{obstacleLeft}

		// construct move request
		planExecutor, err := ms.(*builtIn).newMoveOnMapRequest(ctx, req, nil, 0)
		test.That(t, err, test.ShouldBeNil)
		mr, ok := planExecutor.(*moveRequest)
		test.That(t, ok, test.ShouldBeTrue)

		// construct plan
		plan, err := mr.Plan(ctx)
		test.That(t, err, test.ShouldBeNil)
		test.That(t, len(plan.Path()), test.ShouldBeGreaterThan, 2)

		// place obstacle in opposte position and show that the generate path
		// collides with obstacleRight
		obstacleRight, err := spatialmath.NewBox(
			spatialmath.NewPose(r3.Vector{X: 0.89627e3, Y: -0.37192e3, Z: 0},
				&spatialmath.OrientationVectorDegrees{OZ: 1, Theta: -45}),
			r3.Vector{X: 900, Y: 10, Z: 10},
			"obstacleLeft",
		)
		test.That(t, err, test.ShouldBeNil)

		wrldSt, err := referenceframe.NewWorldState(
			[]*referenceframe.GeometriesInFrame{
				referenceframe.NewGeometriesInFrame(
					referenceframe.World,
					[]spatialmath.Geometry{obstacleRight},
				),
			}, nil,
		)
		test.That(t, err, test.ShouldBeNil)

		err = motionplan.CheckPlan(
			mr.planRequest.Frame,
			plan,
			wrldSt,
			mr.planRequest.FrameSystem,
			spatialmath.NewPose(
				r3.Vector{X: 0.58772e3, Y: -0.80826e3, Z: 0},
				&spatialmath.OrientationVectorDegrees{OZ: 1, Theta: 0},
			),
			referenceframe.StartPositions(mr.planRequest.FrameSystem),
			spatialmath.NewZeroPose(),
			lookAheadDistanceMM,
			logger,
		)
		test.That(t, err, test.ShouldNotBeNil)
	})

	t.Run("fail due to obstacles enclosing goals", func(t *testing.T) {
		// define static obstacles
		obstacleTop, err := spatialmath.NewBox(
			spatialmath.NewPoseFromPoint(r3.Vector{X: 0.64603e3, Y: 0.77151e3, Z: 0}),
			r3.Vector{X: 400, Y: 10, Z: 10},
			"obstacleTop",
		)
		test.That(t, err, test.ShouldBeNil)

		obstacleBottom, err := spatialmath.NewBox(
			spatialmath.NewPoseFromPoint(r3.Vector{X: 0.64603e3, Y: 0.42479e3, Z: 0}),
			r3.Vector{X: 400, Y: 10, Z: 10},
			"obstacleBottom",
		)
		test.That(t, err, test.ShouldBeNil)

		obstacleLeft, err := spatialmath.NewBox(
			spatialmath.NewPoseFromPoint(r3.Vector{X: 0.47525e3, Y: 0.65091e3, Z: 0}),
			r3.Vector{X: 10, Y: 400, Z: 10},
			"obstacleLeft",
		)
		test.That(t, err, test.ShouldBeNil)

		obstacleRight, err := spatialmath.NewBox(
			spatialmath.NewPoseFromPoint(r3.Vector{X: 0.82183e3, Y: 0.64589e3, Z: 0}),
			r3.Vector{X: 10, Y: 400, Z: 10},
			"obstacleRight",
		)
		test.That(t, err, test.ShouldBeNil)

		req.Obstacles = []spatialmath.Geometry{obstacleTop, obstacleBottom, obstacleLeft, obstacleRight}

		// construct move request
		planExecutor, err := ms.(*builtIn).newMoveOnMapRequest(ctx, req, nil, 0)
		test.That(t, err, test.ShouldBeNil)
		mr, ok := planExecutor.(*moveRequest)
		test.That(t, ok, test.ShouldBeTrue)

		// construct plan
		_, err = mr.Plan(ctx)
		test.That(t, err, test.ShouldBeError, errors.New("context deadline exceeded"))
	})
}

func TestMoveOnMap(t *testing.T) {
	ctx := context.Background()
	logger := logging.NewTestLogger(t)

	t.Run("Long distance", func(t *testing.T) {
		if runtime.GOARCH == "arm" {
			t.Skip("skipping on 32-bit ARM, large maps use too much memory")
		}
		extra := map[string]interface{}{"smooth_iter": 0, "motion_profile": "position_only"}
		// goal position is scaled to be in mm
		goalInBaseFrame := spatialmath.NewPoseFromPoint(r3.Vector{X: -32.508 * 1000, Y: -2.092 * 1000})
		goalInSLAMFrame := spatialmath.PoseBetweenInverse(motion.SLAMOrientationAdjustment, goalInBaseFrame)

		kb, ms := createMoveOnMapEnvironment(
			ctx,
			t,
			"slam/example_cartographer_outputs/viam-office-02-22-3/pointcloud/pointcloud_4.pcd",
			110,
			spatialmath.NewPoseFromPoint(r3.Vector{0, -1600, 0}),
		)
		defer ms.Close(ctx)
		req := motion.MoveOnMapReq{
			ComponentName: base.Named("test-base"),
			Destination:   goalInSLAMFrame,
			SlamName:      slam.Named("test_slam"),
			Extra:         extra,
		}

		timeoutCtx, timeoutFn := context.WithTimeout(ctx, time.Second*90)
		defer timeoutFn()
		executionID, err := ms.(*builtIn).MoveOnMap(timeoutCtx, req)
		test.That(t, err, test.ShouldBeNil)
		test.That(t, executionID, test.ShouldNotResemble, uuid.Nil)

		timeoutCtx, timeoutFn = context.WithTimeout(ctx, time.Second*5)
		defer timeoutFn()
		err = motion.PollHistoryUntilSuccessOrError(timeoutCtx, ms, time.Millisecond*5, motion.PlanHistoryReq{
			ComponentName: req.ComponentName,
			ExecutionID:   executionID,
			LastPlanOnly:  true,
		})
		test.That(t, err, test.ShouldBeNil)

		endPos, err := kb.CurrentPosition(ctx)
		test.That(t, err, test.ShouldBeNil)

		test.That(t, spatialmath.PoseAlmostCoincidentEps(endPos.Pose(), goalInBaseFrame, 15), test.ShouldBeTrue)
	})

	t.Run("Plans", func(t *testing.T) {
		// goal x-position of 1.32m is scaled to be in mm
		// Orientation theta should be at least 3 degrees away from an integer multiple of 22.5 to ensure the position-only test functions.
		goalInBaseFrame := spatialmath.NewPose(r3.Vector{X: 1.32 * 1000, Y: 0}, &spatialmath.OrientationVectorDegrees{OZ: 1, Theta: 33})
		goalInSLAMFrame := spatialmath.PoseBetweenInverse(motion.SLAMOrientationAdjustment, goalInBaseFrame)
		extra := map[string]interface{}{"smooth_iter": 0}
		extraPosOnly := map[string]interface{}{"smooth_iter": 5, "motion_profile": "position_only"}

		t.Run("ensure success of movement around obstacle", func(t *testing.T) {
			kb, ms := createMoveOnMapEnvironment(ctx, t, "pointcloud/octagonspace.pcd", 40, nil)
			defer ms.Close(ctx)

			req := motion.MoveOnMapReq{
				ComponentName: base.Named("test-base"),
				Destination:   goalInSLAMFrame,
				SlamName:      slam.Named("test_slam"),
				Extra:         extra,
			}

			timeoutCtx, timeoutFn := context.WithTimeout(ctx, time.Second*5)
			defer timeoutFn()
			executionID, err := ms.(*builtIn).MoveOnMap(timeoutCtx, req)
			test.That(t, err, test.ShouldBeNil)
			test.That(t, executionID, test.ShouldNotResemble, uuid.Nil)

			timeoutCtx, timeoutFn = context.WithTimeout(ctx, time.Second*5)
			defer timeoutFn()
			err = motion.PollHistoryUntilSuccessOrError(timeoutCtx, ms, time.Millisecond*5, motion.PlanHistoryReq{
				ComponentName: req.ComponentName,
				ExecutionID:   executionID,
				LastPlanOnly:  true,
			})
			test.That(t, err, test.ShouldBeNil)

			endPos, err := kb.CurrentPosition(ctx)
			test.That(t, err, test.ShouldBeNil)

			test.That(t, spatialmath.PoseAlmostCoincidentEps(endPos.Pose(), goalInBaseFrame, 15), test.ShouldBeTrue)
		})
		t.Run("check that straight line path executes", func(t *testing.T) {
			kb, ms := createMoveOnMapEnvironment(ctx, t, "pointcloud/octagonspace.pcd", 40, nil)
			defer ms.Close(ctx)
			easyGoalInBaseFrame := spatialmath.NewPoseFromPoint(r3.Vector{X: 0.277 * 1000, Y: 0.593 * 1000})
			easyGoalInSLAMFrame := spatialmath.PoseBetweenInverse(motion.SLAMOrientationAdjustment, easyGoalInBaseFrame)

			req := motion.MoveOnMapReq{
				ComponentName: base.Named("test-base"),
				Destination:   easyGoalInSLAMFrame,
				MotionCfg: &motion.MotionConfiguration{
					PlanDeviationMM: 1,
				},
				SlamName: slam.Named("test_slam"),
				Extra:    extra,
			}

			timeoutCtx, timeoutFn := context.WithTimeout(ctx, time.Second*5)
			defer timeoutFn()
			executionID, err := ms.(*builtIn).MoveOnMap(timeoutCtx, req)
			test.That(t, err, test.ShouldBeNil)
			test.That(t, executionID, test.ShouldNotResemble, uuid.Nil)

			timeoutCtx, timeoutFn = context.WithTimeout(ctx, time.Second*5)
			defer timeoutFn()
			err = motion.PollHistoryUntilSuccessOrError(timeoutCtx, ms, time.Millisecond*5, motion.PlanHistoryReq{
				ComponentName: req.ComponentName,
				ExecutionID:   executionID,
				LastPlanOnly:  true,
			})
			test.That(t, err, test.ShouldBeNil)

			endPos, err := kb.CurrentPosition(ctx)
			test.That(t, err, test.ShouldBeNil)

			test.That(t, spatialmath.PoseAlmostEqualEps(endPos.Pose(), easyGoalInBaseFrame, 10), test.ShouldBeTrue)
		})

		t.Run("check that position-only mode executes", func(t *testing.T) {
			kb, ms := createMoveOnMapEnvironment(ctx, t, "pointcloud/octagonspace.pcd", 40, nil)
			defer ms.Close(ctx)

			req := motion.MoveOnMapReq{
				ComponentName: base.Named("test-base"),
				Destination:   goalInSLAMFrame,
				SlamName:      slam.Named("test_slam"),
				Extra:         extraPosOnly,
			}

			timeoutCtx, timeoutFn := context.WithTimeout(ctx, time.Second*5)
			defer timeoutFn()
			executionID, err := ms.(*builtIn).MoveOnMap(timeoutCtx, req)
			test.That(t, err, test.ShouldBeNil)
			test.That(t, executionID, test.ShouldNotResemble, uuid.Nil)

			timeoutCtx, timeoutFn = context.WithTimeout(ctx, time.Second*5)
			defer timeoutFn()
			err = motion.PollHistoryUntilSuccessOrError(timeoutCtx, ms, time.Millisecond*5, motion.PlanHistoryReq{
				ComponentName: req.ComponentName,
				ExecutionID:   executionID,
				LastPlanOnly:  true,
			})
			test.That(t, err, test.ShouldBeNil)

			endPos, err := kb.CurrentPosition(ctx)
			test.That(t, err, test.ShouldBeNil)

			test.That(t, spatialmath.PoseAlmostCoincidentEps(endPos.Pose(), goalInBaseFrame, 15), test.ShouldBeTrue)
			// Position only mode should not yield the goal orientation.
			test.That(t, spatialmath.OrientationAlmostEqualEps(
				endPos.Pose().Orientation(),
				goalInBaseFrame.Orientation(),
				0.05), test.ShouldBeFalse)
		})

		t.Run("should fail due to map collision", func(t *testing.T) {
			_, ms := createMoveOnMapEnvironment(ctx, t, "pointcloud/octagonspace.pcd", 40, spatialmath.NewPoseFromPoint(r3.Vector{X: 0, Y: -500}))
			defer ms.Close(ctx)
			easyGoalInBaseFrame := spatialmath.NewPoseFromPoint(r3.Vector{X: 0.277 * 1000, Y: 0.593 * 1000})
			easyGoalInSLAMFrame := spatialmath.PoseBetweenInverse(motion.SLAMOrientationAdjustment, easyGoalInBaseFrame)
			executionID, err := ms.MoveOnMap(
				context.Background(),
				motion.MoveOnMapReq{
					ComponentName: base.Named("test-base"),
					Destination:   easyGoalInSLAMFrame,
					SlamName:      slam.Named("test_slam"),
					Extra:         extra,
				},
			)
			test.That(t, err, test.ShouldNotBeNil)
			test.That(t, err.Error(), test.ShouldEqual, "starting collision between SLAM map and unnamedCollisionGeometry_0, cannot move")
			test.That(t, executionID, test.ShouldResemble, uuid.Nil)
		})
	})

	t.Run("Subsequent", func(t *testing.T) {
		// goal x-position of 1.32m is scaled to be in mm
		goal1SLAMFrame := spatialmath.NewPose(r3.Vector{X: 1.32 * 1000, Y: 0}, &spatialmath.OrientationVectorDegrees{OZ: 1, Theta: 55})
		goal1BaseFrame := spatialmath.Compose(goal1SLAMFrame, motion.SLAMOrientationAdjustment)
		goal2SLAMFrame := spatialmath.NewPose(r3.Vector{X: 277, Y: 593}, &spatialmath.OrientationVectorDegrees{OZ: 1, Theta: 150})
		goal2BaseFrame := spatialmath.Compose(goal2SLAMFrame, motion.SLAMOrientationAdjustment)

		kb, ms := createMoveOnMapEnvironment(ctx, t, "pointcloud/octagonspace.pcd", 40, nil)
		defer ms.Close(ctx)

		req := motion.MoveOnMapReq{
			ComponentName: base.Named("test-base"),
			Destination:   goal1SLAMFrame,
			SlamName:      slam.Named("test_slam"),
			Extra:         map[string]interface{}{"smooth_iter": 5},
		}

		timeoutCtx, timeoutFn := context.WithTimeout(ctx, time.Second*5)
		defer timeoutFn()
		executionID, err := ms.(*builtIn).MoveOnMap(timeoutCtx, req)
		test.That(t, err, test.ShouldBeNil)
		test.That(t, executionID, test.ShouldNotResemble, uuid.Nil)

		timeoutCtx, timeoutFn = context.WithTimeout(ctx, time.Second*5)
		defer timeoutFn()
		err = motion.PollHistoryUntilSuccessOrError(timeoutCtx, ms, time.Millisecond*5, motion.PlanHistoryReq{
			ComponentName: req.ComponentName,
			ExecutionID:   executionID,
			LastPlanOnly:  true,
		})
		test.That(t, err, test.ShouldBeNil)

		endPos, err := kb.CurrentPosition(ctx)
		test.That(t, err, test.ShouldBeNil)

		logger.Debug(spatialmath.PoseToProtobuf(endPos.Pose()))
		test.That(t, spatialmath.PoseAlmostEqualEps(endPos.Pose(), goal1BaseFrame, 10), test.ShouldBeTrue)

		// Now, we try to go to the second goal. Since the `CurrentPosition` of our base is at `goal1`, the pose that motion solves for and
		// logs should be {x:-1043  y:593}
		req = motion.MoveOnMapReq{
			ComponentName: base.Named("test-base"),
			Destination:   goal2SLAMFrame,
			SlamName:      slam.Named("test_slam"),
			Extra:         map[string]interface{}{"smooth_iter": 5},
		}
		timeoutCtx, timeoutFn = context.WithTimeout(ctx, time.Second*5)
		defer timeoutFn()
		executionID, err = ms.(*builtIn).MoveOnMap(timeoutCtx, req)
		test.That(t, err, test.ShouldBeNil)
		test.That(t, executionID, test.ShouldNotResemble, uuid.Nil)

		timeoutCtx, timeoutFn = context.WithTimeout(ctx, time.Second*5)
		defer timeoutFn()
		err = motion.PollHistoryUntilSuccessOrError(timeoutCtx, ms, time.Millisecond*5, motion.PlanHistoryReq{
			ComponentName: req.ComponentName,
			ExecutionID:   executionID,
			LastPlanOnly:  true,
		})
		test.That(t, err, test.ShouldBeNil)

		endPos, err = kb.CurrentPosition(ctx)
		test.That(t, err, test.ShouldBeNil)
		test.That(t, spatialmath.PoseAlmostEqualEps(endPos.Pose(), goal2BaseFrame, 5), test.ShouldBeTrue)

		plans, err := ms.PlanHistory(ctx, motion.PlanHistoryReq{
			ComponentName: base.Named("test-base"),
			LastPlanOnly:  false,
			ExecutionID:   executionID,
		})
		test.That(t, err, test.ShouldBeNil)

		goalPose1 := plans[0].Plan.Path()[0]["test-base"].Pose()
		goalPose2 := spatialmath.PoseBetween(
			plans[0].Plan.Path()[0]["test-base"].Pose(),
			plans[0].Plan.Path()[len(plans[0].Plan.Path())-1]["test-base"].Pose(),
		)

		// We don't actually surface the internal motion planning goal; we report to the user in terms of what the user provided us.
		// Thus, we use PlanHistory to get the plan steps of the latest plan.
		// The zeroth index of the plan steps is the relative position of goal1 and the pose inverse between the first and last value of
		// plan steps gives us the relative pose we solved for goal2.
		test.That(t, spatialmath.PoseAlmostEqualEps(goalPose1, goal1BaseFrame, 10), test.ShouldBeTrue)

		// This is the important test.
		test.That(t, spatialmath.PoseAlmostEqualEps(goalPose2, spatialmath.PoseBetween(goal1BaseFrame, goal2BaseFrame), 10), test.ShouldBeTrue)
	})

	t.Run("Timeout", func(t *testing.T) {
		cfg, err := config.Read(ctx, "../data/real_wheeled_base.json", logger)
		test.That(t, err, test.ShouldBeNil)
		myRobot, err := robotimpl.New(ctx, cfg, logger)
		test.That(t, err, test.ShouldBeNil)
		defer func() {
			test.That(t, myRobot.Close(context.Background()), test.ShouldBeNil)
		}()

		injectSlam := createInjectedSlam("test_slam", "pointcloud/octagonspace.pcd", nil)

		realBase, err := base.FromRobot(myRobot, "test-base")
		test.That(t, err, test.ShouldBeNil)

		deps := resource.Dependencies{
			injectSlam.Name(): injectSlam,
			realBase.Name():   realBase,
		}
		fsParts := []*referenceframe.FrameSystemPart{
			{FrameConfig: createBaseLink(t)},
		}

		conf := resource.Config{ConvertedAttributes: &Config{}}
		ms, err := NewBuiltIn(ctx, deps, conf, logger)
		test.That(t, err, test.ShouldBeNil)
		defer ms.Close(context.Background())

		fsSvc, err := createFrameSystemService(ctx, deps, fsParts, logger)
		test.That(t, err, test.ShouldBeNil)
		ms.(*builtIn).fsService = fsSvc

		req := motion.MoveOnMapReq{
			ComponentName: base.Named("test-base"),
			Destination:   spatialmath.NewPoseFromPoint(r3.Vector{X: 1001, Y: 1001}),
			SlamName:      slam.Named("test_slam"),
			Extra:         map[string]interface{}{"timeout": 0.01},
		}

		timeoutCtx, timeoutFn := context.WithTimeout(ctx, time.Second*5)
		defer timeoutFn()
		executionID, err := ms.(*builtIn).MoveOnMap(timeoutCtx, req)
		test.That(t, err, test.ShouldNotBeNil)
		test.That(t, executionID, test.ShouldResemble, uuid.Nil)
	})

	t.Run("Changes to executions show up in PlanHistory", func(t *testing.T) {
		kb, ms := createMoveOnMapEnvironment(ctx, t, "pointcloud/octagonspace.pcd", 40, nil)
		defer ms.Close(ctx)
		easyGoalInBaseFrame := spatialmath.NewPoseFromPoint(r3.Vector{X: 0.277 * 1000, Y: 0.593 * 1000})
		easyGoalInSLAMFrame := spatialmath.PoseBetweenInverse(motion.SLAMOrientationAdjustment, easyGoalInBaseFrame)

		req := motion.MoveOnMapReq{
			ComponentName: base.Named("test-base"),
			Destination:   easyGoalInSLAMFrame,
			MotionCfg: &motion.MotionConfiguration{
				PlanDeviationMM: 1,
			},
			SlamName: slam.Named("test_slam"),
			Extra:    map[string]interface{}{"smooth_iter": 0},
		}

		timeoutCtx, timeoutFn := context.WithTimeout(ctx, time.Second*5)
		defer timeoutFn()
		executionID, err := ms.(*builtIn).MoveOnMap(timeoutCtx, req)
		test.That(t, err, test.ShouldBeNil)
		test.That(t, executionID, test.ShouldNotBeEmpty)

		// returns the execution just created in the history
		ph, err := ms.PlanHistory(ctx, motion.PlanHistoryReq{ComponentName: req.ComponentName})
		test.That(t, err, test.ShouldBeNil)
		test.That(t, len(ph), test.ShouldEqual, 1)
		test.That(t, ph[0].Plan.ExecutionID, test.ShouldResemble, executionID)
		test.That(t, len(ph[0].StatusHistory), test.ShouldEqual, 1)
		test.That(t, ph[0].StatusHistory[0].State, test.ShouldEqual, motion.PlanStateInProgress)
		test.That(t, len(ph[0].Plan.Path()), test.ShouldNotEqual, 0)

		err = ms.StopPlan(ctx, motion.StopPlanReq{ComponentName: kb.Name()})
		test.That(t, err, test.ShouldBeNil)

		ph2, err := ms.PlanHistory(ctx, motion.PlanHistoryReq{ComponentName: req.ComponentName})
		test.That(t, err, test.ShouldBeNil)
		test.That(t, len(ph2), test.ShouldEqual, 1)
		test.That(t, ph2[0].Plan.ExecutionID, test.ShouldResemble, executionID)
		test.That(t, len(ph2[0].StatusHistory), test.ShouldEqual, 2)
		test.That(t, ph2[0].StatusHistory[0].State, test.ShouldEqual, motion.PlanStateStopped)
		test.That(t, ph2[0].StatusHistory[1].State, test.ShouldEqual, motion.PlanStateInProgress)
		test.That(t, len(ph2[0].Plan.Path()), test.ShouldNotEqual, 0)

		// Proves that calling StopPlan after the plan has reached a terminal state is idempotent
		err = ms.StopPlan(ctx, motion.StopPlanReq{ComponentName: kb.Name()})
		test.That(t, err, test.ShouldBeNil)
		ph3, err := ms.PlanHistory(ctx, motion.PlanHistoryReq{ComponentName: req.ComponentName})
		test.That(t, err, test.ShouldBeNil)
		test.That(t, ph3, test.ShouldResemble, ph2)
	})

	t.Run("returns error when within plan dev m of goal with position_only", func(t *testing.T) {
		_, ms := createMoveOnMapEnvironment(ctx, t, "pointcloud/octagonspace.pcd", 40, nil)
		defer ms.Close(ctx)

		req := motion.MoveOnMapReq{
			ComponentName: base.Named("test-base"),
			Destination:   spatialmath.NewZeroPose(),
			SlamName:      slam.Named("test_slam"),
			MotionCfg:     &motion.MotionConfiguration{},
			Extra:         map[string]interface{}{"motion_profile": "position_only"},
		}

		timeoutCtx, timeoutFn := context.WithTimeout(ctx, time.Second*5)
		defer timeoutFn()
		executionID, err := ms.(*builtIn).MoveOnMap(timeoutCtx, req)
		test.That(t, err, test.ShouldBeError, errors.New("no need to move, already within planDeviationMM"))
		test.That(t, executionID, test.ShouldResemble, uuid.Nil)
	})
	t.Run("pass when within plan dev m of goal without position_only due to theta difference in goal", func(t *testing.T) {
		_, ms := createMoveOnMapEnvironment(ctx, t, "pointcloud/octagonspace.pcd", 40, nil)
		defer ms.Close(ctx)

		req := motion.MoveOnMapReq{
			ComponentName: base.Named("test-base"),
			Destination:   spatialmath.NewZeroPose(),
			SlamName:      slam.Named("test_slam"),
			MotionCfg:     &motion.MotionConfiguration{},
		}

		timeoutCtx, timeoutFn := context.WithTimeout(ctx, time.Second*5)
		defer timeoutFn()
		executionID, err := ms.(*builtIn).MoveOnMap(timeoutCtx, req)
		test.That(t, err, test.ShouldBeNil)
		test.That(t, executionID, test.ShouldNotBeEmpty)
	})
}

func TestMoveCallInputs(t *testing.T) {
	t.Parallel()
	ctx := context.Background()

	t.Run("MoveOnMap", func(t *testing.T) {
		t.Parallel()
		t.Run("Returns error when called with an unknown component", func(t *testing.T) {
			t.Parallel()
			_, ms := createMoveOnMapEnvironment(ctx, t, "pointcloud/octagonspace.pcd", 40, nil)
			defer ms.Close(ctx)

			req := motion.MoveOnMapReq{
				ComponentName: base.Named("non existent base"),
				Destination:   spatialmath.NewZeroPose(),
				SlamName:      slam.Named("test_slam"),
			}

			executionID, err := ms.(*builtIn).MoveOnMap(context.Background(), req)
			test.That(t, err, test.ShouldBeError, errors.New("Resource missing from dependencies. Resource: rdk:component:base/non existent base"))
			test.That(t, executionID, test.ShouldResemble, uuid.Nil)
		})

		t.Run("Returns error when destination is nil", func(t *testing.T) {
			t.Parallel()
			_, ms := createMoveOnMapEnvironment(ctx, t, "pointcloud/octagonspace.pcd", 40, nil)
			defer ms.Close(ctx)

			req := motion.MoveOnMapReq{
				ComponentName: base.Named("test-base"),
				SlamName:      slam.Named("test_slam"),
			}

			executionID, err := ms.(*builtIn).MoveOnMap(context.Background(), req)
			test.That(t, err, test.ShouldBeError, errors.New("destination cannot be nil"))
			test.That(t, executionID, test.ShouldResemble, uuid.Nil)
		})

		t.Run("Returns an error if the base provided is not a base", func(t *testing.T) {
			t.Parallel()
			_, ms := createMoveOnMapEnvironment(ctx, t, "pointcloud/octagonspace.pcd", 40, nil)
			defer ms.Close(ctx)

			req := motion.MoveOnMapReq{
				ComponentName: slam.Named("test_slam"),
				Destination:   spatialmath.NewZeroPose(),
				SlamName:      slam.Named("test_slam"),
			}

			executionID, err := ms.(*builtIn).MoveOnMap(context.Background(), req)
			test.That(t, err, test.ShouldBeError, errors.New("Resource missing from dependencies. Resource: rdk:service:slam/test_slam"))
			test.That(t, executionID, test.ShouldResemble, uuid.Nil)
		})

		t.Run("Returns an error if the slamName provided is not SLAM", func(t *testing.T) {
			t.Parallel()
			_, ms := createMoveOnMapEnvironment(ctx, t, "pointcloud/octagonspace.pcd", 40, nil)
			defer ms.Close(ctx)

			req := motion.MoveOnMapReq{
				ComponentName: slam.Named("test-base"),
				Destination:   spatialmath.NewZeroPose(),
				SlamName:      slam.Named("test-base"),
			}

			executionID, err := ms.(*builtIn).MoveOnMap(context.Background(), req)
			test.That(t, err, test.ShouldBeError, errors.New("Resource missing from dependencies. Resource: rdk:service:slam/test-base"))
			test.That(t, executionID, test.ShouldResemble, uuid.Nil)
		})

		t.Run("Returns an error when motion configuration has a negative PlanDeviationMM", func(t *testing.T) {
			t.Parallel()
			_, ms := createMoveOnMapEnvironment(ctx, t, "pointcloud/octagonspace.pcd", 40, nil)
			defer ms.Close(ctx)

			req := motion.MoveOnMapReq{
				ComponentName: base.Named("test-base"),
				Destination:   spatialmath.NewZeroPose(),
				SlamName:      slam.Named("test_slam"),
				MotionCfg:     &motion.MotionConfiguration{PlanDeviationMM: -1},
			}

			executionID, err := ms.(*builtIn).MoveOnMap(context.Background(), req)
			test.That(t, err, test.ShouldBeError, errors.New("PlanDeviationMM may not be negative"))
			test.That(t, executionID, test.ShouldResemble, uuid.Nil)
		})

		t.Run("Returns an error when motion configuration has a NaN PlanDeviationMM", func(t *testing.T) {
			t.Parallel()
			_, ms := createMoveOnMapEnvironment(ctx, t, "pointcloud/octagonspace.pcd", 40, nil)
			defer ms.Close(ctx)

			req := motion.MoveOnMapReq{
				ComponentName: base.Named("test-base"),
				Destination:   spatialmath.NewZeroPose(),
				SlamName:      slam.Named("test_slam"),
				MotionCfg:     &motion.MotionConfiguration{PlanDeviationMM: math.NaN()},
			}

			executionID, err := ms.(*builtIn).MoveOnMap(context.Background(), req)
			test.That(t, err, test.ShouldBeError, errors.New("PlanDeviationMM may not be NaN"))
			test.That(t, executionID, test.ShouldResemble, uuid.Nil)
		})

		t.Run("Returns an error when the motion configuration has a negative ObstaclePollingFreqHz", func(t *testing.T) {
			t.Parallel()
			_, ms := createMoveOnMapEnvironment(ctx, t, "pointcloud/octagonspace.pcd", 40, nil)
			defer ms.Close(ctx)

			req := motion.MoveOnMapReq{
				ComponentName: base.Named("test-base"),
				Destination:   spatialmath.NewZeroPose(),
				SlamName:      slam.Named("test_slam"),
				MotionCfg:     &motion.MotionConfiguration{ObstaclePollingFreqHz: -1},
			}

			executionID, err := ms.(*builtIn).MoveOnMap(context.Background(), req)
			test.That(t, err, test.ShouldBeError, errors.New("ObstaclePollingFreqHz may not be negative"))
			test.That(t, executionID, test.ShouldResemble, uuid.Nil)
		})

		t.Run("Returns an error when the motion configuration has a NaN ObstaclePollingFreqHz", func(t *testing.T) {
			t.Parallel()
			_, ms := createMoveOnMapEnvironment(ctx, t, "pointcloud/octagonspace.pcd", 40, nil)
			defer ms.Close(ctx)

			req := motion.MoveOnMapReq{
				ComponentName: base.Named("test-base"),
				Destination:   spatialmath.NewZeroPose(),
				SlamName:      slam.Named("test_slam"),
				MotionCfg:     &motion.MotionConfiguration{ObstaclePollingFreqHz: math.NaN()},
			}

			executionID, err := ms.(*builtIn).MoveOnMap(context.Background(), req)
			test.That(t, err, test.ShouldBeError, errors.New("ObstaclePollingFreqHz may not be NaN"))
			test.That(t, executionID, test.ShouldResemble, uuid.Nil)
		})

		t.Run("Returns an error when the motion configuration has a negative PositionPollingFreqHz", func(t *testing.T) {
			t.Parallel()
			_, ms := createMoveOnMapEnvironment(ctx, t, "pointcloud/octagonspace.pcd", 40, nil)
			defer ms.Close(ctx)

			req := motion.MoveOnMapReq{
				ComponentName: base.Named("test-base"),
				Destination:   spatialmath.NewZeroPose(),
				SlamName:      slam.Named("test_slam"),
				MotionCfg:     &motion.MotionConfiguration{PositionPollingFreqHz: -1},
			}

			executionID, err := ms.(*builtIn).MoveOnMap(context.Background(), req)
			test.That(t, err, test.ShouldBeError, errors.New("PositionPollingFreqHz may not be negative"))
			test.That(t, executionID, test.ShouldResemble, uuid.Nil)
		})

		t.Run("Returns an error when the motion configuration has a NaN PositionPollingFreqHz", func(t *testing.T) {
			t.Parallel()
			_, ms := createMoveOnMapEnvironment(ctx, t, "pointcloud/octagonspace.pcd", 40, nil)
			defer ms.Close(ctx)

			req := motion.MoveOnMapReq{
				ComponentName: base.Named("test-base"),
				Destination:   spatialmath.NewZeroPose(),
				SlamName:      slam.Named("test_slam"),
				MotionCfg:     &motion.MotionConfiguration{PositionPollingFreqHz: math.NaN()},
			}

			executionID, err := ms.(*builtIn).MoveOnMap(context.Background(), req)
			test.That(t, err, test.ShouldBeError, errors.New("PositionPollingFreqHz may not be NaN"))
			test.That(t, executionID, test.ShouldResemble, uuid.Nil)
		})

		t.Run("Returns an error when motion configuration has a negative AngularDegsPerSec", func(t *testing.T) {
			t.Parallel()
			_, ms := createMoveOnMapEnvironment(ctx, t, "pointcloud/octagonspace.pcd", 40, nil)
			defer ms.Close(ctx)

			req := motion.MoveOnMapReq{
				ComponentName: base.Named("test-base"),
				Destination:   spatialmath.NewZeroPose(),
				SlamName:      slam.Named("test_slam"),
				MotionCfg:     &motion.MotionConfiguration{AngularDegsPerSec: -1},
			}

			executionID, err := ms.(*builtIn).MoveOnMap(context.Background(), req)
			test.That(t, err, test.ShouldBeError, errors.New("AngularDegsPerSec may not be negative"))
			test.That(t, executionID, test.ShouldResemble, uuid.Nil)
		})

		t.Run("Returns an error when motion configuration has a NaN AngularDegsPerSec", func(t *testing.T) {
			t.Parallel()
			_, ms := createMoveOnMapEnvironment(ctx, t, "pointcloud/octagonspace.pcd", 40, nil)
			defer ms.Close(ctx)

			req := motion.MoveOnMapReq{
				ComponentName: base.Named("test-base"),
				Destination:   spatialmath.NewZeroPose(),
				SlamName:      slam.Named("test_slam"),
				MotionCfg:     &motion.MotionConfiguration{AngularDegsPerSec: math.NaN()},
			}

			executionID, err := ms.(*builtIn).MoveOnMap(context.Background(), req)
			test.That(t, err, test.ShouldBeError, errors.New("AngularDegsPerSec may not be NaN"))
			test.That(t, executionID, test.ShouldResemble, uuid.Nil)
		})

		t.Run("Returns an error when motion configuration has a negative LinearMPerSec", func(t *testing.T) {
			t.Parallel()
			_, ms := createMoveOnMapEnvironment(ctx, t, "pointcloud/octagonspace.pcd", 40, nil)
			defer ms.Close(ctx)

			req := motion.MoveOnMapReq{
				ComponentName: base.Named("test-base"),
				Destination:   spatialmath.NewZeroPose(),
				SlamName:      slam.Named("test_slam"),
				MotionCfg:     &motion.MotionConfiguration{LinearMPerSec: -1},
			}

			executionID, err := ms.(*builtIn).MoveOnMap(context.Background(), req)
			test.That(t, err, test.ShouldBeError, errors.New("LinearMPerSec may not be negative"))
			test.That(t, executionID, test.ShouldResemble, uuid.Nil)
		})

		t.Run("Returns an error when motion configuration has a NaN LinearMPerSec", func(t *testing.T) {
			t.Parallel()
			_, ms := createMoveOnMapEnvironment(ctx, t, "pointcloud/octagonspace.pcd", 40, nil)
			defer ms.Close(ctx)

			req := motion.MoveOnMapReq{
				ComponentName: base.Named("test-base"),
				Destination:   spatialmath.NewZeroPose(),
				SlamName:      slam.Named("test_slam"),
				MotionCfg:     &motion.MotionConfiguration{LinearMPerSec: math.NaN()},
			}

			executionID, err := ms.(*builtIn).MoveOnMap(context.Background(), req)
			test.That(t, err, test.ShouldBeError, errors.New("LinearMPerSec may not be NaN"))
			test.That(t, executionID, test.ShouldResemble, uuid.Nil)
		})
	})

	t.Run("MoveOnGlobe", func(t *testing.T) {
		t.Parallel()
		// Near antarctica 🐧
		gpsPoint := geo.NewPoint(-70, 40)
		dst := geo.NewPoint(gpsPoint.Lat(), gpsPoint.Lng()+1e-5)
		// create motion config
		extra := map[string]interface{}{
			"motion_profile": "position_only",
			"timeout":        5.,
			"smooth_iter":    5.,
		}
		t.Run("returns error when called with an unknown component", func(t *testing.T) {
			t.Parallel()
			injectedMovementSensor, _, _, ms := createMoveOnGlobeEnvironment(ctx, t, gpsPoint, nil, 5)
			defer ms.Close(ctx)
			req := motion.MoveOnGlobeReq{
				ComponentName:      base.Named("non existent base"),
				MovementSensorName: injectedMovementSensor.Name(),
				Destination:        geo.NewPoint(0, 0),
			}
			executionID, err := ms.MoveOnGlobe(ctx, req)
			test.That(t, err, test.ShouldBeError, errors.New("resource \"rdk:component:base/non existent base\" not found"))
			test.That(t, executionID, test.ShouldResemble, uuid.Nil)
		})

		t.Run("returns error when called with an unknown movement sensor", func(t *testing.T) {
			t.Parallel()
			_, _, fakeBase, ms := createMoveOnGlobeEnvironment(ctx, t, gpsPoint, nil, 5)
			defer ms.Close(ctx)
			req := motion.MoveOnGlobeReq{
				ComponentName:      fakeBase.Name(),
				MovementSensorName: movementsensor.Named("non existent movement sensor"),
				Destination:        geo.NewPoint(0, 0),
			}
			executionID, err := ms.MoveOnGlobe(ctx, req)
			e := "Resource missing from dependencies. Resource: rdk:component:movement_sensor/non existent movement sensor"
			test.That(t, err, test.ShouldBeError, errors.New(e))
			test.That(t, executionID, test.ShouldResemble, uuid.Nil)
		})

		t.Run("returns error when request would require moving more than 5 km", func(t *testing.T) {
			t.Parallel()
			injectedMovementSensor, _, fakeBase, ms := createMoveOnGlobeEnvironment(ctx, t, gpsPoint, nil, 5)
			defer ms.Close(ctx)
			req := motion.MoveOnGlobeReq{
				ComponentName:      fakeBase.Name(),
				MovementSensorName: injectedMovementSensor.Name(),
				Destination:        geo.NewPoint(0, 0),
			}
			executionID, err := ms.MoveOnGlobe(ctx, req)
			test.That(t, err, test.ShouldBeError, errors.New("cannot move more than 5 kilometers"))
			test.That(t, executionID, test.ShouldResemble, uuid.Nil)
		})

		t.Run("returns error when destination is nil", func(t *testing.T) {
			t.Parallel()
			injectedMovementSensor, _, fakeBase, ms := createMoveOnGlobeEnvironment(ctx, t, gpsPoint, nil, 5)
			defer ms.Close(ctx)
			req := motion.MoveOnGlobeReq{
				ComponentName:      fakeBase.Name(),
				MovementSensorName: injectedMovementSensor.Name(),
			}
			executionID, err := ms.MoveOnGlobe(ctx, req)
			test.That(t, err, test.ShouldBeError, errors.New("destination cannot be nil"))
			test.That(t, executionID, test.ShouldResemble, uuid.Nil)
		})

		t.Run("returns error when destination contains NaN", func(t *testing.T) {
			t.Parallel()
			injectedMovementSensor, _, fakeBase, ms := createMoveOnGlobeEnvironment(ctx, t, gpsPoint, nil, 5)
			defer ms.Close(ctx)

			req := motion.MoveOnGlobeReq{
				ComponentName:      fakeBase.Name(),
				MovementSensorName: injectedMovementSensor.Name(),
			}

			dests := []*geo.Point{
				geo.NewPoint(math.NaN(), math.NaN()),
				geo.NewPoint(0, math.NaN()),
				geo.NewPoint(math.NaN(), 0),
			}

			for _, d := range dests {
				req.Destination = d
				executionID, err := ms.MoveOnGlobe(ctx, req)
				test.That(t, err, test.ShouldBeError, errors.New("destination may not contain NaN"))
				test.That(t, executionID, test.ShouldResemble, uuid.Nil)
			}
		})

		t.Run("returns an error if the base provided is not a base", func(t *testing.T) {
			t.Parallel()
			injectedMovementSensor, _, _, ms := createMoveOnGlobeEnvironment(ctx, t, gpsPoint, nil, 5)
			defer ms.Close(ctx)
			req := motion.MoveOnGlobeReq{
				ComponentName:      injectedMovementSensor.Name(),
				MovementSensorName: injectedMovementSensor.Name(),
				Heading:            90,
				Destination:        dst,
				Extra:              extra,
			}
			executionID, err := ms.MoveOnGlobe(ctx, req)
			test.That(t, err, test.ShouldBeError, errors.New("resource \"rdk:component:movement_sensor/test-gps\" not found"))
			test.That(t, executionID, test.ShouldResemble, uuid.Nil)
		})

		t.Run("returns an error if the movement_sensor provided is not a movement_sensor", func(t *testing.T) {
			t.Parallel()
			_, _, fakeBase, ms := createMoveOnGlobeEnvironment(ctx, t, gpsPoint, nil, 5)
			defer ms.Close(ctx)
			req := motion.MoveOnGlobeReq{
				ComponentName:      fakeBase.Name(),
				MovementSensorName: fakeBase.Name(),
				Heading:            90,
				Destination:        dst,
				Extra:              extra,
			}
			executionID, err := ms.MoveOnGlobe(ctx, req)
			test.That(t, err, test.ShouldBeError, errors.New("Resource missing from dependencies. Resource: rdk:component:base/test-base"))
			test.That(t, executionID, test.ShouldResemble, uuid.Nil)
		})

		t.Run("errors when motion configuration has a negative PlanDeviationMM", func(t *testing.T) {
			t.Parallel()
			injectedMovementSensor, _, fakeBase, ms := createMoveOnGlobeEnvironment(ctx, t, gpsPoint, nil, 5)
			defer ms.Close(ctx)
			req := motion.MoveOnGlobeReq{
				ComponentName:      fakeBase.Name(),
				MovementSensorName: injectedMovementSensor.Name(),
				Heading:            90,
				Destination:        dst,
				MotionCfg:          &motion.MotionConfiguration{PlanDeviationMM: -1},
			}
			executionID, err := ms.MoveOnGlobe(ctx, req)
			test.That(t, err, test.ShouldBeError, errors.New("PlanDeviationMM may not be negative"))
			test.That(t, executionID, test.ShouldResemble, uuid.Nil)
		})

		t.Run("errors when motion configuration has a NaN PlanDeviationMM", func(t *testing.T) {
			t.Parallel()
			injectedMovementSensor, _, fakeBase, ms := createMoveOnGlobeEnvironment(ctx, t, gpsPoint, nil, 5)
			defer ms.Close(ctx)
			req := motion.MoveOnGlobeReq{
				ComponentName:      fakeBase.Name(),
				MovementSensorName: injectedMovementSensor.Name(),
				Heading:            90,
				Destination:        dst,
				MotionCfg:          &motion.MotionConfiguration{PlanDeviationMM: math.NaN()},
			}
			executionID, err := ms.MoveOnGlobe(ctx, req)
			test.That(t, err, test.ShouldBeError, errors.New("PlanDeviationMM may not be NaN"))
			test.That(t, executionID, test.ShouldResemble, uuid.Nil)
		})

		t.Run("returns an error when the motion configuration has a negative ObstaclePollingFreqHz", func(t *testing.T) {
			t.Parallel()
			injectedMovementSensor, _, fakeBase, ms := createMoveOnGlobeEnvironment(ctx, t, gpsPoint, nil, 5)
			defer ms.Close(ctx)
			req := motion.MoveOnGlobeReq{
				ComponentName:      fakeBase.Name(),
				MovementSensorName: injectedMovementSensor.Name(),
				Heading:            90,
				Destination:        dst,
				MotionCfg:          &motion.MotionConfiguration{ObstaclePollingFreqHz: -1},
			}
			executionID, err := ms.MoveOnGlobe(ctx, req)
			test.That(t, err, test.ShouldBeError, errors.New("ObstaclePollingFreqHz may not be negative"))
			test.That(t, executionID, test.ShouldResemble, uuid.Nil)
		})

		t.Run("returns an error when the motion configuration has a NaN ObstaclePollingFreqHz", func(t *testing.T) {
			t.Parallel()
			injectedMovementSensor, _, fakeBase, ms := createMoveOnGlobeEnvironment(ctx, t, gpsPoint, nil, 5)
			defer ms.Close(ctx)
			req := motion.MoveOnGlobeReq{
				ComponentName:      fakeBase.Name(),
				MovementSensorName: injectedMovementSensor.Name(),
				Heading:            90,
				Destination:        dst,
				MotionCfg:          &motion.MotionConfiguration{ObstaclePollingFreqHz: math.NaN()},
			}
			executionID, err := ms.MoveOnGlobe(ctx, req)
			test.That(t, err, test.ShouldBeError, errors.New("ObstaclePollingFreqHz may not be NaN"))
			test.That(t, executionID, test.ShouldResemble, uuid.Nil)
		})

		t.Run("returns an error when the motion configuration has a negative PositionPollingFreqHz", func(t *testing.T) {
			t.Parallel()
			injectedMovementSensor, _, fakeBase, ms := createMoveOnGlobeEnvironment(ctx, t, gpsPoint, nil, 5)
			defer ms.Close(ctx)
			req := motion.MoveOnGlobeReq{
				ComponentName:      fakeBase.Name(),
				MovementSensorName: injectedMovementSensor.Name(),
				Heading:            90,
				Destination:        dst,
				MotionCfg:          &motion.MotionConfiguration{PositionPollingFreqHz: -1},
			}
			executionID, err := ms.MoveOnGlobe(ctx, req)
			test.That(t, err, test.ShouldBeError, errors.New("PositionPollingFreqHz may not be negative"))
			test.That(t, executionID, test.ShouldResemble, uuid.Nil)
		})

		t.Run("returns an error when the motion configuration has a NaN PositionPollingFreqHz", func(t *testing.T) {
			t.Parallel()
			injectedMovementSensor, _, fakeBase, ms := createMoveOnGlobeEnvironment(ctx, t, gpsPoint, nil, 5)
			defer ms.Close(ctx)
			req := motion.MoveOnGlobeReq{
				ComponentName:      fakeBase.Name(),
				MovementSensorName: injectedMovementSensor.Name(),
				Heading:            90,
				Destination:        dst,
				MotionCfg:          &motion.MotionConfiguration{PositionPollingFreqHz: math.NaN()},
			}
			executionID, err := ms.MoveOnGlobe(ctx, req)
			test.That(t, err, test.ShouldBeError, errors.New("PositionPollingFreqHz may not be NaN"))
			test.That(t, executionID, test.ShouldResemble, uuid.Nil)
		})

		t.Run("returns an error when motion configuration has a negative AngularDegsPerSec", func(t *testing.T) {
			t.Parallel()
			injectedMovementSensor, _, fakeBase, ms := createMoveOnGlobeEnvironment(ctx, t, gpsPoint, nil, 5)
			defer ms.Close(ctx)
			req := motion.MoveOnGlobeReq{
				ComponentName:      fakeBase.Name(),
				MovementSensorName: injectedMovementSensor.Name(),
				Heading:            90,
				Destination:        dst,
				MotionCfg:          &motion.MotionConfiguration{AngularDegsPerSec: -1},
			}
			executionID, err := ms.MoveOnGlobe(ctx, req)
			test.That(t, err, test.ShouldBeError, errors.New("AngularDegsPerSec may not be negative"))
			test.That(t, executionID, test.ShouldResemble, uuid.Nil)
		})

		t.Run("returns an error when motion configuration has a NaN AngularDegsPerSec", func(t *testing.T) {
			t.Parallel()
			injectedMovementSensor, _, fakeBase, ms := createMoveOnGlobeEnvironment(ctx, t, gpsPoint, nil, 5)
			defer ms.Close(ctx)
			req := motion.MoveOnGlobeReq{
				ComponentName:      fakeBase.Name(),
				MovementSensorName: injectedMovementSensor.Name(),
				Heading:            90,
				Destination:        dst,
				MotionCfg:          &motion.MotionConfiguration{AngularDegsPerSec: math.NaN()},
			}
			executionID, err := ms.MoveOnGlobe(ctx, req)
			test.That(t, err, test.ShouldBeError, errors.New("AngularDegsPerSec may not be NaN"))
			test.That(t, executionID, test.ShouldResemble, uuid.Nil)
		})

		t.Run("returns an error when motion configuration has a negative LinearMPerSec", func(t *testing.T) {
			t.Parallel()
			injectedMovementSensor, _, fakeBase, ms := createMoveOnGlobeEnvironment(ctx, t, gpsPoint, nil, 5)
			defer ms.Close(ctx)
			req := motion.MoveOnGlobeReq{
				ComponentName:      fakeBase.Name(),
				MovementSensorName: injectedMovementSensor.Name(),
				Heading:            90,
				Destination:        dst,
				MotionCfg:          &motion.MotionConfiguration{LinearMPerSec: -1},
			}
			executionID, err := ms.MoveOnGlobe(ctx, req)
			test.That(t, err, test.ShouldBeError, errors.New("LinearMPerSec may not be negative"))
			test.That(t, executionID, test.ShouldResemble, uuid.Nil)
		})

		t.Run("returns an error when motion configuration has a NaN LinearMPerSec", func(t *testing.T) {
			t.Parallel()
			injectedMovementSensor, _, fakeBase, ms := createMoveOnGlobeEnvironment(ctx, t, gpsPoint, nil, 5)
			defer ms.Close(ctx)
			req := motion.MoveOnGlobeReq{
				ComponentName:      fakeBase.Name(),
				MovementSensorName: injectedMovementSensor.Name(),
				Heading:            90,
				Destination:        dst,
				MotionCfg:          &motion.MotionConfiguration{LinearMPerSec: math.NaN()},
			}
			executionID, err := ms.MoveOnGlobe(ctx, req)
			test.That(t, err, test.ShouldBeError, errors.New("LinearMPerSec may not be NaN"))
			test.That(t, executionID, test.ShouldResemble, uuid.Nil)
		})
	})
}

func TestGetTransientDetections(t *testing.T) {
	ctx := context.Background()
	logger := logging.NewTestLogger(t)

	// create injected/fake components and services
	fakeBase, err := baseFake.NewBase(
		ctx, nil,
		resource.Config{
			Name: "test-base", API: base.API,
			Frame: &referenceframe.LinkConfig{Geometry: &spatialmath.GeometryConfig{R: 100}},
		},
		logger,
	)
	test.That(t, err, test.ShouldBeNil)

	injectedVis := inject.NewVisionService("test-vision")
	injectedCam := inject.NewCamera("test-camera")
	injectedSlam := createInjectedSlam(
		"test-slam",
		"slam/example_cartographer_outputs/viam-office-02-22-3/pointcloud/pointcloud_4.pcd",
		spatialmath.NewZeroPose(),
	)

	// set the dependencies
	deps := resource.Dependencies{
		fakeBase.Name():     fakeBase,
		injectedVis.Name():  injectedVis,
		injectedCam.Name():  injectedCam,
		injectedSlam.Name(): injectedSlam,
	}

	// create service
	ms, err := NewBuiltIn(ctx, deps, resource.Config{ConvertedAttributes: &Config{}}, logger)
	test.That(t, err, test.ShouldBeNil)
	t.Cleanup(func() { ms.Close(ctx) })

	// create links for framesystem
	baseLink := createBaseLink(t)
	cameraGeom, err := spatialmath.NewBox(
		spatialmath.NewZeroPose(),
		r3.Vector{X: 1, Y: 1, Z: 1}, "camera",
	)
	test.That(t, err, test.ShouldBeNil)
	cameraLink := referenceframe.NewLinkInFrame(
		baseLink.Name(),
		spatialmath.NewPose(r3.Vector{X: 0, Y: 0, Z: 0}, &spatialmath.OrientationVectorDegrees{OY: 1, Theta: -90}),
		"test-camera",
		cameraGeom,
	)

	// construct the framesystem
	fsParts := []*referenceframe.FrameSystemPart{
		{FrameConfig: baseLink},
		{FrameConfig: cameraLink},
	}
	fsSvc, err := createFrameSystemService(ctx, deps, fsParts, logger)
	test.That(t, err, test.ShouldBeNil)

	// set the framesystem service for the motion service
	ms.(*builtIn).fsService = fsSvc

	// construct move request
	moveReq := motion.MoveOnMapReq{
		ComponentName: fakeBase.Name(),
		Destination:   spatialmath.NewPoseFromPoint(r3.Vector{X: 10, Y: 0, Z: 0}),
		SlamName:      injectedSlam.Name(),
		MotionCfg: &motion.MotionConfiguration{
			PlanDeviationMM: 1,
		},
	}

	planExecutor, err := ms.(*builtIn).newMoveOnMapRequest(ctx, moveReq, nil, 0)
	test.That(t, err, test.ShouldBeNil)

	mr, ok := planExecutor.(*moveRequest)
	test.That(t, ok, test.ShouldBeTrue)

	// define injected method on vision service
	injectedVis.GetObjectPointCloudsFunc = func(ctx context.Context, cameraName string, extra map[string]interface{}) ([]*viz.Object, error) {
		boxGeom, err := spatialmath.NewBox(
			spatialmath.NewPose(r3.Vector{X: 4, Y: 8, Z: 10}, &spatialmath.OrientationVectorDegrees{OZ: 1}),
			r3.Vector{X: 2, Y: 3, Z: 5},
			"test-box",
		)
		test.That(t, err, test.ShouldBeNil)
		detection, err := viz.NewObjectWithLabel(pointcloud.New(), "test-box", boxGeom.ToProtobuf())
		test.That(t, err, test.ShouldBeNil)
		return []*viz.Object{detection}, nil
	}

	type testCase struct {
		name          string
		detectionPose spatialmath.Pose
	}
	testCases := []testCase{
		{
			name:          "relative - SLAM/base theta does not matter",
			detectionPose: spatialmath.NewPose(r3.Vector{X: 4, Y: 10, Z: -8}, &spatialmath.OrientationVectorDegrees{OY: 1, Theta: -90}),
		},
	}

	testFn := func(t *testing.T, tc testCase) {
		t.Helper()
		transformedGeoms, err := mr.getTransientDetections(ctx, injectedVis, injectedCam.Name())
		test.That(t, err, test.ShouldBeNil)
		test.That(t, transformedGeoms.Parent(), test.ShouldEqual, referenceframe.World)
		test.That(t, len(transformedGeoms.Geometries()), test.ShouldEqual, 1)
		test.That(t, spatialmath.PoseAlmostEqual(transformedGeoms.Geometries()[0].Pose(), tc.detectionPose), test.ShouldBeTrue)
	}

	for _, tc := range testCases {
		c := tc // needed to workaround loop variable not being captured by func literals
		t.Run(c.name, func(t *testing.T) {
			testFn(t, c)
		})
	}
}

func TestStopPlan(t *testing.T) {
	ctx := context.Background()
	gpsPoint := geo.NewPoint(0, 0)
	//nolint:dogsled
	_, _, _, ms := createMoveOnGlobeEnvironment(ctx, t, gpsPoint, nil, 5)
	defer ms.Close(ctx)

	req := motion.StopPlanReq{}
	err := ms.StopPlan(ctx, req)
	test.That(t, err, test.ShouldBeError, resource.NewNotFoundError(req.ComponentName))
}

func TestListPlanStatuses(t *testing.T) {
	ctx := context.Background()
	gpsPoint := geo.NewPoint(0, 0)
	//nolint:dogsled
	_, _, _, ms := createMoveOnGlobeEnvironment(ctx, t, gpsPoint, nil, 5)
	defer ms.Close(ctx)

	req := motion.ListPlanStatusesReq{}
	// returns no results as no move on globe calls have been made
	planStatusesWithIDs, err := ms.ListPlanStatuses(ctx, req)
	test.That(t, err, test.ShouldBeNil)
	test.That(t, len(planStatusesWithIDs), test.ShouldEqual, 0)
}

func TestPlanHistory(t *testing.T) {
	ctx := context.Background()
	gpsPoint := geo.NewPoint(0, 0)
	//nolint:dogsled
	_, _, _, ms := createMoveOnGlobeEnvironment(ctx, t, gpsPoint, nil, 5)
	defer ms.Close(ctx)
	req := motion.PlanHistoryReq{}
	history, err := ms.PlanHistory(ctx, req)
	test.That(t, err, test.ShouldResemble, resource.NewNotFoundError(req.ComponentName))
	test.That(t, history, test.ShouldBeNil)
}

func TestNewValidatedMotionCfg(t *testing.T) {
	t.Run("returns expected defaults when given nil cfg for requestTypeMoveOnGlobe", func(t *testing.T) {
		vmc, err := newValidatedMotionCfg(nil, requestTypeMoveOnGlobe)
		test.That(t, err, test.ShouldBeNil)
		test.That(t, vmc, test.ShouldResemble, &validatedMotionConfiguration{
			angularDegsPerSec:     defaultAngularDegsPerSec,
			linearMPerSec:         defaultLinearMPerSec,
			obstaclePollingFreqHz: defaultObstaclePollingHz,
			positionPollingFreqHz: defaultPositionPollingHz,
			planDeviationMM:       defaultGlobePlanDeviationM * 1e3,
			obstacleDetectors:     []motion.ObstacleDetectorName{},
		})
	})

	t.Run("returns expected defaults when given zero cfg for requestTypeMoveOnGlobe", func(t *testing.T) {
		vmc, err := newValidatedMotionCfg(&motion.MotionConfiguration{}, requestTypeMoveOnGlobe)
		test.That(t, err, test.ShouldBeNil)
		test.That(t, vmc, test.ShouldResemble, &validatedMotionConfiguration{
			angularDegsPerSec:     defaultAngularDegsPerSec,
			linearMPerSec:         defaultLinearMPerSec,
			obstaclePollingFreqHz: defaultObstaclePollingHz,
			positionPollingFreqHz: defaultPositionPollingHz,
			planDeviationMM:       defaultGlobePlanDeviationM * 1e3,
			obstacleDetectors:     []motion.ObstacleDetectorName{},
		})
	})

	t.Run("returns expected defaults when given zero cfg for requestTypeMoveOnMap", func(t *testing.T) {
		vmc, err := newValidatedMotionCfg(&motion.MotionConfiguration{}, requestTypeMoveOnMap)
		test.That(t, err, test.ShouldBeNil)
		test.That(t, vmc, test.ShouldResemble, &validatedMotionConfiguration{
			angularDegsPerSec:     defaultAngularDegsPerSec,
			linearMPerSec:         defaultLinearMPerSec,
			obstaclePollingFreqHz: defaultObstaclePollingHz,
			positionPollingFreqHz: defaultPositionPollingHz,
			planDeviationMM:       defaultSlamPlanDeviationM * 1e3,
			obstacleDetectors:     []motion.ObstacleDetectorName{},
		})
	})

	t.Run("allows overriding defaults", func(t *testing.T) {
		vmc, err := newValidatedMotionCfg(&motion.MotionConfiguration{
			AngularDegsPerSec:     10.,
			LinearMPerSec:         20.,
			PlanDeviationMM:       30.,
			PositionPollingFreqHz: 40,
			ObstaclePollingFreqHz: 50.,
			ObstacleDetectors: []motion.ObstacleDetectorName{
				{
					VisionServiceName: vision.Named("fakeVision"),
					CameraName:        camera.Named("fakeCamera"),
				},
			},
		}, requestTypeMoveOnMap)
		test.That(t, err, test.ShouldBeNil)
		test.That(t, vmc, test.ShouldResemble, &validatedMotionConfiguration{
			angularDegsPerSec:     10.,
			linearMPerSec:         20.,
			planDeviationMM:       30.,
			positionPollingFreqHz: 40.,
			obstaclePollingFreqHz: 50.,
			obstacleDetectors: []motion.ObstacleDetectorName{
				{
					VisionServiceName: vision.Named("fakeVision"),
					CameraName:        camera.Named("fakeCamera"),
				},
			},
		})
	})
}<|MERGE_RESOLUTION|>--- conflicted
+++ resolved
@@ -433,17 +433,8 @@
 		{
 			name: "ensure replan due to obstacle collision",
 			getPCfunc: func(ctx context.Context, cameraName string, extra map[string]interface{}) ([]*viz.Object, error) {
-<<<<<<< HEAD
-				if i == 0 {
-					i++
-					return []*viz.Object{}, nil
-				}
-				obstaclePosition := spatialmath.NewPoseFromPoint(r3.Vector{X: 500, Y: 0, Z: 0})
-				box, err := spatialmath.NewBox(obstaclePosition, r3.Vector{X: 50, Y: 100, Z: 10}, "test-case-1")
-=======
 				obstaclePosition := spatialmath.NewPoseFromPoint(r3.Vector{X: 300, Y: 0, Z: 0})
 				box, err := spatialmath.NewBox(obstaclePosition, r3.Vector{X: 20, Y: 20, Z: 10}, "test-case-1")
->>>>>>> c3f3715a
 				test.That(t, err, test.ShouldBeNil)
 
 				detection, err := viz.NewObjectWithLabel(pointcloud.New(), "test-case-1-detection", box.ToProtobuf())
