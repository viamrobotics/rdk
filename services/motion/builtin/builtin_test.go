package builtin

import (
	"context"
	"fmt"
	"math"
	"testing"
	"time"

	"github.com/golang/geo/r3"
	geo "github.com/kellydunn/golang-geo"
	"github.com/pkg/errors"
	commonpb "go.viam.com/api/common/v1"
	"go.viam.com/test"

	"go.viam.com/rdk/components/arm"
	armFake "go.viam.com/rdk/components/arm/fake"
	ur "go.viam.com/rdk/components/arm/universalrobots"
	"go.viam.com/rdk/components/base"
	"go.viam.com/rdk/components/camera"
	"go.viam.com/rdk/components/gripper"
	"go.viam.com/rdk/components/movementsensor"
	_ "go.viam.com/rdk/components/register"
	"go.viam.com/rdk/config"
	"go.viam.com/rdk/logging"
	"go.viam.com/rdk/pointcloud"
	"go.viam.com/rdk/referenceframe"
	"go.viam.com/rdk/resource"
	robotimpl "go.viam.com/rdk/robot/impl"
	"go.viam.com/rdk/services/motion"
	"go.viam.com/rdk/services/motion/builtin/state"
	"go.viam.com/rdk/services/slam"
	"go.viam.com/rdk/services/vision"
	"go.viam.com/rdk/spatialmath"
	"go.viam.com/rdk/testutils/inject"
	viz "go.viam.com/rdk/vision"
)

func setupMotionServiceFromConfig(t *testing.T, configFilename string) (motion.Service, func()) {
	t.Helper()
	ctx := context.Background()
	logger := logging.NewTestLogger(t)
	cfg, err := config.Read(ctx, configFilename, logger)
	test.That(t, err, test.ShouldBeNil)
	myRobot, err := robotimpl.New(ctx, cfg, logger)
	test.That(t, err, test.ShouldBeNil)
	svc, err := motion.FromRobot(myRobot, "builtin")
	test.That(t, err, test.ShouldBeNil)
	return svc, func() {
		myRobot.Close(context.Background())
	}
}

func TestMoveResponseString(t *testing.T) {
	type testCase struct {
		description  string
		expected     string
		moveResponse moveResponse
	}
	testCases := []testCase{
		{
			"when executeResponse.Replan is false & ReplanReason is empty and error is not nil",
			"builtin.moveResponse{executeResponse: state.ExecuteResponse{Replan:false, ReplanReason:\"\"}, err: an error}",
			moveResponse{err: errors.New("an error")},
		},
		{
			"when executeResponse.Replan is true & ReplanReason is not empty and error is not nil",
			"builtin.moveResponse{executeResponse: state.ExecuteResponse{Replan:true, ReplanReason:\"some reason\"}, err: an error}",
			moveResponse{executeResponse: state.ExecuteResponse{Replan: true, ReplanReason: "some reason"}, err: errors.New("an error")},
		},
		{
			"when executeResponse.Replan is true & ReplanReason is not empty and error is nil",
			"builtin.moveResponse{executeResponse: state.ExecuteResponse{Replan:true, ReplanReason:\"some reason\"}, err: <nil>}",
			moveResponse{executeResponse: state.ExecuteResponse{Replan: true, ReplanReason: "some reason"}},
		},
		{
			"when executeResponse.Replan is false & ReplanReason is empty and error is nil",
			"builtin.moveResponse{executeResponse: state.ExecuteResponse{Replan:false, ReplanReason:\"\"}, err: <nil>}",
			moveResponse{},
		},
	}
	for _, tc := range testCases {
		t.Run(tc.description, func(t *testing.T) {
			test.That(t, tc.moveResponse.String(), test.ShouldEqual, tc.expected)
		})
	}
}

func TestReplanResponseString(t *testing.T) {
	type testCase struct {
		description    string
		expected       string
		replanResponse replanResponse
	}
	testCases := []testCase{
		{
			"when replan is true and reason is non empty and error is nil",
			"builtin.replanResponse{executeResponse: state.ExecuteResponse{Replan:true, ReplanReason:\"some reason\"}, err: <nil>}",
			replanResponse{executeResponse: state.ExecuteResponse{Replan: true, ReplanReason: "some reason"}},
		},
		{
			"when replan is true and reason is non empty and error is not nil",
			"builtin.replanResponse{executeResponse: state.ExecuteResponse{Replan:true, ReplanReason:\"some reason\"}, err: an error}",
			replanResponse{executeResponse: state.ExecuteResponse{Replan: true, ReplanReason: "some reason"}, err: errors.New("an error")},
		},
		{
			"when replan is false and error is nil",
			"builtin.replanResponse{executeResponse: state.ExecuteResponse{Replan:false, ReplanReason:\"\"}, err: <nil>}",
			replanResponse{},
		},
		{
			"when replan is false and error is not nil",
			"builtin.replanResponse{executeResponse: state.ExecuteResponse{Replan:false, ReplanReason:\"\"}, err: an error}",
			replanResponse{err: errors.New("an error")},
		},
	}
	for _, tc := range testCases {
		t.Run(tc.description, func(t *testing.T) {
			test.That(t, tc.replanResponse.String(), test.ShouldEqual, tc.expected)
		})
	}
}

func TestMoveFailures(t *testing.T) {
	var err error
	ms, teardown := setupMotionServiceFromConfig(t, "../data/arm_gantry.json")
	defer teardown()
	ctx := context.Background()
	t.Run("fail on not finding gripper", func(t *testing.T) {
		grabPose := referenceframe.NewPoseInFrame("fakeCamera", spatialmath.NewPoseFromPoint(r3.Vector{X: 10.0, Y: 10.0, Z: 10.0}))
		_, err = ms.Move(ctx, camera.Named("fake"), grabPose, nil, nil, nil)
		test.That(t, err, test.ShouldNotBeNil)
	})

	t.Run("fail on disconnected supplemental frames in world state", func(t *testing.T) {
		testPose := spatialmath.NewPose(
			r3.Vector{X: 1., Y: 2., Z: 3.},
			&spatialmath.R4AA{Theta: math.Pi / 2, RX: 0., RY: 1., RZ: 0.},
		)
		transforms := []*referenceframe.LinkInFrame{
			referenceframe.NewLinkInFrame("noParent", testPose, "frame2", nil),
		}
		worldState, err := referenceframe.NewWorldState(nil, transforms)
		test.That(t, err, test.ShouldBeNil)
		poseInFrame := referenceframe.NewPoseInFrame("frame2", spatialmath.NewZeroPose())
		_, err = ms.Move(ctx, arm.Named("arm1"), poseInFrame, worldState, nil, nil)
		test.That(t, err, test.ShouldBeError, referenceframe.NewParentFrameMissingError("frame2", "noParent"))
	})
}

func TestMove(t *testing.T) {
	var err error
	ctx := context.Background()

	t.Run("succeeds when all frame info in config", func(t *testing.T) {
		ms, teardown := setupMotionServiceFromConfig(t, "../data/moving_arm.json")
		defer teardown()
		grabPose := referenceframe.NewPoseInFrame("c", spatialmath.NewPoseFromPoint(r3.Vector{X: 0, Y: -30, Z: -50}))
		_, err = ms.Move(ctx, gripper.Named("pieceGripper"), grabPose, nil, nil, nil)
		test.That(t, err, test.ShouldBeNil)
	})

	t.Run("succeeds when mobile component can be solved for destinations in own frame", func(t *testing.T) {
		ms, teardown := setupMotionServiceFromConfig(t, "../data/moving_arm.json")
		defer teardown()
		grabPose := referenceframe.NewPoseInFrame("pieceArm", spatialmath.NewPoseFromPoint(r3.Vector{X: 0, Y: -30, Z: -50}))
		_, err = ms.Move(ctx, arm.Named("pieceArm"), grabPose, nil, nil, map[string]interface{}{})
		test.That(t, err, test.ShouldBeNil)
	})

	t.Run("succeeds when immobile component can be solved for destinations in own frame", func(t *testing.T) {
		ms, teardown := setupMotionServiceFromConfig(t, "../data/moving_arm.json")
		defer teardown()
		grabPose := referenceframe.NewPoseInFrame("pieceGripper", spatialmath.NewPoseFromPoint(r3.Vector{X: 0, Y: -30, Z: -50}))
		_, err = ms.Move(ctx, gripper.Named("pieceGripper"), grabPose, nil, nil, map[string]interface{}{})
		test.That(t, err, test.ShouldBeNil)
	})

	t.Run("succeeds with supplemental info in world state", func(t *testing.T) {
		ms, teardown := setupMotionServiceFromConfig(t, "../data/moving_arm.json")
		defer teardown()
		testPose := spatialmath.NewPose(
			r3.Vector{X: 1., Y: 2., Z: 3.},
			&spatialmath.R4AA{Theta: math.Pi / 2, RX: 0., RY: 1., RZ: 0.},
		)

		transforms := []*referenceframe.LinkInFrame{
			referenceframe.NewLinkInFrame(referenceframe.World, testPose, "testFrame2", nil),
			referenceframe.NewLinkInFrame("pieceArm", testPose, "testFrame", nil),
		}

		worldState, err := referenceframe.NewWorldState(nil, transforms)
		test.That(t, err, test.ShouldBeNil)
		grabPose := referenceframe.NewPoseInFrame("testFrame2", spatialmath.NewPoseFromPoint(r3.Vector{X: -20, Y: -130, Z: -40}))
		_, err = ms.Move(context.Background(), gripper.Named("pieceGripper"), grabPose, worldState, nil, nil)
		test.That(t, err, test.ShouldBeNil)
	})
}

func TestMoveWithObstacles(t *testing.T) {
	ms, teardown := setupMotionServiceFromConfig(t, "../data/moving_arm.json")
	defer teardown()

	t.Run("check a movement that should not succeed due to obstacles", func(t *testing.T) {
		testPose1 := spatialmath.NewPoseFromPoint(r3.Vector{X: 0, Y: 0, Z: 370})
		testPose2 := spatialmath.NewPoseFromPoint(r3.Vector{X: 300, Y: 300, Z: -3500})
		_ = testPose2
		grabPose := referenceframe.NewPoseInFrame("world", spatialmath.NewPoseFromPoint(r3.Vector{X: -600, Y: -400, Z: 460}))
		obsMsgs := []*commonpb.GeometriesInFrame{
			{
				ReferenceFrame: "world",
				Geometries: []*commonpb.Geometry{
					{
						Center: spatialmath.PoseToProtobuf(testPose2),
						GeometryType: &commonpb.Geometry_Box{
							Box: &commonpb.RectangularPrism{DimsMm: &commonpb.Vector3{
								X: 20,
								Y: 40,
								Z: 40,
							}},
						},
					},
				},
			},
			{
				ReferenceFrame: "world",
				Geometries: []*commonpb.Geometry{
					{
						Center: spatialmath.PoseToProtobuf(testPose1),
						GeometryType: &commonpb.Geometry_Box{
							Box: &commonpb.RectangularPrism{DimsMm: &commonpb.Vector3{
								X: 2000,
								Y: 2000,
								Z: 20,
							}},
						},
					},
				},
			},
		}
		worldState, err := referenceframe.WorldStateFromProtobuf(&commonpb.WorldState{Obstacles: obsMsgs})
		test.That(t, err, test.ShouldBeNil)
		_, err = ms.Move(context.Background(), gripper.Named("pieceArm"), grabPose, worldState, nil, nil)
		// This fails due to a large obstacle being in the way
		test.That(t, err, test.ShouldNotBeNil)
	})
}

func TestPositionalReplanning(t *testing.T) {
	ctx := context.Background()
	ctx, cFunc := context.WithCancel(ctx)
	defer cFunc()

	gpsPoint := geo.NewPoint(0, 0)
	dst := geo.NewPoint(gpsPoint.Lat(), gpsPoint.Lng()+1e-5)
	epsilonMM := 150.
	motionCfg := &motion.MotionConfiguration{
		PositionPollingFreqHz: 10,
		ObstaclePollingFreqHz: 1,
		PlanDeviationMM:       epsilonMM,
		LinearMPerSec:         0.2,
		AngularDegsPerSec:     20,
	}

	type testCase struct {
		name            string
		noise           r3.Vector
		expectedSuccess bool
		expectedErr     string
		extra           map[string]interface{}
	}

	testCases := []testCase{
		{
			name:            "check we dont replan with a good sensor",
			noise:           r3.Vector{},
			expectedSuccess: true,
			extra:           map[string]interface{}{"max_replans": 0, "smooth_iter": 5},
		},
		// TODO(RSDK-5634): this should be uncommented when this bug is fixed
		// {
		// 	// This also checks that `replan` is called under default conditions when "max_replans" is not set
		// 	name:            "check we fail to replan with a low cost factor",
		// 	noise:           r3.Vector{Y: epsilonMM + 0.1},
		// 	expectedErr:     "unable to create a new plan within replanCostFactor from the original",
		// 	expectedSuccess: false,
		// 	extra:           map[string]interface{}{"replan_cost_factor": 0.01, "smooth_iter": 5},
		// },
		{
			name:            "check we replan with a noisy sensor",
			noise:           r3.Vector{Y: epsilonMM + 0.1},
			expectedErr:     fmt.Sprintf("exceeded maximum number of replans: %d: plan failed", 4),
			expectedSuccess: false,
			extra:           map[string]interface{}{"replan_cost_factor": 10.0, "max_replans": 4, "smooth_iter": 5},
		},
	}

	testFn := func(t *testing.T, tc testCase) {
		t.Helper()
		_, ms, closeFunc := CreateMoveOnGlobeTestEnvironment(ctx, t, gpsPoint, 80, spatialmath.NewPoseFromPoint(tc.noise))
		defer closeFunc(ctx)

		req := motion.MoveOnGlobeReq{
			ComponentName:      resource.NewName(base.API, baseName),
			Destination:        dst,
			MovementSensorName: resource.NewName(movementsensor.API, moveSensorName),
			MotionCfg:          motionCfg,
			Extra:              tc.extra,
		}
		executionID, err := ms.MoveOnGlobe(ctx, req)
		test.That(t, err, test.ShouldBeNil)

		timeoutCtx, timeoutFn := context.WithTimeout(ctx, time.Minute*5)
		defer timeoutFn()
		err = motion.PollHistoryUntilSuccessOrError(timeoutCtx, ms, time.Millisecond*5, motion.PlanHistoryReq{
			ComponentName: req.ComponentName,
			ExecutionID:   executionID,
			LastPlanOnly:  true,
		})

		if tc.expectedSuccess {
			test.That(t, err, test.ShouldBeNil)
		} else {
<<<<<<< HEAD
			test.That(t, err, test.ShouldNotBeNil)
=======
			test.That(t, err, test.ShouldNotBeNil) // Needed so that a failure produces a failure and not a panic
>>>>>>> b89ef0e5
			test.That(t, err.Error(), test.ShouldEqual, tc.expectedErr)
		}
	}

	for _, tc := range testCases {
		c := tc // needed to workaround loop variable not being captured by func literals
		t.Run(c.name, func(t *testing.T) {
			testFn(t, c)
		})
	}
}

func TestObstacleReplanningSlam(t *testing.T) {
	cameraPoseInBase := spatialmath.NewPose(r3.Vector{0, 0, 0}, &spatialmath.OrientationVectorDegrees{OY: 1, Theta: -90})

	ctx := context.Background()
	ctx, cFunc := context.WithCancel(ctx)
	defer cFunc()
	origin := spatialmath.NewPose(
		r3.Vector{X: -900, Y: 0, Z: 0},
		&spatialmath.OrientationVectorDegrees{OZ: 1, Theta: -90},
	)

	boxWrld, err := spatialmath.NewBox(
		spatialmath.NewPoseFromPoint(r3.Vector{X: 0, Y: 0, Z: 0}),
		r3.Vector{X: 50, Y: 50, Z: 50}, "box-obstacle",
	)
	test.That(t, err, test.ShouldBeNil)

	kb, ms, closeFunc := CreateMoveOnMapTestEnvironment(
		ctx, t,
		"pointcloud/cardboardOcto.pcd",
		50, origin,
	)
	defer closeFunc(ctx)

	// This vision service should return nothing the first time it is called, and should return an obstacle all other times.
	// In this way we generate a valid plan, and then can create a transient obstacle which we must route around.
	visSrvc, ok := ms.(*builtIn).visionServices[vision.Named("test-vision")].(*inject.VisionService)
	test.That(t, ok, test.ShouldBeTrue)
	i := 0
	visSrvc.GetObjectPointCloudsFunc = func(ctx context.Context, cameraName string, extra map[string]interface{}) ([]*viz.Object, error) {
		if i == 0 {
			i++
			return []*viz.Object{}, nil
		}
		currentPif, err := kb.CurrentPosition(ctx)
		test.That(t, err, test.ShouldBeNil)
		relativeBox := boxWrld.Transform(spatialmath.PoseBetween(spatialmath.Compose(currentPif.Pose(), cameraPoseInBase), boxWrld.Pose()))
		detection, err := viz.NewObjectWithLabel(pointcloud.New(), "test-case-1-detection", relativeBox.ToProtobuf())
		test.That(t, err, test.ShouldBeNil)

		return []*viz.Object{detection}, nil
	}

	obstacleDetectorSlice := []motion.ObstacleDetectorName{
		{VisionServiceName: vision.Named("test-vision"), CameraName: camera.Named("test-camera")},
	}
	req := motion.MoveOnMapReq{
		ComponentName: base.Named("test-base"),
		Destination:   spatialmath.NewPoseFromPoint(r3.Vector{X: 800, Y: 0, Z: 0}),
		SlamName:      slam.Named("test_slam"),
		MotionCfg: &motion.MotionConfiguration{
			PositionPollingFreqHz: 0.000001, ObstaclePollingFreqHz: 5, PlanDeviationMM: 1000, ObstacleDetectors: obstacleDetectorSlice,
		},
		Extra: map[string]interface{}{"smooth_iter": 20},
	}

	executionID, err := ms.MoveOnMap(ctx, req)
	test.That(t, err, test.ShouldBeNil)

	timeoutCtx, timeoutFn := context.WithTimeout(ctx, time.Second*45)
	defer timeoutFn()
	err = motion.PollHistoryUntilSuccessOrError(timeoutCtx, ms, time.Millisecond, motion.PlanHistoryReq{
		ComponentName: req.ComponentName,
		ExecutionID:   executionID,
		LastPlanOnly:  true,
	})
	test.That(t, err, test.ShouldBeNil)
}

func TestMultiplePieces(t *testing.T) {
	var err error
	ms, teardown := setupMotionServiceFromConfig(t, "../data/fake_tomato.json")
	defer teardown()
	grabPose := referenceframe.NewPoseInFrame("c", spatialmath.NewPoseFromPoint(r3.Vector{X: -0, Y: -30, Z: -50}))
	_, err = ms.Move(context.Background(), gripper.Named("gr"), grabPose, nil, nil, nil)
	test.That(t, err, test.ShouldBeNil)
}

func TestGetPose(t *testing.T) {
	var err error
	ms, teardown := setupMotionServiceFromConfig(t, "../data/arm_gantry.json")
	defer teardown()

	pose, err := ms.GetPose(context.Background(), arm.Named("gantry1"), "", nil, map[string]interface{}{})
	test.That(t, err, test.ShouldBeNil)
	test.That(t, pose.Parent(), test.ShouldEqual, referenceframe.World)
	test.That(t, pose.Pose().Point().X, test.ShouldAlmostEqual, 1.2)
	test.That(t, pose.Pose().Point().Y, test.ShouldAlmostEqual, 0)
	test.That(t, pose.Pose().Point().Z, test.ShouldAlmostEqual, 0)

	pose, err = ms.GetPose(context.Background(), arm.Named("arm1"), "", nil, map[string]interface{}{})
	test.That(t, err, test.ShouldBeNil)
	test.That(t, pose.Parent(), test.ShouldEqual, referenceframe.World)
	test.That(t, pose.Pose().Point().X, test.ShouldAlmostEqual, 501.2)
	test.That(t, pose.Pose().Point().Y, test.ShouldAlmostEqual, 0)
	test.That(t, pose.Pose().Point().Z, test.ShouldAlmostEqual, 300)

	pose, err = ms.GetPose(context.Background(), arm.Named("arm1"), "gantry1", nil, map[string]interface{}{})
	test.That(t, err, test.ShouldBeNil)
	test.That(t, pose.Parent(), test.ShouldEqual, "gantry1")
	test.That(t, pose.Pose().Point().X, test.ShouldAlmostEqual, 500)
	test.That(t, pose.Pose().Point().Y, test.ShouldAlmostEqual, 0)
	test.That(t, pose.Pose().Point().Z, test.ShouldAlmostEqual, 300)

	pose, err = ms.GetPose(context.Background(), arm.Named("gantry1"), "gantry1", nil, map[string]interface{}{})
	test.That(t, err, test.ShouldBeNil)
	test.That(t, pose.Parent(), test.ShouldEqual, "gantry1")
	test.That(t, pose.Pose().Point().X, test.ShouldAlmostEqual, 0)
	test.That(t, pose.Pose().Point().Y, test.ShouldAlmostEqual, 0)
	test.That(t, pose.Pose().Point().Z, test.ShouldAlmostEqual, 0)

	pose, err = ms.GetPose(context.Background(), arm.Named("arm1"), "arm1", nil, map[string]interface{}{})
	test.That(t, err, test.ShouldBeNil)
	test.That(t, pose.Parent(), test.ShouldEqual, "arm1")
	test.That(t, pose.Pose().Point().X, test.ShouldAlmostEqual, 0)
	test.That(t, pose.Pose().Point().Y, test.ShouldAlmostEqual, 0)
	test.That(t, pose.Pose().Point().Z, test.ShouldAlmostEqual, 0)

	testPose := spatialmath.NewPoseFromOrientation(&spatialmath.R4AA{Theta: math.Pi / 2, RX: 0., RY: 1., RZ: 0.})
	transforms := []*referenceframe.LinkInFrame{
		referenceframe.NewLinkInFrame(referenceframe.World, testPose, "testFrame", nil),
		referenceframe.NewLinkInFrame("testFrame", testPose, "testFrame2", nil),
	}

	pose, err = ms.GetPose(context.Background(), arm.Named("arm1"), "testFrame2", transforms, map[string]interface{}{})
	test.That(t, err, test.ShouldBeNil)
	test.That(t, pose.Pose().Point().X, test.ShouldAlmostEqual, -501.2)
	test.That(t, pose.Pose().Point().Y, test.ShouldAlmostEqual, 0)
	test.That(t, pose.Pose().Point().Z, test.ShouldAlmostEqual, -300)
	test.That(t, pose.Pose().Orientation().AxisAngles().RX, test.ShouldEqual, 0)
	test.That(t, pose.Pose().Orientation().AxisAngles().RY, test.ShouldEqual, -1)
	test.That(t, pose.Pose().Orientation().AxisAngles().RZ, test.ShouldEqual, 0)
	test.That(t, pose.Pose().Orientation().AxisAngles().Theta, test.ShouldAlmostEqual, math.Pi)

	transforms = []*referenceframe.LinkInFrame{
		referenceframe.NewLinkInFrame("noParent", testPose, "testFrame", nil),
	}
	pose, err = ms.GetPose(context.Background(), arm.Named("arm1"), "testFrame", transforms, map[string]interface{}{})
	test.That(t, err, test.ShouldBeError, referenceframe.NewParentFrameMissingError("testFrame", "noParent"))
	test.That(t, pose, test.ShouldBeNil)
}

func TestStoppableMoveFunctions(t *testing.T) {
	ctx := context.Background()
	logger := logging.NewTestLogger(t)
	failToReachGoalError := errors.New("failed to reach goal")
	calledStopFunc := false
	testIfStoppable := func(t *testing.T, success bool, err, expectedErr error) {
		t.Helper()
		test.That(t, err, test.ShouldBeError, expectedErr)
		test.That(t, success, test.ShouldBeFalse)
		test.That(t, calledStopFunc, test.ShouldBeTrue)
	}
	extra := map[string]interface{}{"smooth_iter": 5}

	t.Run("successfully stop arms", func(t *testing.T) {
		armName := "test-arm"
		injectArmName := arm.Named(armName)
		goal := referenceframe.NewPoseInFrame(
			armName,
			spatialmath.NewPoseFromPoint(r3.Vector{X: 0, Y: -10, Z: -10}),
		)

		// Create an injected Arm
		armCfg := resource.Config{
			Name:  armName,
			API:   arm.API,
			Model: resource.DefaultModelFamily.WithModel("ur5e"),
			ConvertedAttributes: &armFake.Config{
				ArmModel: "ur5e",
			},
			Frame: &referenceframe.LinkConfig{
				Parent: "world",
			},
		}

		fakeArm, err := armFake.NewArm(ctx, nil, armCfg, logger)
		test.That(t, err, test.ShouldBeNil)

		injectArm := &inject.Arm{
			Arm: fakeArm,
		}
		injectArm.StopFunc = func(ctx context.Context, extra map[string]interface{}) error {
			calledStopFunc = true
			return nil
		}
		injectArm.GoToInputsFunc = func(ctx context.Context, goal ...[]referenceframe.Input) error {
			return failToReachGoalError
		}
		injectArm.ModelFrameFunc = func() referenceframe.Model {
			model, _ := ur.MakeModelFrame("ur5e")
			return model
		}
		injectArm.MoveToPositionFunc = func(ctx context.Context, to spatialmath.Pose, extra map[string]interface{}) error {
			return failToReachGoalError
		}

		// create arm link
		armLink := referenceframe.NewLinkInFrame(
			referenceframe.World,
			spatialmath.NewZeroPose(),
			armName,
			nil,
		)

		// Create a motion service
		fsParts := []*referenceframe.FrameSystemPart{
			{
				FrameConfig: armLink,
				ModelFrame:  injectArm.ModelFrameFunc(),
			},
		}
		deps := resource.Dependencies{
			injectArmName: injectArm,
		}

		_, err = createFrameSystemService(ctx, deps, fsParts, logger)
		test.That(t, err, test.ShouldBeNil)

		conf := resource.Config{ConvertedAttributes: &Config{}}
		ms, err := NewBuiltIn(ctx, deps, conf, logger)
		test.That(t, err, test.ShouldBeNil)
		defer ms.Close(context.Background())

		t.Run("stop during Move(...) call", func(t *testing.T) {
			calledStopFunc = false
			success, err := ms.Move(ctx, injectArmName, goal, nil, nil, extra)
			testIfStoppable(t, success, err, failToReachGoalError)
		})
	})

	t.Run("successfully stop kinematic bases", func(t *testing.T) {
		// Create an injected Base
		baseName := "test-base"

		geometry, err := (&spatialmath.GeometryConfig{R: 20}).ParseConfig()
		test.That(t, err, test.ShouldBeNil)

		injectBase := inject.NewBase(baseName)
		injectBase.GeometriesFunc = func(ctx context.Context) ([]spatialmath.Geometry, error) {
			return []spatialmath.Geometry{geometry}, nil
		}
		injectBase.PropertiesFunc = func(ctx context.Context, extra map[string]interface{}) (base.Properties, error) {
			return base.Properties{
				TurningRadiusMeters: 0,
				WidthMeters:         600 * 0.001,
			}, nil
		}
		injectBase.StopFunc = func(ctx context.Context, extra map[string]interface{}) error {
			calledStopFunc = true
			return nil
		}
		injectBase.SpinFunc = func(ctx context.Context, angleDeg, degsPerSec float64, extra map[string]interface{}) error {
			return failToReachGoalError
		}
		injectBase.MoveStraightFunc = func(ctx context.Context, distanceMm int, mmPerSec float64, extra map[string]interface{}) error {
			return failToReachGoalError
		}
		injectBase.SetVelocityFunc = func(ctx context.Context, linear, angular r3.Vector, extra map[string]interface{}) error {
			return failToReachGoalError
		}

		// Create a base link
		baseLink := createBaseLink(t)

		t.Run("stop during MoveOnGlobe(...) call", func(t *testing.T) {
			calledStopFunc = false
			gpsPoint := geo.NewPoint(-70, 40)

			// Create an injected MovementSensor
			movementSensorName := "test-gps"
			injectMovementSensor := createInjectedMovementSensor(movementSensorName, gpsPoint)

			// Create a MovementSensor link
			movementSensorLink := referenceframe.NewLinkInFrame(
				baseLink.Name(),
				spatialmath.NewPoseFromPoint(r3.Vector{X: -10, Y: 0, Z: 0}),
				movementSensorName,
				nil,
			)

			// Create a motion service
			fsParts := []*referenceframe.FrameSystemPart{
				{FrameConfig: movementSensorLink},
				{FrameConfig: baseLink},
			}
			deps := resource.Dependencies{
				injectBase.Name():           injectBase,
				injectMovementSensor.Name(): injectMovementSensor,
			}

			fsSvc, err := createFrameSystemService(ctx, deps, fsParts, logger)
			test.That(t, err, test.ShouldBeNil)

			conf := resource.Config{ConvertedAttributes: &Config{}}
			ms, err := NewBuiltIn(ctx, deps, conf, logger)
			test.That(t, err, test.ShouldBeNil)
			defer ms.Close(context.Background())

			ms.(*builtIn).fsService = fsSvc

			goal := geo.NewPoint(gpsPoint.Lat()+1e-4, gpsPoint.Lng()+1e-4)
			motionCfg := motion.MotionConfiguration{
				PlanDeviationMM:       10000,
				LinearMPerSec:         10,
				PositionPollingFreqHz: 4,
				ObstaclePollingFreqHz: 1,
			}

			req := motion.MoveOnGlobeReq{
				ComponentName:      injectBase.Name(),
				Destination:        goal,
				MovementSensorName: injectMovementSensor.Name(),
				MotionCfg:          &motionCfg,
				Extra:              extra,
			}
			executionID, err := ms.MoveOnGlobe(ctx, req)
			test.That(t, err, test.ShouldBeNil)

			timeoutCtx, timeoutFn := context.WithTimeout(ctx, time.Second*5)
			defer timeoutFn()
			err = motion.PollHistoryUntilSuccessOrError(timeoutCtx, ms, time.Millisecond*5, motion.PlanHistoryReq{
				ComponentName: req.ComponentName,
				ExecutionID:   executionID,
				LastPlanOnly:  true,
			})

			expectedErr := errors.Wrap(errors.New("plan failed"), failToReachGoalError.Error())
			testIfStoppable(t, false, err, expectedErr)
		})

		t.Run("stop during MoveOnMap(...) call", func(t *testing.T) {
			calledStopFunc = false
			slamName := "test-slam"

			// Create an injected SLAM
			injectSlam := createInjectedSlam(slamName)

			// Create a motion service
			deps := resource.Dependencies{
				injectBase.Name(): injectBase,
				injectSlam.Name(): injectSlam,
			}
			fsParts := []*referenceframe.FrameSystemPart{
				{FrameConfig: baseLink},
			}

			ms, err := NewBuiltIn(
				ctx,
				deps,
				resource.Config{ConvertedAttributes: &Config{}},
				logger,
			)
			test.That(t, err, test.ShouldBeNil)
			defer ms.Close(context.Background())

			fsSvc, err := createFrameSystemService(ctx, deps, fsParts, logger)
			test.That(t, err, test.ShouldBeNil)
			ms.(*builtIn).fsService = fsSvc

			goal := spatialmath.NewPoseFromPoint(r3.Vector{X: 0, Y: 500})
			req := motion.MoveOnMapReq{
				ComponentName: injectBase.Name(),
				Destination:   goal,
				SlamName:      injectSlam.Name(),
				MotionCfg: &motion.MotionConfiguration{
					PlanDeviationMM: 0.2,
				},
				Extra: extra,
			}

			executionID, err := ms.MoveOnMap(ctx, req)
			test.That(t, err, test.ShouldBeNil)

			timeoutCtx, timeoutFn := context.WithTimeout(ctx, time.Second*5)
			defer timeoutFn()
			err = motion.PollHistoryUntilSuccessOrError(timeoutCtx, ms, time.Millisecond*5, motion.PlanHistoryReq{
				ComponentName: req.ComponentName,
				ExecutionID:   executionID,
				LastPlanOnly:  true,
			})

			expectedErr := errors.Wrap(errors.New("plan failed"), failToReachGoalError.Error())
			testIfStoppable(t, false, err, expectedErr)
		})

		t.Run("stop during MoveOnMap(...) call", func(t *testing.T) {
			calledStopFunc = false
			slamName := "test-slam"

			// Create an injected SLAM
			injectSlam := createInjectedSlam(slamName)

			// Create a motion service
			deps := resource.Dependencies{
				injectBase.Name(): injectBase,
				injectSlam.Name(): injectSlam,
			}
			fsParts := []*referenceframe.FrameSystemPart{
				{FrameConfig: baseLink},
			}

			ms, err := NewBuiltIn(
				ctx,
				deps,
				resource.Config{ConvertedAttributes: &Config{}},
				logger,
			)
			test.That(t, err, test.ShouldBeNil)
			defer ms.Close(context.Background())

			fsSvc, err := createFrameSystemService(ctx, deps, fsParts, logger)
			test.That(t, err, test.ShouldBeNil)
			ms.(*builtIn).fsService = fsSvc

			req := motion.MoveOnMapReq{
				ComponentName: injectBase.Name(),
				Destination:   spatialmath.NewPoseFromPoint(r3.Vector{X: 0, Y: 500}),
				SlamName:      injectSlam.Name(),
				MotionCfg: &motion.MotionConfiguration{
					PlanDeviationMM: 1,
				},
				Extra: extra,
			}

			executionID, err := ms.MoveOnMap(ctx, req)
			test.That(t, err, test.ShouldBeNil)

			timeoutCtx, timeoutFn := context.WithTimeout(ctx, time.Second*5)
			defer timeoutFn()
			err = motion.PollHistoryUntilSuccessOrError(timeoutCtx, ms, time.Millisecond*5, motion.PlanHistoryReq{
				ComponentName: req.ComponentName,
				ExecutionID:   executionID,
				LastPlanOnly:  true,
			})

			expectedErr := errors.Wrap(errors.New("plan failed"), failToReachGoalError.Error())
			testIfStoppable(t, false, err, expectedErr)
		})
	})
}

func TestGetTransientDetections(t *testing.T) {
	t.Parallel()
	ctx := context.Background()

	_, ms, closeFunc := CreateMoveOnMapTestEnvironment(
		ctx, t,
		"slam/example_cartographer_outputs/viam-office-02-22-3/pointcloud/pointcloud_4.pcd",
		100, spatialmath.NewZeroPose(),
	)
	t.Cleanup(func() { closeFunc(ctx) })

	// construct move request
	moveReq := motion.MoveOnMapReq{
		ComponentName: base.Named("test-base"),
		Destination:   spatialmath.NewPoseFromPoint(r3.Vector{X: 10, Y: 0, Z: 0}),
		SlamName:      slam.Named("test_slam"),
		MotionCfg: &motion.MotionConfiguration{
			PlanDeviationMM: 1,
			ObstacleDetectors: []motion.ObstacleDetectorName{
				{VisionServiceName: vision.Named("test-vision"), CameraName: camera.Named("test-camera")},
			},
		},
	}

	planExecutor, err := ms.(*builtIn).newMoveOnMapRequest(ctx, moveReq, nil, 0)
	test.That(t, err, test.ShouldBeNil)

	mr, ok := planExecutor.(*moveRequest)
	test.That(t, ok, test.ShouldBeTrue)

	injectedVis, ok := ms.(*builtIn).visionServices[vision.Named("test-vision")].(*inject.VisionService)
	test.That(t, ok, test.ShouldBeTrue)

	// define injected method on vision service
	injectedVis.GetObjectPointCloudsFunc = func(ctx context.Context, cameraName string, extra map[string]interface{}) ([]*viz.Object, error) {
		boxGeom, err := spatialmath.NewBox(
			spatialmath.NewPose(r3.Vector{4, 8, 10}, &spatialmath.OrientationVectorDegrees{OZ: 1}),
			r3.Vector{2, 3, 5},
			"test-box",
		)
		test.That(t, err, test.ShouldBeNil)
		detection, err := viz.NewObjectWithLabel(pointcloud.New(), "test-box", boxGeom.ToProtobuf())
		test.That(t, err, test.ShouldBeNil)
		return []*viz.Object{detection}, nil
	}

	type testCase struct {
		name          string
		f             spatialmath.Pose
		detectionPose spatialmath.Pose
	}
	testCases := []testCase{
		{
			name:          "relative - SLAM/base theta does not matter",
			f:             spatialmath.NewZeroPose(),
			detectionPose: spatialmath.NewPose(r3.Vector{4, 10, -8}, &spatialmath.OrientationVectorDegrees{OY: 1, Theta: -90}),
		},
		{
			name:          "absolute - SLAM theta: 0, base theta: -90 == 270",
			f:             spatialmath.NewPose(r3.Vector{-4, -10, 0}, &spatialmath.OrientationVectorDegrees{OZ: 1, Theta: -90}),
			detectionPose: spatialmath.NewPose(r3.Vector{6, -14, -8}, &spatialmath.OrientationVectorDegrees{OX: 1, Theta: -90}),
		},
		{
			name:          "absolute - SLAM theta: 90, base theta: 0",
			f:             spatialmath.NewPose(r3.Vector{-4, -10, 0}, &spatialmath.OrientationVectorDegrees{OZ: 1, Theta: 0}),
			detectionPose: spatialmath.NewPose(r3.Vector{0, 0, -8}, &spatialmath.OrientationVectorDegrees{OY: 1, Theta: -90}),
		},
		{
			name:          "absolute - SLAM theta: 180, base theta: 90",
			f:             spatialmath.NewPose(r3.Vector{-4, -10, 0}, &spatialmath.OrientationVectorDegrees{OZ: 1, Theta: 90}),
			detectionPose: spatialmath.NewPose(r3.Vector{-14, -6, -8}, &spatialmath.OrientationVectorDegrees{OX: -1, Theta: -90}),
		},
		{
			name:          "absolute - SLAM theta: 270, base theta: 180",
			f:             spatialmath.NewPose(r3.Vector{-4, -10, 0}, &spatialmath.OrientationVectorDegrees{OZ: 1, Theta: 180}),
			detectionPose: spatialmath.NewPose(r3.Vector{-8, -20, -8}, &spatialmath.OrientationVectorDegrees{OY: -1, Theta: -90}),
		},
	}

	testFn := func(t *testing.T, tc testCase) {
		t.Helper()
		transformedGeoms, err := mr.getTransientDetections(ctx, injectedVis, camera.Named("test-camera"), tc.f)
		test.That(t, err, test.ShouldBeNil)
		test.That(t, transformedGeoms.Parent(), test.ShouldEqual, referenceframe.World)
		test.That(t, len(transformedGeoms.Geometries()), test.ShouldEqual, 1)
		test.That(t, spatialmath.PoseAlmostEqual(transformedGeoms.Geometries()[0].Pose(), tc.detectionPose), test.ShouldBeTrue)
	}

	for _, tc := range testCases {
		c := tc // needed to workaround loop variable not being captured by func literals
		t.Run(c.name, func(t *testing.T) {
			t.Parallel()
			testFn(t, c)
		})
	}
}

func TestStopPlan(t *testing.T) {
	ctx := context.Background()
	ctx, cFunc := context.WithCancel(ctx)
	defer cFunc()
	gpsPoint := geo.NewPoint(0, 0)

	_, ms, closeFunc := CreateMoveOnGlobeTestEnvironment(ctx, t, gpsPoint, 80, nil)
	defer closeFunc(ctx)

	req := motion.StopPlanReq{}
	err := ms.StopPlan(ctx, req)
	test.That(t, err, test.ShouldBeError, resource.NewNotFoundError(req.ComponentName))
}

func TestListPlanStatuses(t *testing.T) {
	ctx := context.Background()
	ctx, cFunc := context.WithCancel(ctx)
	defer cFunc()
	gpsPoint := geo.NewPoint(0, 0)

	_, ms, closeFunc := CreateMoveOnGlobeTestEnvironment(ctx, t, gpsPoint, 80, nil)
	defer closeFunc(ctx)

	req := motion.ListPlanStatusesReq{}
	// returns no results as no move on globe calls have been made
	planStatusesWithIDs, err := ms.ListPlanStatuses(ctx, req)
	test.That(t, err, test.ShouldBeNil)
	test.That(t, len(planStatusesWithIDs), test.ShouldEqual, 0)
}

func TestPlanHistory(t *testing.T) {
	ctx := context.Background()
	ctx, cFunc := context.WithCancel(ctx)
	defer cFunc()
	gpsPoint := geo.NewPoint(0, 0)

	_, ms, closeFunc := CreateMoveOnGlobeTestEnvironment(ctx, t, gpsPoint, 80, nil)
	defer closeFunc(ctx)
	req := motion.PlanHistoryReq{}
	history, err := ms.PlanHistory(ctx, req)
	test.That(t, err, test.ShouldResemble, resource.NewNotFoundError(req.ComponentName))
	test.That(t, history, test.ShouldBeNil)
}

func TestBaseInputs(t *testing.T) {
	ctx := context.Background()
	ctx, cFunc := context.WithCancel(ctx)
	defer cFunc()
	kb, closeFunc := createTestKinematicBase(
		ctx,
		t,
	)
	defer closeFunc(ctx)
	err := kb.GoToInputs(ctx, []referenceframe.Input{{0}, {0.001 + math.Pi/2}, {0}, {91}})
	test.That(t, err, test.ShouldBeNil)
}<|MERGE_RESOLUTION|>--- conflicted
+++ resolved
@@ -321,11 +321,7 @@
 		if tc.expectedSuccess {
 			test.That(t, err, test.ShouldBeNil)
 		} else {
-<<<<<<< HEAD
-			test.That(t, err, test.ShouldNotBeNil)
-=======
 			test.That(t, err, test.ShouldNotBeNil) // Needed so that a failure produces a failure and not a panic
->>>>>>> b89ef0e5
 			test.That(t, err.Error(), test.ShouldEqual, tc.expectedErr)
 		}
 	}
