package builtin

import (
	"context"
	"math"
	"os"
	"path/filepath"
	"testing"

	"github.com/edaniels/golog"
	"github.com/golang/geo/r3"
	geo "github.com/kellydunn/golang-geo"
<<<<<<< HEAD

	// register.
=======
	"github.com/pkg/errors"
	// registers all components.
>>>>>>> 772e5ebf
	commonpb "go.viam.com/api/common/v1"
	"go.viam.com/test"
	"go.viam.com/utils"
	"go.viam.com/utils/artifact"

	"go.viam.com/rdk/components/arm"
	armFake "go.viam.com/rdk/components/arm/fake"
	ur "go.viam.com/rdk/components/arm/universalrobots"
	"go.viam.com/rdk/components/base"
	baseFake "go.viam.com/rdk/components/base/fake"
	"go.viam.com/rdk/components/base/kinematicbase"
	"go.viam.com/rdk/components/camera"
	"go.viam.com/rdk/components/gripper"
	"go.viam.com/rdk/components/movementsensor"
	_ "go.viam.com/rdk/components/register"
	"go.viam.com/rdk/config"
	"go.viam.com/rdk/motionplan"
	"go.viam.com/rdk/referenceframe"
	"go.viam.com/rdk/resource"
	"go.viam.com/rdk/robot/framesystem"
	robotimpl "go.viam.com/rdk/robot/impl"
	"go.viam.com/rdk/services/motion"
	"go.viam.com/rdk/services/slam"
	"go.viam.com/rdk/spatialmath"
	"go.viam.com/rdk/testutils/inject"
)

func setupMotionServiceFromConfig(t *testing.T, configFilename string) (motion.Service, func()) {
	t.Helper()
	ctx := context.Background()
	logger := golog.NewTestLogger(t)
	cfg, err := config.Read(ctx, configFilename, logger)
	test.That(t, err, test.ShouldBeNil)
	myRobot, err := robotimpl.New(ctx, cfg, logger)
	test.That(t, err, test.ShouldBeNil)
	svc, err := motion.FromRobot(myRobot, "builtin")
	test.That(t, err, test.ShouldBeNil)
	return svc, func() {
		myRobot.Close(context.Background())
	}
}

func getPointCloudMap(path string) (func() ([]byte, error), error) {
	const chunkSizeBytes = 1 * 1024 * 1024
	file, err := os.Open(path)
	if err != nil {
		return nil, err
	}
	chunk := make([]byte, chunkSizeBytes)
	f := func() ([]byte, error) {
		bytesRead, err := file.Read(chunk)
		if err != nil {
			defer utils.UncheckedErrorFunc(file.Close)
			return nil, err
		}
		return chunk[:bytesRead], err
	}
	return f, nil
}

func createInjectedMovementSensor(name string, gpsPoint *geo.Point) *inject.MovementSensor {
	injectedMovementSensor := inject.NewMovementSensor(name)
	injectedMovementSensor.PositionFunc = func(ctx context.Context, extra map[string]interface{}) (*geo.Point, float64, error) {
		return gpsPoint, 0, nil
	}
	injectedMovementSensor.CompassHeadingFunc = func(ctx context.Context, extra map[string]interface{}) (float64, error) {
		return 0, nil
	}
	injectedMovementSensor.PropertiesFunc = func(ctx context.Context, extra map[string]interface{}) (*movementsensor.Properties, error) {
		return &movementsensor.Properties{CompassHeadingSupported: true}, nil
	}

	return injectedMovementSensor
}

func createInjectedSlam(name, pcdPath string) *inject.SLAMService {
	injectSlam := inject.NewSLAMService(name)
	injectSlam.GetPointCloudMapFunc = func(ctx context.Context) (func() ([]byte, error), error) {
		return getPointCloudMap(filepath.Clean(artifact.MustPath(pcdPath)))
	}
	injectSlam.GetPositionFunc = func(ctx context.Context) (spatialmath.Pose, string, error) {
		return spatialmath.NewZeroPose(), "", nil
	}
	return injectSlam
}

func createBaseLink(t *testing.T, baseName string) *referenceframe.LinkInFrame {
	basePose := spatialmath.NewPoseFromPoint(r3.Vector{0, 0, 0})
	baseSphere, err := spatialmath.NewSphere(basePose, 10, "base-sphere")
	test.That(t, err, test.ShouldBeNil)
	baseLink := referenceframe.NewLinkInFrame(
		referenceframe.World,
		spatialmath.NewZeroPose(),
		baseName,
		baseSphere,
	)
	return baseLink
}

func createFrameSystemService(
	ctx context.Context,
	deps resource.Dependencies,
	fsParts []*referenceframe.FrameSystemPart,
	logger golog.Logger,
) (framesystem.Service, error) {
	fsSvc, err := framesystem.New(ctx, deps, logger)
	if err != nil {
		return nil, err
	}
	conf := resource.Config{
		ConvertedAttributes: &framesystem.Config{Parts: fsParts},
	}
	if err := fsSvc.Reconfigure(ctx, deps, conf); err != nil {
		return nil, err
	}
	deps[fsSvc.Name()] = fsSvc

	return fsSvc, nil
}

func createMoveOnGlobeEnvironment(ctx context.Context, t *testing.T, gpsPoint *geo.Point) (
	*inject.MovementSensor, framesystem.Service, base.Base, motion.Service,
) {
	logger := golog.NewTestLogger(t)

	// create fake base
	baseCfg := resource.Config{
		Name:  "test-base",
		API:   base.API,
		Frame: &referenceframe.LinkConfig{Geometry: &spatialmath.GeometryConfig{R: 20}},
	}
	fakeBase, err := baseFake.NewBase(ctx, nil, baseCfg, logger)
	test.That(t, err, test.ShouldBeNil)

	// create base link
	baseLink := createBaseLink(t, "test-base")

	// create injected MovementSensor
	injectedMovementSensor := createInjectedMovementSensor("test-gps", gpsPoint)

	// create MovementSensor link
	movementSensorLink := referenceframe.NewLinkInFrame(
		baseLink.Name(),
		spatialmath.NewPoseFromPoint(r3.Vector{-10, 0, 0}),
		"test-gps",
		nil,
	)

	// create the frame system
	fsParts := []*referenceframe.FrameSystemPart{
		{FrameConfig: movementSensorLink},
		{FrameConfig: baseLink},
	}
	deps := resource.Dependencies{
		fakeBase.Name():               fakeBase,
		injectedMovementSensor.Name(): injectedMovementSensor,
	}

	fsSvc, err := createFrameSystemService(ctx, deps, fsParts, logger)
	test.That(t, err, test.ShouldBeNil)

	conf := resource.Config{ConvertedAttributes: &Config{}}
	ms, err := NewBuiltIn(ctx, deps, conf, logger)
	test.That(t, err, test.ShouldBeNil)

	return injectedMovementSensor, fsSvc, fakeBase, ms
}

func createMoveOnMapEnvironment(ctx context.Context, t *testing.T, pcdPath string) motion.Service {
	injectSlam := createInjectedSlam("test_slam", pcdPath)

	cfg := resource.Config{
		Name:  "test_base",
		API:   base.API,
		Frame: &referenceframe.LinkConfig{Geometry: &spatialmath.GeometryConfig{R: 100}},
	}
	logger := golog.NewTestLogger(t)
	fakeBase, err := baseFake.NewBase(ctx, nil, cfg, logger)
	test.That(t, err, test.ShouldBeNil)

	deps := resource.Dependencies{injectSlam.Name(): injectSlam, fakeBase.Name(): fakeBase}
	conf := resource.Config{ConvertedAttributes: &Config{}}
	ms, err := NewBuiltIn(ctx, deps, conf, logger)
	test.That(t, err, test.ShouldBeNil)
	return ms
}

func TestMoveFailures(t *testing.T) {
	var err error
	ms, teardown := setupMotionServiceFromConfig(t, "../data/arm_gantry.json")
	defer teardown()
	ctx := context.Background()
	t.Run("fail on not finding gripper", func(t *testing.T) {
		grabPose := referenceframe.NewPoseInFrame("fakeCamera", spatialmath.NewPoseFromPoint(r3.Vector{10.0, 10.0, 10.0}))
		_, err = ms.Move(ctx, camera.Named("fake"), grabPose, nil, nil, nil)
		test.That(t, err, test.ShouldNotBeNil)
	})

	t.Run("fail on disconnected supplemental frames in world state", func(t *testing.T) {
		testPose := spatialmath.NewPose(
			r3.Vector{X: 1., Y: 2., Z: 3.},
			&spatialmath.R4AA{Theta: math.Pi / 2, RX: 0., RY: 1., RZ: 0.},
		)
		transforms := []*referenceframe.LinkInFrame{
			referenceframe.NewLinkInFrame("noParent", testPose, "frame2", nil),
		}
		worldState, err := referenceframe.NewWorldState(nil, transforms)
		test.That(t, err, test.ShouldBeNil)
		poseInFrame := referenceframe.NewPoseInFrame("frame2", spatialmath.NewZeroPose())
		_, err = ms.Move(ctx, arm.Named("arm1"), poseInFrame, worldState, nil, nil)
		test.That(t, err, test.ShouldBeError, referenceframe.NewParentFrameMissingError("frame2", "noParent"))
	})
}

func TestMove(t *testing.T) {
	var err error
	ctx := context.Background()

	t.Run("succeeds when all frame info in config", func(t *testing.T) {
		ms, teardown := setupMotionServiceFromConfig(t, "../data/moving_arm.json")
		defer teardown()
		grabPose := referenceframe.NewPoseInFrame("c", spatialmath.NewPoseFromPoint(r3.Vector{0, -30, -50}))
		_, err = ms.Move(ctx, gripper.Named("pieceGripper"), grabPose, nil, nil, nil)
		test.That(t, err, test.ShouldBeNil)
	})

	t.Run("succeeds when mobile component can be solved for destinations in own frame", func(t *testing.T) {
		ms, teardown := setupMotionServiceFromConfig(t, "../data/moving_arm.json")
		defer teardown()
		grabPose := referenceframe.NewPoseInFrame("pieceArm", spatialmath.NewPoseFromPoint(r3.Vector{0, -30, -50}))
		_, err = ms.Move(ctx, arm.Named("pieceArm"), grabPose, nil, nil, map[string]interface{}{})
		test.That(t, err, test.ShouldBeNil)

		plan := [][]referenceframe.Input{}
		plan = append(plan, referenceframe.FloatsToInputs([]float64{0, 0, 0, 0, 0, 0}))
		plan = append(plan, referenceframe.FloatsToInputs([]float64{
			-0.061415653878237754,
			0.15398252391889578,
			-0.24380682723426927,
			0.09029531877468856,
			-0.0613905398108419,
			-0.00044902844166047314,
		}))
		fs, err := ms.(*builtIn).fsService.FrameSystem(ctx, nil)
		test.That(t, err, test.ShouldBeNil)
		armFrame := fs.Frame("pieceArm")

		b, err := motionplan.CheckPlan(armFrame, plan, nil, fs)
		test.That(t, b, test.ShouldBeTrue)
		test.That(t, err, test.ShouldBeNil)
	})

	t.Run("succeeds when immobile component can be solved for destinations in own frame", func(t *testing.T) {
		ms, teardown := setupMotionServiceFromConfig(t, "../data/moving_arm.json")
		defer teardown()
		grabPose := referenceframe.NewPoseInFrame("pieceGripper", spatialmath.NewPoseFromPoint(r3.Vector{0, -30, -50}))
		_, err = ms.Move(ctx, gripper.Named("pieceGripper"), grabPose, nil, nil, map[string]interface{}{})
		test.That(t, err, test.ShouldBeNil)
	})

	t.Run("succeeds with supplemental info in world state", func(t *testing.T) {
		ms, teardown := setupMotionServiceFromConfig(t, "../data/moving_arm.json")
		defer teardown()
		testPose := spatialmath.NewPose(
			r3.Vector{X: 1., Y: 2., Z: 3.},
			&spatialmath.R4AA{Theta: math.Pi / 2, RX: 0., RY: 1., RZ: 0.},
		)

		transforms := []*referenceframe.LinkInFrame{
			referenceframe.NewLinkInFrame(referenceframe.World, testPose, "testFrame2", nil),
			referenceframe.NewLinkInFrame("pieceArm", testPose, "testFrame", nil),
		}

		worldState, err := referenceframe.NewWorldState(nil, transforms)
		test.That(t, err, test.ShouldBeNil)
		grabPose := referenceframe.NewPoseInFrame("testFrame2", spatialmath.NewPoseFromPoint(r3.Vector{-20, -130, -40}))
		_, err = ms.Move(context.Background(), gripper.Named("pieceGripper"), grabPose, worldState, nil, nil)
		test.That(t, err, test.ShouldBeNil)
	})
}

func TestMoveWithObstacles(t *testing.T) {
	ms, teardown := setupMotionServiceFromConfig(t, "../data/moving_arm.json")
	defer teardown()

	t.Run("check a movement that should not succeed due to obstacles", func(t *testing.T) {
		testPose1 := spatialmath.NewPoseFromPoint(r3.Vector{0, 0, 370})
		testPose2 := spatialmath.NewPoseFromPoint(r3.Vector{300, 300, -3500})
		_ = testPose2
		grabPose := referenceframe.NewPoseInFrame("world", spatialmath.NewPoseFromPoint(r3.Vector{-600, -400, 460}))
		obsMsgs := []*commonpb.GeometriesInFrame{
			{
				ReferenceFrame: "world",
				Geometries: []*commonpb.Geometry{
					{
						Center: spatialmath.PoseToProtobuf(testPose2),
						GeometryType: &commonpb.Geometry_Box{
							Box: &commonpb.RectangularPrism{DimsMm: &commonpb.Vector3{
								X: 20,
								Y: 40,
								Z: 40,
							}},
						},
					},
				},
			},
			{
				ReferenceFrame: "world",
				Geometries: []*commonpb.Geometry{
					{
						Center: spatialmath.PoseToProtobuf(testPose1),
						GeometryType: &commonpb.Geometry_Box{
							Box: &commonpb.RectangularPrism{DimsMm: &commonpb.Vector3{
								X: 2000,
								Y: 2000,
								Z: 20,
							}},
						},
					},
				},
			},
		}
		worldState, err := referenceframe.WorldStateFromProtobuf(&commonpb.WorldState{Obstacles: obsMsgs})
		test.That(t, err, test.ShouldBeNil)
		_, err = ms.Move(context.Background(), gripper.Named("pieceArm"), grabPose, worldState, nil, nil)
		// This fails due to a large obstacle being in the way
		test.That(t, err, test.ShouldNotBeNil)
	})
}

func TestMoveOnMapLongDistance(t *testing.T) {
	t.Parallel()
	ctx := context.Background()
	// goal position is scaled to be in mm
	goal := spatialmath.NewPoseFromPoint(r3.Vector{X: -32.508 * 1000, Y: -2.092 * 1000})

	t.Run("test cbirrt planning on office map", func(t *testing.T) {
		t.Parallel()
		ms := createMoveOnMapEnvironment(ctx, t, "slam/example_cartographer_outputs/viam-office-02-22-3/pointcloud/pointcloud_4.pcd")
		extra := make(map[string]interface{})
		extra["planning_alg"] = "cbirrt"

		path, _, err := ms.(*builtIn).planMoveOnMap(
			context.Background(),
			base.Named("test_base"),
			goal,
			slam.Named("test_slam"),
			kinematicbase.NewKinematicBaseOptions(),
			extra,
		)
		test.That(t, err, test.ShouldBeNil)
		test.That(t, len(path), test.ShouldBeGreaterThan, 2)
	})

	t.Run("test rrtstar planning on office map", func(t *testing.T) {
		t.Parallel()
		ms := createMoveOnMapEnvironment(ctx, t, "slam/example_cartographer_outputs/viam-office-02-22-3/pointcloud/pointcloud_4.pcd")
		extra := make(map[string]interface{})
		extra["planning_alg"] = "rrtstar"

		path, _, err := ms.(*builtIn).planMoveOnMap(
			context.Background(),
			base.Named("test_base"),
			goal,
			slam.Named("test_slam"),
			kinematicbase.NewKinematicBaseOptions(),
			extra,
		)
		test.That(t, err, test.ShouldBeNil)
		test.That(t, len(path), test.ShouldBeGreaterThan, 2)
	})
}

func TestMoveOnMap(t *testing.T) {
	t.Skip() // RSDK-4279
	t.Parallel()
	ctx := context.Background()
	// goal x-position of 1.32m is scaled to be in mm
	goal := spatialmath.NewPoseFromPoint(r3.Vector{X: 1.32 * 1000, Y: 0})

	t.Run("check that path is planned around obstacle", func(t *testing.T) {
		t.Parallel()
		ms := createMoveOnMapEnvironment(ctx, t, "pointcloud/octagonspace.pcd")
		extra := make(map[string]interface{})
		extra["motion_profile"] = "orientation"
		path, _, err := ms.(*builtIn).planMoveOnMap(
			context.Background(),
			base.Named("test_base"),
			goal,
			slam.Named("test_slam"),
			kinematicbase.NewKinematicBaseOptions(),
			extra,
		)
		test.That(t, err, test.ShouldBeNil)
		// path of length 2 indicates a path that goes straight through central obstacle
		test.That(t, len(path), test.ShouldBeGreaterThan, 2)
		// every waypoint should have the form [x,y,theta]
		test.That(t, len(path[0]), test.ShouldEqual, 3)
	})

	t.Run("ensure success of movement around obstacle", func(t *testing.T) {
		t.Parallel()
		ms := createMoveOnMapEnvironment(ctx, t, "pointcloud/octagonspace.pcd")
		success, err := ms.MoveOnMap(
			context.Background(),
			base.Named("test_base"),
			goal,
			slam.Named("test_slam"),
			nil,
		)
		test.That(t, err, test.ShouldBeNil)
		test.That(t, success, test.ShouldBeTrue)
	})

	t.Run("check that straight line path executes", func(t *testing.T) {
		t.Parallel()
		ms := createMoveOnMapEnvironment(ctx, t, "pointcloud/octagonspace.pcd")
		easyGoal := spatialmath.NewPoseFromPoint(r3.Vector{X: 0.277 * 1000, Y: 0.593 * 1000})
		success, err := ms.MoveOnMap(
			context.Background(),
			base.Named("test_base"),
			easyGoal,
			slam.Named("test_slam"),
			nil,
		)
		test.That(t, err, test.ShouldBeNil)
		test.That(t, success, test.ShouldBeTrue)
	})

	t.Run("check that position-only mode returns 2D plan", func(t *testing.T) {
		t.Parallel()
		ms := createMoveOnMapEnvironment(ctx, t, "pointcloud/octagonspace.pcd")
		extra := make(map[string]interface{})
		extra["motion_profile"] = "position_only"
		path, _, err := ms.(*builtIn).planMoveOnMap(
			context.Background(),
			base.Named("test_base"),
			goal,
			slam.Named("test_slam"),
			kinematicbase.NewKinematicBaseOptions(),
			extra,
		)
		test.That(t, err, test.ShouldBeNil)
		// every waypoint should have the form [x,y]
		test.That(t, len(path[0]), test.ShouldEqual, 2)
	})

	t.Run("check that position-only mode executes", func(t *testing.T) {
		t.Parallel()
		ms := createMoveOnMapEnvironment(ctx, t, "pointcloud/octagonspace.pcd")
		extra := make(map[string]interface{})
		extra["motion_profile"] = "position_only"
		success, err := ms.MoveOnMap(
			context.Background(),
			base.Named("test_base"),
			goal,
			slam.Named("test_slam"),
			extra,
		)
		test.That(t, err, test.ShouldBeNil)
		test.That(t, success, test.ShouldBeTrue)
	})
}

func TestMoveOnMapTimeout(t *testing.T) {
	ctx := context.Background()
	logger := golog.NewTestLogger(t)
	cfg, err := config.Read(ctx, "../data/real_wheeled_base.json", logger)
	test.That(t, err, test.ShouldBeNil)
	myRobot, err := robotimpl.New(ctx, cfg, logger)
	test.That(t, err, test.ShouldBeNil)
	defer func() {
		test.That(t, myRobot.Close(context.Background()), test.ShouldBeNil)
	}()

	injectSlam := createInjectedSlam("test_slam", "pointcloud/octagonspace.pcd")

	realBase, err := base.FromRobot(myRobot, "test_base")
	test.That(t, err, test.ShouldBeNil)

	deps := resource.Dependencies{
		injectSlam.Name(): injectSlam,
		realBase.Name():   realBase,
	}
	conf := resource.Config{ConvertedAttributes: &Config{}}
	ms, err := NewBuiltIn(ctx, deps, conf, logger)
	test.That(t, err, test.ShouldBeNil)

	easyGoal := spatialmath.NewPoseFromPoint(r3.Vector{X: 1001, Y: 1001})
	success, err := ms.MoveOnMap(
		context.Background(),
		base.Named("test_base"),
		easyGoal,
		slam.Named("test_slam"),
		nil,
	)
	test.That(t, err, test.ShouldNotBeNil)
	test.That(t, success, test.ShouldBeFalse)
}

func TestPlanMoveOnGlobe(t *testing.T) {
	t.Parallel()
	ctx := context.Background()

	gpsPoint := geo.NewPoint(-70, 40)

	motionCfg := make(map[string]interface{})
	// onlty generate plan for x and y, exclude theta
	motionCfg["motion_profile"] = "position_only"
	// fail if we don't find a plan in 5 seconds
	motionCfg["timeout"] = 5.

	dst := geo.NewPoint(gpsPoint.Lat(), gpsPoint.Lng()+1e-5)
	expectedDst := r3.Vector{380, 0, 0}

	t.Run("ensure success to a nearby geo point", func(t *testing.T) {
		t.Parallel()
		injectedMovementSensor, _, fakeBase, ms := createMoveOnGlobeEnvironment(ctx, t, gpsPoint)
		plan, _, err := ms.(*builtIn).planMoveOnGlobe(
			context.Background(),
			fakeBase.Name(),
			dst,
			injectedMovementSensor.Name(),
			nil,
			kinematicbase.NewKinematicBaseOptions(),
			motionCfg,
		)
		test.That(t, err, test.ShouldBeNil)
		test.That(t, len(plan), test.ShouldEqual, 2)
		test.That(t, plan[1][0].Value, test.ShouldAlmostEqual, expectedDst.X, 10)
		test.That(t, plan[1][1].Value, test.ShouldAlmostEqual, expectedDst.Y, 10)
	})

	t.Run("go around an obstacle", func(t *testing.T) {
		t.Parallel()
		injectedMovementSensor, _, fakeBase, ms := createMoveOnGlobeEnvironment(ctx, t, gpsPoint)
		boxPose := spatialmath.NewPoseFromPoint(r3.Vector{50, 0, 0})
		boxDims := r3.Vector{5, 50, 10}
		geometries, err := spatialmath.NewBox(boxPose, boxDims, "wall")
		test.That(t, err, test.ShouldBeNil)
		geoObstacle := spatialmath.NewGeoObstacle(gpsPoint, []spatialmath.Geometry{geometries})

		plan, _, err := ms.(*builtIn).planMoveOnGlobe(
			context.Background(),
			fakeBase.Name(),
			dst,
			injectedMovementSensor.Name(),
			[]*spatialmath.GeoObstacle{geoObstacle},
			kinematicbase.NewKinematicBaseOptions(),
			motionCfg,
		)
		test.That(t, err, test.ShouldBeNil)
		test.That(t, len(plan), test.ShouldBeGreaterThan, 2)
		test.That(t, plan[len(plan)-1][0].Value, test.ShouldAlmostEqual, expectedDst.X, 10)
		test.That(t, plan[len(plan)-1][1].Value, test.ShouldAlmostEqual, expectedDst.Y, 10)
	})

	t.Run("fail because of obstacle", func(t *testing.T) {
		t.Parallel()
		injectedMovementSensor, _, fakeBase, ms := createMoveOnGlobeEnvironment(ctx, t, gpsPoint)

		boxPose := spatialmath.NewPoseFromPoint(r3.Vector{50, 0, 0})
		boxDims := r3.Vector{2, 6660, 10}
		geometries, err := spatialmath.NewBox(boxPose, boxDims, "wall")
		test.That(t, err, test.ShouldBeNil)
		geoObstacle := spatialmath.NewGeoObstacle(gpsPoint, []spatialmath.Geometry{geometries})

		plan, _, err := ms.(*builtIn).planMoveOnGlobe(
			context.Background(),
			fakeBase.Name(),
			dst,
			injectedMovementSensor.Name(),
			[]*spatialmath.GeoObstacle{geoObstacle},
			kinematicbase.NewKinematicBaseOptions(),
			motionCfg,
		)
		test.That(t, err, test.ShouldNotBeNil)
		test.That(t, len(plan), test.ShouldEqual, 0)
	})

	t.Run("check offset constructed correctly", func(t *testing.T) {
		t.Parallel()
		_, fsSvc, _, _ := createMoveOnGlobeEnvironment(ctx, t, gpsPoint)
		baseOrigin := referenceframe.NewPoseInFrame("test-base", spatialmath.NewZeroPose())
		movementSensorToBase, err := fsSvc.TransformPose(ctx, baseOrigin, "test-gps", nil)
		if err != nil {
			movementSensorToBase = baseOrigin
		}
		test.That(t, movementSensorToBase.Pose().Point(), test.ShouldResemble, r3.Vector{10, 0, 0})
	})
}

func TestCheckPlan(t *testing.T) {
	ctx := context.Background()

	// orign as gps point
	gpsPoint := geo.NewPoint(-70, 40)

	// create env
	injectedMovementSensor, _, fakeBase, ms := createMoveOnGlobeEnvironment(ctx, t, gpsPoint)

	motionCfg := make(map[string]interface{})
	// fail if we don't find a plan in 5 seconds
	motionCfg["timeout"] = 5.

	// get plan and kinematic base
	plan, kinBase, err := ms.(*builtIn).planMoveOnGlobe(
		context.Background(),
		fakeBase.Name(),
		geo.NewPoint(gpsPoint.Lat(), gpsPoint.Lng()+1e-5),
		injectedMovementSensor.Name(),
		nil,
		kinematicbase.NewKinematicBaseOptions(),
		motionCfg,
	)
	test.That(t, err, test.ShouldBeNil)

	newFS := referenceframe.NewEmptyFrameSystem("test-fs")
	newFS.AddFrame(kinBase.Kinematics(), newFS.World())

	t.Run("check plan without obstacles - ensure success", func(t *testing.T) {
		b, err := motionplan.CheckPlan(kinBase.Kinematics(), plan, nil, newFS)
		test.That(t, err, test.ShouldBeNil)
		test.That(t, b, test.ShouldBeTrue)
	})
	t.Run("check plan with a blocking obstacle - ensure failure", func(t *testing.T) {
		obstacle, err := spatialmath.NewBox(
			spatialmath.NewPoseFromPoint(r3.Vector{150, 0, 0}),
			r3.Vector{10, 10, 1}, "obstacle",
		)
		test.That(t, err, test.ShouldBeNil)
		geoms := []spatialmath.Geometry{obstacle}
		gifs := []*referenceframe.GeometriesInFrame{referenceframe.NewGeometriesInFrame(referenceframe.World, geoms)}

		b, err := motionplan.CheckPlan(kinBase.Kinematics(), plan, gifs, newFS)
		test.That(t, err, test.ShouldNotBeNil)
		test.That(t, b, test.ShouldBeFalse)
	})
	t.Run("ensure transforms of obstacles works - collision", func(t *testing.T) {
		// create camera_origin frame
		cameraOriginFrame, err := referenceframe.NewStaticFrame("camera-origin", spatialmath.NewPoseFromPoint(r3.Vector{0, -30, 0}))
		test.That(t, err, test.ShouldBeNil)
		err = newFS.AddFrame(cameraOriginFrame, kinBase.Kinematics())
		test.That(t, err, test.ShouldBeNil)

		// create camera geometry
		cameraGeom, err := spatialmath.NewBox(
			spatialmath.NewZeroPose(),
			r3.Vector{1, 1, 1}, "camera",
		)
		test.That(t, err, test.ShouldBeNil)

		// create cameraFrame and add to framesystem
		cameraFrame, err := referenceframe.NewStaticFrameWithGeometry(
			"camera-frame", spatialmath.NewPoseFromPoint(r3.Vector{0, 0, 0}), cameraGeom,
		)
		test.That(t, err, test.ShouldBeNil)
		err = newFS.AddFrame(cameraFrame, cameraOriginFrame)
		test.That(t, err, test.ShouldBeNil)

		// create obstacle
		obstacle, err := spatialmath.NewBox(
			spatialmath.NewPoseFromPoint(r3.Vector{150, 0, 0}),
			r3.Vector{10, 10, 1}, "obstacle",
		)
		test.That(t, err, test.ShouldBeNil)
		geoms := []spatialmath.Geometry{obstacle}
		gifs := []*referenceframe.GeometriesInFrame{referenceframe.NewGeometriesInFrame(cameraFrame.Name(), geoms)}

		b, err := motionplan.CheckPlan(kinBase.Kinematics(), plan, gifs, newFS)
		test.That(t, err, test.ShouldBeNil)
		test.That(t, b, test.ShouldBeTrue)
	})
	t.Run("ensure transforms of obstacles works - no collision", func(t *testing.T) {
		newFS := referenceframe.NewEmptyFrameSystem("test-fs")
		newFS.AddFrame(kinBase.Kinematics(), newFS.World())
		// create camera_origin frame
		cameraOriginFrame, err := referenceframe.NewStaticFrame("camera-origin", spatialmath.NewPoseFromPoint(r3.Vector{0, -30, 0}))
		test.That(t, err, test.ShouldBeNil)
		err = newFS.AddFrame(cameraOriginFrame, kinBase.Kinematics())
		test.That(t, err, test.ShouldBeNil)

		// create camera geometry
		cameraGeom, err := spatialmath.NewBox(
			spatialmath.NewZeroPose(),
			r3.Vector{1, 1, 1}, "camera",
		)
		test.That(t, err, test.ShouldBeNil)

		// create cameraFrame and add to framesystem
		cameraFrame, err := referenceframe.NewStaticFrameWithGeometry(
			"camera-frame", spatialmath.NewPoseFromPoint(r3.Vector{0, 0, 0}), cameraGeom,
		)
		test.That(t, err, test.ShouldBeNil)
		err = newFS.AddFrame(cameraFrame, cameraOriginFrame)
		test.That(t, err, test.ShouldBeNil)

		// create obstacle
		obstacle, err := spatialmath.NewBox(
			// the goal is x:300
			spatialmath.NewPoseFromPoint(r3.Vector{150, 30, 0}),
			r3.Vector{10, 10, 1}, "obstacle",
		)
		test.That(t, err, test.ShouldBeNil)
		geoms := []spatialmath.Geometry{obstacle}
		gifs := []*referenceframe.GeometriesInFrame{referenceframe.NewGeometriesInFrame(cameraFrame.Name(), geoms)}

		b, err := motionplan.CheckPlan(kinBase.Kinematics(), plan, gifs, newFS)
		test.That(t, err, test.ShouldNotBeNil)
		test.That(t, b, test.ShouldBeFalse)
	})
}

func TestMultiplePieces(t *testing.T) {
	var err error
	ms, teardown := setupMotionServiceFromConfig(t, "../data/fake_tomato.json")
	defer teardown()
	grabPose := referenceframe.NewPoseInFrame("c", spatialmath.NewPoseFromPoint(r3.Vector{-0, -30, -50}))
	_, err = ms.Move(context.Background(), gripper.Named("gr"), grabPose, nil, nil, nil)
	test.That(t, err, test.ShouldBeNil)
}

func TestGetPose(t *testing.T) {
	var err error
	ms, teardown := setupMotionServiceFromConfig(t, "../data/arm_gantry.json")
	defer teardown()

	pose, err := ms.GetPose(context.Background(), arm.Named("gantry1"), "", nil, map[string]interface{}{})
	test.That(t, err, test.ShouldBeNil)
	test.That(t, pose.Parent(), test.ShouldEqual, referenceframe.World)
	test.That(t, pose.Pose().Point().X, test.ShouldAlmostEqual, 1.2)
	test.That(t, pose.Pose().Point().Y, test.ShouldAlmostEqual, 0)
	test.That(t, pose.Pose().Point().Z, test.ShouldAlmostEqual, 0)

	pose, err = ms.GetPose(context.Background(), arm.Named("arm1"), "", nil, map[string]interface{}{})
	test.That(t, err, test.ShouldBeNil)
	test.That(t, pose.Parent(), test.ShouldEqual, referenceframe.World)
	test.That(t, pose.Pose().Point().X, test.ShouldAlmostEqual, 501.2)
	test.That(t, pose.Pose().Point().Y, test.ShouldAlmostEqual, 0)
	test.That(t, pose.Pose().Point().Z, test.ShouldAlmostEqual, 300)

	pose, err = ms.GetPose(context.Background(), arm.Named("arm1"), "gantry1", nil, map[string]interface{}{})
	test.That(t, err, test.ShouldBeNil)
	test.That(t, pose.Parent(), test.ShouldEqual, "gantry1")
	test.That(t, pose.Pose().Point().X, test.ShouldAlmostEqual, 500)
	test.That(t, pose.Pose().Point().Y, test.ShouldAlmostEqual, 0)
	test.That(t, pose.Pose().Point().Z, test.ShouldAlmostEqual, 300)

	pose, err = ms.GetPose(context.Background(), arm.Named("gantry1"), "gantry1", nil, map[string]interface{}{})
	test.That(t, err, test.ShouldBeNil)
	test.That(t, pose.Parent(), test.ShouldEqual, "gantry1")
	test.That(t, pose.Pose().Point().X, test.ShouldAlmostEqual, 0)
	test.That(t, pose.Pose().Point().Y, test.ShouldAlmostEqual, 0)
	test.That(t, pose.Pose().Point().Z, test.ShouldAlmostEqual, 0)

	pose, err = ms.GetPose(context.Background(), arm.Named("arm1"), "arm1", nil, map[string]interface{}{})
	test.That(t, err, test.ShouldBeNil)
	test.That(t, pose.Parent(), test.ShouldEqual, "arm1")
	test.That(t, pose.Pose().Point().X, test.ShouldAlmostEqual, 0)
	test.That(t, pose.Pose().Point().Y, test.ShouldAlmostEqual, 0)
	test.That(t, pose.Pose().Point().Z, test.ShouldAlmostEqual, 0)

	testPose := spatialmath.NewPoseFromOrientation(&spatialmath.R4AA{Theta: math.Pi / 2, RX: 0., RY: 1., RZ: 0.})
	transforms := []*referenceframe.LinkInFrame{
		referenceframe.NewLinkInFrame(referenceframe.World, testPose, "testFrame", nil),
		referenceframe.NewLinkInFrame("testFrame", testPose, "testFrame2", nil),
	}

	pose, err = ms.GetPose(context.Background(), arm.Named("arm1"), "testFrame2", transforms, map[string]interface{}{})
	test.That(t, err, test.ShouldBeNil)
	test.That(t, pose.Pose().Point().X, test.ShouldAlmostEqual, -501.2)
	test.That(t, pose.Pose().Point().Y, test.ShouldAlmostEqual, 0)
	test.That(t, pose.Pose().Point().Z, test.ShouldAlmostEqual, -300)
	test.That(t, pose.Pose().Orientation().AxisAngles().RX, test.ShouldEqual, 0)
	test.That(t, pose.Pose().Orientation().AxisAngles().RY, test.ShouldEqual, -1)
	test.That(t, pose.Pose().Orientation().AxisAngles().RZ, test.ShouldEqual, 0)
	test.That(t, pose.Pose().Orientation().AxisAngles().Theta, test.ShouldAlmostEqual, math.Pi)

	transforms = []*referenceframe.LinkInFrame{
		referenceframe.NewLinkInFrame("noParent", testPose, "testFrame", nil),
	}
	pose, err = ms.GetPose(context.Background(), arm.Named("arm1"), "testFrame", transforms, map[string]interface{}{})
	test.That(t, err, test.ShouldBeError, referenceframe.NewParentFrameMissingError("testFrame", "noParent"))
	test.That(t, pose, test.ShouldBeNil)
}

func TestStoppableMoveFunctions(t *testing.T) {
	ctx := context.Background()
	logger := golog.NewTestLogger(t)
	failToReachGoalError := errors.New("failed to reach goal")
	calledStopFunc := false
	testIfStoppable := func(t *testing.T, success bool, err error) {
		test.That(t, err, test.ShouldNotBeNil)
		test.That(t, err, test.ShouldEqual, failToReachGoalError)
		test.That(t, success, test.ShouldBeFalse)
		test.That(t, calledStopFunc, test.ShouldBeTrue)
	}

	t.Run("successfully stop arms", func(t *testing.T) {
		armName := "test-arm"
		injectArmName := arm.Named(armName)
		goal := referenceframe.NewPoseInFrame(
			armName,
			spatialmath.NewPoseFromPoint(r3.Vector{X: 0, Y: -10, Z: -10}),
		)

		// Create an injected Arm
		armCfg := resource.Config{
			Name:  armName,
			API:   arm.API,
			Model: resource.DefaultModelFamily.WithModel("ur5e"),
			ConvertedAttributes: &armFake.Config{
				ArmModel: "ur5e",
			},
			Frame: &referenceframe.LinkConfig{
				Parent: "world",
			},
		}

		fakeArm, err := armFake.NewArm(ctx, nil, armCfg, logger)
		test.That(t, err, test.ShouldBeNil)

		injectArm := &inject.Arm{
			Arm: fakeArm,
		}
		injectArm.StopFunc = func(ctx context.Context, extra map[string]interface{}) error {
			calledStopFunc = true
			return nil
		}
		injectArm.GoToInputsFunc = func(ctx context.Context, goal []referenceframe.Input) error {
			return failToReachGoalError
		}
		injectArm.ModelFrameFunc = func() referenceframe.Model {
			model, _ := ur.MakeModelFrame("ur5e")
			return model
		}
		injectArm.MoveToPositionFunc = func(ctx context.Context, to spatialmath.Pose, extra map[string]interface{}) error {
			return failToReachGoalError
		}

		// create arm link
		armLink := referenceframe.NewLinkInFrame(
			referenceframe.World,
			spatialmath.NewZeroPose(),
			armName,
			nil,
		)

		// Create a motion service
		fsParts := []*referenceframe.FrameSystemPart{
			{
				FrameConfig: armLink,
				ModelFrame:  injectArm.ModelFrameFunc(),
			},
		}
		deps := resource.Dependencies{
			injectArmName: injectArm,
		}

		_, err = createFrameSystemService(ctx, deps, fsParts, logger)
		test.That(t, err, test.ShouldBeNil)

		conf := resource.Config{ConvertedAttributes: &Config{}}
		ms, err := NewBuiltIn(ctx, deps, conf, logger)
		test.That(t, err, test.ShouldBeNil)

		t.Run("stop during Move(...) call", func(t *testing.T) {
			calledStopFunc = false
			success, err := ms.Move(ctx, injectArmName, goal, nil, nil, nil)
			testIfStoppable(t, success, err)
		})
	})

	t.Run("successfully stop kinematic bases", func(t *testing.T) {
		// Create an injected Base
		baseName := "test-base"

		geometry, err := (&spatialmath.GeometryConfig{R: 20}).ParseConfig()
		test.That(t, err, test.ShouldBeNil)

		injectBase := inject.NewBase(baseName)
		injectBase.GeometriesFunc = func(ctx context.Context) ([]spatialmath.Geometry, error) {
			return []spatialmath.Geometry{geometry}, nil
		}
		injectBase.PropertiesFunc = func(ctx context.Context, extra map[string]interface{}) (base.Properties, error) {
			return base.Properties{
				TurningRadiusMeters: 0,
				WidthMeters:         600 * 0.001,
			}, nil
		}
		injectBase.StopFunc = func(ctx context.Context, extra map[string]interface{}) error {
			calledStopFunc = true
			return nil
		}
		injectBase.SpinFunc = func(ctx context.Context, angleDeg, degsPerSec float64, extra map[string]interface{}) error {
			return failToReachGoalError
		}
		injectBase.MoveStraightFunc = func(ctx context.Context, distanceMm int, mmPerSec float64, extra map[string]interface{}) error {
			return failToReachGoalError
		}
		injectBase.SetVelocityFunc = func(ctx context.Context, linear, angular r3.Vector, extra map[string]interface{}) error {
			return failToReachGoalError
		}

		// Create a base link
		baseLink := createBaseLink(t, baseName)

		t.Run("stop during MoveOnGlobe(...) call", func(t *testing.T) {
			calledStopFunc = false
			gpsPoint := geo.NewPoint(-70, 40)

			// Create an injected MovementSensor
			movementSensorName := "test-gps"
			injectMovementSensor := createInjectedMovementSensor(movementSensorName, gpsPoint)

			// Create a MovementSensor link
			movementSensorLink := referenceframe.NewLinkInFrame(
				baseLink.Name(),
				spatialmath.NewPoseFromPoint(r3.Vector{-10, 0, 0}),
				movementSensorName,
				nil,
			)

			// Create a motion service
			fsParts := []*referenceframe.FrameSystemPart{
				{FrameConfig: movementSensorLink},
				{FrameConfig: baseLink},
			}
			deps := resource.Dependencies{
				injectBase.Name():           injectBase,
				injectMovementSensor.Name(): injectMovementSensor,
			}

			_, err := createFrameSystemService(ctx, deps, fsParts, logger)
			test.That(t, err, test.ShouldBeNil)

			conf := resource.Config{ConvertedAttributes: &Config{}}
			ms, err := NewBuiltIn(ctx, deps, conf, logger)
			test.That(t, err, test.ShouldBeNil)

			goal := geo.NewPoint(gpsPoint.Lat()+1e-4, gpsPoint.Lng()+1e-4)
			motionCfg := motion.MotionConfiguration{
				PlanDeviationM: 10,
				LinearMPerSec:  10,
			}
			success, err := ms.MoveOnGlobe(
				ctx, injectBase.Name(), goal, 0, injectMovementSensor.Name(),
				nil, &motionCfg, nil,
			)
			testIfStoppable(t, success, err)
		})

		t.Run("stop during MoveOnMap(...) call", func(t *testing.T) {
			calledStopFunc = false
			slamName := "test-slam"

			// Create an injected SLAM
			injectSlam := createInjectedSlam(slamName, "pointcloud/octagonspace.pcd")

			// Create a motion service
			deps := resource.Dependencies{
				injectBase.Name(): injectBase,
				injectSlam.Name(): injectSlam,
			}

			ms, err := NewBuiltIn(
				ctx,
				deps,
				resource.Config{ConvertedAttributes: &Config{}},
				logger,
			)
			test.That(t, err, test.ShouldBeNil)

			goal := spatialmath.NewPoseFromPoint(r3.Vector{X: 1.32 * 1000, Y: 0})
			success, err := ms.MoveOnMap(ctx, injectBase.Name(), goal, injectSlam.Name(), nil)
			testIfStoppable(t, success, err)
		})
	})
}<|MERGE_RESOLUTION|>--- conflicted
+++ resolved
@@ -10,13 +10,9 @@
 	"github.com/edaniels/golog"
 	"github.com/golang/geo/r3"
 	geo "github.com/kellydunn/golang-geo"
-<<<<<<< HEAD
-
-	// register.
-=======
 	"github.com/pkg/errors"
+
 	// registers all components.
->>>>>>> 772e5ebf
 	commonpb "go.viam.com/api/common/v1"
 	"go.viam.com/test"
 	"go.viam.com/utils"
