--- conflicted
+++ resolved
@@ -514,15 +514,9 @@
 	gpsPoint := geo.NewPoint(-70, 40)
 
 	// create motion config
-<<<<<<< HEAD
-	motionCfg := make(map[string]interface{})
-	// motionCfg["motion_profile"] = "position_only" // TODO: Add back with RSDK-4583
-	motionCfg["timeout"] = 5.
-=======
 	extra := make(map[string]interface{})
-	extra["motion_profile"] = "position_only"
+	// extra["motion_profile"] = "position_only" // TODO: Add back with RSDK-4583
 	extra["timeout"] = 5.
->>>>>>> b39c81ba
 
 	dst := geo.NewPoint(gpsPoint.Lat(), gpsPoint.Lng()+1e-5)
 	expectedDst := r3.Vector{380, 0, 0}
