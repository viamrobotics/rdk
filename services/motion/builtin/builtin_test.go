--- conflicted
+++ resolved
@@ -897,7 +897,6 @@
 }
 
 func TestGetTransientDetections(t *testing.T) {
-	t.Parallel()
 	ctx := context.Background()
 
 	_, ms := createMoveOnMapEnvironment(
@@ -944,40 +943,18 @@
 
 	type testCase struct {
 		name          string
-		f             spatialmath.Pose
 		detectionPose spatialmath.Pose
 	}
 	testCases := []testCase{
 		{
 			name:          "relative - SLAM/base theta does not matter",
-			f:             spatialmath.NewZeroPose(),
 			detectionPose: spatialmath.NewPose(r3.Vector{4, 10, -8}, &spatialmath.OrientationVectorDegrees{OY: 1, Theta: -90}),
-		},
-		{
-			name:          "absolute - SLAM theta: 0, base theta: -90 == 270",
-			f:             spatialmath.NewPose(r3.Vector{-4, -10, 0}, &spatialmath.OrientationVectorDegrees{OZ: 1, Theta: -90}),
-			detectionPose: spatialmath.NewPose(r3.Vector{6, -14, -8}, &spatialmath.OrientationVectorDegrees{OX: 1, Theta: -90}),
-		},
-		{
-			name:          "absolute - SLAM theta: 90, base theta: 0",
-			f:             spatialmath.NewPose(r3.Vector{-4, -10, 0}, &spatialmath.OrientationVectorDegrees{OZ: 1, Theta: 0}),
-			detectionPose: spatialmath.NewPose(r3.Vector{0, 0, -8}, &spatialmath.OrientationVectorDegrees{OY: 1, Theta: -90}),
-		},
-		{
-			name:          "absolute - SLAM theta: 180, base theta: 90",
-			f:             spatialmath.NewPose(r3.Vector{-4, -10, 0}, &spatialmath.OrientationVectorDegrees{OZ: 1, Theta: 90}),
-			detectionPose: spatialmath.NewPose(r3.Vector{-14, -6, -8}, &spatialmath.OrientationVectorDegrees{OX: -1, Theta: -90}),
-		},
-		{
-			name:          "absolute - SLAM theta: 270, base theta: 180",
-			f:             spatialmath.NewPose(r3.Vector{-4, -10, 0}, &spatialmath.OrientationVectorDegrees{OZ: 1, Theta: 180}),
-			detectionPose: spatialmath.NewPose(r3.Vector{-8, -20, -8}, &spatialmath.OrientationVectorDegrees{OY: -1, Theta: -90}),
 		},
 	}
 
 	testFn := func(t *testing.T, tc testCase) {
 		t.Helper()
-		transformedGeoms, err := mr.getTransientDetections(ctx, injectedVis, camera.Named("test-camera"), tc.f)
+		transformedGeoms, err := mr.getTransientDetections(ctx, injectedVis, camera.Named("test-camera"))
 		test.That(t, err, test.ShouldBeNil)
 		test.That(t, transformedGeoms.Parent(), test.ShouldEqual, referenceframe.World)
 		test.That(t, len(transformedGeoms.Geometries()), test.ShouldEqual, 1)
@@ -987,7 +964,6 @@
 	for _, tc := range testCases {
 		c := tc // needed to workaround loop variable not being captured by func literals
 		t.Run(c.name, func(t *testing.T) {
-			t.Parallel()
 			testFn(t, c)
 		})
 	}
@@ -1005,1496 +981,6 @@
 	test.That(t, err, test.ShouldBeError, resource.NewNotFoundError(req.ComponentName))
 }
 
-<<<<<<< HEAD
-		executionID, err := ms.MoveOnGlobe(ctx, req)
-		test.That(t, err, test.ShouldBeNil)
-		test.That(t, executionID, test.ShouldNotResemble, uuid.Nil)
-
-		timeoutCtx, timeoutFn := context.WithTimeout(ctx, time.Second*5)
-		defer timeoutFn()
-		err = motion.PollHistoryUntilSuccessOrError(timeoutCtx, ms, time.Millisecond*5, motion.PlanHistoryReq{
-			ComponentName: req.ComponentName,
-			ExecutionID:   executionID,
-			LastPlanOnly:  true,
-		})
-		test.That(t, err, test.ShouldBeNil)
-
-		endPose, err := fakeBase.CurrentPosition(ctx)
-		test.That(t, err, test.ShouldBeNil)
-		movedPose := spatialmath.PoseBetween(startPose.Pose(), endPose.Pose())
-		test.That(t, movedPose.Point().X, test.ShouldAlmostEqual, expectedDst.X, epsilonMM)
-		test.That(t, movedPose.Point().Y, test.ShouldAlmostEqual, expectedDst.Y, epsilonMM)
-	})
-
-	t.Run("fail because of obstacle", func(t *testing.T) {
-		injectedMovementSensor, _, fakeBase, ms := createMoveOnGlobeEnvironment(ctx, t, gpsPoint, nil, 5)
-		defer ms.Close(ctx)
-
-		// Construct a set of obstacles that entirely enclose the goal point
-		boxPose := spatialmath.NewPoseFromPoint(r3.Vector{X: 250, Y: 0, Z: 0})
-		boxDims := r3.Vector{X: 20, Y: 6660, Z: 10}
-		geometry1, err := spatialmath.NewBox(boxPose, boxDims, "wall1")
-		test.That(t, err, test.ShouldBeNil)
-		boxPose = spatialmath.NewPoseFromPoint(r3.Vector{X: 5000, Y: 0, Z: 0})
-		boxDims = r3.Vector{X: 20, Y: 6660, Z: 10}
-		geometry2, err := spatialmath.NewBox(boxPose, boxDims, "wall2")
-		test.That(t, err, test.ShouldBeNil)
-		boxPose = spatialmath.NewPoseFromPoint(r3.Vector{X: 2500, Y: 2500, Z: 0})
-		boxDims = r3.Vector{X: 6660, Y: 20, Z: 10}
-		geometry3, err := spatialmath.NewBox(boxPose, boxDims, "wall3")
-		test.That(t, err, test.ShouldBeNil)
-		boxPose = spatialmath.NewPoseFromPoint(r3.Vector{X: 2500, Y: -2500, Z: 0})
-		boxDims = r3.Vector{X: 6660, Y: 20, Z: 10}
-		geometry4, err := spatialmath.NewBox(boxPose, boxDims, "wall4")
-		test.That(t, err, test.ShouldBeNil)
-		geoObstacle := spatialmath.NewGeoObstacle(gpsPoint, []spatialmath.Geometry{geometry1, geometry2, geometry3, geometry4})
-
-		req := motion.MoveOnGlobeReq{
-			ComponentName:      fakeBase.Name(),
-			Destination:        dst,
-			MovementSensorName: injectedMovementSensor.Name(),
-			Obstacles:          []*spatialmath.GeoObstacle{geoObstacle},
-			MotionCfg:          &motion.MotionConfiguration{},
-			Extra:              extra,
-		}
-		moveRequest, err := ms.(*builtIn).newMoveOnGlobeRequest(ctx, req, nil, 0)
-		test.That(t, err, test.ShouldBeNil)
-		planResp, err := moveRequest.Plan(ctx)
-		test.That(t, err, test.ShouldBeError)
-		test.That(t, planResp, test.ShouldBeNil)
-	})
-
-	t.Run("check offset constructed correctly", func(t *testing.T) {
-		_, fsSvc, _, ms := createMoveOnGlobeEnvironment(ctx, t, gpsPoint, nil, 5)
-		defer ms.Close(ctx)
-		baseOrigin := referenceframe.NewPoseInFrame("test-base", spatialmath.NewZeroPose())
-		movementSensorToBase, err := fsSvc.TransformPose(ctx, baseOrigin, "test-gps", nil)
-		if err != nil {
-			movementSensorToBase = baseOrigin
-		}
-		test.That(t, movementSensorToBase.Pose().Point(), test.ShouldResemble, r3.Vector{X: 10, Y: 0, Z: 0})
-	})
-}
-
-func TestMoveOnMapStaticObs(t *testing.T) {
-	ctx := context.Background()
-	logger := logging.NewTestLogger(t)
-	extra := map[string]interface{}{
-		"motion_profile": "position_only",
-		"timeout":        5.,
-	}
-
-	baseName := "test-base"
-	slamName := "test-slam"
-
-	// Create an injected Base
-	geometry, err := (&spatialmath.GeometryConfig{R: 30}).ParseConfig()
-	test.That(t, err, test.ShouldBeNil)
-
-	injectBase := inject.NewBase(baseName)
-	injectBase.GeometriesFunc = func(ctx context.Context) ([]spatialmath.Geometry, error) {
-		return []spatialmath.Geometry{geometry}, nil
-	}
-	injectBase.PropertiesFunc = func(ctx context.Context, extra map[string]interface{}) (base.Properties, error) {
-		return base.Properties{TurningRadiusMeters: 0, WidthMeters: 0.6}, nil
-	}
-
-	// Create a base link
-	baseLink := createBaseLink(t)
-
-	// Create an injected SLAM
-	injectSlam := createInjectedSlam(slamName, "pointcloud/octagonspace.pcd", nil)
-	injectSlam.PositionFunc = func(ctx context.Context) (spatialmath.Pose, string, error) {
-		return spatialmath.NewPose(
-			r3.Vector{X: 0.58772e3, Y: -0.80826e3, Z: 0},
-			&spatialmath.OrientationVectorDegrees{OZ: 1, Theta: 90},
-		), "", nil
-	}
-
-	// Create a motion service
-	deps := resource.Dependencies{injectBase.Name(): injectBase, injectSlam.Name(): injectSlam}
-	fsParts := []*referenceframe.FrameSystemPart{{FrameConfig: baseLink}}
-
-	ms, err := NewBuiltIn(ctx, deps, resource.Config{ConvertedAttributes: &Config{}}, logger)
-	test.That(t, err, test.ShouldBeNil)
-	defer ms.Close(context.Background())
-
-	fsSvc, err := createFrameSystemService(ctx, deps, fsParts, logger)
-	test.That(t, err, test.ShouldBeNil)
-	ms.(*builtIn).fsService = fsSvc
-
-	goal := spatialmath.NewPoseFromPoint(r3.Vector{X: 0.6556e3, Y: 0.64152e3})
-
-	req := motion.MoveOnMapReq{
-		ComponentName: injectBase.Name(),
-		Destination:   goal,
-		SlamName:      injectSlam.Name(),
-		MotionCfg:     &motion.MotionConfiguration{PlanDeviationMM: 0.01},
-		Extra:         extra,
-	}
-
-	t.Run("one obstacle", func(t *testing.T) {
-		// WTS: static obstacles are obeyed at plan time.
-
-		// We place an obstacle on the right side of the robot to force our motion planner to return a path
-		// which veers to the left. We then place an obstacle to the left of the robot and project the
-		// robot's position across the path. By showing that we have a collision on the path with an
-		// obstacle on the left we prove that our path does not collide with the original obstacle
-		// placed on the right.
-		obstacleRight, err := spatialmath.NewBox(
-			spatialmath.NewPose(r3.Vector{0.89627e3, -0.37192e3, 0},
-				&spatialmath.OrientationVectorDegrees{OZ: 1, Theta: -45}),
-			r3.Vector{900, 10, 10},
-			"obstacleRight",
-		)
-		test.That(t, err, test.ShouldBeNil)
-
-		req.Obstacles = []spatialmath.Geometry{obstacleRight}
-
-		// construct move request
-		planExecutor, err := ms.(*builtIn).newMoveOnMapRequest(ctx, req, nil, 0)
-		test.That(t, err, test.ShouldBeNil)
-		mr, ok := planExecutor.(*moveRequest)
-		test.That(t, ok, test.ShouldBeTrue)
-
-		// construct plan
-		plan, err := mr.Plan(ctx)
-		test.That(t, err, test.ShouldBeNil)
-		test.That(t, len(plan.Path()), test.ShouldBeGreaterThan, 2)
-
-		// place obstacle in opposite position and show that the generate path
-		// collides with obstacleLeft
-		obstacleLeft, err := spatialmath.NewBox(
-			spatialmath.NewPose(r3.Vector{X: 0.22981e3, Y: -0.38875e3, Z: 0},
-				&spatialmath.OrientationVectorDegrees{OZ: 1, Theta: 45}),
-			r3.Vector{X: 900, Y: 10, Z: 10},
-			"obstacleLeft",
-		)
-		test.That(t, err, test.ShouldBeNil)
-		wrldSt, err := referenceframe.NewWorldState(
-			[]*referenceframe.GeometriesInFrame{
-				referenceframe.NewGeometriesInFrame(
-					referenceframe.World,
-					[]spatialmath.Geometry{obstacleLeft},
-				),
-			}, nil,
-		)
-		test.That(t, err, test.ShouldBeNil)
-
-		currentInputs := referenceframe.StartPositions(mr.absoluteFS)
-		currentInputs["test-baseExecutionFrame"] = referenceframe.FloatsToInputs([]float64{0.58772e3, -0.80826e3, 0})
-
-		err = motionplan.CheckPlan(
-			mr.planRequest.Frame,
-			plan,
-			0,
-			wrldSt,
-			mr.absoluteFS,
-			spatialmath.NewPose(
-				r3.Vector{X: 0.58772e3, Y: -0.80826e3, Z: 0},
-				&spatialmath.OrientationVectorDegrees{OZ: 1, Theta: 0},
-			),
-			currentInputs,
-			spatialmath.NewZeroPose(),
-			lookAheadDistanceMM,
-			logger,
-		)
-		test.That(t, err, test.ShouldNotBeNil)
-	})
-
-	t.Run("fail due to obstacles enclosing goals", func(t *testing.T) {
-		// define static obstacles
-		obstacleTop, err := spatialmath.NewBox(
-			spatialmath.NewPoseFromPoint(r3.Vector{X: 0.64603e3, Y: 0.77151e3, Z: 0}),
-			r3.Vector{X: 400, Y: 10, Z: 10},
-			"obstacleTop",
-		)
-		test.That(t, err, test.ShouldBeNil)
-
-		obstacleBottom, err := spatialmath.NewBox(
-			spatialmath.NewPoseFromPoint(r3.Vector{X: 0.64603e3, Y: 0.42479e3, Z: 0}),
-			r3.Vector{X: 400, Y: 10, Z: 10},
-			"obstacleBottom",
-		)
-		test.That(t, err, test.ShouldBeNil)
-
-		obstacleLeft, err := spatialmath.NewBox(
-			spatialmath.NewPoseFromPoint(r3.Vector{X: 0.47525e3, Y: 0.65091e3, Z: 0}),
-			r3.Vector{X: 10, Y: 400, Z: 10},
-			"obstacleLeft",
-		)
-		test.That(t, err, test.ShouldBeNil)
-
-		obstacleRight, err := spatialmath.NewBox(
-			spatialmath.NewPoseFromPoint(r3.Vector{X: 0.82183e3, Y: 0.64589e3, Z: 0}),
-			r3.Vector{X: 10, Y: 400, Z: 10},
-			"obstacleRight",
-		)
-		test.That(t, err, test.ShouldBeNil)
-
-		req.Obstacles = []spatialmath.Geometry{obstacleTop, obstacleBottom, obstacleLeft, obstacleRight}
-
-		// construct move request
-		planExecutor, err := ms.(*builtIn).newMoveOnMapRequest(ctx, req, nil, 0)
-		test.That(t, err, test.ShouldBeNil)
-		mr, ok := planExecutor.(*moveRequest)
-		test.That(t, ok, test.ShouldBeTrue)
-
-		// construct plan
-		_, err = mr.Plan(ctx)
-		test.That(t, err, test.ShouldBeError, errors.New("context deadline exceeded"))
-	})
-}
-
-func TestMoveOnMap(t *testing.T) {
-	ctx := context.Background()
-	logger := logging.NewTestLogger(t)
-
-	t.Run("Long distance", func(t *testing.T) {
-		if runtime.GOARCH == "arm" {
-			t.Skip("skipping on 32-bit ARM, large maps use too much memory")
-		}
-		extra := map[string]interface{}{"smooth_iter": 0, "motion_profile": "position_only"}
-		// goal position is scaled to be in mm
-		goalInBaseFrame := spatialmath.NewPoseFromPoint(r3.Vector{X: -32.508 * 1000, Y: -2.092 * 1000})
-		goalInSLAMFrame := spatialmath.PoseBetweenInverse(motion.SLAMOrientationAdjustment, goalInBaseFrame)
-
-		kb, ms := createMoveOnMapEnvironment(
-			ctx,
-			t,
-			"slam/example_cartographer_outputs/viam-office-02-22-3/pointcloud/pointcloud_4.pcd",
-			110,
-			spatialmath.NewPoseFromPoint(r3.Vector{0, -1600, 0}),
-		)
-		defer ms.Close(ctx)
-		req := motion.MoveOnMapReq{
-			ComponentName: base.Named("test-base"),
-			Destination:   goalInSLAMFrame,
-			SlamName:      slam.Named("test_slam"),
-			Extra:         extra,
-		}
-
-		timeoutCtx, timeoutFn := context.WithTimeout(ctx, time.Second*90)
-		defer timeoutFn()
-		executionID, err := ms.(*builtIn).MoveOnMap(timeoutCtx, req)
-		test.That(t, err, test.ShouldBeNil)
-		test.That(t, executionID, test.ShouldNotResemble, uuid.Nil)
-
-		timeoutCtx, timeoutFn = context.WithTimeout(ctx, time.Second*35)
-		defer timeoutFn()
-		err = motion.PollHistoryUntilSuccessOrError(timeoutCtx, ms, time.Millisecond*5, motion.PlanHistoryReq{
-			ComponentName: req.ComponentName,
-			ExecutionID:   executionID,
-			LastPlanOnly:  true,
-		})
-		test.That(t, err, test.ShouldBeNil)
-
-		endPos, err := kb.CurrentPosition(ctx)
-		test.That(t, err, test.ShouldBeNil)
-
-		test.That(t, spatialmath.PoseAlmostCoincidentEps(endPos.Pose(), goalInBaseFrame, 15), test.ShouldBeTrue)
-	})
-
-	t.Run("Plans", func(t *testing.T) {
-		// goal x-position of 1.32m is scaled to be in mm
-		// Orientation theta should be at least 3 degrees away from an integer multiple of 22.5 to ensure the position-only test functions.
-		goalInBaseFrame := spatialmath.NewPose(r3.Vector{X: 1.32 * 1000, Y: 0}, &spatialmath.OrientationVectorDegrees{OZ: 1, Theta: 33})
-		goalInSLAMFrame := spatialmath.PoseBetweenInverse(motion.SLAMOrientationAdjustment, goalInBaseFrame)
-		extra := map[string]interface{}{"smooth_iter": 0}
-		extraPosOnly := map[string]interface{}{"smooth_iter": 5, "motion_profile": "position_only"}
-
-		t.Run("ensure success of movement around obstacle", func(t *testing.T) {
-			kb, ms := createMoveOnMapEnvironment(ctx, t, "pointcloud/octagonspace.pcd", 40, spatialmath.NewPoseFromPoint(r3.Vector{X: 0, Y: -50}))
-			defer ms.Close(ctx)
-
-			req := motion.MoveOnMapReq{
-				ComponentName: base.Named("test-base"),
-				Destination:   goalInSLAMFrame,
-				SlamName:      slam.Named("test_slam"),
-				Extra:         extra,
-			}
-
-			timeoutCtx, timeoutFn := context.WithTimeout(ctx, time.Second*5)
-			defer timeoutFn()
-			executionID, err := ms.(*builtIn).MoveOnMap(timeoutCtx, req)
-			test.That(t, err, test.ShouldBeNil)
-			test.That(t, executionID, test.ShouldNotResemble, uuid.Nil)
-
-			timeoutCtx, timeoutFn = context.WithTimeout(ctx, time.Second*5)
-			defer timeoutFn()
-			err = motion.PollHistoryUntilSuccessOrError(timeoutCtx, ms, time.Millisecond*5, motion.PlanHistoryReq{
-				ComponentName: req.ComponentName,
-				ExecutionID:   executionID,
-				LastPlanOnly:  true,
-			})
-			test.That(t, err, test.ShouldBeNil)
-
-			endPos, err := kb.CurrentPosition(ctx)
-			test.That(t, err, test.ShouldBeNil)
-
-			test.That(t, spatialmath.PoseAlmostCoincidentEps(endPos.Pose(), goalInBaseFrame, 15), test.ShouldBeTrue)
-		})
-		t.Run("check that straight line path executes", func(t *testing.T) {
-			kb, ms := createMoveOnMapEnvironment(ctx, t, "pointcloud/octagonspace.pcd", 40, nil)
-			defer ms.Close(ctx)
-			easyGoalInBaseFrame := spatialmath.NewPoseFromPoint(r3.Vector{X: 0.277 * 1000, Y: 0.593 * 1000})
-			easyGoalInSLAMFrame := spatialmath.PoseBetweenInverse(motion.SLAMOrientationAdjustment, easyGoalInBaseFrame)
-
-			req := motion.MoveOnMapReq{
-				ComponentName: base.Named("test-base"),
-				Destination:   easyGoalInSLAMFrame,
-				MotionCfg: &motion.MotionConfiguration{
-					PlanDeviationMM: 1,
-				},
-				SlamName: slam.Named("test_slam"),
-				Extra:    extra,
-			}
-
-			timeoutCtx, timeoutFn := context.WithTimeout(ctx, time.Second*5)
-			defer timeoutFn()
-			executionID, err := ms.(*builtIn).MoveOnMap(timeoutCtx, req)
-			test.That(t, err, test.ShouldBeNil)
-			test.That(t, executionID, test.ShouldNotResemble, uuid.Nil)
-
-			timeoutCtx, timeoutFn = context.WithTimeout(ctx, time.Second*5)
-			defer timeoutFn()
-			err = motion.PollHistoryUntilSuccessOrError(timeoutCtx, ms, time.Millisecond*5, motion.PlanHistoryReq{
-				ComponentName: req.ComponentName,
-				ExecutionID:   executionID,
-				LastPlanOnly:  true,
-			})
-			test.That(t, err, test.ShouldBeNil)
-
-			endPos, err := kb.CurrentPosition(ctx)
-			test.That(t, err, test.ShouldBeNil)
-
-			test.That(t, spatialmath.PoseAlmostEqualEps(endPos.Pose(), easyGoalInBaseFrame, 10), test.ShouldBeTrue)
-		})
-
-		t.Run("check that position-only mode executes", func(t *testing.T) {
-			kb, ms := createMoveOnMapEnvironment(ctx, t, "pointcloud/octagonspace.pcd", 40, nil)
-			defer ms.Close(ctx)
-
-			req := motion.MoveOnMapReq{
-				ComponentName: base.Named("test-base"),
-				Destination:   goalInSLAMFrame,
-				SlamName:      slam.Named("test_slam"),
-				Extra:         extraPosOnly,
-			}
-
-			timeoutCtx, timeoutFn := context.WithTimeout(ctx, time.Second*5)
-			defer timeoutFn()
-			executionID, err := ms.(*builtIn).MoveOnMap(timeoutCtx, req)
-			test.That(t, err, test.ShouldBeNil)
-			test.That(t, executionID, test.ShouldNotResemble, uuid.Nil)
-
-			timeoutCtx, timeoutFn = context.WithTimeout(ctx, time.Second*5)
-			defer timeoutFn()
-			err = motion.PollHistoryUntilSuccessOrError(timeoutCtx, ms, time.Millisecond*5, motion.PlanHistoryReq{
-				ComponentName: req.ComponentName,
-				ExecutionID:   executionID,
-				LastPlanOnly:  true,
-			})
-			test.That(t, err, test.ShouldBeNil)
-
-			endPos, err := kb.CurrentPosition(ctx)
-			test.That(t, err, test.ShouldBeNil)
-
-			test.That(t, spatialmath.PoseAlmostCoincidentEps(endPos.Pose(), goalInBaseFrame, 15), test.ShouldBeTrue)
-			// Position only mode should not yield the goal orientation.
-			test.That(t, spatialmath.OrientationAlmostEqualEps(
-				endPos.Pose().Orientation(),
-				goalInBaseFrame.Orientation(),
-				0.05), test.ShouldBeFalse)
-		})
-
-		t.Run("should fail due to map collision", func(t *testing.T) {
-			_, ms := createMoveOnMapEnvironment(ctx, t, "pointcloud/octagonspace.pcd", 40, spatialmath.NewPoseFromPoint(r3.Vector{X: 0, Y: -500}))
-			defer ms.Close(ctx)
-			easyGoalInBaseFrame := spatialmath.NewPoseFromPoint(r3.Vector{X: 0.277 * 1000, Y: 0.593 * 1000})
-			easyGoalInSLAMFrame := spatialmath.PoseBetweenInverse(motion.SLAMOrientationAdjustment, easyGoalInBaseFrame)
-			executionID, err := ms.MoveOnMap(
-				context.Background(),
-				motion.MoveOnMapReq{
-					ComponentName: base.Named("test-base"),
-					Destination:   easyGoalInSLAMFrame,
-					SlamName:      slam.Named("test_slam"),
-					Extra:         extra,
-				},
-			)
-			test.That(t, err, test.ShouldNotBeNil)
-			logger.Debug(err.Error())
-			test.That(t, strings.Contains(err.Error(), "starting collision between SLAM map and "), test.ShouldBeTrue)
-			test.That(t, executionID, test.ShouldResemble, uuid.Nil)
-		})
-	})
-
-	t.Run("Subsequent", func(t *testing.T) {
-		// goal x-position of 1.32m is scaled to be in mm
-		goal1SLAMFrame := spatialmath.NewPose(r3.Vector{X: 1.32 * 1000, Y: 0}, &spatialmath.OrientationVectorDegrees{OZ: 1, Theta: 55})
-		goal1BaseFrame := spatialmath.Compose(goal1SLAMFrame, motion.SLAMOrientationAdjustment)
-		goal2SLAMFrame := spatialmath.NewPose(r3.Vector{X: 277, Y: 593}, &spatialmath.OrientationVectorDegrees{OZ: 1, Theta: 150})
-		goal2BaseFrame := spatialmath.Compose(goal2SLAMFrame, motion.SLAMOrientationAdjustment)
-
-		kb, ms := createMoveOnMapEnvironment(ctx, t, "pointcloud/octagonspace.pcd", 40, nil)
-		defer ms.Close(ctx)
-
-		req := motion.MoveOnMapReq{
-			ComponentName: base.Named("test-base"),
-			Destination:   goal1SLAMFrame,
-			SlamName:      slam.Named("test_slam"),
-			Extra:         map[string]interface{}{"smooth_iter": 5},
-		}
-
-		timeoutCtx, timeoutFn := context.WithTimeout(ctx, time.Second*5)
-		defer timeoutFn()
-		executionID, err := ms.(*builtIn).MoveOnMap(timeoutCtx, req)
-		test.That(t, err, test.ShouldBeNil)
-		test.That(t, executionID, test.ShouldNotResemble, uuid.Nil)
-
-		timeoutCtx, timeoutFn = context.WithTimeout(ctx, time.Second*5)
-		defer timeoutFn()
-		err = motion.PollHistoryUntilSuccessOrError(timeoutCtx, ms, time.Millisecond*5, motion.PlanHistoryReq{
-			ComponentName: req.ComponentName,
-			ExecutionID:   executionID,
-			LastPlanOnly:  true,
-		})
-		test.That(t, err, test.ShouldBeNil)
-
-		endPos, err := kb.CurrentPosition(ctx)
-		test.That(t, err, test.ShouldBeNil)
-
-		logger.Debug(spatialmath.PoseToProtobuf(endPos.Pose()))
-		test.That(t, spatialmath.PoseAlmostEqualEps(endPos.Pose(), goal1BaseFrame, 10), test.ShouldBeTrue)
-
-		// Now, we try to go to the second goal. Since the `CurrentPosition` of our base is at `goal1`, the pose that motion solves for and
-		// logs should be {x:-1043  y:593}
-		req = motion.MoveOnMapReq{
-			ComponentName: base.Named("test-base"),
-			Destination:   goal2SLAMFrame,
-			SlamName:      slam.Named("test_slam"),
-			Extra:         map[string]interface{}{"smooth_iter": 5},
-		}
-		timeoutCtx, timeoutFn = context.WithTimeout(ctx, time.Second*5)
-		defer timeoutFn()
-		executionID, err = ms.(*builtIn).MoveOnMap(timeoutCtx, req)
-		test.That(t, err, test.ShouldBeNil)
-		test.That(t, executionID, test.ShouldNotResemble, uuid.Nil)
-
-		timeoutCtx, timeoutFn = context.WithTimeout(ctx, time.Second*5)
-		defer timeoutFn()
-		err = motion.PollHistoryUntilSuccessOrError(timeoutCtx, ms, time.Millisecond*5, motion.PlanHistoryReq{
-			ComponentName: req.ComponentName,
-			ExecutionID:   executionID,
-			LastPlanOnly:  true,
-		})
-		test.That(t, err, test.ShouldBeNil)
-
-		endPos, err = kb.CurrentPosition(ctx)
-		test.That(t, err, test.ShouldBeNil)
-		logger.Debug(spatialmath.PoseToProtobuf(endPos.Pose()))
-		test.That(t, spatialmath.PoseAlmostEqualEps(endPos.Pose(), goal2BaseFrame, 5), test.ShouldBeTrue)
-
-		plans, err := ms.PlanHistory(ctx, motion.PlanHistoryReq{
-			ComponentName: base.Named("test-base"),
-			LastPlanOnly:  false,
-			ExecutionID:   executionID,
-		})
-		test.That(t, err, test.ShouldBeNil)
-
-		goalPose1 := plans[0].Plan.Path()[0]["test-base"].Pose()
-		goalPose2 := spatialmath.PoseBetween(
-			plans[0].Plan.Path()[0]["test-base"].Pose(),
-			plans[0].Plan.Path()[len(plans[0].Plan.Path())-1]["test-base"].Pose(),
-		)
-
-		// We don't actually surface the internal motion planning goal; we report to the user in terms of what the user provided us.
-		// Thus, we use PlanHistory to get the plan steps of the latest plan.
-		// The zeroth index of the plan steps is the relative position of goal1 and the pose inverse between the first and last value of
-		// plan steps gives us the relative pose we solved for goal2.
-		test.That(t, spatialmath.PoseAlmostEqualEps(goalPose1, goal1BaseFrame, 10), test.ShouldBeTrue)
-
-		// This is the important test.
-		test.That(t, spatialmath.PoseAlmostEqualEps(goalPose2, spatialmath.PoseBetween(goal1BaseFrame, goal2BaseFrame), 10), test.ShouldBeTrue)
-	})
-
-	t.Run("Timeout", func(t *testing.T) {
-		cfg, err := config.Read(ctx, "../data/real_wheeled_base.json", logger)
-		test.That(t, err, test.ShouldBeNil)
-		myRobot, err := robotimpl.New(ctx, cfg, logger)
-		test.That(t, err, test.ShouldBeNil)
-		defer func() {
-			test.That(t, myRobot.Close(context.Background()), test.ShouldBeNil)
-		}()
-
-		injectSlam := createInjectedSlam("test_slam", "pointcloud/octagonspace.pcd", nil)
-
-		realBase, err := base.FromRobot(myRobot, "test-base")
-		test.That(t, err, test.ShouldBeNil)
-
-		deps := resource.Dependencies{
-			injectSlam.Name(): injectSlam,
-			realBase.Name():   realBase,
-		}
-		fsParts := []*referenceframe.FrameSystemPart{
-			{FrameConfig: createBaseLink(t)},
-		}
-
-		conf := resource.Config{ConvertedAttributes: &Config{}}
-		ms, err := NewBuiltIn(ctx, deps, conf, logger)
-		test.That(t, err, test.ShouldBeNil)
-		defer ms.Close(context.Background())
-
-		fsSvc, err := createFrameSystemService(ctx, deps, fsParts, logger)
-		test.That(t, err, test.ShouldBeNil)
-		ms.(*builtIn).fsService = fsSvc
-
-		req := motion.MoveOnMapReq{
-			ComponentName: base.Named("test-base"),
-			Destination:   spatialmath.NewPoseFromPoint(r3.Vector{X: 1001, Y: 1001}),
-			SlamName:      slam.Named("test_slam"),
-			Extra:         map[string]interface{}{"timeout": 0.01},
-		}
-
-		timeoutCtx, timeoutFn := context.WithTimeout(ctx, time.Second*5)
-		defer timeoutFn()
-		executionID, err := ms.(*builtIn).MoveOnMap(timeoutCtx, req)
-		test.That(t, err, test.ShouldNotBeNil)
-		test.That(t, executionID, test.ShouldResemble, uuid.Nil)
-	})
-
-	t.Run("Changes to executions show up in PlanHistory", func(t *testing.T) {
-		kb, ms := createMoveOnMapEnvironment(ctx, t, "pointcloud/octagonspace.pcd", 40, nil)
-		defer ms.Close(ctx)
-		easyGoalInBaseFrame := spatialmath.NewPoseFromPoint(r3.Vector{X: 0.277 * 1000, Y: 0.593 * 1000})
-		easyGoalInSLAMFrame := spatialmath.PoseBetweenInverse(motion.SLAMOrientationAdjustment, easyGoalInBaseFrame)
-
-		req := motion.MoveOnMapReq{
-			ComponentName: base.Named("test-base"),
-			Destination:   easyGoalInSLAMFrame,
-			MotionCfg: &motion.MotionConfiguration{
-				PlanDeviationMM: 1,
-			},
-			SlamName: slam.Named("test_slam"),
-			Extra:    map[string]interface{}{"smooth_iter": 0},
-		}
-
-		timeoutCtx, timeoutFn := context.WithTimeout(ctx, time.Second*5)
-		defer timeoutFn()
-		executionID, err := ms.(*builtIn).MoveOnMap(timeoutCtx, req)
-		test.That(t, err, test.ShouldBeNil)
-		test.That(t, executionID, test.ShouldNotBeEmpty)
-
-		// returns the execution just created in the history
-		ph, err := ms.PlanHistory(ctx, motion.PlanHistoryReq{ComponentName: req.ComponentName})
-		test.That(t, err, test.ShouldBeNil)
-		test.That(t, len(ph), test.ShouldEqual, 1)
-		test.That(t, ph[0].Plan.ExecutionID, test.ShouldResemble, executionID)
-		test.That(t, len(ph[0].StatusHistory), test.ShouldEqual, 1)
-		test.That(t, ph[0].StatusHistory[0].State, test.ShouldEqual, motion.PlanStateInProgress)
-		test.That(t, len(ph[0].Plan.Path()), test.ShouldNotEqual, 0)
-
-		err = ms.StopPlan(ctx, motion.StopPlanReq{ComponentName: kb.Name()})
-		test.That(t, err, test.ShouldBeNil)
-
-		ph2, err := ms.PlanHistory(ctx, motion.PlanHistoryReq{ComponentName: req.ComponentName})
-		test.That(t, err, test.ShouldBeNil)
-		test.That(t, len(ph2), test.ShouldEqual, 1)
-		test.That(t, ph2[0].Plan.ExecutionID, test.ShouldResemble, executionID)
-		test.That(t, len(ph2[0].StatusHistory), test.ShouldEqual, 2)
-		test.That(t, ph2[0].StatusHistory[0].State, test.ShouldEqual, motion.PlanStateStopped)
-		test.That(t, ph2[0].StatusHistory[1].State, test.ShouldEqual, motion.PlanStateInProgress)
-		test.That(t, len(ph2[0].Plan.Path()), test.ShouldNotEqual, 0)
-
-		// Proves that calling StopPlan after the plan has reached a terminal state is idempotent
-		err = ms.StopPlan(ctx, motion.StopPlanReq{ComponentName: kb.Name()})
-		test.That(t, err, test.ShouldBeNil)
-		ph3, err := ms.PlanHistory(ctx, motion.PlanHistoryReq{ComponentName: req.ComponentName})
-		test.That(t, err, test.ShouldBeNil)
-		test.That(t, ph3, test.ShouldResemble, ph2)
-	})
-
-	t.Run("returns error when within plan dev m of goal with position_only", func(t *testing.T) {
-		_, ms := createMoveOnMapEnvironment(ctx, t, "pointcloud/octagonspace.pcd", 40, nil)
-		defer ms.Close(ctx)
-
-		req := motion.MoveOnMapReq{
-			ComponentName: base.Named("test-base"),
-			Destination:   spatialmath.NewZeroPose(),
-			SlamName:      slam.Named("test_slam"),
-			MotionCfg:     &motion.MotionConfiguration{},
-			Extra:         map[string]interface{}{"motion_profile": "position_only"},
-		}
-
-		timeoutCtx, timeoutFn := context.WithTimeout(ctx, time.Second*5)
-		defer timeoutFn()
-		executionID, err := ms.(*builtIn).MoveOnMap(timeoutCtx, req)
-		test.That(t, err, test.ShouldBeError, motion.ErrGoalWithinPlanDeviation)
-		test.That(t, executionID, test.ShouldResemble, uuid.Nil)
-	})
-
-	t.Run("pass when within plan dev m of goal without position_only due to theta difference in goal", func(t *testing.T) {
-		_, ms := createMoveOnMapEnvironment(ctx, t, "pointcloud/octagonspace.pcd", 40, nil)
-		defer ms.Close(ctx)
-
-		req := motion.MoveOnMapReq{
-			ComponentName: base.Named("test-base"),
-			Destination:   spatialmath.NewZeroPose(),
-			SlamName:      slam.Named("test_slam"),
-			MotionCfg:     &motion.MotionConfiguration{},
-		}
-
-		timeoutCtx, timeoutFn := context.WithTimeout(ctx, time.Second*5)
-		defer timeoutFn()
-		executionID, err := ms.(*builtIn).MoveOnMap(timeoutCtx, req)
-		test.That(t, err, test.ShouldBeNil)
-		test.That(t, executionID, test.ShouldNotBeEmpty)
-	})
-}
-
-func TestMoveCallInputs(t *testing.T) {
-	t.Parallel()
-	ctx := context.Background()
-
-	t.Run("MoveOnMap", func(t *testing.T) {
-		t.Parallel()
-		t.Run("Returns error when called with an unknown component", func(t *testing.T) {
-			t.Parallel()
-			_, ms := createMoveOnMapEnvironment(ctx, t, "pointcloud/octagonspace.pcd", 40, nil)
-			defer ms.Close(ctx)
-
-			req := motion.MoveOnMapReq{
-				ComponentName: base.Named("non existent base"),
-				Destination:   spatialmath.NewZeroPose(),
-				SlamName:      slam.Named("test_slam"),
-			}
-
-			executionID, err := ms.(*builtIn).MoveOnMap(context.Background(), req)
-			test.That(t, err, test.ShouldBeError, errors.New("Resource missing from dependencies. Resource: rdk:component:base/non existent base"))
-			test.That(t, executionID, test.ShouldResemble, uuid.Nil)
-		})
-
-		t.Run("Returns error when destination is nil", func(t *testing.T) {
-			t.Parallel()
-			_, ms := createMoveOnMapEnvironment(ctx, t, "pointcloud/octagonspace.pcd", 40, nil)
-			defer ms.Close(ctx)
-
-			req := motion.MoveOnMapReq{
-				ComponentName: base.Named("test-base"),
-				SlamName:      slam.Named("test_slam"),
-			}
-
-			executionID, err := ms.(*builtIn).MoveOnMap(context.Background(), req)
-			test.That(t, err, test.ShouldBeError, errors.New("destination cannot be nil"))
-			test.That(t, executionID, test.ShouldResemble, uuid.Nil)
-		})
-
-		t.Run("Returns an error if the base provided is not a base", func(t *testing.T) {
-			t.Parallel()
-			_, ms := createMoveOnMapEnvironment(ctx, t, "pointcloud/octagonspace.pcd", 40, nil)
-			defer ms.Close(ctx)
-
-			req := motion.MoveOnMapReq{
-				ComponentName: slam.Named("test_slam"),
-				Destination:   spatialmath.NewZeroPose(),
-				SlamName:      slam.Named("test_slam"),
-			}
-
-			executionID, err := ms.(*builtIn).MoveOnMap(context.Background(), req)
-			test.That(t, err, test.ShouldBeError, errors.New("Resource missing from dependencies. Resource: rdk:service:slam/test_slam"))
-			test.That(t, executionID, test.ShouldResemble, uuid.Nil)
-		})
-
-		t.Run("Returns an error if the slamName provided is not SLAM", func(t *testing.T) {
-			t.Parallel()
-			_, ms := createMoveOnMapEnvironment(ctx, t, "pointcloud/octagonspace.pcd", 40, nil)
-			defer ms.Close(ctx)
-
-			req := motion.MoveOnMapReq{
-				ComponentName: slam.Named("test-base"),
-				Destination:   spatialmath.NewZeroPose(),
-				SlamName:      slam.Named("test-base"),
-			}
-
-			executionID, err := ms.(*builtIn).MoveOnMap(context.Background(), req)
-			test.That(t, err, test.ShouldBeError, errors.New("Resource missing from dependencies. Resource: rdk:service:slam/test-base"))
-			test.That(t, executionID, test.ShouldResemble, uuid.Nil)
-		})
-
-		t.Run("Returns an error when motion configuration has a negative PlanDeviationMM", func(t *testing.T) {
-			t.Parallel()
-			_, ms := createMoveOnMapEnvironment(ctx, t, "pointcloud/octagonspace.pcd", 40, nil)
-			defer ms.Close(ctx)
-
-			req := motion.MoveOnMapReq{
-				ComponentName: base.Named("test-base"),
-				Destination:   spatialmath.NewZeroPose(),
-				SlamName:      slam.Named("test_slam"),
-				MotionCfg:     &motion.MotionConfiguration{PlanDeviationMM: -1},
-			}
-
-			executionID, err := ms.(*builtIn).MoveOnMap(context.Background(), req)
-			test.That(t, err, test.ShouldBeError, errors.New("PlanDeviationMM may not be negative"))
-			test.That(t, executionID, test.ShouldResemble, uuid.Nil)
-		})
-
-		t.Run("Returns an error when motion configuration has a NaN PlanDeviationMM", func(t *testing.T) {
-			t.Parallel()
-			_, ms := createMoveOnMapEnvironment(ctx, t, "pointcloud/octagonspace.pcd", 40, nil)
-			defer ms.Close(ctx)
-
-			req := motion.MoveOnMapReq{
-				ComponentName: base.Named("test-base"),
-				Destination:   spatialmath.NewZeroPose(),
-				SlamName:      slam.Named("test_slam"),
-				MotionCfg:     &motion.MotionConfiguration{PlanDeviationMM: math.NaN()},
-			}
-
-			executionID, err := ms.(*builtIn).MoveOnMap(context.Background(), req)
-			test.That(t, err, test.ShouldBeError, errors.New("PlanDeviationMM may not be NaN"))
-			test.That(t, executionID, test.ShouldResemble, uuid.Nil)
-		})
-
-		t.Run("Returns an error when the motion configuration has a negative ObstaclePollingFreqHz", func(t *testing.T) {
-			t.Parallel()
-			_, ms := createMoveOnMapEnvironment(ctx, t, "pointcloud/octagonspace.pcd", 40, nil)
-			defer ms.Close(ctx)
-
-			req := motion.MoveOnMapReq{
-				ComponentName: base.Named("test-base"),
-				Destination:   spatialmath.NewZeroPose(),
-				SlamName:      slam.Named("test_slam"),
-				MotionCfg:     &motion.MotionConfiguration{ObstaclePollingFreqHz: -1},
-			}
-
-			executionID, err := ms.(*builtIn).MoveOnMap(context.Background(), req)
-			test.That(t, err, test.ShouldBeError, errors.New("ObstaclePollingFreqHz may not be negative"))
-			test.That(t, executionID, test.ShouldResemble, uuid.Nil)
-		})
-
-		t.Run("Returns an error when the motion configuration has a NaN ObstaclePollingFreqHz", func(t *testing.T) {
-			t.Parallel()
-			_, ms := createMoveOnMapEnvironment(ctx, t, "pointcloud/octagonspace.pcd", 40, nil)
-			defer ms.Close(ctx)
-
-			req := motion.MoveOnMapReq{
-				ComponentName: base.Named("test-base"),
-				Destination:   spatialmath.NewZeroPose(),
-				SlamName:      slam.Named("test_slam"),
-				MotionCfg:     &motion.MotionConfiguration{ObstaclePollingFreqHz: math.NaN()},
-			}
-
-			executionID, err := ms.(*builtIn).MoveOnMap(context.Background(), req)
-			test.That(t, err, test.ShouldBeError, errors.New("ObstaclePollingFreqHz may not be NaN"))
-			test.That(t, executionID, test.ShouldResemble, uuid.Nil)
-		})
-
-		t.Run("Returns an error when the motion configuration has a negative PositionPollingFreqHz", func(t *testing.T) {
-			t.Parallel()
-			_, ms := createMoveOnMapEnvironment(ctx, t, "pointcloud/octagonspace.pcd", 40, nil)
-			defer ms.Close(ctx)
-
-			req := motion.MoveOnMapReq{
-				ComponentName: base.Named("test-base"),
-				Destination:   spatialmath.NewZeroPose(),
-				SlamName:      slam.Named("test_slam"),
-				MotionCfg:     &motion.MotionConfiguration{PositionPollingFreqHz: -1},
-			}
-
-			executionID, err := ms.(*builtIn).MoveOnMap(context.Background(), req)
-			test.That(t, err, test.ShouldBeError, errors.New("PositionPollingFreqHz may not be negative"))
-			test.That(t, executionID, test.ShouldResemble, uuid.Nil)
-		})
-
-		t.Run("Returns an error when the motion configuration has a NaN PositionPollingFreqHz", func(t *testing.T) {
-			t.Parallel()
-			_, ms := createMoveOnMapEnvironment(ctx, t, "pointcloud/octagonspace.pcd", 40, nil)
-			defer ms.Close(ctx)
-
-			req := motion.MoveOnMapReq{
-				ComponentName: base.Named("test-base"),
-				Destination:   spatialmath.NewZeroPose(),
-				SlamName:      slam.Named("test_slam"),
-				MotionCfg:     &motion.MotionConfiguration{PositionPollingFreqHz: math.NaN()},
-			}
-
-			executionID, err := ms.(*builtIn).MoveOnMap(context.Background(), req)
-			test.That(t, err, test.ShouldBeError, errors.New("PositionPollingFreqHz may not be NaN"))
-			test.That(t, executionID, test.ShouldResemble, uuid.Nil)
-		})
-
-		t.Run("Returns an error when motion configuration has a negative AngularDegsPerSec", func(t *testing.T) {
-			t.Parallel()
-			_, ms := createMoveOnMapEnvironment(ctx, t, "pointcloud/octagonspace.pcd", 40, nil)
-			defer ms.Close(ctx)
-
-			req := motion.MoveOnMapReq{
-				ComponentName: base.Named("test-base"),
-				Destination:   spatialmath.NewZeroPose(),
-				SlamName:      slam.Named("test_slam"),
-				MotionCfg:     &motion.MotionConfiguration{AngularDegsPerSec: -1},
-			}
-
-			executionID, err := ms.(*builtIn).MoveOnMap(context.Background(), req)
-			test.That(t, err, test.ShouldBeError, errors.New("AngularDegsPerSec may not be negative"))
-			test.That(t, executionID, test.ShouldResemble, uuid.Nil)
-		})
-
-		t.Run("Returns an error when motion configuration has a NaN AngularDegsPerSec", func(t *testing.T) {
-			t.Parallel()
-			_, ms := createMoveOnMapEnvironment(ctx, t, "pointcloud/octagonspace.pcd", 40, nil)
-			defer ms.Close(ctx)
-
-			req := motion.MoveOnMapReq{
-				ComponentName: base.Named("test-base"),
-				Destination:   spatialmath.NewZeroPose(),
-				SlamName:      slam.Named("test_slam"),
-				MotionCfg:     &motion.MotionConfiguration{AngularDegsPerSec: math.NaN()},
-			}
-
-			executionID, err := ms.(*builtIn).MoveOnMap(context.Background(), req)
-			test.That(t, err, test.ShouldBeError, errors.New("AngularDegsPerSec may not be NaN"))
-			test.That(t, executionID, test.ShouldResemble, uuid.Nil)
-		})
-
-		t.Run("Returns an error when motion configuration has a negative LinearMPerSec", func(t *testing.T) {
-			t.Parallel()
-			_, ms := createMoveOnMapEnvironment(ctx, t, "pointcloud/octagonspace.pcd", 40, nil)
-			defer ms.Close(ctx)
-
-			req := motion.MoveOnMapReq{
-				ComponentName: base.Named("test-base"),
-				Destination:   spatialmath.NewZeroPose(),
-				SlamName:      slam.Named("test_slam"),
-				MotionCfg:     &motion.MotionConfiguration{LinearMPerSec: -1},
-			}
-
-			executionID, err := ms.(*builtIn).MoveOnMap(context.Background(), req)
-			test.That(t, err, test.ShouldBeError, errors.New("LinearMPerSec may not be negative"))
-			test.That(t, executionID, test.ShouldResemble, uuid.Nil)
-		})
-
-		t.Run("Returns an error when motion configuration has a NaN LinearMPerSec", func(t *testing.T) {
-			t.Parallel()
-			_, ms := createMoveOnMapEnvironment(ctx, t, "pointcloud/octagonspace.pcd", 40, nil)
-			defer ms.Close(ctx)
-
-			req := motion.MoveOnMapReq{
-				ComponentName: base.Named("test-base"),
-				Destination:   spatialmath.NewZeroPose(),
-				SlamName:      slam.Named("test_slam"),
-				MotionCfg:     &motion.MotionConfiguration{LinearMPerSec: math.NaN()},
-			}
-
-			executionID, err := ms.(*builtIn).MoveOnMap(context.Background(), req)
-			test.That(t, err, test.ShouldBeError, errors.New("LinearMPerSec may not be NaN"))
-			test.That(t, executionID, test.ShouldResemble, uuid.Nil)
-		})
-
-		t.Run("collision_buffer_mm validtations", func(t *testing.T) {
-			t.Run("fail when collision_buffer_mm is not a float", func(t *testing.T) {
-				_, ms := createMoveOnMapEnvironment(ctx, t, "pointcloud/octagonspace.pcd", 40, nil)
-				defer ms.Close(ctx)
-
-				req := motion.MoveOnMapReq{
-					ComponentName: base.Named("test-base"),
-					Destination:   spatialmath.NewZeroPose(),
-					SlamName:      slam.Named("test_slam"),
-					MotionCfg:     &motion.MotionConfiguration{},
-					Extra:         map[string]interface{}{"collision_buffer_mm": "not a float"},
-				}
-
-				timeoutCtx, timeoutFn := context.WithTimeout(ctx, time.Second*5)
-				defer timeoutFn()
-				executionID, err := ms.(*builtIn).MoveOnMap(timeoutCtx, req)
-				test.That(t, err, test.ShouldBeError, errors.New("could not interpret collision_buffer_mm field as float64"))
-				test.That(t, executionID, test.ShouldNotBeEmpty)
-			})
-
-			t.Run("fail when collision_buffer_mm is negative", func(t *testing.T) {
-				_, ms := createMoveOnMapEnvironment(ctx, t, "pointcloud/octagonspace.pcd", 40, nil)
-				defer ms.Close(ctx)
-
-				req := motion.MoveOnMapReq{
-					ComponentName: base.Named("test-base"),
-					Destination:   spatialmath.NewZeroPose(),
-					SlamName:      slam.Named("test_slam"),
-					MotionCfg:     &motion.MotionConfiguration{},
-					Extra:         map[string]interface{}{"collision_buffer_mm": -1.},
-				}
-
-				timeoutCtx, timeoutFn := context.WithTimeout(ctx, time.Second*5)
-				defer timeoutFn()
-				executionID, err := ms.(*builtIn).MoveOnMap(timeoutCtx, req)
-				test.That(t, err, test.ShouldBeError, errors.New("collision_buffer_mm can't be negative"))
-				test.That(t, executionID, test.ShouldResemble, uuid.Nil)
-			})
-
-			t.Run("fail when collisions are predicted within the collision buffer", func(t *testing.T) {
-				_, ms := createMoveOnMapEnvironment(ctx, t, "pointcloud/octagonspace.pcd", 40, nil)
-				defer ms.Close(ctx)
-
-				req := motion.MoveOnMapReq{
-					ComponentName: base.Named("test-base"),
-					Destination:   spatialmath.NewZeroPose(),
-					SlamName:      slam.Named("test_slam"),
-					MotionCfg:     &motion.MotionConfiguration{},
-					Extra:         map[string]interface{}{"collision_buffer_mm": 200.},
-				}
-
-				timeoutCtx, timeoutFn := context.WithTimeout(ctx, time.Second*5)
-				defer timeoutFn()
-				executionID, err := ms.(*builtIn).MoveOnMap(timeoutCtx, req)
-				test.That(t, strings.Contains(err.Error(), "starting collision between SLAM map and "), test.ShouldBeTrue)
-				test.That(t, executionID, test.ShouldResemble, uuid.Nil)
-			})
-
-			t.Run("pass when collision_buffer_mm is a small positive float", func(t *testing.T) {
-				_, ms := createMoveOnMapEnvironment(ctx, t, "pointcloud/octagonspace.pcd", 40, nil)
-				defer ms.Close(ctx)
-
-				req := motion.MoveOnMapReq{
-					ComponentName: base.Named("test-base"),
-					Destination:   spatialmath.NewZeroPose(),
-					SlamName:      slam.Named("test_slam"),
-					MotionCfg:     &motion.MotionConfiguration{},
-					Extra:         map[string]interface{}{"collision_buffer_mm": 1e-5},
-				}
-
-				timeoutCtx, timeoutFn := context.WithTimeout(ctx, time.Second*5)
-				defer timeoutFn()
-				executionID, err := ms.(*builtIn).MoveOnMap(timeoutCtx, req)
-				test.That(t, err, test.ShouldBeNil)
-				test.That(t, executionID, test.ShouldNotResemble, uuid.Nil)
-			})
-
-			t.Run("pass when collision_buffer_mm is a positive float", func(t *testing.T) {
-				_, ms := createMoveOnMapEnvironment(ctx, t, "pointcloud/octagonspace.pcd", 40, nil)
-				defer ms.Close(ctx)
-
-				req := motion.MoveOnMapReq{
-					ComponentName: base.Named("test-base"),
-					Destination:   spatialmath.NewZeroPose(),
-					SlamName:      slam.Named("test_slam"),
-					MotionCfg:     &motion.MotionConfiguration{},
-					Extra:         map[string]interface{}{"collision_buffer_mm": 0.1},
-				}
-
-				timeoutCtx, timeoutFn := context.WithTimeout(ctx, time.Second*5)
-				defer timeoutFn()
-				executionID, err := ms.(*builtIn).MoveOnMap(timeoutCtx, req)
-				test.That(t, err, test.ShouldBeNil)
-				test.That(t, executionID, test.ShouldNotResemble, uuid.Nil)
-			})
-
-			t.Run("pass when extra is empty", func(t *testing.T) {
-				_, ms := createMoveOnMapEnvironment(ctx, t, "pointcloud/octagonspace.pcd", 40, nil)
-				defer ms.Close(ctx)
-
-				req := motion.MoveOnMapReq{
-					ComponentName: base.Named("test-base"),
-					Destination:   spatialmath.NewZeroPose(),
-					SlamName:      slam.Named("test_slam"),
-					MotionCfg:     &motion.MotionConfiguration{},
-					Extra:         map[string]interface{}{},
-				}
-
-				timeoutCtx, timeoutFn := context.WithTimeout(ctx, time.Second*5)
-				defer timeoutFn()
-				executionID, err := ms.(*builtIn).MoveOnMap(timeoutCtx, req)
-				test.That(t, err, test.ShouldBeNil)
-				test.That(t, executionID, test.ShouldNotResemble, uuid.Nil)
-			})
-
-			t.Run("passes validations when extra is nil", func(t *testing.T) {
-				_, ms := createMoveOnMapEnvironment(ctx, t, "pointcloud/octagonspace.pcd", 40, nil)
-				defer ms.Close(ctx)
-
-				req := motion.MoveOnMapReq{
-					ComponentName: base.Named("test-base"),
-					Destination:   spatialmath.NewZeroPose(),
-					SlamName:      slam.Named("test_slam"),
-					MotionCfg:     &motion.MotionConfiguration{},
-				}
-
-				timeoutCtx, timeoutFn := context.WithTimeout(ctx, time.Second*5)
-				defer timeoutFn()
-				executionID, err := ms.(*builtIn).MoveOnMap(timeoutCtx, req)
-				test.That(t, err, test.ShouldBeNil)
-				test.That(t, executionID, test.ShouldNotResemble, uuid.Nil)
-			})
-		})
-	})
-
-	t.Run("MoveOnGlobe", func(t *testing.T) {
-		t.Parallel()
-		// Near antarctica 🐧
-		gpsPoint := geo.NewPoint(-70, 40)
-		dst := geo.NewPoint(gpsPoint.Lat(), gpsPoint.Lng()+1e-4)
-		// create motion config
-		extra := map[string]interface{}{
-			"motion_profile": "position_only",
-			"timeout":        5.,
-			"smooth_iter":    5.,
-		}
-		t.Run("returns error when called with an unknown component", func(t *testing.T) {
-			t.Parallel()
-			injectedMovementSensor, _, _, ms := createMoveOnGlobeEnvironment(ctx, t, gpsPoint, nil, 5)
-			defer ms.Close(ctx)
-			req := motion.MoveOnGlobeReq{
-				ComponentName:      base.Named("non existent base"),
-				MovementSensorName: injectedMovementSensor.Name(),
-				Destination:        geo.NewPoint(0, 0),
-			}
-			executionID, err := ms.MoveOnGlobe(ctx, req)
-			test.That(t, err, test.ShouldBeError, errors.New("resource \"rdk:component:base/non existent base\" not found"))
-			test.That(t, executionID, test.ShouldResemble, uuid.Nil)
-		})
-
-		t.Run("returns error when called with an unknown movement sensor", func(t *testing.T) {
-			t.Parallel()
-			_, _, fakeBase, ms := createMoveOnGlobeEnvironment(ctx, t, gpsPoint, nil, 5)
-			defer ms.Close(ctx)
-			req := motion.MoveOnGlobeReq{
-				ComponentName:      fakeBase.Name(),
-				MovementSensorName: movementsensor.Named("non existent movement sensor"),
-				Destination:        geo.NewPoint(0, 0),
-			}
-			executionID, err := ms.MoveOnGlobe(ctx, req)
-			e := "Resource missing from dependencies. Resource: rdk:component:movement_sensor/non existent movement sensor"
-			test.That(t, err, test.ShouldBeError, errors.New(e))
-			test.That(t, executionID, test.ShouldResemble, uuid.Nil)
-		})
-
-		t.Run("returns error when request would require moving more than 5 km", func(t *testing.T) {
-			t.Parallel()
-			injectedMovementSensor, _, fakeBase, ms := createMoveOnGlobeEnvironment(ctx, t, gpsPoint, nil, 5)
-			defer ms.Close(ctx)
-			req := motion.MoveOnGlobeReq{
-				ComponentName:      fakeBase.Name(),
-				MovementSensorName: injectedMovementSensor.Name(),
-				Destination:        geo.NewPoint(0, 0),
-			}
-			executionID, err := ms.MoveOnGlobe(ctx, req)
-			test.That(t, err, test.ShouldBeError, errors.New("cannot move more than 5 kilometers"))
-			test.That(t, executionID, test.ShouldResemble, uuid.Nil)
-		})
-
-		t.Run("returns error when destination is nil", func(t *testing.T) {
-			t.Parallel()
-			injectedMovementSensor, _, fakeBase, ms := createMoveOnGlobeEnvironment(ctx, t, gpsPoint, nil, 5)
-			defer ms.Close(ctx)
-			req := motion.MoveOnGlobeReq{
-				ComponentName:      fakeBase.Name(),
-				MovementSensorName: injectedMovementSensor.Name(),
-			}
-			executionID, err := ms.MoveOnGlobe(ctx, req)
-			test.That(t, err, test.ShouldBeError, errors.New("destination cannot be nil"))
-			test.That(t, executionID, test.ShouldResemble, uuid.Nil)
-		})
-
-		t.Run("returns error when destination contains NaN", func(t *testing.T) {
-			t.Parallel()
-			injectedMovementSensor, _, fakeBase, ms := createMoveOnGlobeEnvironment(ctx, t, gpsPoint, nil, 5)
-			defer ms.Close(ctx)
-
-			req := motion.MoveOnGlobeReq{
-				ComponentName:      fakeBase.Name(),
-				MovementSensorName: injectedMovementSensor.Name(),
-			}
-
-			dests := []*geo.Point{
-				geo.NewPoint(math.NaN(), math.NaN()),
-				geo.NewPoint(0, math.NaN()),
-				geo.NewPoint(math.NaN(), 0),
-			}
-
-			for _, d := range dests {
-				req.Destination = d
-				executionID, err := ms.MoveOnGlobe(ctx, req)
-				test.That(t, err, test.ShouldBeError, errors.New("destination may not contain NaN"))
-				test.That(t, executionID, test.ShouldResemble, uuid.Nil)
-			}
-		})
-
-		t.Run("returns an error if the base provided is not a base", func(t *testing.T) {
-			t.Parallel()
-			injectedMovementSensor, _, _, ms := createMoveOnGlobeEnvironment(ctx, t, gpsPoint, nil, 5)
-			defer ms.Close(ctx)
-			req := motion.MoveOnGlobeReq{
-				ComponentName:      injectedMovementSensor.Name(),
-				MovementSensorName: injectedMovementSensor.Name(),
-				Heading:            90,
-				Destination:        dst,
-				Extra:              extra,
-			}
-			executionID, err := ms.MoveOnGlobe(ctx, req)
-			test.That(t, err, test.ShouldBeError, errors.New("resource \"rdk:component:movement_sensor/test-gps\" not found"))
-			test.That(t, executionID, test.ShouldResemble, uuid.Nil)
-		})
-
-		t.Run("returns an error if the movement_sensor provided is not a movement_sensor", func(t *testing.T) {
-			t.Parallel()
-			_, _, fakeBase, ms := createMoveOnGlobeEnvironment(ctx, t, gpsPoint, nil, 5)
-			defer ms.Close(ctx)
-			req := motion.MoveOnGlobeReq{
-				ComponentName:      fakeBase.Name(),
-				MovementSensorName: fakeBase.Name(),
-				Heading:            90,
-				Destination:        dst,
-				Extra:              extra,
-			}
-			executionID, err := ms.MoveOnGlobe(ctx, req)
-			test.That(t, err, test.ShouldBeError, errors.New("Resource missing from dependencies. Resource: rdk:component:base/test-base"))
-			test.That(t, executionID, test.ShouldResemble, uuid.Nil)
-		})
-
-		t.Run("errors when motion configuration has a negative PlanDeviationMM", func(t *testing.T) {
-			t.Parallel()
-			injectedMovementSensor, _, fakeBase, ms := createMoveOnGlobeEnvironment(ctx, t, gpsPoint, nil, 5)
-			defer ms.Close(ctx)
-			req := motion.MoveOnGlobeReq{
-				ComponentName:      fakeBase.Name(),
-				MovementSensorName: injectedMovementSensor.Name(),
-				Heading:            90,
-				Destination:        dst,
-				MotionCfg:          &motion.MotionConfiguration{PlanDeviationMM: -1},
-			}
-			executionID, err := ms.MoveOnGlobe(ctx, req)
-			test.That(t, err, test.ShouldBeError, errors.New("PlanDeviationMM may not be negative"))
-			test.That(t, executionID, test.ShouldResemble, uuid.Nil)
-		})
-
-		t.Run("errors when motion configuration has a NaN PlanDeviationMM", func(t *testing.T) {
-			t.Parallel()
-			injectedMovementSensor, _, fakeBase, ms := createMoveOnGlobeEnvironment(ctx, t, gpsPoint, nil, 5)
-			defer ms.Close(ctx)
-			req := motion.MoveOnGlobeReq{
-				ComponentName:      fakeBase.Name(),
-				MovementSensorName: injectedMovementSensor.Name(),
-				Heading:            90,
-				Destination:        dst,
-				MotionCfg:          &motion.MotionConfiguration{PlanDeviationMM: math.NaN()},
-			}
-			executionID, err := ms.MoveOnGlobe(ctx, req)
-			test.That(t, err, test.ShouldBeError, errors.New("PlanDeviationMM may not be NaN"))
-			test.That(t, executionID, test.ShouldResemble, uuid.Nil)
-		})
-
-		t.Run("returns an error when the motion configuration has a negative ObstaclePollingFreqHz", func(t *testing.T) {
-			t.Parallel()
-			injectedMovementSensor, _, fakeBase, ms := createMoveOnGlobeEnvironment(ctx, t, gpsPoint, nil, 5)
-			defer ms.Close(ctx)
-			req := motion.MoveOnGlobeReq{
-				ComponentName:      fakeBase.Name(),
-				MovementSensorName: injectedMovementSensor.Name(),
-				Heading:            90,
-				Destination:        dst,
-				MotionCfg:          &motion.MotionConfiguration{ObstaclePollingFreqHz: -1},
-			}
-			executionID, err := ms.MoveOnGlobe(ctx, req)
-			test.That(t, err, test.ShouldBeError, errors.New("ObstaclePollingFreqHz may not be negative"))
-			test.That(t, executionID, test.ShouldResemble, uuid.Nil)
-		})
-
-		t.Run("returns an error when the motion configuration has a NaN ObstaclePollingFreqHz", func(t *testing.T) {
-			t.Parallel()
-			injectedMovementSensor, _, fakeBase, ms := createMoveOnGlobeEnvironment(ctx, t, gpsPoint, nil, 5)
-			defer ms.Close(ctx)
-			req := motion.MoveOnGlobeReq{
-				ComponentName:      fakeBase.Name(),
-				MovementSensorName: injectedMovementSensor.Name(),
-				Heading:            90,
-				Destination:        dst,
-				MotionCfg:          &motion.MotionConfiguration{ObstaclePollingFreqHz: math.NaN()},
-			}
-			executionID, err := ms.MoveOnGlobe(ctx, req)
-			test.That(t, err, test.ShouldBeError, errors.New("ObstaclePollingFreqHz may not be NaN"))
-			test.That(t, executionID, test.ShouldResemble, uuid.Nil)
-		})
-
-		t.Run("returns an error when the motion configuration has a negative PositionPollingFreqHz", func(t *testing.T) {
-			t.Parallel()
-			injectedMovementSensor, _, fakeBase, ms := createMoveOnGlobeEnvironment(ctx, t, gpsPoint, nil, 5)
-			defer ms.Close(ctx)
-			req := motion.MoveOnGlobeReq{
-				ComponentName:      fakeBase.Name(),
-				MovementSensorName: injectedMovementSensor.Name(),
-				Heading:            90,
-				Destination:        dst,
-				MotionCfg:          &motion.MotionConfiguration{PositionPollingFreqHz: -1},
-			}
-			executionID, err := ms.MoveOnGlobe(ctx, req)
-			test.That(t, err, test.ShouldBeError, errors.New("PositionPollingFreqHz may not be negative"))
-			test.That(t, executionID, test.ShouldResemble, uuid.Nil)
-		})
-
-		t.Run("returns an error when the motion configuration has a NaN PositionPollingFreqHz", func(t *testing.T) {
-			t.Parallel()
-			injectedMovementSensor, _, fakeBase, ms := createMoveOnGlobeEnvironment(ctx, t, gpsPoint, nil, 5)
-			defer ms.Close(ctx)
-			req := motion.MoveOnGlobeReq{
-				ComponentName:      fakeBase.Name(),
-				MovementSensorName: injectedMovementSensor.Name(),
-				Heading:            90,
-				Destination:        dst,
-				MotionCfg:          &motion.MotionConfiguration{PositionPollingFreqHz: math.NaN()},
-			}
-			executionID, err := ms.MoveOnGlobe(ctx, req)
-			test.That(t, err, test.ShouldBeError, errors.New("PositionPollingFreqHz may not be NaN"))
-			test.That(t, executionID, test.ShouldResemble, uuid.Nil)
-		})
-
-		t.Run("returns an error when motion configuration has a negative AngularDegsPerSec", func(t *testing.T) {
-			t.Parallel()
-			injectedMovementSensor, _, fakeBase, ms := createMoveOnGlobeEnvironment(ctx, t, gpsPoint, nil, 5)
-			defer ms.Close(ctx)
-			req := motion.MoveOnGlobeReq{
-				ComponentName:      fakeBase.Name(),
-				MovementSensorName: injectedMovementSensor.Name(),
-				Heading:            90,
-				Destination:        dst,
-				MotionCfg:          &motion.MotionConfiguration{AngularDegsPerSec: -1},
-			}
-			executionID, err := ms.MoveOnGlobe(ctx, req)
-			test.That(t, err, test.ShouldBeError, errors.New("AngularDegsPerSec may not be negative"))
-			test.That(t, executionID, test.ShouldResemble, uuid.Nil)
-		})
-
-		t.Run("returns an error when motion configuration has a NaN AngularDegsPerSec", func(t *testing.T) {
-			t.Parallel()
-			injectedMovementSensor, _, fakeBase, ms := createMoveOnGlobeEnvironment(ctx, t, gpsPoint, nil, 5)
-			defer ms.Close(ctx)
-			req := motion.MoveOnGlobeReq{
-				ComponentName:      fakeBase.Name(),
-				MovementSensorName: injectedMovementSensor.Name(),
-				Heading:            90,
-				Destination:        dst,
-				MotionCfg:          &motion.MotionConfiguration{AngularDegsPerSec: math.NaN()},
-			}
-			executionID, err := ms.MoveOnGlobe(ctx, req)
-			test.That(t, err, test.ShouldBeError, errors.New("AngularDegsPerSec may not be NaN"))
-			test.That(t, executionID, test.ShouldResemble, uuid.Nil)
-		})
-
-		t.Run("returns an error when motion configuration has a negative LinearMPerSec", func(t *testing.T) {
-			t.Parallel()
-			injectedMovementSensor, _, fakeBase, ms := createMoveOnGlobeEnvironment(ctx, t, gpsPoint, nil, 5)
-			defer ms.Close(ctx)
-			req := motion.MoveOnGlobeReq{
-				ComponentName:      fakeBase.Name(),
-				MovementSensorName: injectedMovementSensor.Name(),
-				Heading:            90,
-				Destination:        dst,
-				MotionCfg:          &motion.MotionConfiguration{LinearMPerSec: -1},
-			}
-			executionID, err := ms.MoveOnGlobe(ctx, req)
-			test.That(t, err, test.ShouldBeError, errors.New("LinearMPerSec may not be negative"))
-			test.That(t, executionID, test.ShouldResemble, uuid.Nil)
-		})
-
-		t.Run("returns an error when motion configuration has a NaN LinearMPerSec", func(t *testing.T) {
-			t.Parallel()
-			injectedMovementSensor, _, fakeBase, ms := createMoveOnGlobeEnvironment(ctx, t, gpsPoint, nil, 5)
-			defer ms.Close(ctx)
-			req := motion.MoveOnGlobeReq{
-				ComponentName:      fakeBase.Name(),
-				MovementSensorName: injectedMovementSensor.Name(),
-				Heading:            90,
-				Destination:        dst,
-				MotionCfg:          &motion.MotionConfiguration{LinearMPerSec: math.NaN()},
-			}
-			executionID, err := ms.MoveOnGlobe(ctx, req)
-			test.That(t, err, test.ShouldBeError, errors.New("LinearMPerSec may not be NaN"))
-			test.That(t, executionID, test.ShouldResemble, uuid.Nil)
-		})
-
-		t.Run("collision_buffer_mm validtations", func(t *testing.T) {
-			t.Run("fail when collision_buffer_mm is not a float", func(t *testing.T) {
-				injectedMovementSensor, _, fakeBase, ms := createMoveOnGlobeEnvironment(ctx, t, gpsPoint, nil, 5)
-				defer ms.Close(ctx)
-				req := motion.MoveOnGlobeReq{
-					ComponentName:      fakeBase.Name(),
-					MovementSensorName: injectedMovementSensor.Name(),
-					Heading:            90,
-					Destination:        dst,
-					MotionCfg:          &motion.MotionConfiguration{},
-					Extra:              map[string]interface{}{"collision_buffer_mm": "not a float"},
-				}
-				executionID, err := ms.MoveOnGlobe(ctx, req)
-				test.That(t, err, test.ShouldBeError, errors.New("could not interpret collision_buffer_mm field as float64"))
-				test.That(t, executionID, test.ShouldResemble, uuid.Nil)
-			})
-
-			t.Run("fail when collision_buffer_mm is negative", func(t *testing.T) {
-				injectedMovementSensor, _, fakeBase, ms := createMoveOnGlobeEnvironment(ctx, t, gpsPoint, nil, 5)
-				defer ms.Close(ctx)
-				req := motion.MoveOnGlobeReq{
-					ComponentName:      fakeBase.Name(),
-					MovementSensorName: injectedMovementSensor.Name(),
-					Heading:            90,
-					Destination:        dst,
-					MotionCfg:          &motion.MotionConfiguration{},
-					Extra:              map[string]interface{}{"collision_buffer_mm": -1.},
-				}
-				executionID, err := ms.MoveOnGlobe(ctx, req)
-				test.That(t, err, test.ShouldBeError, errors.New("collision_buffer_mm can't be negative"))
-				test.That(t, executionID, test.ShouldResemble, uuid.Nil)
-			})
-
-			t.Run("pass when collision_buffer_mm is a small positive float", func(t *testing.T) {
-				injectedMovementSensor, _, fakeBase, ms := createMoveOnGlobeEnvironment(ctx, t, gpsPoint, nil, 5)
-				defer ms.Close(ctx)
-				req := motion.MoveOnGlobeReq{
-					ComponentName:      fakeBase.Name(),
-					MovementSensorName: injectedMovementSensor.Name(),
-					Heading:            90,
-					Destination:        dst,
-					MotionCfg:          &motion.MotionConfiguration{},
-					Extra:              map[string]interface{}{"collision_buffer_mm": 1e-5},
-				}
-				executionID, err := ms.MoveOnGlobe(ctx, req)
-				test.That(t, err, test.ShouldBeNil)
-				test.That(t, executionID, test.ShouldNotResemble, uuid.Nil)
-			})
-
-			t.Run("pass when collision_buffer_mm is a positive float", func(t *testing.T) {
-				injectedMovementSensor, _, fakeBase, ms := createMoveOnGlobeEnvironment(ctx, t, gpsPoint, nil, 5)
-				defer ms.Close(ctx)
-				req := motion.MoveOnGlobeReq{
-					ComponentName:      fakeBase.Name(),
-					MovementSensorName: injectedMovementSensor.Name(),
-					Heading:            90,
-					Destination:        dst,
-					MotionCfg:          &motion.MotionConfiguration{},
-					Extra:              map[string]interface{}{"collision_buffer_mm": 10.},
-				}
-				executionID, err := ms.MoveOnGlobe(ctx, req)
-				test.That(t, err, test.ShouldBeNil)
-				test.That(t, executionID, test.ShouldNotResemble, uuid.Nil)
-			})
-
-			t.Run("pass when extra is empty", func(t *testing.T) {
-				injectedMovementSensor, _, fakeBase, ms := createMoveOnGlobeEnvironment(ctx, t, gpsPoint, nil, 5)
-				defer ms.Close(ctx)
-				req := motion.MoveOnGlobeReq{
-					ComponentName:      fakeBase.Name(),
-					MovementSensorName: injectedMovementSensor.Name(),
-					Heading:            90,
-					Destination:        dst,
-					MotionCfg:          &motion.MotionConfiguration{},
-					Extra:              map[string]interface{}{},
-				}
-				executionID, err := ms.MoveOnGlobe(ctx, req)
-				test.That(t, err, test.ShouldBeNil)
-				test.That(t, executionID, test.ShouldNotResemble, uuid.Nil)
-			})
-
-			t.Run("passes validations when extra is nil", func(t *testing.T) {
-				injectedMovementSensor, _, fakeBase, ms := createMoveOnGlobeEnvironment(ctx, t, gpsPoint, nil, 5)
-				defer ms.Close(ctx)
-				req := motion.MoveOnGlobeReq{
-					ComponentName:      fakeBase.Name(),
-					MovementSensorName: injectedMovementSensor.Name(),
-					Heading:            90,
-					Destination:        dst,
-					MotionCfg:          &motion.MotionConfiguration{},
-				}
-				executionID, err := ms.MoveOnGlobe(ctx, req)
-				test.That(t, err, test.ShouldBeNil)
-				test.That(t, executionID, test.ShouldNotResemble, uuid.Nil)
-			})
-		})
-	})
-}
-
-func TestGetTransientDetections(t *testing.T) {
-	ctx := context.Background()
-
-	_, ms := createMoveOnMapEnvironment(
-		ctx, t,
-		"slam/example_cartographer_outputs/viam-office-02-22-3/pointcloud/pointcloud_4.pcd",
-		100, spatialmath.NewZeroPose(),
-	)
-	t.Cleanup(func() { ms.Close(ctx) })
-
-	// construct move request
-	moveReq := motion.MoveOnMapReq{
-		ComponentName: base.Named("test-base"),
-		Destination:   spatialmath.NewPoseFromPoint(r3.Vector{X: 10, Y: 0, Z: 0}),
-		SlamName:      slam.Named("test_slam"),
-		MotionCfg: &motion.MotionConfiguration{
-			PlanDeviationMM: 1,
-			ObstacleDetectors: []motion.ObstacleDetectorName{
-				{VisionServiceName: vision.Named("test-vision"), CameraName: camera.Named("test-camera")},
-			},
-		},
-	}
-
-	planExecutor, err := ms.(*builtIn).newMoveOnMapRequest(ctx, moveReq, nil, 0)
-	test.That(t, err, test.ShouldBeNil)
-
-	mr, ok := planExecutor.(*moveRequest)
-	test.That(t, ok, test.ShouldBeTrue)
-
-	injectedVis, ok := ms.(*builtIn).visionServices[vision.Named("test-vision")].(*inject.VisionService)
-	test.That(t, ok, test.ShouldBeTrue)
-
-	// define injected method on vision service
-	injectedVis.GetObjectPointCloudsFunc = func(ctx context.Context, cameraName string, extra map[string]interface{}) ([]*viz.Object, error) {
-		boxGeom, err := spatialmath.NewBox(
-			spatialmath.NewPose(r3.Vector{4, 8, 10}, &spatialmath.OrientationVectorDegrees{OZ: 1}),
-			r3.Vector{2, 3, 5},
-			"test-box",
-		)
-		test.That(t, err, test.ShouldBeNil)
-		detection, err := viz.NewObjectWithLabel(pointcloud.New(), "test-box", boxGeom.ToProtobuf())
-		test.That(t, err, test.ShouldBeNil)
-		return []*viz.Object{detection}, nil
-	}
-
-	type testCase struct {
-		name          string
-		detectionPose spatialmath.Pose
-	}
-	testCases := []testCase{
-		{
-			name:          "relative - SLAM/base theta does not matter",
-			detectionPose: spatialmath.NewPose(r3.Vector{4, 10, -8}, &spatialmath.OrientationVectorDegrees{OY: 1, Theta: -90}),
-		},
-	}
-
-	testFn := func(t *testing.T, tc testCase) {
-		t.Helper()
-		transformedGeoms, err := mr.getTransientDetections(ctx, injectedVis, camera.Named("test-camera"))
-		test.That(t, err, test.ShouldBeNil)
-		test.That(t, transformedGeoms.Parent(), test.ShouldEqual, referenceframe.World)
-		test.That(t, len(transformedGeoms.Geometries()), test.ShouldEqual, 1)
-		test.That(t, spatialmath.PoseAlmostEqual(transformedGeoms.Geometries()[0].Pose(), tc.detectionPose), test.ShouldBeTrue)
-	}
-
-	for _, tc := range testCases {
-		c := tc // needed to workaround loop variable not being captured by func literals
-		t.Run(c.name, func(t *testing.T) {
-			testFn(t, c)
-		})
-	}
-}
-
-func TestStopPlan(t *testing.T) {
-	ctx := context.Background()
-	gpsPoint := geo.NewPoint(0, 0)
-	//nolint:dogsled
-	_, _, _, ms := createMoveOnGlobeEnvironment(ctx, t, gpsPoint, nil, 5)
-	defer ms.Close(ctx)
-
-	req := motion.StopPlanReq{}
-	err := ms.StopPlan(ctx, req)
-	test.That(t, err, test.ShouldBeError, resource.NewNotFoundError(req.ComponentName))
-}
-
-=======
->>>>>>> 43b87aac
 func TestListPlanStatuses(t *testing.T) {
 	ctx := context.Background()
 	gpsPoint := geo.NewPoint(0, 0)
