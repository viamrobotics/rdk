--- conflicted
+++ resolved
@@ -1322,7 +1322,17 @@
 		// the client will need to decode the response still
 		test.That(t, resp, test.ShouldBeTrue)
 	})
-<<<<<<< HEAD
+
+	t.Run("Extras transmitted correctly", func(t *testing.T) {
+		// test that DoPlan correctly breaks if bad inputs are provided, meaning it is being parsed correctly
+		moveReq.Extra = map[string]interface{}{
+			"motion_profile": motionplan.LinearMotionProfile,
+			"planning_alg":   "rrtstar",
+		}
+		_, err = testDoPlan(moveReq)
+		test.That(t, err, test.ShouldNotBeNil)
+		test.That(t, err, test.ShouldResemble, motionplan.NewAlgAndConstraintMismatchErr("rrtstar"))
+	})
 }
 
 func TestMultiWaypointPlanning(t *testing.T) {
@@ -1503,17 +1513,5 @@
 		// Verify final configuration matches goal state
 		finalArmConfig := plan[len(plan)-1]["pieceArm"]
 		test.That(t, finalArmConfig, test.ShouldResemble, referenceframe.FloatsToInputs(goalConfig))
-=======
-
-	t.Run("Extras transmitted correctly", func(t *testing.T) {
-		// test that DoPlan correctly breaks if bad inputs are provided, meaning it is being parsed correctly
-		moveReq.Extra = map[string]interface{}{
-			"motion_profile": motionplan.LinearMotionProfile,
-			"planning_alg":   "rrtstar",
-		}
-		_, err = testDoPlan(moveReq)
-		test.That(t, err, test.ShouldNotBeNil)
-		test.That(t, err, test.ShouldResemble, motionplan.NewAlgAndConstraintMismatchErr("rrtstar"))
->>>>>>> 90989761
 	})
 }