--- conflicted
+++ resolved
@@ -10,6 +10,7 @@
 	"github.com/edaniels/golog"
 	"github.com/golang/geo/r3"
 	geo "github.com/kellydunn/golang-geo"
+
 	// register.
 	commonpb "go.viam.com/api/common/v1"
 	"go.viam.com/test"
@@ -24,11 +25,8 @@
 	_ "go.viam.com/rdk/components/register"
 	"go.viam.com/rdk/config"
 	"go.viam.com/rdk/referenceframe"
-<<<<<<< HEAD
+	"go.viam.com/rdk/resource"
 	"go.viam.com/rdk/robot/framesystem"
-=======
-	"go.viam.com/rdk/resource"
->>>>>>> 4ec94a6d
 	robotimpl "go.viam.com/rdk/robot/impl"
 	"go.viam.com/rdk/services/motion"
 	"go.viam.com/rdk/services/slam"
@@ -314,12 +312,7 @@
 	})
 }
 
-<<<<<<< HEAD
 func TestMoveOnGlobe(t *testing.T) {
-=======
-func TestInjectedMoveOnGlobe(t *testing.T) {
-	t.Parallel()
->>>>>>> 4ec94a6d
 	ctx := context.Background()
 	logger := golog.NewTestLogger(t)
 
@@ -364,7 +357,6 @@
 		nil,
 	)
 
-<<<<<<< HEAD
 	// create the frame system
 	fsParts := []*referenceframe.FrameSystemPart{
 		{FrameConfig: movementSensorLink},
@@ -373,27 +365,6 @@
 	deps := resource.Dependencies{
 		fakeBase.Name():               fakeBase,
 		injectedMovementSensor.Name(): injectedMovementSensor,
-=======
-	// create a framesystem
-	newFS := referenceframe.NewEmptyFrameSystem("test-FS")
-	worldFrame, err := referenceframe.NewStaticFrame("world", spatialmath.NewPoseFromPoint(r3.Vector{0, 0, 0}))
-	test.That(t, err, test.ShouldBeNil)
-	newFS.AddFrame(baseFrame, worldFrame)
-	newFS.AddFrame(movementSensorFrame, baseFrame)
-
-	// need to create an injected framesystem service
-	injectedFS := inject.NewFrameSystemService("fake-FS")
-	injectedFS.FrameSystemFunc = func(ctx context.Context,
-		additionalTransforms []*referenceframe.LinkInFrame,
-	) (referenceframe.FrameSystem, error) {
-		return newFS, nil
-	}
-	injectedFS.CurrentInputsFunc = func(ctx context.Context) (map[string][]referenceframe.Input,
-		map[string]referenceframe.InputEnabled,
-		error,
-	) {
-		return referenceframe.StartPositions(newFS), nil, nil
->>>>>>> 4ec94a6d
 	}
 	fsSvc, err := framesystem.New(context.Background(), deps, logger)
 	test.That(t, err, test.ShouldBeNil)
@@ -424,30 +395,9 @@
 			motionCfg,
 		)
 		test.That(t, err, test.ShouldBeNil)
-<<<<<<< HEAD
 		test.That(t, len(plan), test.ShouldEqual, 2)
 		test.That(t, plan[1][0].Value, test.ShouldAlmostEqual, expectedDst.X, epsilon)
 		test.That(t, plan[1][1].Value, test.ShouldAlmostEqual, expectedDst.Y, epsilon)
-=======
-		test.That(t, success, test.ShouldBeTrue)
-	})
-
-	t.Run("relative position and distance are calculated properly", func(t *testing.T) {
-		t.Parallel()
-
-		localizer, ok := ms.(*builtIn).localizers[injectedMovementSensor.Name()]
-		test.That(t, ok, test.ShouldBeTrue)
-		currentPosition, dstPIF, err := ms.(*builtIn).getRelativePositionAndDestination(context.Background(),
-			localizer,
-			fakeBase.Name(),
-			injectedMovementSensor.Name(),
-			*destGP,
-		)
-		test.That(t, err, test.ShouldBeNil)
-		test.That(t, currentPosition, test.ShouldResemble, r3.Vector{-10, 0, 0})
-		test.That(t, spatialmath.R3VectorAlmostEqual(dstPIF.Pose().Point(), r3.Vector{110, 0, 0}, 0.1), test.ShouldBeTrue)
-		test.That(t, dstPIF.Parent(), test.ShouldEqual, referenceframe.World)
->>>>>>> 4ec94a6d
 	})
 
 	t.Run("go around an obstacle", func(t *testing.T) {
@@ -458,7 +408,6 @@
 		test.That(t, err, test.ShouldBeNil)
 		geoObstacle := spatialmath.NewGeoObstacle(gpsPoint, []spatialmath.Geometry{geometries})
 
-<<<<<<< HEAD
 		plan, _, err := ms.(*builtIn).planMoveOnGlobeNick(
 			context.Background(),
 			fakeBase.Name(),
@@ -470,29 +419,6 @@
 			motionCfg,
 		)
 		test.That(t, err, test.ShouldBeNil)
-=======
-		localizer, err := motion.NewLocalizer(context.Background(), injectedMovementSensor)
-		test.That(t, err, test.ShouldBeNil)
-
-		currentPosition, dstPIF, err := ms.(*builtIn).getRelativePositionAndDestination(context.Background(),
-			localizer,
-			fakeBase.Name(),
-			injectedMovementSensor.Name(),
-			*destGP,
-		)
-		test.That(t, err, test.ShouldBeNil)
-
-		plan, _, err := ms.(*builtIn).planMoveOnGlobe(context.Background(),
-			fakeBase.Name(),
-			currentPosition,
-			dstPIF,
-			localizer,
-			[]*spatialmath.GeoObstacle{geoObstacle},
-			defaultLinearVelocityMillisPerSec,
-			defaultAngularVelocityDegsPerSec,
-			motionCfg,
-		)
->>>>>>> 4ec94a6d
 		test.That(t, len(plan), test.ShouldBeGreaterThan, 2)
 		test.That(t, plan[len(plan)-1][0].Value, test.ShouldAlmostEqual, expectedDst.X, epsilon)
 		test.That(t, plan[len(plan)-1][1].Value, test.ShouldAlmostEqual, expectedDst.Y, epsilon)
