--- conflicted
+++ resolved
@@ -10,6 +10,7 @@
 	"github.com/edaniels/golog"
 	"github.com/golang/geo/r3"
 	geo "github.com/kellydunn/golang-geo"
+
 	// register.
 	commonpb "go.viam.com/api/common/v1"
 	"go.viam.com/test"
@@ -468,11 +469,7 @@
 			dst,
 			injectedMovementSensor.Name(),
 			nil,
-<<<<<<< HEAD
-			motion.MotionConfiguration{},
-=======
 			kinematicbase.NewKinematicBaseOptions(),
->>>>>>> 63ae19a2
 			motionCfg,
 		)
 		test.That(t, err, test.ShouldBeNil)
@@ -496,11 +493,7 @@
 			dst,
 			injectedMovementSensor.Name(),
 			[]*spatialmath.GeoObstacle{geoObstacle},
-<<<<<<< HEAD
-			motion.MotionConfiguration{},
-=======
 			kinematicbase.NewKinematicBaseOptions(),
->>>>>>> 63ae19a2
 			motionCfg,
 		)
 		test.That(t, err, test.ShouldBeNil)
@@ -525,11 +518,7 @@
 			dst,
 			injectedMovementSensor.Name(),
 			[]*spatialmath.GeoObstacle{geoObstacle},
-<<<<<<< HEAD
-			motion.MotionConfiguration{},
-=======
 			kinematicbase.NewKinematicBaseOptions(),
->>>>>>> 63ae19a2
 			motionCfg,
 		)
 		test.That(t, err, test.ShouldNotBeNil)
