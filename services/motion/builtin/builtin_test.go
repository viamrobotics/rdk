package builtin

import (
	"context"
	"math"
	"os"
	"path/filepath"
	"testing"

	"github.com/edaniels/golog"
	"github.com/golang/geo/r3"
	geo "github.com/kellydunn/golang-geo"
	"github.com/pkg/errors"
	// registers all components.
	commonpb "go.viam.com/api/common/v1"
	"go.viam.com/test"
	"go.viam.com/utils"
	"go.viam.com/utils/artifact"

	"go.viam.com/rdk/components/arm"
	armFake "go.viam.com/rdk/components/arm/fake"
	ur "go.viam.com/rdk/components/arm/universalrobots"
	"go.viam.com/rdk/components/base"
	baseFake "go.viam.com/rdk/components/base/fake"
	"go.viam.com/rdk/components/base/kinematicbase"
	"go.viam.com/rdk/components/camera"
	"go.viam.com/rdk/components/gripper"
	"go.viam.com/rdk/components/movementsensor"
	_ "go.viam.com/rdk/components/register"
	"go.viam.com/rdk/config"
	"go.viam.com/rdk/referenceframe"
	"go.viam.com/rdk/resource"
	"go.viam.com/rdk/robot/framesystem"
	robotimpl "go.viam.com/rdk/robot/impl"
	"go.viam.com/rdk/services/motion"
	"go.viam.com/rdk/services/slam"
	"go.viam.com/rdk/spatialmath"
	"go.viam.com/rdk/testutils/inject"
	rdkutils "go.viam.com/rdk/utils"
)

func setupMotionServiceFromConfig(t *testing.T, configFilename string) (motion.Service, func()) {
	t.Helper()
	ctx := context.Background()
	logger := golog.NewTestLogger(t)
	cfg, err := config.Read(ctx, configFilename, logger)
	test.That(t, err, test.ShouldBeNil)
	myRobot, err := robotimpl.New(ctx, cfg, logger)
	test.That(t, err, test.ShouldBeNil)
	svc, err := motion.FromRobot(myRobot, "builtin")
	test.That(t, err, test.ShouldBeNil)
	return svc, func() {
		myRobot.Close(context.Background())
	}
}

func getPointCloudMap(path string) (func() ([]byte, error), error) {
	const chunkSizeBytes = 1 * 1024 * 1024
	file, err := os.Open(path)
	if err != nil {
		return nil, err
	}
	chunk := make([]byte, chunkSizeBytes)
	f := func() ([]byte, error) {
		bytesRead, err := file.Read(chunk)
		if err != nil {
			defer utils.UncheckedErrorFunc(file.Close)
			return nil, err
		}
		return chunk[:bytesRead], err
	}
	return f, nil
}

func createInjectedMovementSensor(name string, gpsPoint *geo.Point) *inject.MovementSensor {
	injectedMovementSensor := inject.NewMovementSensor(name)
	injectedMovementSensor.PositionFunc = func(ctx context.Context, extra map[string]interface{}) (*geo.Point, float64, error) {
		return gpsPoint, 0, nil
	}
	injectedMovementSensor.CompassHeadingFunc = func(ctx context.Context, extra map[string]interface{}) (float64, error) {
		return 0, nil
	}
	injectedMovementSensor.PropertiesFunc = func(ctx context.Context, extra map[string]interface{}) (*movementsensor.Properties, error) {
		return &movementsensor.Properties{CompassHeadingSupported: true}, nil
	}

	return injectedMovementSensor
}

func createInjectedSlam(name, pcdPath string) *inject.SLAMService {
	injectSlam := inject.NewSLAMService(name)
	injectSlam.PointCloudMapFunc = func(ctx context.Context) (func() ([]byte, error), error) {
		return getPointCloudMap(filepath.Clean(artifact.MustPath(pcdPath)))
	}
	injectSlam.PositionFunc = func(ctx context.Context) (spatialmath.Pose, string, error) {
		return spatialmath.NewZeroPose(), "", nil
	}
	return injectSlam
}

func createBaseLink(t *testing.T, baseName string) *referenceframe.LinkInFrame {
	basePose := spatialmath.NewPoseFromPoint(r3.Vector{0, 0, 0})
	baseSphere, err := spatialmath.NewSphere(basePose, 10, "base-sphere")
	test.That(t, err, test.ShouldBeNil)
	baseLink := referenceframe.NewLinkInFrame(
		referenceframe.World,
		spatialmath.NewZeroPose(),
		baseName,
		baseSphere,
	)
	return baseLink
}

func createFrameSystemService(
	ctx context.Context,
	deps resource.Dependencies,
	fsParts []*referenceframe.FrameSystemPart,
	logger golog.Logger,
) (framesystem.Service, error) {
	fsSvc, err := framesystem.New(ctx, deps, logger)
	if err != nil {
		return nil, err
	}
	conf := resource.Config{
		ConvertedAttributes: &framesystem.Config{Parts: fsParts},
	}
	if err := fsSvc.Reconfigure(ctx, deps, conf); err != nil {
		return nil, err
	}
	deps[fsSvc.Name()] = fsSvc

	return fsSvc, nil
}

func createMoveOnGlobeEnvironment(ctx context.Context, t *testing.T, origin, destination *geo.Point) (
	*inject.MovementSensor, framesystem.Service, base.Base, motion.Service,
) {
	logger := golog.NewTestLogger(t)

	// create fake base
	baseCfg := resource.Config{
		Name:  "test-base",
		API:   base.API,
		Frame: &referenceframe.LinkConfig{Geometry: &spatialmath.GeometryConfig{R: 20}},
	}
	fakeBase, err := baseFake.NewBase(ctx, nil, baseCfg, logger)
	test.That(t, err, test.ShouldBeNil)

	// create base link
	baseLink := createBaseLink(t, "test-base")

	// create injected MovementSensor
	staticMovementSensor := createInjectedMovementSensor("test-gps", origin)

	// create MovementSensor link
	movementSensorLink := referenceframe.NewLinkInFrame(
		baseLink.Name(),
		spatialmath.NewPoseFromPoint(r3.Vector{-10, 0, 0}),
		"test-gps",
		nil,
	)

	// create a fake kinematic base
	localizer := motion.NewMovementSensorLocalizer(staticMovementSensor, origin, spatialmath.NewZeroPose())
	straightlineDistance := spatialmath.GeoPointToPose(destination, origin).Point().Norm()
	limits := []referenceframe.Limit{
		{Min: -straightlineDistance * 3, Max: straightlineDistance * 3},
		{Min: -straightlineDistance * 3, Max: straightlineDistance * 3},
		{Min: -2 * math.Pi, Max: 2 * math.Pi},
	}
	kinematicsOptions := kinematicbase.NewKinematicBaseOptions()
	kinematicsOptions.PlanDeviationThresholdMM = 1 // can afford to do this for tests
	kb, err := kinematicbase.WrapWithFakeKinematics(ctx, fakeBase.(*baseFake.Base), localizer, limits, kinematicsOptions)
	test.That(t, err, test.ShouldBeNil)

	// create injected MovementSensor
	dynamicMovementSensor := inject.NewMovementSensor("test-gps")
	dynamicMovementSensor.PositionFunc = func(ctx context.Context, extra map[string]interface{}) (*geo.Point, float64, error) {
		input, err := kb.CurrentInputs(ctx)
		test.That(t, err, test.ShouldBeNil)
		heading := rdkutils.RadToDeg(math.Atan2(input[0].Value, input[1].Value))
		distance := math.Sqrt(input[1].Value*input[1].Value + input[0].Value*input[0].Value)
		pt := origin.PointAtDistanceAndBearing(distance*1e-6, heading)
		return pt, 0, nil
	}
	dynamicMovementSensor.CompassHeadingFunc = func(ctx context.Context, extra map[string]interface{}) (float64, error) {
		return 0, nil
	}
	dynamicMovementSensor.PropertiesFunc = func(ctx context.Context, extra map[string]interface{}) (*movementsensor.Properties, error) {
		return &movementsensor.Properties{CompassHeadingSupported: true}, nil
	}

	// create the frame system
	fsParts := []*referenceframe.FrameSystemPart{
		{FrameConfig: movementSensorLink},
		{FrameConfig: baseLink},
	}
	deps := resource.Dependencies{
		fakeBase.Name():              kb,
		dynamicMovementSensor.Name(): dynamicMovementSensor,
	}

	fsSvc, err := createFrameSystemService(ctx, deps, fsParts, logger)
	test.That(t, err, test.ShouldBeNil)

	conf := resource.Config{ConvertedAttributes: &Config{}}
	ms, err := NewBuiltIn(ctx, deps, conf, logger)
	test.That(t, err, test.ShouldBeNil)

	return dynamicMovementSensor, fsSvc, fakeBase, ms
}

func createMoveOnMapEnvironment(ctx context.Context, t *testing.T, pcdPath string) motion.Service {
	injectSlam := createInjectedSlam("test_slam", pcdPath)

	cfg := resource.Config{
		Name:  "test_base",
		API:   base.API,
		Frame: &referenceframe.LinkConfig{Geometry: &spatialmath.GeometryConfig{R: 100}},
	}
	logger := golog.NewTestLogger(t)
	fakeBase, err := baseFake.NewBase(ctx, nil, cfg, logger)
	test.That(t, err, test.ShouldBeNil)

	deps := resource.Dependencies{injectSlam.Name(): injectSlam, fakeBase.Name(): fakeBase}
	conf := resource.Config{ConvertedAttributes: &Config{}}
	ms, err := NewBuiltIn(ctx, deps, conf, logger)
	test.That(t, err, test.ShouldBeNil)
	return ms
}

func TestMoveFailures(t *testing.T) {
	var err error
	ms, teardown := setupMotionServiceFromConfig(t, "../data/arm_gantry.json")
	defer teardown()
	ctx := context.Background()
	t.Run("fail on not finding gripper", func(t *testing.T) {
		grabPose := referenceframe.NewPoseInFrame("fakeCamera", spatialmath.NewPoseFromPoint(r3.Vector{10.0, 10.0, 10.0}))
		_, err = ms.Move(ctx, camera.Named("fake"), grabPose, nil, nil, nil)
		test.That(t, err, test.ShouldNotBeNil)
	})

	t.Run("fail on disconnected supplemental frames in world state", func(t *testing.T) {
		testPose := spatialmath.NewPose(
			r3.Vector{X: 1., Y: 2., Z: 3.},
			&spatialmath.R4AA{Theta: math.Pi / 2, RX: 0., RY: 1., RZ: 0.},
		)
		transforms := []*referenceframe.LinkInFrame{
			referenceframe.NewLinkInFrame("noParent", testPose, "frame2", nil),
		}
		worldState, err := referenceframe.NewWorldState(nil, transforms)
		test.That(t, err, test.ShouldBeNil)
		poseInFrame := referenceframe.NewPoseInFrame("frame2", spatialmath.NewZeroPose())
		_, err = ms.Move(ctx, arm.Named("arm1"), poseInFrame, worldState, nil, nil)
		test.That(t, err, test.ShouldBeError, referenceframe.NewParentFrameMissingError("frame2", "noParent"))
	})
}

func TestMove(t *testing.T) {
	var err error
	ctx := context.Background()

	t.Run("succeeds when all frame info in config", func(t *testing.T) {
		ms, teardown := setupMotionServiceFromConfig(t, "../data/moving_arm.json")
		defer teardown()
		grabPose := referenceframe.NewPoseInFrame("c", spatialmath.NewPoseFromPoint(r3.Vector{0, -30, -50}))
		_, err = ms.Move(ctx, gripper.Named("pieceGripper"), grabPose, nil, nil, nil)
		test.That(t, err, test.ShouldBeNil)
	})

	t.Run("succeeds when mobile component can be solved for destinations in own frame", func(t *testing.T) {
		ms, teardown := setupMotionServiceFromConfig(t, "../data/moving_arm.json")
		defer teardown()
		grabPose := referenceframe.NewPoseInFrame("pieceArm", spatialmath.NewPoseFromPoint(r3.Vector{0, -30, -50}))
		_, err = ms.Move(ctx, arm.Named("pieceArm"), grabPose, nil, nil, map[string]interface{}{})
		test.That(t, err, test.ShouldBeNil)
	})

	t.Run("succeeds when immobile component can be solved for destinations in own frame", func(t *testing.T) {
		ms, teardown := setupMotionServiceFromConfig(t, "../data/moving_arm.json")
		defer teardown()
		grabPose := referenceframe.NewPoseInFrame("pieceGripper", spatialmath.NewPoseFromPoint(r3.Vector{0, -30, -50}))
		_, err = ms.Move(ctx, gripper.Named("pieceGripper"), grabPose, nil, nil, map[string]interface{}{})
		test.That(t, err, test.ShouldBeNil)
	})

	t.Run("succeeds with supplemental info in world state", func(t *testing.T) {
		ms, teardown := setupMotionServiceFromConfig(t, "../data/moving_arm.json")
		defer teardown()
		testPose := spatialmath.NewPose(
			r3.Vector{X: 1., Y: 2., Z: 3.},
			&spatialmath.R4AA{Theta: math.Pi / 2, RX: 0., RY: 1., RZ: 0.},
		)

		transforms := []*referenceframe.LinkInFrame{
			referenceframe.NewLinkInFrame(referenceframe.World, testPose, "testFrame2", nil),
			referenceframe.NewLinkInFrame("pieceArm", testPose, "testFrame", nil),
		}

		worldState, err := referenceframe.NewWorldState(nil, transforms)
		test.That(t, err, test.ShouldBeNil)
		grabPose := referenceframe.NewPoseInFrame("testFrame2", spatialmath.NewPoseFromPoint(r3.Vector{-20, -130, -40}))
		_, err = ms.Move(context.Background(), gripper.Named("pieceGripper"), grabPose, worldState, nil, nil)
		test.That(t, err, test.ShouldBeNil)
	})
}

func TestMoveWithObstacles(t *testing.T) {
	ms, teardown := setupMotionServiceFromConfig(t, "../data/moving_arm.json")
	defer teardown()

	t.Run("check a movement that should not succeed due to obstacles", func(t *testing.T) {
		testPose1 := spatialmath.NewPoseFromPoint(r3.Vector{0, 0, 370})
		testPose2 := spatialmath.NewPoseFromPoint(r3.Vector{300, 300, -3500})
		_ = testPose2
		grabPose := referenceframe.NewPoseInFrame("world", spatialmath.NewPoseFromPoint(r3.Vector{-600, -400, 460}))
		obsMsgs := []*commonpb.GeometriesInFrame{
			{
				ReferenceFrame: "world",
				Geometries: []*commonpb.Geometry{
					{
						Center: spatialmath.PoseToProtobuf(testPose2),
						GeometryType: &commonpb.Geometry_Box{
							Box: &commonpb.RectangularPrism{DimsMm: &commonpb.Vector3{
								X: 20,
								Y: 40,
								Z: 40,
							}},
						},
					},
				},
			},
			{
				ReferenceFrame: "world",
				Geometries: []*commonpb.Geometry{
					{
						Center: spatialmath.PoseToProtobuf(testPose1),
						GeometryType: &commonpb.Geometry_Box{
							Box: &commonpb.RectangularPrism{DimsMm: &commonpb.Vector3{
								X: 2000,
								Y: 2000,
								Z: 20,
							}},
						},
					},
				},
			},
		}
		worldState, err := referenceframe.WorldStateFromProtobuf(&commonpb.WorldState{Obstacles: obsMsgs})
		test.That(t, err, test.ShouldBeNil)
		_, err = ms.Move(context.Background(), gripper.Named("pieceArm"), grabPose, worldState, nil, nil)
		// This fails due to a large obstacle being in the way
		test.That(t, err, test.ShouldNotBeNil)
	})
}

func TestMoveOnMapLongDistance(t *testing.T) {
	t.Parallel()
	ctx := context.Background()
	// goal position is scaled to be in mm
	goal := spatialmath.NewPoseFromPoint(r3.Vector{X: -32.508 * 1000, Y: -2.092 * 1000})

	t.Run("test cbirrt planning on office map", func(t *testing.T) {
		t.Parallel()
		ms := createMoveOnMapEnvironment(ctx, t, "slam/example_cartographer_outputs/viam-office-02-22-3/pointcloud/pointcloud_4.pcd")
		extra := make(map[string]interface{})
		extra["planning_alg"] = "cbirrt"

		path, _, err := ms.(*builtIn).planMoveOnMap(
			context.Background(),
			base.Named("test_base"),
			goal,
			slam.Named("test_slam"),
			kinematicbase.NewKinematicBaseOptions(),
			extra,
		)
		test.That(t, err, test.ShouldBeNil)
		test.That(t, len(path), test.ShouldBeGreaterThan, 2)
	})

	t.Run("test rrtstar planning on office map", func(t *testing.T) {
		t.Parallel()
		ms := createMoveOnMapEnvironment(ctx, t, "slam/example_cartographer_outputs/viam-office-02-22-3/pointcloud/pointcloud_4.pcd")
		extra := make(map[string]interface{})
		extra["planning_alg"] = "rrtstar"

		path, _, err := ms.(*builtIn).planMoveOnMap(
			context.Background(),
			base.Named("test_base"),
			goal,
			slam.Named("test_slam"),
			kinematicbase.NewKinematicBaseOptions(),
			extra,
		)
		test.That(t, err, test.ShouldBeNil)
		test.That(t, len(path), test.ShouldBeGreaterThan, 2)
	})
}

func TestMoveOnMap(t *testing.T) {
	t.Skip() // RSDK-4279
	t.Parallel()
	ctx := context.Background()
	// goal x-position of 1.32m is scaled to be in mm
	goal := spatialmath.NewPoseFromPoint(r3.Vector{X: 1.32 * 1000, Y: 0})

	t.Run("check that path is planned around obstacle", func(t *testing.T) {
		t.Parallel()
		ms := createMoveOnMapEnvironment(ctx, t, "pointcloud/octagonspace.pcd")
		extra := make(map[string]interface{})
		extra["motion_profile"] = "orientation"
		path, _, err := ms.(*builtIn).planMoveOnMap(
			context.Background(),
			base.Named("test_base"),
			goal,
			slam.Named("test_slam"),
			kinematicbase.NewKinematicBaseOptions(),
			extra,
		)
		test.That(t, err, test.ShouldBeNil)
		// path of length 2 indicates a path that goes straight through central obstacle
		test.That(t, len(path), test.ShouldBeGreaterThan, 2)
		// every waypoint should have the form [x,y,theta]
		test.That(t, len(path[0]), test.ShouldEqual, 3)
	})

	t.Run("ensure success of movement around obstacle", func(t *testing.T) {
		t.Parallel()
		ms := createMoveOnMapEnvironment(ctx, t, "pointcloud/octagonspace.pcd")
		success, err := ms.MoveOnMap(
			context.Background(),
			base.Named("test_base"),
			goal,
			slam.Named("test_slam"),
			nil,
		)
		test.That(t, err, test.ShouldBeNil)
		test.That(t, success, test.ShouldBeTrue)
	})

	t.Run("check that straight line path executes", func(t *testing.T) {
		t.Parallel()
		ms := createMoveOnMapEnvironment(ctx, t, "pointcloud/octagonspace.pcd")
		easyGoal := spatialmath.NewPoseFromPoint(r3.Vector{X: 0.277 * 1000, Y: 0.593 * 1000})
		success, err := ms.MoveOnMap(
			context.Background(),
			base.Named("test_base"),
			easyGoal,
			slam.Named("test_slam"),
			nil,
		)
		test.That(t, err, test.ShouldBeNil)
		test.That(t, success, test.ShouldBeTrue)
	})

	t.Run("check that position-only mode returns 2D plan", func(t *testing.T) {
		t.Parallel()
		ms := createMoveOnMapEnvironment(ctx, t, "pointcloud/octagonspace.pcd")
		extra := make(map[string]interface{})
		extra["motion_profile"] = "position_only"
		path, _, err := ms.(*builtIn).planMoveOnMap(
			context.Background(),
			base.Named("test_base"),
			goal,
			slam.Named("test_slam"),
			kinematicbase.NewKinematicBaseOptions(),
			extra,
		)
		test.That(t, err, test.ShouldBeNil)
		// every waypoint should have the form [x,y]
		test.That(t, len(path[0]), test.ShouldEqual, 2)
	})

	t.Run("check that position-only mode executes", func(t *testing.T) {
		t.Parallel()
		ms := createMoveOnMapEnvironment(ctx, t, "pointcloud/octagonspace.pcd")
		extra := make(map[string]interface{})
		extra["motion_profile"] = "position_only"
		success, err := ms.MoveOnMap(
			context.Background(),
			base.Named("test_base"),
			goal,
			slam.Named("test_slam"),
			extra,
		)
		test.That(t, err, test.ShouldBeNil)
		test.That(t, success, test.ShouldBeTrue)
	})
}

func TestMoveOnMapTimeout(t *testing.T) {
	ctx := context.Background()
	logger := golog.NewTestLogger(t)
	cfg, err := config.Read(ctx, "../data/real_wheeled_base.json", logger)
	test.That(t, err, test.ShouldBeNil)
	myRobot, err := robotimpl.New(ctx, cfg, logger)
	test.That(t, err, test.ShouldBeNil)
	defer func() {
		test.That(t, myRobot.Close(context.Background()), test.ShouldBeNil)
	}()

	injectSlam := createInjectedSlam("test_slam", "pointcloud/octagonspace.pcd")

	realBase, err := base.FromRobot(myRobot, "test_base")
	test.That(t, err, test.ShouldBeNil)

	deps := resource.Dependencies{
		injectSlam.Name(): injectSlam,
		realBase.Name():   realBase,
	}
	conf := resource.Config{ConvertedAttributes: &Config{}}
	ms, err := NewBuiltIn(ctx, deps, conf, logger)
	test.That(t, err, test.ShouldBeNil)

	easyGoal := spatialmath.NewPoseFromPoint(r3.Vector{X: 1001, Y: 1001})
	success, err := ms.MoveOnMap(
		context.Background(),
		base.Named("test_base"),
		easyGoal,
		slam.Named("test_slam"),
		nil,
	)
	test.That(t, err, test.ShouldNotBeNil)
	test.That(t, success, test.ShouldBeFalse)
}

func TestMoveOnGlobe(t *testing.T) {
	t.Parallel()
	ctx := context.Background()

	gpsPoint := geo.NewPoint(-70, 40)

	// create motion config
<<<<<<< HEAD
	motionCfg := make(map[string]interface{})
	// only generate plan for x and y, exclude theta
	motionCfg["motion_profile"] = "position_only"
	// fail if we don't find a plan in 5 seconds
	motionCfg["timeout"] = 5.
=======
	extra := make(map[string]interface{})
	extra["motion_profile"] = "position_only"
	extra["timeout"] = 5.
>>>>>>> ca08e900

	dst := geo.NewPoint(gpsPoint.Lat(), gpsPoint.Lng()+1e-5)
	expectedDst := r3.Vector{380, 0, 0}
	epsilonMM := 15.

	motionCfg := &motion.MotionConfiguration{PositionPollingFreqHz: 4, ObstaclePollingFreqHz: 1, PlanDeviationMM: epsilonMM}

	t.Run("ensure success to a nearby geo point", func(t *testing.T) {
		t.Parallel()
		injectedMovementSensor, _, fakeBase, ms := createMoveOnGlobeEnvironment(ctx, t, gpsPoint, dst)

		moveRequest, err := ms.(*builtIn).newMoveOnGlobeRequest(
			ctx,
			fakeBase.Name(),
			dst,
			injectedMovementSensor.Name(),
			[]*spatialmath.GeoObstacle{},
			motionCfg,
			extra,
		)
		test.That(t, err, test.ShouldBeNil)
		plan, err := moveRequest.plan(ctx)
		test.That(t, err, test.ShouldBeNil)
		waypoints, err := plan.GetFrameSteps(fakeBase.Name().Name)
		test.That(t, err, test.ShouldBeNil)
		test.That(t, len(waypoints), test.ShouldEqual, 2)
		test.That(t, waypoints[1][0].Value, test.ShouldAlmostEqual, expectedDst.X, epsilonMM)
		test.That(t, waypoints[1][1].Value, test.ShouldAlmostEqual, expectedDst.Y, epsilonMM)

		success, err := ms.MoveOnGlobe(
			ctx,
			fakeBase.Name(),
			dst,
			0,
			injectedMovementSensor.Name(),
			[]*spatialmath.GeoObstacle{},
			motionCfg,
			extra,
		)
		test.That(t, err, test.ShouldBeNil)
		test.That(t, success, test.ShouldBeTrue)
	})

	t.Run("go around an obstacle", func(t *testing.T) {
		t.Parallel()
		injectedMovementSensor, _, fakeBase, ms := createMoveOnGlobeEnvironment(ctx, t, gpsPoint, dst)

		boxPose := spatialmath.NewPoseFromPoint(r3.Vector{50, 0, 0})
		boxDims := r3.Vector{5, 50, 10}
		geometries, err := spatialmath.NewBox(boxPose, boxDims, "wall")
		test.That(t, err, test.ShouldBeNil)
		geoObstacle := spatialmath.NewGeoObstacle(gpsPoint, []spatialmath.Geometry{geometries})

		moveRequest, err := ms.(*builtIn).newMoveOnGlobeRequest(
			ctx,
			fakeBase.Name(),
			dst,
			injectedMovementSensor.Name(),
			[]*spatialmath.GeoObstacle{geoObstacle},
			motionCfg,
			extra,
		)
		test.That(t, err, test.ShouldBeNil)
		plan, err := moveRequest.plan(ctx)
		test.That(t, err, test.ShouldBeNil)
		waypoints, err := plan.GetFrameSteps(fakeBase.Name().Name)
		test.That(t, err, test.ShouldBeNil)
		test.That(t, len(waypoints), test.ShouldBeGreaterThan, 2)
		test.That(t, waypoints[len(waypoints)-1][0].Value, test.ShouldAlmostEqual, expectedDst.X, epsilonMM)
		test.That(t, waypoints[len(waypoints)-1][1].Value, test.ShouldAlmostEqual, expectedDst.Y, epsilonMM)

		success, err := ms.MoveOnGlobe(
			ctx,
			fakeBase.Name(),
			dst,
			0,
			injectedMovementSensor.Name(),
			[]*spatialmath.GeoObstacle{geoObstacle},
			motionCfg,
			extra,
		)
		test.That(t, err, test.ShouldBeNil)
		test.That(t, success, test.ShouldBeTrue)
	})

	t.Run("fail because of obstacle", func(t *testing.T) {
		t.Parallel()
		injectedMovementSensor, _, fakeBase, ms := createMoveOnGlobeEnvironment(ctx, t, gpsPoint, dst)

		boxPose := spatialmath.NewPoseFromPoint(r3.Vector{50, 0, 0})
		boxDims := r3.Vector{2, 6660, 10}
		geometries, err := spatialmath.NewBox(boxPose, boxDims, "wall")
		test.That(t, err, test.ShouldBeNil)
		geoObstacle := spatialmath.NewGeoObstacle(gpsPoint, []spatialmath.Geometry{geometries})

		moveRequest, err := ms.(*builtIn).newMoveOnGlobeRequest(
			ctx,
			fakeBase.Name(),
			dst,
			injectedMovementSensor.Name(),
			[]*spatialmath.GeoObstacle{geoObstacle},
			&motion.MotionConfiguration{},
			extra,
		)
		test.That(t, err, test.ShouldBeNil)
		plan, err := moveRequest.plan(ctx)
		test.That(t, err, test.ShouldNotBeNil)
		test.That(t, len(plan), test.ShouldEqual, 0)
	})

	t.Run("check offset constructed correctly", func(t *testing.T) {
		t.Parallel()
		_, fsSvc, _, _ := createMoveOnGlobeEnvironment(ctx, t, gpsPoint, dst)
		baseOrigin := referenceframe.NewPoseInFrame("test-base", spatialmath.NewZeroPose())
		movementSensorToBase, err := fsSvc.TransformPose(ctx, baseOrigin, "test-gps", nil)
		if err != nil {
			movementSensorToBase = baseOrigin
		}
		test.That(t, movementSensorToBase.Pose().Point(), test.ShouldResemble, r3.Vector{10, 0, 0})
	})
}

func TestCheckPlan(t *testing.T) {
	ctx := context.Background()
	logger := golog.NewTestLogger(t)

	// orign as gps point
	originPoint := geo.NewPoint(-70, 40)

	destPoint := geo.NewPoint(originPoint.Lat(), originPoint.Lng()+1e-5)

	// create env
	injectedMovementSensor, _, fakeBase, ms := createMoveOnGlobeEnvironment(ctx, t, originPoint, destPoint)

	// create motion config
	motionCfg := make(map[string]interface{})
	// fail if we don't find a plan in 5 seconds
	motionCfg["timeout"] = 5.

	// get plan and kinematic base
	planRequest, kinBase, err := ms.(*builtIn).newMoveOnGlobeRequest(
		context.Background(),
		fakeBase.Name(),
		destPoint,
		injectedMovementSensor,
		nil,
		&motion.MotionConfiguration{PositionPollingFreqHz: 4, ObstaclePollingFreqHz: 1, PlanDeviationMM: 15.},
		motionCfg,
	)
	test.That(t, err, test.ShouldBeNil)

	plan, err := motionplan.PlanMotion(ctx, planRequest)
	test.That(t, err, test.ShouldBeNil)

	// construct framesystem
	newFS := referenceframe.NewEmptyFrameSystem("test-fs")
	newFS.AddFrame(kinBase.Kinematics(), newFS.World())

	startPose := spatialmath.NewPoseFromPoint(r3.Vector{0, 0, 0})
	errorState := startPose
	floatList := []float64{0, 0, 0}
	inputs := referenceframe.FloatsToInputs(floatList)

	t.Run("check plan without obstacles - ensure success", func(t *testing.T) {
		err := motionplan.CheckPlan(kinBase.Kinematics(), plan, nil, newFS, startPose, inputs, errorState, logger)
		test.That(t, err, test.ShouldBeNil)
	})
	t.Run("check plan with a blocking obstacle - ensure failure", func(t *testing.T) {
		obstacle, err := spatialmath.NewBox(
			spatialmath.NewPoseFromPoint(r3.Vector{150, 0, 0}),
			r3.Vector{10, 10, 1}, "obstacle",
		)
		test.That(t, err, test.ShouldBeNil)
		geoms := []spatialmath.Geometry{obstacle}
		gifs := []*referenceframe.GeometriesInFrame{referenceframe.NewGeometriesInFrame(referenceframe.World, geoms)}

		worldState, err := referenceframe.NewWorldState(gifs, nil)
		test.That(t, err, test.ShouldBeNil)

		err = motionplan.CheckPlan(kinBase.Kinematics(), plan, worldState, newFS, startPose, inputs, errorState, logger)
		test.That(t, err, test.ShouldNotBeNil)
	})

	t.Run("non nil error state - ensure success", func(t *testing.T) {
		errorState := spatialmath.NewPoseFromPoint(r3.Vector{0, 26, 0})

		obstacle, err := spatialmath.NewBox(
			spatialmath.NewPoseFromPoint(r3.Vector{150, 0, 0}),
			r3.Vector{10, 10, 1}, "obstacle",
		)
		test.That(t, err, test.ShouldBeNil)
		geoms := []spatialmath.Geometry{obstacle}
		gifs := []*referenceframe.GeometriesInFrame{referenceframe.NewGeometriesInFrame(referenceframe.World, geoms)}

		worldState, err := referenceframe.NewWorldState(gifs, nil)
		test.That(t, err, test.ShouldBeNil)

		err = motionplan.CheckPlan(kinBase.Kinematics(), plan, worldState, newFS, startPose, inputs, errorState, logger)
		test.That(t, err, test.ShouldBeNil)
	})

	// create camera_origin frame
	cameraOriginFrame, err := referenceframe.NewStaticFrame("camera-origin", spatialmath.NewPoseFromPoint(r3.Vector{0, -30, 0}))
	test.That(t, err, test.ShouldBeNil)
	err = newFS.AddFrame(cameraOriginFrame, kinBase.Kinematics())
	test.That(t, err, test.ShouldBeNil)

	// create camera geometry
	cameraGeom, err := spatialmath.NewBox(
		spatialmath.NewZeroPose(),
		r3.Vector{1, 1, 1}, "camera",
	)
	test.That(t, err, test.ShouldBeNil)

	// create cameraFrame and add to framesystem
	cameraFrame, err := referenceframe.NewStaticFrameWithGeometry(
		"camera-frame", spatialmath.NewPoseFromPoint(r3.Vector{0, 0, 0}), cameraGeom,
	)
	test.That(t, err, test.ShouldBeNil)
	err = newFS.AddFrame(cameraFrame, cameraOriginFrame)
	test.That(t, err, test.ShouldBeNil)

	t.Run("ensure transforms of obstacles works - no collision", func(t *testing.T) {
		// create obstacle
		obstacle, err := spatialmath.NewBox(
			spatialmath.NewPoseFromPoint(r3.Vector{150, -6, 0}),
			r3.Vector{10, 10, 1}, "obstacle",
		)
		test.That(t, err, test.ShouldBeNil)
		geoms := []spatialmath.Geometry{obstacle}
		gifs := []*referenceframe.GeometriesInFrame{referenceframe.NewGeometriesInFrame(cameraFrame.Name(), geoms)}

		worldState, err := referenceframe.NewWorldState(gifs, nil)
		test.That(t, err, test.ShouldBeNil)

		err = motionplan.CheckPlan(kinBase.Kinematics(), plan, worldState, newFS, startPose, inputs, errorState, logger)
		test.That(t, err, test.ShouldBeNil)
	})
	t.Run("ensure transforms of obstacles works - collision with camera", func(t *testing.T) {
		// create obstacle
		obstacle, err := spatialmath.NewBox(
			spatialmath.NewPoseFromPoint(r3.Vector{150, 0, 0}),
			r3.Vector{10, 10, 1}, "obstacle",
		)
		test.That(t, err, test.ShouldBeNil)
		geoms := []spatialmath.Geometry{obstacle}
		gifs := []*referenceframe.GeometriesInFrame{referenceframe.NewGeometriesInFrame(cameraFrame.Name(), geoms)}

		worldState, err := referenceframe.NewWorldState(gifs, nil)
		test.That(t, err, test.ShouldBeNil)

		err = motionplan.CheckPlan(kinBase.Kinematics(), plan, worldState, newFS, startPose, inputs, errorState, logger)
		test.That(t, err, test.ShouldNotBeNil)
	})
	t.Run("ensure transforms of obstacles works - collision with base", func(t *testing.T) {
		// create obstacle
		obstacle, err := spatialmath.NewBox(
			spatialmath.NewPoseFromPoint(r3.Vector{150, 30, 0}),
			r3.Vector{10, 10, 1}, "obstacle",
		)
		test.That(t, err, test.ShouldBeNil)
		geoms := []spatialmath.Geometry{obstacle}
		gifs := []*referenceframe.GeometriesInFrame{referenceframe.NewGeometriesInFrame(cameraFrame.Name(), geoms)}

		worldState, err := referenceframe.NewWorldState(gifs, nil)
		test.That(t, err, test.ShouldBeNil)

		err = motionplan.CheckPlan(kinBase.Kinematics(), plan, worldState, newFS, startPose, inputs, errorState, logger)
		test.That(t, err, test.ShouldNotBeNil)
	})
}

func TestArmGantryPlanCheck(t *testing.T) {
	logger := golog.NewTestLogger(t)
	fs := referenceframe.NewEmptyFrameSystem("test")

	gantryOffset, err := referenceframe.NewStaticFrame("gantryOffset", spatialmath.NewPoseFromPoint(r3.Vector{0, 0, 0}))
	test.That(t, err, test.ShouldBeNil)
	fs.AddFrame(gantryOffset, fs.World())

	gantryX, err := referenceframe.NewTranslationalFrame("gantryX", r3.Vector{1, 0, 0}, referenceframe.Limit{math.Inf(-1), math.Inf(1)})
	test.That(t, err, test.ShouldBeNil)
	fs.AddFrame(gantryX, gantryOffset)

	modelXarm, err := referenceframe.ParseModelJSONFile(rdkutils.ResolveFile("components/arm/xarm/xarm6_kinematics.json"), "")
	test.That(t, err, test.ShouldBeNil)
	fs.AddFrame(modelXarm, gantryX)

	goal := spatialmath.NewPoseFromPoint(r3.Vector{X: 407, Y: 0, Z: 112})

	planReq := motionplan.PlanRequest{
		Logger:             logger,
		Goal:               referenceframe.NewPoseInFrame(referenceframe.World, goal),
		Frame:              fs.Frame("xArm6"),
		FrameSystem:        fs,
		StartConfiguration: referenceframe.StartPositions(fs),
	}

	plan, err := motionplan.PlanMotion(context.Background(), &planReq)
	test.That(t, err, test.ShouldBeNil)

	startPose := spatialmath.NewPoseFromPoint(r3.Vector{0, 0, 0})
	errorState := spatialmath.NewPoseFromPoint(r3.Vector{0, 0, 0})
	floatList := []float64{0, 0, 0, 0, 0, 0, 0}
	inputs := referenceframe.FloatsToInputs(floatList)

	t.Run("check plan with no obstacles", func(t *testing.T) {
		err := motionplan.CheckPlan(fs.Frame("xArm6"), plan, nil, fs, startPose, inputs, errorState, logger)
		test.That(t, err, test.ShouldBeNil)
	})
	t.Run("check plan with obstacle", func(t *testing.T) {
		obstacle, err := spatialmath.NewBox(
			spatialmath.NewPoseFromPoint(r3.Vector{400, 0, 112}),
			r3.Vector{10, 10, 1}, "obstacle",
		)
		test.That(t, err, test.ShouldBeNil)

		geoms := []spatialmath.Geometry{obstacle}
		gifs := []*referenceframe.GeometriesInFrame{referenceframe.NewGeometriesInFrame(referenceframe.World, geoms)}

		worldState, err := referenceframe.NewWorldState(gifs, nil)
		test.That(t, err, test.ShouldBeNil)

		err = motionplan.CheckPlan(fs.Frame("xArm6"), plan, worldState, fs, startPose, inputs, errorState, logger)
		test.That(t, err, test.ShouldNotBeNil)
	})
}

func TestMultiplePieces(t *testing.T) {
	var err error
	ms, teardown := setupMotionServiceFromConfig(t, "../data/fake_tomato.json")
	defer teardown()
	grabPose := referenceframe.NewPoseInFrame("c", spatialmath.NewPoseFromPoint(r3.Vector{-0, -30, -50}))
	_, err = ms.Move(context.Background(), gripper.Named("gr"), grabPose, nil, nil, nil)
	test.That(t, err, test.ShouldBeNil)
}

func TestGetPose(t *testing.T) {
	var err error
	ms, teardown := setupMotionServiceFromConfig(t, "../data/arm_gantry.json")
	defer teardown()

	pose, err := ms.GetPose(context.Background(), arm.Named("gantry1"), "", nil, map[string]interface{}{})
	test.That(t, err, test.ShouldBeNil)
	test.That(t, pose.Parent(), test.ShouldEqual, referenceframe.World)
	test.That(t, pose.Pose().Point().X, test.ShouldAlmostEqual, 1.2)
	test.That(t, pose.Pose().Point().Y, test.ShouldAlmostEqual, 0)
	test.That(t, pose.Pose().Point().Z, test.ShouldAlmostEqual, 0)

	pose, err = ms.GetPose(context.Background(), arm.Named("arm1"), "", nil, map[string]interface{}{})
	test.That(t, err, test.ShouldBeNil)
	test.That(t, pose.Parent(), test.ShouldEqual, referenceframe.World)
	test.That(t, pose.Pose().Point().X, test.ShouldAlmostEqual, 501.2)
	test.That(t, pose.Pose().Point().Y, test.ShouldAlmostEqual, 0)
	test.That(t, pose.Pose().Point().Z, test.ShouldAlmostEqual, 300)

	pose, err = ms.GetPose(context.Background(), arm.Named("arm1"), "gantry1", nil, map[string]interface{}{})
	test.That(t, err, test.ShouldBeNil)
	test.That(t, pose.Parent(), test.ShouldEqual, "gantry1")
	test.That(t, pose.Pose().Point().X, test.ShouldAlmostEqual, 500)
	test.That(t, pose.Pose().Point().Y, test.ShouldAlmostEqual, 0)
	test.That(t, pose.Pose().Point().Z, test.ShouldAlmostEqual, 300)

	pose, err = ms.GetPose(context.Background(), arm.Named("gantry1"), "gantry1", nil, map[string]interface{}{})
	test.That(t, err, test.ShouldBeNil)
	test.That(t, pose.Parent(), test.ShouldEqual, "gantry1")
	test.That(t, pose.Pose().Point().X, test.ShouldAlmostEqual, 0)
	test.That(t, pose.Pose().Point().Y, test.ShouldAlmostEqual, 0)
	test.That(t, pose.Pose().Point().Z, test.ShouldAlmostEqual, 0)

	pose, err = ms.GetPose(context.Background(), arm.Named("arm1"), "arm1", nil, map[string]interface{}{})
	test.That(t, err, test.ShouldBeNil)
	test.That(t, pose.Parent(), test.ShouldEqual, "arm1")
	test.That(t, pose.Pose().Point().X, test.ShouldAlmostEqual, 0)
	test.That(t, pose.Pose().Point().Y, test.ShouldAlmostEqual, 0)
	test.That(t, pose.Pose().Point().Z, test.ShouldAlmostEqual, 0)

	testPose := spatialmath.NewPoseFromOrientation(&spatialmath.R4AA{Theta: math.Pi / 2, RX: 0., RY: 1., RZ: 0.})
	transforms := []*referenceframe.LinkInFrame{
		referenceframe.NewLinkInFrame(referenceframe.World, testPose, "testFrame", nil),
		referenceframe.NewLinkInFrame("testFrame", testPose, "testFrame2", nil),
	}

	pose, err = ms.GetPose(context.Background(), arm.Named("arm1"), "testFrame2", transforms, map[string]interface{}{})
	test.That(t, err, test.ShouldBeNil)
	test.That(t, pose.Pose().Point().X, test.ShouldAlmostEqual, -501.2)
	test.That(t, pose.Pose().Point().Y, test.ShouldAlmostEqual, 0)
	test.That(t, pose.Pose().Point().Z, test.ShouldAlmostEqual, -300)
	test.That(t, pose.Pose().Orientation().AxisAngles().RX, test.ShouldEqual, 0)
	test.That(t, pose.Pose().Orientation().AxisAngles().RY, test.ShouldEqual, -1)
	test.That(t, pose.Pose().Orientation().AxisAngles().RZ, test.ShouldEqual, 0)
	test.That(t, pose.Pose().Orientation().AxisAngles().Theta, test.ShouldAlmostEqual, math.Pi)

	transforms = []*referenceframe.LinkInFrame{
		referenceframe.NewLinkInFrame("noParent", testPose, "testFrame", nil),
	}
	pose, err = ms.GetPose(context.Background(), arm.Named("arm1"), "testFrame", transforms, map[string]interface{}{})
	test.That(t, err, test.ShouldBeError, referenceframe.NewParentFrameMissingError("testFrame", "noParent"))
	test.That(t, pose, test.ShouldBeNil)
}

func TestStoppableMoveFunctions(t *testing.T) {
	ctx := context.Background()
	logger := golog.NewTestLogger(t)
	failToReachGoalError := errors.New("failed to reach goal")
	calledStopFunc := false
	testIfStoppable := func(t *testing.T, success bool, err error) {
		test.That(t, err, test.ShouldNotBeNil)
		test.That(t, err, test.ShouldEqual, failToReachGoalError)
		test.That(t, success, test.ShouldBeFalse)
		test.That(t, calledStopFunc, test.ShouldBeTrue)
	}

	t.Run("successfully stop arms", func(t *testing.T) {
		armName := "test-arm"
		injectArmName := arm.Named(armName)
		goal := referenceframe.NewPoseInFrame(
			armName,
			spatialmath.NewPoseFromPoint(r3.Vector{X: 0, Y: -10, Z: -10}),
		)

		// Create an injected Arm
		armCfg := resource.Config{
			Name:  armName,
			API:   arm.API,
			Model: resource.DefaultModelFamily.WithModel("ur5e"),
			ConvertedAttributes: &armFake.Config{
				ArmModel: "ur5e",
			},
			Frame: &referenceframe.LinkConfig{
				Parent: "world",
			},
		}

		fakeArm, err := armFake.NewArm(ctx, nil, armCfg, logger)
		test.That(t, err, test.ShouldBeNil)

		injectArm := &inject.Arm{
			Arm: fakeArm,
		}
		injectArm.StopFunc = func(ctx context.Context, extra map[string]interface{}) error {
			calledStopFunc = true
			return nil
		}
		injectArm.GoToInputsFunc = func(ctx context.Context, goal []referenceframe.Input) error {
			return failToReachGoalError
		}
		injectArm.ModelFrameFunc = func() referenceframe.Model {
			model, _ := ur.MakeModelFrame("ur5e")
			return model
		}
		injectArm.MoveToPositionFunc = func(ctx context.Context, to spatialmath.Pose, extra map[string]interface{}) error {
			return failToReachGoalError
		}

		// create arm link
		armLink := referenceframe.NewLinkInFrame(
			referenceframe.World,
			spatialmath.NewZeroPose(),
			armName,
			nil,
		)

		// Create a motion service
		fsParts := []*referenceframe.FrameSystemPart{
			{
				FrameConfig: armLink,
				ModelFrame:  injectArm.ModelFrameFunc(),
			},
		}
		deps := resource.Dependencies{
			injectArmName: injectArm,
		}

		_, err = createFrameSystemService(ctx, deps, fsParts, logger)
		test.That(t, err, test.ShouldBeNil)

		conf := resource.Config{ConvertedAttributes: &Config{}}
		ms, err := NewBuiltIn(ctx, deps, conf, logger)
		test.That(t, err, test.ShouldBeNil)

		t.Run("stop during Move(...) call", func(t *testing.T) {
			calledStopFunc = false
			success, err := ms.Move(ctx, injectArmName, goal, nil, nil, nil)
			testIfStoppable(t, success, err)
		})
	})

	t.Run("successfully stop kinematic bases", func(t *testing.T) {
		// Create an injected Base
		baseName := "test-base"

		geometry, err := (&spatialmath.GeometryConfig{R: 20}).ParseConfig()
		test.That(t, err, test.ShouldBeNil)

		injectBase := inject.NewBase(baseName)
		injectBase.GeometriesFunc = func(ctx context.Context) ([]spatialmath.Geometry, error) {
			return []spatialmath.Geometry{geometry}, nil
		}
		injectBase.PropertiesFunc = func(ctx context.Context, extra map[string]interface{}) (base.Properties, error) {
			return base.Properties{
				TurningRadiusMeters: 0,
				WidthMeters:         600 * 0.001,
			}, nil
		}
		injectBase.StopFunc = func(ctx context.Context, extra map[string]interface{}) error {
			calledStopFunc = true
			return nil
		}
		injectBase.SpinFunc = func(ctx context.Context, angleDeg, degsPerSec float64, extra map[string]interface{}) error {
			return failToReachGoalError
		}
		injectBase.MoveStraightFunc = func(ctx context.Context, distanceMm int, mmPerSec float64, extra map[string]interface{}) error {
			return failToReachGoalError
		}
		injectBase.SetVelocityFunc = func(ctx context.Context, linear, angular r3.Vector, extra map[string]interface{}) error {
			return failToReachGoalError
		}

		// Create a base link
		baseLink := createBaseLink(t, baseName)

		t.Run("stop during MoveOnGlobe(...) call", func(t *testing.T) {
			calledStopFunc = false
			gpsPoint := geo.NewPoint(-70, 40)

			// Create an injected MovementSensor
			movementSensorName := "test-gps"
			injectMovementSensor := createInjectedMovementSensor(movementSensorName, gpsPoint)

			// Create a MovementSensor link
			movementSensorLink := referenceframe.NewLinkInFrame(
				baseLink.Name(),
				spatialmath.NewPoseFromPoint(r3.Vector{-10, 0, 0}),
				movementSensorName,
				nil,
			)

			// Create a motion service
			fsParts := []*referenceframe.FrameSystemPart{
				{FrameConfig: movementSensorLink},
				{FrameConfig: baseLink},
			}
			deps := resource.Dependencies{
				injectBase.Name():           injectBase,
				injectMovementSensor.Name(): injectMovementSensor,
			}

			_, err := createFrameSystemService(ctx, deps, fsParts, logger)
			test.That(t, err, test.ShouldBeNil)

			conf := resource.Config{ConvertedAttributes: &Config{}}
			ms, err := NewBuiltIn(ctx, deps, conf, logger)
			test.That(t, err, test.ShouldBeNil)

			goal := geo.NewPoint(gpsPoint.Lat()+1e-4, gpsPoint.Lng()+1e-4)
			motionCfg := motion.MotionConfiguration{
				PlanDeviationMM:       10000,
				LinearMPerSec:         10,
				PositionPollingFreqHz: 4,
				ObstaclePollingFreqHz: 1,
			}
			success, err := ms.MoveOnGlobe(
				ctx, injectBase.Name(), goal, 0, injectMovementSensor.Name(),
				nil, &motionCfg, nil,
			)
			testIfStoppable(t, success, err)
		})

		t.Run("stop during MoveOnMap(...) call", func(t *testing.T) {
			calledStopFunc = false
			slamName := "test-slam"

			// Create an injected SLAM
			injectSlam := createInjectedSlam(slamName, "pointcloud/octagonspace.pcd")

			// Create a motion service
			deps := resource.Dependencies{
				injectBase.Name(): injectBase,
				injectSlam.Name(): injectSlam,
			}

			ms, err := NewBuiltIn(
				ctx,
				deps,
				resource.Config{ConvertedAttributes: &Config{}},
				logger,
			)
			test.That(t, err, test.ShouldBeNil)

			goal := spatialmath.NewPoseFromPoint(r3.Vector{X: 1.32 * 1000, Y: 0})
			success, err := ms.MoveOnMap(ctx, injectBase.Name(), goal, injectSlam.Name(), nil)
			testIfStoppable(t, success, err)
		})
	})
}<|MERGE_RESOLUTION|>--- conflicted
+++ resolved
@@ -11,6 +11,7 @@
 	"github.com/golang/geo/r3"
 	geo "github.com/kellydunn/golang-geo"
 	"github.com/pkg/errors"
+
 	// registers all components.
 	commonpb "go.viam.com/api/common/v1"
 	"go.viam.com/test"
@@ -28,6 +29,7 @@
 	"go.viam.com/rdk/components/movementsensor"
 	_ "go.viam.com/rdk/components/register"
 	"go.viam.com/rdk/config"
+	"go.viam.com/rdk/motionplan"
 	"go.viam.com/rdk/referenceframe"
 	"go.viam.com/rdk/resource"
 	"go.viam.com/rdk/robot/framesystem"
@@ -531,17 +533,9 @@
 	gpsPoint := geo.NewPoint(-70, 40)
 
 	// create motion config
-<<<<<<< HEAD
-	motionCfg := make(map[string]interface{})
-	// only generate plan for x and y, exclude theta
-	motionCfg["motion_profile"] = "position_only"
-	// fail if we don't find a plan in 5 seconds
-	motionCfg["timeout"] = 5.
-=======
 	extra := make(map[string]interface{})
 	extra["motion_profile"] = "position_only"
 	extra["timeout"] = 5.
->>>>>>> ca08e900
 
 	dst := geo.NewPoint(gpsPoint.Lat(), gpsPoint.Lng()+1e-5)
 	expectedDst := r3.Vector{380, 0, 0}
