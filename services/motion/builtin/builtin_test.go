--- conflicted
+++ resolved
@@ -11,6 +11,7 @@
 	"github.com/golang/geo/r3"
 	geo "github.com/kellydunn/golang-geo"
 	"github.com/pkg/errors"
+
 	// registers all components.
 	commonpb "go.viam.com/api/common/v1"
 	"go.viam.com/test"
@@ -543,10 +544,6 @@
 
 	t.Run("ensure success to a nearby geo point", func(t *testing.T) {
 		t.Parallel()
-<<<<<<< HEAD
-		injectedMovementSensor, _, fakeBase, ms := createMoveOnGlobeEnvironment(ctx, t, gpsPoint)
-		solutionMap, kb, err := ms.(*builtIn).planMoveOnGlobe(
-=======
 		injectedMovementSensor, _, fakeBase, ms := createMoveOnGlobeEnvironment(ctx, t, gpsPoint, dst)
 
 		planRequest, _, err := ms.(*builtIn).newMoveOnGlobeRequest(
@@ -568,7 +565,6 @@
 		test.That(t, waypoints[1][1].Value, test.ShouldAlmostEqual, expectedDst.Y, epsilonMM)
 
 		success, err := ms.MoveOnGlobe(
->>>>>>> 7a190b48
 			context.Background(),
 			fakeBase.Name(),
 			dst,
@@ -579,15 +575,9 @@
 			motionCfg,
 		)
 		test.That(t, err, test.ShouldBeNil)
-<<<<<<< HEAD
-		plan, err := motionplan.FrameStepsFromRobotPath(kb.Kinematics().Name(), solutionMap)
-		test.That(t, err, test.ShouldBeNil)
 		test.That(t, len(plan), test.ShouldEqual, 2)
 		test.That(t, plan[1][0].Value, test.ShouldAlmostEqual, expectedDst.X, 10)
 		test.That(t, plan[1][1].Value, test.ShouldAlmostEqual, expectedDst.Y, 10)
-=======
-		test.That(t, success, test.ShouldBeTrue)
->>>>>>> 7a190b48
 	})
 
 	t.Run("go around an obstacle", func(t *testing.T) {
@@ -600,9 +590,6 @@
 		test.That(t, err, test.ShouldBeNil)
 		geoObstacle := spatialmath.NewGeoObstacle(gpsPoint, []spatialmath.Geometry{geometries})
 
-<<<<<<< HEAD
-		solutionMap, kb, err := ms.(*builtIn).planMoveOnGlobe(
-=======
 		planRequest, _, err := ms.(*builtIn).newMoveOnGlobeRequest(
 			context.Background(),
 			fakeBase.Name(),
@@ -622,7 +609,6 @@
 		test.That(t, waypoints[len(waypoints)-1][1].Value, test.ShouldAlmostEqual, expectedDst.Y, epsilonMM)
 
 		success, err := ms.MoveOnGlobe(
->>>>>>> 7a190b48
 			context.Background(),
 			fakeBase.Name(),
 			dst,
@@ -633,15 +619,7 @@
 			motionCfg,
 		)
 		test.That(t, err, test.ShouldBeNil)
-<<<<<<< HEAD
-		plan, err := motionplan.FrameStepsFromRobotPath(kb.Kinematics().Name(), solutionMap)
-		test.That(t, err, test.ShouldBeNil)
-		test.That(t, len(plan), test.ShouldBeGreaterThan, 2)
-		test.That(t, plan[len(plan)-1][0].Value, test.ShouldAlmostEqual, expectedDst.X, 10)
-		test.That(t, plan[len(plan)-1][1].Value, test.ShouldAlmostEqual, expectedDst.Y, 10)
-=======
 		test.That(t, success, test.ShouldBeTrue)
->>>>>>> 7a190b48
 	})
 
 	t.Run("fail because of obstacle", func(t *testing.T) {
