--- conflicted
+++ resolved
@@ -169,20 +169,6 @@
 	})
 }
 
-func TestMoveOnMap(t *testing.T) {
-	ms, closeFn := setupMotionServiceFromConfig(t, "../data/wheeled_base.json")
-	defer closeFn()
-	success, err := ms.MoveOnMap(
-		context.Background(),
-		base.Named("test_base"),
-		spatialmath.NewPoseFromPoint(r3.Vector{Y: 10}),
-		slam.Named("test_slam"),
-		nil,
-	)
-	test.That(t, err, test.ShouldBeNil)
-	test.That(t, success, test.ShouldBeTrue)
-}
-
 func TestMoveSingleComponent(t *testing.T) {
 	t.Skip()
 	t.Run("succeeds when all frame info in config", func(t *testing.T) {
@@ -240,8 +226,6 @@
 	})
 }
 
-<<<<<<< HEAD
-=======
 func TestMoveOnMap(t *testing.T) {
 	ms, closeFn := setupMotionServiceFromConfig(t, "../data/wheeled_base.json")
 	defer closeFn()
@@ -276,7 +260,6 @@
 	test.That(t, success, test.ShouldBeFalse)
 }
 
->>>>>>> 8fe6fbeb
 func TestMultiplePieces(t *testing.T) {
 	var err error
 	ms, teardown := setupMotionServiceFromConfig(t, "../data/fake_tomato.json")
