--- conflicted
+++ resolved
@@ -497,28 +497,6 @@
 	goalInBaseFrame := spatialmath.NewPoseFromPoint(r3.Vector{X: -32.508 * 1000, Y: -2.092 * 1000})
 	goalInSLAMFrame := spatialmath.PoseBetweenInverse(motion.SLAMOrientationAdjustment, goalInBaseFrame)
 
-<<<<<<< HEAD
-	t.Run("test tp-space planning on office map", func(t *testing.T) {
-		t.Parallel()
-		_, ms := createMoveOnMapEnvironment(
-			ctx,
-			t,
-			"slam/example_cartographer_outputs/viam-office-02-22-3/pointcloud/pointcloud_4.pcd",
-			110,
-		)
-		defer ms.Close(ctx)
-		extra := make(map[string]interface{})
-		req := motion.MoveOnMapReq{
-			ComponentName: base.Named("test-base"),
-			Destination:   goal,
-			SlamName:      slam.Named("test_slam"),
-			Extra:         extra,
-		}
-		mr, err := ms.(*builtIn).newMoveOnMapRequest(context.Background(), req, nil, 999)
-		test.That(t, err, test.ShouldBeNil)
-		test.That(t, mr, test.ShouldNotBeNil)
-	})
-=======
 	kb, ms := createMoveOnMapEnvironment(
 		ctx,
 		t,
@@ -540,7 +518,6 @@
 	test.That(t, err, test.ShouldBeNil)
 
 	test.That(t, spatialmath.PoseAlmostCoincidentEps(endPos.Pose(), goalInBaseFrame, 15), test.ShouldBeTrue)
->>>>>>> 1dae1aba
 }
 
 func TestMoveOnMapPlans(t *testing.T) {
