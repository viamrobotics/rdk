package builtin

import (
	"context"
	"math"
	"os"
	"path/filepath"
	"testing"
	"time"

	"github.com/edaniels/golog"
	"github.com/golang/geo/r3"
	geo "github.com/kellydunn/golang-geo"
	"github.com/pkg/errors"

	// registers all components.
	commonpb "go.viam.com/api/common/v1"
	"go.viam.com/test"
	"go.viam.com/utils"
	"go.viam.com/utils/artifact"

	"go.viam.com/rdk/components/arm"
	armFake "go.viam.com/rdk/components/arm/fake"
	ur "go.viam.com/rdk/components/arm/universalrobots"
	"go.viam.com/rdk/components/base"
	baseFake "go.viam.com/rdk/components/base/fake"
	"go.viam.com/rdk/components/base/kinematicbase"
	"go.viam.com/rdk/components/camera"
	"go.viam.com/rdk/components/gripper"
	"go.viam.com/rdk/components/movementsensor"
	_ "go.viam.com/rdk/components/register"
	"go.viam.com/rdk/config"
	"go.viam.com/rdk/motionplan"
	"go.viam.com/rdk/pointcloud"
	"go.viam.com/rdk/referenceframe"
	"go.viam.com/rdk/resource"
	"go.viam.com/rdk/robot/framesystem"
	robotimpl "go.viam.com/rdk/robot/impl"
	"go.viam.com/rdk/services/motion"
	"go.viam.com/rdk/services/slam"
	"go.viam.com/rdk/services/vision"
	"go.viam.com/rdk/spatialmath"
	"go.viam.com/rdk/testutils/inject"
	rdkutils "go.viam.com/rdk/utils"
	viz "go.viam.com/rdk/vision"
)

func setupMotionServiceFromConfig(t *testing.T, configFilename string) (motion.Service, func()) {
	t.Helper()
	ctx := context.Background()
	logger := golog.NewTestLogger(t)
	cfg, err := config.Read(ctx, configFilename, logger)
	test.That(t, err, test.ShouldBeNil)
	myRobot, err := robotimpl.New(ctx, cfg, logger)
	test.That(t, err, test.ShouldBeNil)
	svc, err := motion.FromRobot(myRobot, "builtin")
	test.That(t, err, test.ShouldBeNil)
	return svc, func() {
		myRobot.Close(context.Background())
	}
}

func getPointCloudMap(path string) (func() ([]byte, error), error) {
	const chunkSizeBytes = 1 * 1024 * 1024
	file, err := os.Open(path)
	if err != nil {
		return nil, err
	}
	chunk := make([]byte, chunkSizeBytes)
	f := func() ([]byte, error) {
		bytesRead, err := file.Read(chunk)
		if err != nil {
			defer utils.UncheckedErrorFunc(file.Close)
			return nil, err
		}
		return chunk[:bytesRead], err
	}
	return f, nil
}

func createInjectedMovementSensor(name string, gpsPoint *geo.Point) *inject.MovementSensor {
	injectedMovementSensor := inject.NewMovementSensor(name)
	injectedMovementSensor.PositionFunc = func(ctx context.Context, extra map[string]interface{}) (*geo.Point, float64, error) {
		return gpsPoint, 0, nil
	}
	injectedMovementSensor.CompassHeadingFunc = func(ctx context.Context, extra map[string]interface{}) (float64, error) {
		return 0, nil
	}
	injectedMovementSensor.PropertiesFunc = func(ctx context.Context, extra map[string]interface{}) (*movementsensor.Properties, error) {
		return &movementsensor.Properties{CompassHeadingSupported: true}, nil
	}

	return injectedMovementSensor
}

func createInjectedSlam(name, pcdPath string) *inject.SLAMService {
	injectSlam := inject.NewSLAMService(name)
	injectSlam.PointCloudMapFunc = func(ctx context.Context) (func() ([]byte, error), error) {
		return getPointCloudMap(filepath.Clean(artifact.MustPath(pcdPath)))
	}
	injectSlam.PositionFunc = func(ctx context.Context) (spatialmath.Pose, string, error) {
		return spatialmath.NewZeroPose(), "", nil
	}
	return injectSlam
}

func createBaseLink(t *testing.T, baseName string) *referenceframe.LinkInFrame {
	basePose := spatialmath.NewPoseFromPoint(r3.Vector{0, 0, 0})
	baseSphere, err := spatialmath.NewSphere(basePose, 10, "base-sphere")
	test.That(t, err, test.ShouldBeNil)
	baseLink := referenceframe.NewLinkInFrame(
		referenceframe.World,
		spatialmath.NewZeroPose(),
		baseName,
		baseSphere,
	)
	return baseLink
}

func createFrameSystemService(
	ctx context.Context,
	deps resource.Dependencies,
	fsParts []*referenceframe.FrameSystemPart,
	logger golog.Logger,
) (framesystem.Service, error) {
	fsSvc, err := framesystem.New(ctx, deps, logger)
	if err != nil {
		return nil, err
	}
	conf := resource.Config{
		ConvertedAttributes: &framesystem.Config{Parts: fsParts},
	}
	if err := fsSvc.Reconfigure(ctx, deps, conf); err != nil {
		return nil, err
	}
	deps[fsSvc.Name()] = fsSvc

	return fsSvc, nil
}

func createMoveOnGlobeEnvironment(ctx context.Context, t *testing.T, origin *geo.Point, noise spatialmath.Pose) (
	*inject.MovementSensor, framesystem.Service, kinematicbase.KinematicBase, motion.Service,
) {
	logger := golog.NewTestLogger(t)

	// create fake base
	baseCfg := resource.Config{
		Name:  "test-base",
		API:   base.API,
		Frame: &referenceframe.LinkConfig{Geometry: &spatialmath.GeometryConfig{R: 20}},
	}
	fakeBase, err := baseFake.NewBase(ctx, nil, baseCfg, logger)
	test.That(t, err, test.ShouldBeNil)

	// create base link
	baseLink := createBaseLink(t, "test-base")

	// create injected MovementSensor
	staticMovementSensor := createInjectedMovementSensor("test-gps", origin)

	// create MovementSensor link
	movementSensorLink := referenceframe.NewLinkInFrame(
		baseLink.Name(),
		spatialmath.NewPoseFromPoint(r3.Vector{-10, 0, 0}),
		"test-gps",
		nil,
	)

	// create a fake kinematic base
	localizer := motion.NewMovementSensorLocalizer(staticMovementSensor, origin, spatialmath.NewZeroPose())
	kinematicsOptions := kinematicbase.NewKinematicBaseOptions()
	kinematicsOptions.PlanDeviationThresholdMM = 1 // can afford to do this for tests
	kb, err := kinematicbase.WrapWithFakePTGKinematics(ctx, fakeBase.(*baseFake.Base), logger, localizer, kinematicsOptions, noise)
	test.That(t, err, test.ShouldBeNil)

	// create injected MovementSensor
	dynamicMovementSensor := inject.NewMovementSensor("test-gps")
	dynamicMovementSensor.PositionFunc = func(ctx context.Context, extra map[string]interface{}) (*geo.Point, float64, error) {
		poseInFrame, err := kb.CurrentPosition(ctx)
		test.That(t, err, test.ShouldBeNil)
		heading := poseInFrame.Pose().Orientation().OrientationVectorDegrees().Theta
		distance := poseInFrame.Pose().Point().Norm()
		pt := origin.PointAtDistanceAndBearing(distance*1e-6, heading)
		return pt, 0, nil
	}
	dynamicMovementSensor.CompassHeadingFunc = func(ctx context.Context, extra map[string]interface{}) (float64, error) {
		return 0, nil
	}
	dynamicMovementSensor.PropertiesFunc = func(ctx context.Context, extra map[string]interface{}) (*movementsensor.Properties, error) {
		return &movementsensor.Properties{CompassHeadingSupported: true}, nil
	}

	// create injected vision service
	injectedVisionSvc := inject.NewVisionService("injectedVisionSvc")

	cameraGeom, err := spatialmath.NewBox(
		spatialmath.NewZeroPose(),
		r3.Vector{1, 1, 1}, "camera",
	)
	test.That(t, err, test.ShouldBeNil)

	injectedCamera := inject.NewCamera("injectedCamera")
	cameraLink := referenceframe.NewLinkInFrame(
		baseLink.Name(),
		spatialmath.NewZeroPose(),
		"injectedCamera",
		cameraGeom,
	)

	// create the frame system
	fsParts := []*referenceframe.FrameSystemPart{
		{FrameConfig: movementSensorLink},
		{FrameConfig: baseLink},
		{FrameConfig: cameraLink},
	}
	deps := resource.Dependencies{
		fakeBase.Name():              kb,
		dynamicMovementSensor.Name(): dynamicMovementSensor,
		injectedVisionSvc.Name():     injectedVisionSvc,
		injectedCamera.Name():        injectedCamera,
	}

	fsSvc, err := createFrameSystemService(ctx, deps, fsParts, logger)
	test.That(t, err, test.ShouldBeNil)

	conf := resource.Config{ConvertedAttributes: &Config{}}
	ms, err := NewBuiltIn(ctx, deps, conf, logger)
	test.That(t, err, test.ShouldBeNil)

	return dynamicMovementSensor, fsSvc, kb, ms
}

func createMoveOnMapEnvironment(ctx context.Context, t *testing.T, pcdPath string) motion.Service {
	injectSlam := createInjectedSlam("test_slam", pcdPath)

	cfg := resource.Config{
		Name:  "test_base",
		API:   base.API,
		Frame: &referenceframe.LinkConfig{Geometry: &spatialmath.GeometryConfig{R: 120}},
	}
	logger := golog.NewTestLogger(t)
	fakeBase, err := baseFake.NewBase(ctx, nil, cfg, logger)
	test.That(t, err, test.ShouldBeNil)

	deps := resource.Dependencies{injectSlam.Name(): injectSlam, fakeBase.Name(): fakeBase}
	conf := resource.Config{ConvertedAttributes: &Config{}}
	ms, err := NewBuiltIn(ctx, deps, conf, logger)
	test.That(t, err, test.ShouldBeNil)
	return ms
}

func TestMoveResponseString(t *testing.T) {
	type testCase struct {
		description  string
		expected     string
		moveResponse moveResponse
	}
	testCases := []testCase{
		{
			"when success is true and error is nil",
			"builtin.moveResponse{success: true, err: <nil>}",
			moveResponse{success: true},
		},
		{
			"when success is true and error is not nil",
			"builtin.moveResponse{success: true, err: an error}",
			moveResponse{success: true, err: errors.New("an error")},
		},
		{
			"when success is false and error is nil",
			"builtin.moveResponse{success: false, err: <nil>}",
			moveResponse{},
		},
		{
			"when success is false and error is not nil",
			"builtin.moveResponse{success: false, err: an error}",
			moveResponse{err: errors.New("an error")},
		},
	}
	for _, tc := range testCases {
		t.Run(tc.description, func(t *testing.T) {
			test.That(t, tc.moveResponse.String(), test.ShouldEqual, tc.expected)
		})
	}
}

func TestReplanResponseString(t *testing.T) {
	type testCase struct {
		description    string
		expected       string
		replanResponse replanResponse
	}
	testCases := []testCase{
		{
			"when replan is true and error is nil",
			"builtin.replanResponse{replan: true, err: <nil>}",
			replanResponse{replan: true},
		},
		{
			"when replan is true and error is not nil",
			"builtin.replanResponse{replan: true, err: an error}",
			replanResponse{replan: true, err: errors.New("an error")},
		},
		{
			"when replan is false and error is nil",
			"builtin.replanResponse{replan: false, err: <nil>}",
			replanResponse{},
		},
		{
			"when replan is false and error is not nil",
			"builtin.replanResponse{replan: false, err: an error}",
			replanResponse{err: errors.New("an error")},
		},
	}
	for _, tc := range testCases {
		t.Run(tc.description, func(t *testing.T) {
			test.That(t, tc.replanResponse.String(), test.ShouldEqual, tc.expected)
		})
	}
}

func TestMoveFailures(t *testing.T) {
	var err error
	ms, teardown := setupMotionServiceFromConfig(t, "../data/arm_gantry.json")
	defer teardown()
	ctx := context.Background()
	t.Run("fail on not finding gripper", func(t *testing.T) {
		grabPose := referenceframe.NewPoseInFrame("fakeCamera", spatialmath.NewPoseFromPoint(r3.Vector{10.0, 10.0, 10.0}))
		_, err = ms.Move(ctx, camera.Named("fake"), grabPose, nil, nil, nil)
		test.That(t, err, test.ShouldNotBeNil)
	})

	t.Run("fail on disconnected supplemental frames in world state", func(t *testing.T) {
		testPose := spatialmath.NewPose(
			r3.Vector{X: 1., Y: 2., Z: 3.},
			&spatialmath.R4AA{Theta: math.Pi / 2, RX: 0., RY: 1., RZ: 0.},
		)
		transforms := []*referenceframe.LinkInFrame{
			referenceframe.NewLinkInFrame("noParent", testPose, "frame2", nil),
		}
		worldState, err := referenceframe.NewWorldState(nil, transforms)
		test.That(t, err, test.ShouldBeNil)
		poseInFrame := referenceframe.NewPoseInFrame("frame2", spatialmath.NewZeroPose())
		_, err = ms.Move(ctx, arm.Named("arm1"), poseInFrame, worldState, nil, nil)
		test.That(t, err, test.ShouldBeError, referenceframe.NewParentFrameMissingError("frame2", "noParent"))
	})
}

func TestMove(t *testing.T) {
	var err error
	ctx := context.Background()

	t.Run("succeeds when all frame info in config", func(t *testing.T) {
		ms, teardown := setupMotionServiceFromConfig(t, "../data/moving_arm.json")
		defer teardown()
		grabPose := referenceframe.NewPoseInFrame("c", spatialmath.NewPoseFromPoint(r3.Vector{0, -30, -50}))
		_, err = ms.Move(ctx, gripper.Named("pieceGripper"), grabPose, nil, nil, nil)
		test.That(t, err, test.ShouldBeNil)
	})

	t.Run("succeeds when mobile component can be solved for destinations in own frame", func(t *testing.T) {
		ms, teardown := setupMotionServiceFromConfig(t, "../data/moving_arm.json")
		defer teardown()
		grabPose := referenceframe.NewPoseInFrame("pieceArm", spatialmath.NewPoseFromPoint(r3.Vector{0, -30, -50}))
		_, err = ms.Move(ctx, arm.Named("pieceArm"), grabPose, nil, nil, map[string]interface{}{})
		test.That(t, err, test.ShouldBeNil)
	})

	t.Run("succeeds when immobile component can be solved for destinations in own frame", func(t *testing.T) {
		ms, teardown := setupMotionServiceFromConfig(t, "../data/moving_arm.json")
		defer teardown()
		grabPose := referenceframe.NewPoseInFrame("pieceGripper", spatialmath.NewPoseFromPoint(r3.Vector{0, -30, -50}))
		_, err = ms.Move(ctx, gripper.Named("pieceGripper"), grabPose, nil, nil, map[string]interface{}{})
		test.That(t, err, test.ShouldBeNil)
	})

	t.Run("succeeds with supplemental info in world state", func(t *testing.T) {
		ms, teardown := setupMotionServiceFromConfig(t, "../data/moving_arm.json")
		defer teardown()
		testPose := spatialmath.NewPose(
			r3.Vector{X: 1., Y: 2., Z: 3.},
			&spatialmath.R4AA{Theta: math.Pi / 2, RX: 0., RY: 1., RZ: 0.},
		)

		transforms := []*referenceframe.LinkInFrame{
			referenceframe.NewLinkInFrame(referenceframe.World, testPose, "testFrame2", nil),
			referenceframe.NewLinkInFrame("pieceArm", testPose, "testFrame", nil),
		}

		worldState, err := referenceframe.NewWorldState(nil, transforms)
		test.That(t, err, test.ShouldBeNil)
		grabPose := referenceframe.NewPoseInFrame("testFrame2", spatialmath.NewPoseFromPoint(r3.Vector{-20, -130, -40}))
		_, err = ms.Move(context.Background(), gripper.Named("pieceGripper"), grabPose, worldState, nil, nil)
		test.That(t, err, test.ShouldBeNil)
	})
}

func TestMoveWithObstacles(t *testing.T) {
	ms, teardown := setupMotionServiceFromConfig(t, "../data/moving_arm.json")
	defer teardown()

	t.Run("check a movement that should not succeed due to obstacles", func(t *testing.T) {
		testPose1 := spatialmath.NewPoseFromPoint(r3.Vector{0, 0, 370})
		testPose2 := spatialmath.NewPoseFromPoint(r3.Vector{300, 300, -3500})
		_ = testPose2
		grabPose := referenceframe.NewPoseInFrame("world", spatialmath.NewPoseFromPoint(r3.Vector{-600, -400, 460}))
		obsMsgs := []*commonpb.GeometriesInFrame{
			{
				ReferenceFrame: "world",
				Geometries: []*commonpb.Geometry{
					{
						Center: spatialmath.PoseToProtobuf(testPose2),
						GeometryType: &commonpb.Geometry_Box{
							Box: &commonpb.RectangularPrism{DimsMm: &commonpb.Vector3{
								X: 20,
								Y: 40,
								Z: 40,
							}},
						},
					},
				},
			},
			{
				ReferenceFrame: "world",
				Geometries: []*commonpb.Geometry{
					{
						Center: spatialmath.PoseToProtobuf(testPose1),
						GeometryType: &commonpb.Geometry_Box{
							Box: &commonpb.RectangularPrism{DimsMm: &commonpb.Vector3{
								X: 2000,
								Y: 2000,
								Z: 20,
							}},
						},
					},
				},
			},
		}
		worldState, err := referenceframe.WorldStateFromProtobuf(&commonpb.WorldState{Obstacles: obsMsgs})
		test.That(t, err, test.ShouldBeNil)
		_, err = ms.Move(context.Background(), gripper.Named("pieceArm"), grabPose, worldState, nil, nil)
		// This fails due to a large obstacle being in the way
		test.That(t, err, test.ShouldNotBeNil)
	})
}

func TestMoveOnMapLongDistance(t *testing.T) {
	t.Skip()
	t.Parallel()
	ctx := context.Background()
	// goal position is scaled to be in mm
	goal := spatialmath.NewPoseFromPoint(r3.Vector{X: -32.508 * 1000, Y: -2.092 * 1000})

	t.Run("test tp-space planning on office map", func(t *testing.T) {
		t.Parallel()
		ms := createMoveOnMapEnvironment(ctx, t, "slam/example_cartographer_outputs/viam-office-02-22-3/pointcloud/pointcloud_4.pcd")
		extra := make(map[string]interface{})
		path, _, err := ms.(*builtIn).planMoveOnMap(
			context.Background(),
			base.Named("test_base"),
			goal,
			slam.Named("test_slam"),
			kinematicbase.NewKinematicBaseOptions(),
			extra,
		)
		test.That(t, err, test.ShouldBeNil)
		test.That(t, len(path), test.ShouldBeGreaterThan, 2)
	})
}

func TestMoveOnMap(t *testing.T) {
	t.Skip() // RSDK-4279
	t.Parallel()
	ctx := context.Background()
	// goal x-position of 1.32m is scaled to be in mm
	goal := spatialmath.NewPoseFromPoint(r3.Vector{X: 1.32 * 1000, Y: 0})

	t.Run("check that path is planned around obstacle", func(t *testing.T) {
		t.Parallel()
		ms := createMoveOnMapEnvironment(ctx, t, "pointcloud/octagonspace.pcd")
		extra := make(map[string]interface{})
		extra["motion_profile"] = "orientation"
		path, _, err := ms.(*builtIn).planMoveOnMap(
			context.Background(),
			base.Named("test_base"),
			goal,
			slam.Named("test_slam"),
			kinematicbase.NewKinematicBaseOptions(),
			extra,
		)
		test.That(t, err, test.ShouldBeNil)
		// path of length 2 indicates a path that goes straight through central obstacle
		test.That(t, len(path), test.ShouldBeGreaterThan, 2)
		// every waypoint should have the form [x,y,theta]
		test.That(t, len(path[0]), test.ShouldEqual, 3)
	})

	t.Run("ensure success of movement around obstacle", func(t *testing.T) {
		t.Parallel()
		ms := createMoveOnMapEnvironment(ctx, t, "pointcloud/octagonspace.pcd")
		success, err := ms.MoveOnMap(
			context.Background(),
			base.Named("test_base"),
			goal,
			slam.Named("test_slam"),
			nil,
		)
		test.That(t, err, test.ShouldBeNil)
		test.That(t, success, test.ShouldBeTrue)
	})

	t.Run("check that straight line path executes", func(t *testing.T) {
		t.Parallel()
		ms := createMoveOnMapEnvironment(ctx, t, "pointcloud/octagonspace.pcd")
		easyGoal := spatialmath.NewPoseFromPoint(r3.Vector{X: 0.277 * 1000, Y: 0.593 * 1000})
		success, err := ms.MoveOnMap(
			context.Background(),
			base.Named("test_base"),
			easyGoal,
			slam.Named("test_slam"),
			nil,
		)
		test.That(t, err, test.ShouldBeNil)
		test.That(t, success, test.ShouldBeTrue)
	})

	t.Run("check that position-only mode returns 2D plan", func(t *testing.T) {
		t.Parallel()
		ms := createMoveOnMapEnvironment(ctx, t, "pointcloud/octagonspace.pcd")
		extra := make(map[string]interface{})
		extra["motion_profile"] = "position_only"
		path, _, err := ms.(*builtIn).planMoveOnMap(
			context.Background(),
			base.Named("test_base"),
			goal,
			slam.Named("test_slam"),
			kinematicbase.NewKinematicBaseOptions(),
			extra,
		)
		test.That(t, err, test.ShouldBeNil)
		// every waypoint should have the form [x,y]
		test.That(t, len(path[0]), test.ShouldEqual, 2)
	})

	t.Run("check that position-only mode executes", func(t *testing.T) {
		t.Parallel()
		ms := createMoveOnMapEnvironment(ctx, t, "pointcloud/octagonspace.pcd")
		extra := make(map[string]interface{})
		extra["motion_profile"] = "position_only"
		success, err := ms.MoveOnMap(
			context.Background(),
			base.Named("test_base"),
			goal,
			slam.Named("test_slam"),
			extra,
		)
		test.That(t, err, test.ShouldBeNil)
		test.That(t, success, test.ShouldBeTrue)
	})
}

func TestMoveOnMapTimeout(t *testing.T) {
	ctx := context.Background()
	logger := golog.NewTestLogger(t)
	cfg, err := config.Read(ctx, "../data/real_wheeled_base.json", logger)
	test.That(t, err, test.ShouldBeNil)
	myRobot, err := robotimpl.New(ctx, cfg, logger)
	test.That(t, err, test.ShouldBeNil)
	defer func() {
		test.That(t, myRobot.Close(context.Background()), test.ShouldBeNil)
	}()

	injectSlam := createInjectedSlam("test_slam", "pointcloud/octagonspace.pcd")

	realBase, err := base.FromRobot(myRobot, "test_base")
	test.That(t, err, test.ShouldBeNil)

	deps := resource.Dependencies{
		injectSlam.Name(): injectSlam,
		realBase.Name():   realBase,
	}
	fsParts := []*referenceframe.FrameSystemPart{
		{FrameConfig: createBaseLink(t, "test_base")},
	}

	conf := resource.Config{ConvertedAttributes: &Config{}}
	ms, err := NewBuiltIn(ctx, deps, conf, logger)
	test.That(t, err, test.ShouldBeNil)

	fsSvc, err := createFrameSystemService(ctx, deps, fsParts, logger)
	test.That(t, err, test.ShouldBeNil)
	ms.(*builtIn).fsService = fsSvc

	easyGoal := spatialmath.NewPoseFromPoint(r3.Vector{X: 1001, Y: 1001})
	// create motion config
	motionCfg := make(map[string]interface{})
	motionCfg["timeout"] = 0.01
	success, err := ms.MoveOnMap(
		context.Background(),
		base.Named("test-base"),
		easyGoal,
		slam.Named("test_slam"),
		motionCfg,
	)
	test.That(t, err, test.ShouldNotBeNil)
	test.That(t, success, test.ShouldBeFalse)
}

func TestMoveOnGlobe(t *testing.T) {
	t.Parallel()
	ctx := context.Background()

	gpsPoint := geo.NewPoint(-70, 40)

	// create motion config
	extra := make(map[string]interface{})
	extra["motion_profile"] = "position_only"
	extra["timeout"] = 5.

	dst := geo.NewPoint(gpsPoint.Lat(), gpsPoint.Lng()+1e-5)
	expectedDst := r3.Vector{380, 0, 0}
	epsilonMM := 15.

	t.Run("ensure success to a nearby geo point", func(t *testing.T) {
		t.Parallel()
		injectedMovementSensor, _, fakeBase, ms := createMoveOnGlobeEnvironment(ctx, t, gpsPoint, nil)
		motionCfg := &motion.MotionConfiguration{PositionPollingFreqHz: 4, ObstaclePollingFreqHz: 1, PlanDeviationMM: epsilonMM}

		moveRequest, err := ms.(*builtIn).newMoveOnGlobeRequest(
			ctx,
			fakeBase.Name(),
			dst,
			injectedMovementSensor.Name(),
			[]*spatialmath.GeoObstacle{},
			motionCfg,
			extra,
		)
		test.That(t, err, test.ShouldBeNil)
		waypoints, err := moveRequest.plan(ctx)
		test.That(t, err, test.ShouldBeNil)
		test.That(t, len(waypoints), test.ShouldBeGreaterThan, 2)

		success, err := ms.MoveOnGlobe(
			ctx,
			fakeBase.Name(),
			dst,
			0,
			injectedMovementSensor.Name(),
			[]*spatialmath.GeoObstacle{},
			motionCfg,
			extra,
		)
		test.That(t, err, test.ShouldBeNil)
		test.That(t, success, test.ShouldBeTrue)
	})

	t.Run("go around an obstacle", func(t *testing.T) {
		t.Parallel()
		injectedMovementSensor, _, fakeBase, ms := createMoveOnGlobeEnvironment(ctx, t, gpsPoint, nil)
		motionCfg := &motion.MotionConfiguration{PositionPollingFreqHz: 4, ObstaclePollingFreqHz: 1, PlanDeviationMM: epsilonMM}

		boxPose := spatialmath.NewPoseFromPoint(r3.Vector{50, 0, 0})
		boxDims := r3.Vector{5, 50, 10}
		geometries, err := spatialmath.NewBox(boxPose, boxDims, "wall")
		test.That(t, err, test.ShouldBeNil)
		geoObstacle := spatialmath.NewGeoObstacle(gpsPoint, []spatialmath.Geometry{geometries})
		startPose, err := fakeBase.CurrentPosition(ctx)
		test.That(t, err, test.ShouldBeNil)

		moveRequest, err := ms.(*builtIn).newMoveOnGlobeRequest(
			ctx,
			fakeBase.Name(),
			dst,
			injectedMovementSensor.Name(),
			[]*spatialmath.GeoObstacle{geoObstacle},
			motionCfg,
			extra,
		)
		test.That(t, err, test.ShouldBeNil)
		waypoints, err := moveRequest.plan(ctx)
		test.That(t, err, test.ShouldBeNil)
		test.That(t, len(waypoints), test.ShouldBeGreaterThan, 2)

		success, err := ms.MoveOnGlobe(
			ctx,
			fakeBase.Name(),
			dst,
			0,
			injectedMovementSensor.Name(),
			[]*spatialmath.GeoObstacle{geoObstacle},
			motionCfg,
			extra,
		)
		test.That(t, err, test.ShouldBeNil)
		test.That(t, success, test.ShouldBeTrue)

		endPose, err := fakeBase.CurrentPosition(ctx)
		test.That(t, err, test.ShouldBeNil)
		movedPose := spatialmath.PoseBetween(startPose.Pose(), endPose.Pose())
		test.That(t, movedPose.Point().X, test.ShouldAlmostEqual, expectedDst.X, epsilonMM)
		test.That(t, movedPose.Point().Y, test.ShouldAlmostEqual, expectedDst.Y, epsilonMM)
	})

	t.Run("fail because of obstacle", func(t *testing.T) {
		t.Parallel()
		injectedMovementSensor, _, fakeBase, ms := createMoveOnGlobeEnvironment(ctx, t, gpsPoint, nil)

		// Construct a set of obstacles that entirely enclose the goal point
		boxPose := spatialmath.NewPoseFromPoint(r3.Vector{50, 0, 0})
		boxDims := r3.Vector{2, 6660, 10}
		geometry1, err := spatialmath.NewBox(boxPose, boxDims, "wall1")
		test.That(t, err, test.ShouldBeNil)
		boxPose = spatialmath.NewPoseFromPoint(r3.Vector{5000, 0, 0})
		boxDims = r3.Vector{2, 6660, 10}
		geometry2, err := spatialmath.NewBox(boxPose, boxDims, "wall2")
		test.That(t, err, test.ShouldBeNil)
		boxPose = spatialmath.NewPoseFromPoint(r3.Vector{2500, 2500, 0})
		boxDims = r3.Vector{6660, 2, 10}
		geometry3, err := spatialmath.NewBox(boxPose, boxDims, "wall3")
		test.That(t, err, test.ShouldBeNil)
		boxPose = spatialmath.NewPoseFromPoint(r3.Vector{2500, -2500, 0})
		boxDims = r3.Vector{6660, 2, 10}
		geometry4, err := spatialmath.NewBox(boxPose, boxDims, "wall4")
		test.That(t, err, test.ShouldBeNil)
		geoObstacle := spatialmath.NewGeoObstacle(gpsPoint, []spatialmath.Geometry{geometry1, geometry2, geometry3, geometry4})

		moveRequest, err := ms.(*builtIn).newMoveOnGlobeRequest(
			ctx,
			fakeBase.Name(),
			dst,
			injectedMovementSensor.Name(),
			[]*spatialmath.GeoObstacle{geoObstacle},
			&motion.MotionConfiguration{},
			extra,
		)
		test.That(t, err, test.ShouldBeNil)
		plan, err := moveRequest.plan(ctx)
		test.That(t, err, test.ShouldNotBeNil)
		test.That(t, len(plan), test.ShouldEqual, 0)
	})

	t.Run("check offset constructed correctly", func(t *testing.T) {
		t.Parallel()
		_, fsSvc, _, _ := createMoveOnGlobeEnvironment(ctx, t, gpsPoint, nil)
		baseOrigin := referenceframe.NewPoseInFrame("test-base", spatialmath.NewZeroPose())
		movementSensorToBase, err := fsSvc.TransformPose(ctx, baseOrigin, "test-gps", nil)
		if err != nil {
			movementSensorToBase = baseOrigin
		}
		test.That(t, movementSensorToBase.Pose().Point(), test.ShouldResemble, r3.Vector{10, 0, 0})
	})
}

func TestReplanning(t *testing.T) {
	t.Parallel()
	ctx := context.Background()

	gpsOrigin := geo.NewPoint(0, 0)
	dst := geo.NewPoint(gpsOrigin.Lat(), gpsOrigin.Lng()+1e-5)
	epsilonMM := 15.

	visSvcs := []resource.Name{vision.Named("injectedVisionSvc")}

	type testCase struct {
		name           string
		noise          r3.Vector
		expectedReplan bool
		cfg            *motion.MotionConfiguration
		getPCfunc      func(ctx context.Context, cameraName string, extra map[string]interface{}) ([]*viz.Object, error)
	}

	testCases := []testCase{
		{
			name:           "check we dont replan with a good sensor",
			noise:          r3.Vector{Y: epsilonMM - 0.1},
			expectedReplan: false,
			cfg:            &motion.MotionConfiguration{PositionPollingFreqHz: 100, ObstaclePollingFreqHz: 1, PlanDeviationMM: epsilonMM},
		},
		{
			name:           "check we replan with a noisy sensor",
			noise:          r3.Vector{Y: epsilonMM + 0.1},
			expectedReplan: true,
			cfg:            &motion.MotionConfiguration{PositionPollingFreqHz: 100, ObstaclePollingFreqHz: 1, PlanDeviationMM: epsilonMM},
		},
		{
			name:           "ensure no replan from discovered obstacles",
			noise:          r3.Vector{0, 0, 0},
			expectedReplan: false,
			cfg: &motion.MotionConfiguration{
				PositionPollingFreqHz: 1, ObstaclePollingFreqHz: 100, PlanDeviationMM: epsilonMM, VisionServices: visSvcs,
			},
			getPCfunc: func(ctx context.Context, cameraName string, extra map[string]interface{}) ([]*viz.Object, error) {
				obstaclePosition := spatialmath.NewPoseFromPoint(r3.Vector{-200, -200, 0})
				box, err := spatialmath.NewBox(obstaclePosition, r3.Vector{10, 10, 10}, "test-case-2")
				test.That(t, err, test.ShouldBeNil)

				detection, err := viz.NewObjectWithLabel(pointcloud.New(), "test-case-2-detection", box.ToProtobuf())
				test.That(t, err, test.ShouldBeNil)

				return []*viz.Object{detection}, nil
			},
		},
		{
			name:           "ensure replan due to obstacle collision",
			noise:          r3.Vector{0, 0, 0},
			expectedReplan: true,
			cfg: &motion.MotionConfiguration{
				PositionPollingFreqHz: 1, ObstaclePollingFreqHz: 100, PlanDeviationMM: epsilonMM, VisionServices: visSvcs,
			},
			getPCfunc: func(ctx context.Context, cameraName string, extra map[string]interface{}) ([]*viz.Object, error) {
				obstaclePosition := spatialmath.NewPoseFromPoint(r3.Vector{10, 0, 0})
				box, err := spatialmath.NewBox(obstaclePosition, r3.Vector{10, 10, 10}, "test-case-1")
				test.That(t, err, test.ShouldBeNil)

				detection, err := viz.NewObjectWithLabel(pointcloud.New(), "test-case-1-detection", box.ToProtobuf())
				test.That(t, err, test.ShouldBeNil)

				return []*viz.Object{detection}, nil
			},
		},
	}

	testFn := func(t *testing.T, tc testCase) {
		t.Helper()
		injectedMovementSensor, _, kb, ms := createMoveOnGlobeEnvironment(ctx, t, gpsOrigin, spatialmath.NewPoseFromPoint(tc.noise))
		moveRequest, err := ms.(*builtIn).newMoveOnGlobeRequest(ctx, kb.Name(), dst, injectedMovementSensor.Name(), nil, tc.cfg, nil)
		test.That(t, err, test.ShouldBeNil)

<<<<<<< HEAD
		if len(tc.cfg.VisionServices) > 0 {
			srvc, ok := ms.(*builtIn).visionServices[tc.cfg.VisionServices[0]].(*inject.VisionService)
			test.That(t, ok, test.ShouldBeTrue)
			srvc.GetObjectPointCloudsFunc = tc.getPCfunc
		}

=======
>>>>>>> 415bd01d
		ctx, cancel := context.WithTimeout(ctx, 30.0*time.Second)
		ma := newMoveAttempt(ctx, moveRequest)
		ma.start()
		defer ma.cancel()
		defer cancel()
		select {
		case <-ma.ctx.Done():
			t.Log("move attempt should not have timed out")
			t.FailNow()
		case resp := <-ma.responseChan:
			if tc.expectedReplan {
				t.Log("move attempt should not have returned a response")
				t.FailNow()
			} else {
				test.That(t, resp.err, test.ShouldBeNil)
				test.That(t, resp.success, test.ShouldBeTrue)
			}
		case resp := <-ma.position.responseChan:
			if tc.expectedReplan {
				test.That(t, resp.err, test.ShouldBeNil)
				test.That(t, resp.replan, test.ShouldBeTrue)
			} else {
				t.Log("move attempt should not be replanned")
				t.FailNow()
			}
		case resp := <-ma.obstacle.responseChan:
			if tc.expectedReplan {
				test.That(t, resp.err, test.ShouldNotBeNil)
				test.That(t, resp.replan, test.ShouldBeTrue)
			} else {
				t.Log("move attempt should not be replanned")
				t.FailNow()
			}
		}
		test.That(t, ma.waypointIndex.Load(), test.ShouldBeGreaterThan, 0)
	}

	for _, tc := range testCases {
		c := tc // needed to workaround loop variable not being captured by func literals
		t.Run(c.name, func(t *testing.T) {
			t.Parallel()
			testFn(t, c)
		})
	}
}

func TestDiffDriveCheckPlan(t *testing.T) {
	t.Parallel()
	ctx := context.Background()
	logger := golog.NewTestLogger(t)

	gpsOrigin := geo.NewPoint(0, 0)

	// create fake base
	baseCfg := resource.Config{
		Name:  "test-base",
		API:   base.API,
		Frame: &referenceframe.LinkConfig{Geometry: &spatialmath.GeometryConfig{R: 20}},
	}
	fakeBase, err := baseFake.NewBase(ctx, nil, baseCfg, logger)
	test.That(t, err, test.ShouldBeNil)

	// create injected MovementSensor
	staticMovementSensor := createInjectedMovementSensor("test-gps", gpsOrigin)

	// create a fake kinematic base
	noise := spatialmath.NewZeroPose()
	localizer := motion.NewMovementSensorLocalizer(staticMovementSensor, gpsOrigin, noise)
	kinematicsOptions := kinematicbase.NewKinematicBaseOptions()
	kinematicsOptions.PlanDeviationThresholdMM = 1 // can afford to do this for tests

	limits := []referenceframe.Limit{
		{Min: -300 * 3, Max: 300 * 3},
		{Min: -300 * 3, Max: 300 * 3},
		{Min: -2 * math.Pi, Max: 2 * math.Pi},
	}

	diffDrive, err := kinematicbase.WrapWithFakeDiffDriveKinematics(
		ctx, fakeBase.(*baseFake.Base), localizer, limits, kinematicsOptions, noise,
	)
	test.That(t, err, test.ShouldBeNil)

	plan := []map[string][]referenceframe.Input{}
	subpoint := make(map[string][]referenceframe.Input)
	subpoint["test-base"] = referenceframe.FloatsToInputs([]float64{100, 0})
	plan = append(plan, subpoint)
	subpoint["test-base"] = referenceframe.FloatsToInputs([]float64{200, 0})
	plan = append(plan, subpoint)
	subpoint["test-base"] = referenceframe.FloatsToInputs([]float64{300, 0})
	plan = append(plan, subpoint)

	// construct framesystem
	newFS := referenceframe.NewEmptyFrameSystem("test-fs")
	newFS.AddFrame(diffDrive.Kinematics(), newFS.World())

	// create camera_origin frame
	cameraOriginFrame, err := referenceframe.NewStaticFrame("camera-origin", spatialmath.NewPoseFromPoint(r3.Vector{0, -30, 0}))
	test.That(t, err, test.ShouldBeNil)
	err = newFS.AddFrame(cameraOriginFrame, diffDrive.Kinematics())
	test.That(t, err, test.ShouldBeNil)

	// create camera geometry
	cameraGeom, err := spatialmath.NewBox(
		spatialmath.NewZeroPose(),
		r3.Vector{1, 1, 1}, "camera",
	)
	test.That(t, err, test.ShouldBeNil)

	// create cameraFrame and add to framesystem
	cameraFrame, err := referenceframe.NewStaticFrameWithGeometry(
		"camera-frame", spatialmath.NewPoseFromPoint(r3.Vector{0, 0, 0}), cameraGeom,
	)
	test.That(t, err, test.ShouldBeNil)
	err = newFS.AddFrame(cameraFrame, cameraOriginFrame)
	test.That(t, err, test.ShouldBeNil)

	type testCase struct {
		name           string
		obstaclesExist bool
		obsPosition    r3.Vector
		obsDims        r3.Vector
		observerFrame  string
		errorState     r3.Vector
		startPosition  r3.Vector
		startInputs    []float64
		planIndex      int
		errorIsNil     bool
	}

	testCases := []testCase{
		{
			name:           "without obstacles - ensure success",
			obstaclesExist: false,
			errorState:     r3.Vector{0, 0, 0},
			startPosition:  r3.Vector{0, 0, 0},
			startInputs:    []float64{0, 0},
			planIndex:      0,
			errorIsNil:     true,
		},
		{
			name:           "with a blocking obstacle - ensure failure",
			obstaclesExist: true,
			obsPosition:    r3.Vector{150, 0, 0},
			obsDims:        r3.Vector{10, 10, 1},
			observerFrame:  referenceframe.World,
			errorState:     r3.Vector{0, 0, 0},
			startPosition:  r3.Vector{0, 0, 0},
			startInputs:    []float64{0, 0},
			planIndex:      0,
			errorIsNil:     false,
		},
		{
			name:           "non nil error state, partial plan, with no collision - ensure success",
			obstaclesExist: true,
			obsPosition:    r3.Vector{150, 0, 0},
			obsDims:        r3.Vector{10, 10, 1},
			observerFrame:  cameraFrame.Name(),
			errorState:     r3.Vector{0, 30, 0},
			startPosition:  r3.Vector{50, 30, 0},
			startInputs:    []float64{50, 0},
			planIndex:      1,
			errorIsNil:     true,
		},
		{
			name:           "non nil error state, partial plan, with collision - ensure failure",
			obstaclesExist: true,
			obsPosition:    r3.Vector{150, 30, 0},
			obsDims:        r3.Vector{10, 10, 1},
			observerFrame:  cameraFrame.Name(),
			errorState:     r3.Vector{0, 30, 0},
			startPosition:  r3.Vector{50, 30, 0},
			startInputs:    []float64{50, 0},
			planIndex:      1,
			errorIsNil:     false,
		},
	}

	testFn := func(t *testing.T, tc testCase) {
		t.Helper()
		var worldState *referenceframe.WorldState
		if tc.obstaclesExist {
			position := spatialmath.NewPoseFromPoint(tc.obsPosition)
			obstacle, err := spatialmath.NewBox(position, tc.obsDims, "box")
			test.That(t, err, test.ShouldBeNil)

			geoms := []spatialmath.Geometry{obstacle}
			gifs := []*referenceframe.GeometriesInFrame{referenceframe.NewGeometriesInFrame(tc.observerFrame, geoms)}

			worldState, err = referenceframe.NewWorldState(gifs, nil)
			test.That(t, err, test.ShouldBeNil)
		} else {
			worldState = referenceframe.NewEmptyWorldState()
		}

		errorState := spatialmath.NewPoseFromPoint(tc.errorState)
		inputs := referenceframe.FloatsToInputs(tc.startInputs)
		startPose := spatialmath.NewPoseFromPoint(tc.startPosition)

		err := motionplan.CheckPlan(
			diffDrive.Kinematics(),
			plan[tc.planIndex:], worldState, newFS, startPose, inputs, errorState, logger,
		)
		if tc.errorIsNil {
			test.That(t, err, test.ShouldBeNil)
		} else {
			test.That(t, err, test.ShouldNotBeNil)
		}
	}

	for _, tc := range testCases {
		c := tc // needed to workaround loop variable not being captured by func literals
		t.Run(c.name, func(t *testing.T) {
			t.Parallel()
			testFn(t, c)
		})
	}
}

func TestArmGantryPlanCheck(t *testing.T) {
	logger := golog.NewTestLogger(t)
	fs := referenceframe.NewEmptyFrameSystem("test")

	gantryOffset, err := referenceframe.NewStaticFrame("gantryOffset", spatialmath.NewPoseFromPoint(r3.Vector{0, 0, 0}))
	test.That(t, err, test.ShouldBeNil)
	fs.AddFrame(gantryOffset, fs.World())

	gantryX, err := referenceframe.NewTranslationalFrame("gantryX", r3.Vector{1, 0, 0}, referenceframe.Limit{math.Inf(-1), math.Inf(1)})
	test.That(t, err, test.ShouldBeNil)
	fs.AddFrame(gantryX, gantryOffset)

	modelXarm, err := referenceframe.ParseModelJSONFile(rdkutils.ResolveFile("components/arm/xarm/xarm6_kinematics.json"), "")
	test.That(t, err, test.ShouldBeNil)
	fs.AddFrame(modelXarm, gantryX)

	goal := spatialmath.NewPoseFromPoint(r3.Vector{X: 407, Y: 0, Z: 112})

	planReq := motionplan.PlanRequest{
		Logger:             logger,
		Goal:               referenceframe.NewPoseInFrame(referenceframe.World, goal),
		Frame:              fs.Frame("xArm6"),
		FrameSystem:        fs,
		StartConfiguration: referenceframe.StartPositions(fs),
	}

	plan, err := motionplan.PlanMotion(context.Background(), &planReq)
	test.That(t, err, test.ShouldBeNil)

	startPose := spatialmath.NewPoseFromPoint(r3.Vector{0, 0, 0})
	errorState := spatialmath.NewPoseFromPoint(r3.Vector{0, 0, 0})
	floatList := []float64{0, 0, 0, 0, 0, 0, 0}
	inputs := referenceframe.FloatsToInputs(floatList)

	t.Run("check plan with no obstacles", func(t *testing.T) {
		err := motionplan.CheckPlan(fs.Frame("xArm6"), plan, nil, fs, startPose, inputs, errorState, logger)
		test.That(t, err, test.ShouldBeNil)
	})
	t.Run("check plan with obstacle", func(t *testing.T) {
		obstacle, err := spatialmath.NewBox(
			spatialmath.NewPoseFromPoint(r3.Vector{400, 0, 112}),
			r3.Vector{10, 10, 1}, "obstacle",
		)
		test.That(t, err, test.ShouldBeNil)

		geoms := []spatialmath.Geometry{obstacle}
		gifs := []*referenceframe.GeometriesInFrame{referenceframe.NewGeometriesInFrame(referenceframe.World, geoms)}

		worldState, err := referenceframe.NewWorldState(gifs, nil)
		test.That(t, err, test.ShouldBeNil)

		err = motionplan.CheckPlan(fs.Frame("xArm6"), plan, worldState, fs, startPose, inputs, errorState, logger)
		test.That(t, err, test.ShouldNotBeNil)
	})
}

func TestMultiplePieces(t *testing.T) {
	var err error
	ms, teardown := setupMotionServiceFromConfig(t, "../data/fake_tomato.json")
	defer teardown()
	grabPose := referenceframe.NewPoseInFrame("c", spatialmath.NewPoseFromPoint(r3.Vector{-0, -30, -50}))
	_, err = ms.Move(context.Background(), gripper.Named("gr"), grabPose, nil, nil, nil)
	test.That(t, err, test.ShouldBeNil)
}

func TestGetPose(t *testing.T) {
	var err error
	ms, teardown := setupMotionServiceFromConfig(t, "../data/arm_gantry.json")
	defer teardown()

	pose, err := ms.GetPose(context.Background(), arm.Named("gantry1"), "", nil, map[string]interface{}{})
	test.That(t, err, test.ShouldBeNil)
	test.That(t, pose.Parent(), test.ShouldEqual, referenceframe.World)
	test.That(t, pose.Pose().Point().X, test.ShouldAlmostEqual, 1.2)
	test.That(t, pose.Pose().Point().Y, test.ShouldAlmostEqual, 0)
	test.That(t, pose.Pose().Point().Z, test.ShouldAlmostEqual, 0)

	pose, err = ms.GetPose(context.Background(), arm.Named("arm1"), "", nil, map[string]interface{}{})
	test.That(t, err, test.ShouldBeNil)
	test.That(t, pose.Parent(), test.ShouldEqual, referenceframe.World)
	test.That(t, pose.Pose().Point().X, test.ShouldAlmostEqual, 501.2)
	test.That(t, pose.Pose().Point().Y, test.ShouldAlmostEqual, 0)
	test.That(t, pose.Pose().Point().Z, test.ShouldAlmostEqual, 300)

	pose, err = ms.GetPose(context.Background(), arm.Named("arm1"), "gantry1", nil, map[string]interface{}{})
	test.That(t, err, test.ShouldBeNil)
	test.That(t, pose.Parent(), test.ShouldEqual, "gantry1")
	test.That(t, pose.Pose().Point().X, test.ShouldAlmostEqual, 500)
	test.That(t, pose.Pose().Point().Y, test.ShouldAlmostEqual, 0)
	test.That(t, pose.Pose().Point().Z, test.ShouldAlmostEqual, 300)

	pose, err = ms.GetPose(context.Background(), arm.Named("gantry1"), "gantry1", nil, map[string]interface{}{})
	test.That(t, err, test.ShouldBeNil)
	test.That(t, pose.Parent(), test.ShouldEqual, "gantry1")
	test.That(t, pose.Pose().Point().X, test.ShouldAlmostEqual, 0)
	test.That(t, pose.Pose().Point().Y, test.ShouldAlmostEqual, 0)
	test.That(t, pose.Pose().Point().Z, test.ShouldAlmostEqual, 0)

	pose, err = ms.GetPose(context.Background(), arm.Named("arm1"), "arm1", nil, map[string]interface{}{})
	test.That(t, err, test.ShouldBeNil)
	test.That(t, pose.Parent(), test.ShouldEqual, "arm1")
	test.That(t, pose.Pose().Point().X, test.ShouldAlmostEqual, 0)
	test.That(t, pose.Pose().Point().Y, test.ShouldAlmostEqual, 0)
	test.That(t, pose.Pose().Point().Z, test.ShouldAlmostEqual, 0)

	testPose := spatialmath.NewPoseFromOrientation(&spatialmath.R4AA{Theta: math.Pi / 2, RX: 0., RY: 1., RZ: 0.})
	transforms := []*referenceframe.LinkInFrame{
		referenceframe.NewLinkInFrame(referenceframe.World, testPose, "testFrame", nil),
		referenceframe.NewLinkInFrame("testFrame", testPose, "testFrame2", nil),
	}

	pose, err = ms.GetPose(context.Background(), arm.Named("arm1"), "testFrame2", transforms, map[string]interface{}{})
	test.That(t, err, test.ShouldBeNil)
	test.That(t, pose.Pose().Point().X, test.ShouldAlmostEqual, -501.2)
	test.That(t, pose.Pose().Point().Y, test.ShouldAlmostEqual, 0)
	test.That(t, pose.Pose().Point().Z, test.ShouldAlmostEqual, -300)
	test.That(t, pose.Pose().Orientation().AxisAngles().RX, test.ShouldEqual, 0)
	test.That(t, pose.Pose().Orientation().AxisAngles().RY, test.ShouldEqual, -1)
	test.That(t, pose.Pose().Orientation().AxisAngles().RZ, test.ShouldEqual, 0)
	test.That(t, pose.Pose().Orientation().AxisAngles().Theta, test.ShouldAlmostEqual, math.Pi)

	transforms = []*referenceframe.LinkInFrame{
		referenceframe.NewLinkInFrame("noParent", testPose, "testFrame", nil),
	}
	pose, err = ms.GetPose(context.Background(), arm.Named("arm1"), "testFrame", transforms, map[string]interface{}{})
	test.That(t, err, test.ShouldBeError, referenceframe.NewParentFrameMissingError("testFrame", "noParent"))
	test.That(t, pose, test.ShouldBeNil)
}

func TestStoppableMoveFunctions(t *testing.T) {
	ctx := context.Background()
	logger := golog.NewTestLogger(t)
	failToReachGoalError := errors.New("failed to reach goal")
	calledStopFunc := false
	testIfStoppable := func(t *testing.T, success bool, err error) {
		test.That(t, err, test.ShouldNotBeNil)
		test.That(t, err, test.ShouldEqual, failToReachGoalError)
		test.That(t, success, test.ShouldBeFalse)
		test.That(t, calledStopFunc, test.ShouldBeTrue)
	}

	t.Run("successfully stop arms", func(t *testing.T) {
		armName := "test-arm"
		injectArmName := arm.Named(armName)
		goal := referenceframe.NewPoseInFrame(
			armName,
			spatialmath.NewPoseFromPoint(r3.Vector{X: 0, Y: -10, Z: -10}),
		)

		// Create an injected Arm
		armCfg := resource.Config{
			Name:  armName,
			API:   arm.API,
			Model: resource.DefaultModelFamily.WithModel("ur5e"),
			ConvertedAttributes: &armFake.Config{
				ArmModel: "ur5e",
			},
			Frame: &referenceframe.LinkConfig{
				Parent: "world",
			},
		}

		fakeArm, err := armFake.NewArm(ctx, nil, armCfg, logger)
		test.That(t, err, test.ShouldBeNil)

		injectArm := &inject.Arm{
			Arm: fakeArm,
		}
		injectArm.StopFunc = func(ctx context.Context, extra map[string]interface{}) error {
			calledStopFunc = true
			return nil
		}
		injectArm.GoToInputsFunc = func(ctx context.Context, goal []referenceframe.Input) error {
			return failToReachGoalError
		}
		injectArm.ModelFrameFunc = func() referenceframe.Model {
			model, _ := ur.MakeModelFrame("ur5e")
			return model
		}
		injectArm.MoveToPositionFunc = func(ctx context.Context, to spatialmath.Pose, extra map[string]interface{}) error {
			return failToReachGoalError
		}

		// create arm link
		armLink := referenceframe.NewLinkInFrame(
			referenceframe.World,
			spatialmath.NewZeroPose(),
			armName,
			nil,
		)

		// Create a motion service
		fsParts := []*referenceframe.FrameSystemPart{
			{
				FrameConfig: armLink,
				ModelFrame:  injectArm.ModelFrameFunc(),
			},
		}
		deps := resource.Dependencies{
			injectArmName: injectArm,
		}

		_, err = createFrameSystemService(ctx, deps, fsParts, logger)
		test.That(t, err, test.ShouldBeNil)

		conf := resource.Config{ConvertedAttributes: &Config{}}
		ms, err := NewBuiltIn(ctx, deps, conf, logger)
		test.That(t, err, test.ShouldBeNil)

		t.Run("stop during Move(...) call", func(t *testing.T) {
			calledStopFunc = false
			success, err := ms.Move(ctx, injectArmName, goal, nil, nil, nil)
			testIfStoppable(t, success, err)
		})
	})

	t.Run("successfully stop kinematic bases", func(t *testing.T) {
		// Create an injected Base
		baseName := "test-base"

		geometry, err := (&spatialmath.GeometryConfig{R: 20}).ParseConfig()
		test.That(t, err, test.ShouldBeNil)

		injectBase := inject.NewBase(baseName)
		injectBase.GeometriesFunc = func(ctx context.Context) ([]spatialmath.Geometry, error) {
			return []spatialmath.Geometry{geometry}, nil
		}
		injectBase.PropertiesFunc = func(ctx context.Context, extra map[string]interface{}) (base.Properties, error) {
			return base.Properties{
				TurningRadiusMeters: 0,
				WidthMeters:         600 * 0.001,
			}, nil
		}
		injectBase.StopFunc = func(ctx context.Context, extra map[string]interface{}) error {
			calledStopFunc = true
			return nil
		}
		injectBase.SpinFunc = func(ctx context.Context, angleDeg, degsPerSec float64, extra map[string]interface{}) error {
			return failToReachGoalError
		}
		injectBase.MoveStraightFunc = func(ctx context.Context, distanceMm int, mmPerSec float64, extra map[string]interface{}) error {
			return failToReachGoalError
		}
		injectBase.SetVelocityFunc = func(ctx context.Context, linear, angular r3.Vector, extra map[string]interface{}) error {
			return failToReachGoalError
		}

		// Create a base link
		baseLink := createBaseLink(t, baseName)

		t.Run("stop during MoveOnGlobe(...) call", func(t *testing.T) {
			calledStopFunc = false
			gpsPoint := geo.NewPoint(-70, 40)

			// Create an injected MovementSensor
			movementSensorName := "test-gps"
			injectMovementSensor := createInjectedMovementSensor(movementSensorName, gpsPoint)

			// Create a MovementSensor link
			movementSensorLink := referenceframe.NewLinkInFrame(
				baseLink.Name(),
				spatialmath.NewPoseFromPoint(r3.Vector{-10, 0, 0}),
				movementSensorName,
				nil,
			)

			// Create a motion service
			fsParts := []*referenceframe.FrameSystemPart{
				{FrameConfig: movementSensorLink},
				{FrameConfig: baseLink},
			}
			deps := resource.Dependencies{
				injectBase.Name():           injectBase,
				injectMovementSensor.Name(): injectMovementSensor,
			}

			fsSvc, err := createFrameSystemService(ctx, deps, fsParts, logger)
			test.That(t, err, test.ShouldBeNil)

			conf := resource.Config{ConvertedAttributes: &Config{}}
			ms, err := NewBuiltIn(ctx, deps, conf, logger)
			test.That(t, err, test.ShouldBeNil)

			ms.(*builtIn).fsService = fsSvc

			goal := geo.NewPoint(gpsPoint.Lat()+1e-4, gpsPoint.Lng()+1e-4)
			motionCfg := motion.MotionConfiguration{
				PlanDeviationMM:       10000,
				LinearMPerSec:         10,
				PositionPollingFreqHz: 4,
				ObstaclePollingFreqHz: 1,
			}
			success, err := ms.MoveOnGlobe(
				ctx, injectBase.Name(), goal, 0, injectMovementSensor.Name(),
				nil, &motionCfg, nil,
			)
			testIfStoppable(t, success, err)
		})

		t.Run("stop during MoveOnMap(...) call", func(t *testing.T) {
			calledStopFunc = false
			slamName := "test-slam"

			// Create an injected SLAM
			injectSlam := createInjectedSlam(slamName, "pointcloud/octagonspace.pcd")

			// Create a motion service
			deps := resource.Dependencies{
				injectBase.Name(): injectBase,
				injectSlam.Name(): injectSlam,
			}
			fsParts := []*referenceframe.FrameSystemPart{
				{FrameConfig: baseLink},
			}

			ms, err := NewBuiltIn(
				ctx,
				deps,
				resource.Config{ConvertedAttributes: &Config{}},
				logger,
			)
			test.That(t, err, test.ShouldBeNil)

			fsSvc, err := createFrameSystemService(ctx, deps, fsParts, logger)
			test.That(t, err, test.ShouldBeNil)
			ms.(*builtIn).fsService = fsSvc

			goal := spatialmath.NewPoseFromPoint(r3.Vector{X: 0, Y: 500})
			success, err := ms.MoveOnMap(ctx, injectBase.Name(), goal, injectSlam.Name(), nil)
			testIfStoppable(t, success, err)
		})
	})
}<|MERGE_RESOLUTION|>--- conflicted
+++ resolved
@@ -826,15 +826,12 @@
 		moveRequest, err := ms.(*builtIn).newMoveOnGlobeRequest(ctx, kb.Name(), dst, injectedMovementSensor.Name(), nil, tc.cfg, nil)
 		test.That(t, err, test.ShouldBeNil)
 
-<<<<<<< HEAD
 		if len(tc.cfg.VisionServices) > 0 {
 			srvc, ok := ms.(*builtIn).visionServices[tc.cfg.VisionServices[0]].(*inject.VisionService)
 			test.That(t, ok, test.ShouldBeTrue)
 			srvc.GetObjectPointCloudsFunc = tc.getPCfunc
 		}
 
-=======
->>>>>>> 415bd01d
 		ctx, cancel := context.WithTimeout(ctx, 30.0*time.Second)
 		ma := newMoveAttempt(ctx, moveRequest)
 		ma.start()
