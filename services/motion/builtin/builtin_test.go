package builtin

import (
	"context"
	"math"
	"os"
	"path/filepath"
	"testing"
	"time"

	"github.com/edaniels/golog"
	"github.com/golang/geo/r3"
	geo "github.com/kellydunn/golang-geo"
	"github.com/pkg/errors"
	// registers all components.
	commonpb "go.viam.com/api/common/v1"
	"go.viam.com/test"
	"go.viam.com/utils"
	"go.viam.com/utils/artifact"

	"go.viam.com/rdk/components/arm"
	armFake "go.viam.com/rdk/components/arm/fake"
	ur "go.viam.com/rdk/components/arm/universalrobots"
	"go.viam.com/rdk/components/base"
	baseFake "go.viam.com/rdk/components/base/fake"
	"go.viam.com/rdk/components/base/kinematicbase"
	"go.viam.com/rdk/components/camera"
	"go.viam.com/rdk/components/gripper"
	"go.viam.com/rdk/components/movementsensor"
	_ "go.viam.com/rdk/components/register"
	"go.viam.com/rdk/config"
	"go.viam.com/rdk/motionplan"
	"go.viam.com/rdk/referenceframe"
	"go.viam.com/rdk/resource"
	"go.viam.com/rdk/robot/framesystem"
	robotimpl "go.viam.com/rdk/robot/impl"
	"go.viam.com/rdk/services/motion"
	"go.viam.com/rdk/services/slam"
	"go.viam.com/rdk/spatialmath"
	"go.viam.com/rdk/testutils/inject"
	rdkutils "go.viam.com/rdk/utils"
)

func setupMotionServiceFromConfig(t *testing.T, configFilename string) (motion.Service, func()) {
	t.Helper()
	ctx := context.Background()
	logger := golog.NewTestLogger(t)
	cfg, err := config.Read(ctx, configFilename, logger)
	test.That(t, err, test.ShouldBeNil)
	myRobot, err := robotimpl.New(ctx, cfg, logger)
	test.That(t, err, test.ShouldBeNil)
	svc, err := motion.FromRobot(myRobot, "builtin")
	test.That(t, err, test.ShouldBeNil)
	return svc, func() {
		myRobot.Close(context.Background())
	}
}

func getPointCloudMap(path string) (func() ([]byte, error), error) {
	const chunkSizeBytes = 1 * 1024 * 1024
	file, err := os.Open(path)
	if err != nil {
		return nil, err
	}
	chunk := make([]byte, chunkSizeBytes)
	f := func() ([]byte, error) {
		bytesRead, err := file.Read(chunk)
		if err != nil {
			defer utils.UncheckedErrorFunc(file.Close)
			return nil, err
		}
		return chunk[:bytesRead], err
	}
	return f, nil
}

func createInjectedMovementSensor(name string, gpsPoint *geo.Point) *inject.MovementSensor {
	injectedMovementSensor := inject.NewMovementSensor(name)
	injectedMovementSensor.PositionFunc = func(ctx context.Context, extra map[string]interface{}) (*geo.Point, float64, error) {
		return gpsPoint, 0, nil
	}
	injectedMovementSensor.CompassHeadingFunc = func(ctx context.Context, extra map[string]interface{}) (float64, error) {
		return 0, nil
	}
	injectedMovementSensor.PropertiesFunc = func(ctx context.Context, extra map[string]interface{}) (*movementsensor.Properties, error) {
		return &movementsensor.Properties{CompassHeadingSupported: true}, nil
	}

	return injectedMovementSensor
}

func createInjectedSlam(name, pcdPath string) *inject.SLAMService {
	injectSlam := inject.NewSLAMService(name)
	injectSlam.PointCloudMapFunc = func(ctx context.Context) (func() ([]byte, error), error) {
		return getPointCloudMap(filepath.Clean(artifact.MustPath(pcdPath)))
	}
	injectSlam.PositionFunc = func(ctx context.Context) (spatialmath.Pose, string, error) {
		return spatialmath.NewZeroPose(), "", nil
	}
	return injectSlam
}

func createBaseLink(t *testing.T, baseName string) *referenceframe.LinkInFrame {
	basePose := spatialmath.NewPoseFromPoint(r3.Vector{0, 0, 0})
	baseSphere, err := spatialmath.NewSphere(basePose, 10, "base-sphere")
	test.That(t, err, test.ShouldBeNil)
	baseLink := referenceframe.NewLinkInFrame(
		referenceframe.World,
		spatialmath.NewZeroPose(),
		baseName,
		baseSphere,
	)
	return baseLink
}

func createFrameSystemService(
	ctx context.Context,
	deps resource.Dependencies,
	fsParts []*referenceframe.FrameSystemPart,
	logger golog.Logger,
) (framesystem.Service, error) {
	fsSvc, err := framesystem.New(ctx, deps, logger)
	if err != nil {
		return nil, err
	}
	conf := resource.Config{
		ConvertedAttributes: &framesystem.Config{Parts: fsParts},
	}
	if err := fsSvc.Reconfigure(ctx, deps, conf); err != nil {
		return nil, err
	}
	deps[fsSvc.Name()] = fsSvc

	return fsSvc, nil
}

func createMoveOnGlobeEnvironment(ctx context.Context, t *testing.T, origin, destination *geo.Point, noise spatialmath.Pose) (
	*inject.MovementSensor, framesystem.Service, base.Base, motion.Service,
) {
	logger := golog.NewTestLogger(t)

	// create fake base
	baseCfg := resource.Config{
		Name:  "test-base",
		API:   base.API,
		Frame: &referenceframe.LinkConfig{Geometry: &spatialmath.GeometryConfig{R: 20}},
	}
	fakeBase, err := baseFake.NewBase(ctx, nil, baseCfg, logger)
	test.That(t, err, test.ShouldBeNil)

	// create base link
	baseLink := createBaseLink(t, "test-base")

	// create injected MovementSensor
	staticMovementSensor := createInjectedMovementSensor("test-gps", origin)

	// create MovementSensor link
	movementSensorLink := referenceframe.NewLinkInFrame(
		baseLink.Name(),
		spatialmath.NewPoseFromPoint(r3.Vector{-10, 0, 0}),
		"test-gps",
		nil,
	)

	// create a fake kinematic base
	localizer := motion.NewMovementSensorLocalizer(staticMovementSensor, origin, spatialmath.NewZeroPose())
	straightlineDistance := spatialmath.GeoPointToPose(destination, origin).Point().Norm()
	limits := []referenceframe.Limit{
		{Min: -straightlineDistance * 3, Max: straightlineDistance * 3},
		{Min: -straightlineDistance * 3, Max: straightlineDistance * 3},
		{Min: -2 * math.Pi, Max: 2 * math.Pi},
	}
	kinematicsOptions := kinematicbase.NewKinematicBaseOptions()
	kinematicsOptions.PlanDeviationThresholdMM = 1 // can afford to do this for tests
	kb, err := kinematicbase.WrapWithFakeKinematics(ctx, fakeBase.(*baseFake.Base), localizer, limits, kinematicsOptions, noise)
	test.That(t, err, test.ShouldBeNil)

	// create injected MovementSensor
	dynamicMovementSensor := inject.NewMovementSensor("test-gps")
	dynamicMovementSensor.PositionFunc = func(ctx context.Context, extra map[string]interface{}) (*geo.Point, float64, error) {
		input, err := kb.CurrentInputs(ctx)
		test.That(t, err, test.ShouldBeNil)
		heading := rdkutils.RadToDeg(math.Atan2(input[0].Value, input[1].Value))
		distance := math.Sqrt(input[1].Value*input[1].Value + input[0].Value*input[0].Value)
		pt := origin.PointAtDistanceAndBearing(distance*1e-6, heading)
		return pt, 0, nil
	}
	dynamicMovementSensor.CompassHeadingFunc = func(ctx context.Context, extra map[string]interface{}) (float64, error) {
		return 0, nil
	}
	dynamicMovementSensor.PropertiesFunc = func(ctx context.Context, extra map[string]interface{}) (*movementsensor.Properties, error) {
		return &movementsensor.Properties{CompassHeadingSupported: true}, nil
	}

	// create the frame system
	fsParts := []*referenceframe.FrameSystemPart{
		{FrameConfig: movementSensorLink},
		{FrameConfig: baseLink},
	}
	deps := resource.Dependencies{
		fakeBase.Name():              kb,
		dynamicMovementSensor.Name(): dynamicMovementSensor,
	}

	fsSvc, err := createFrameSystemService(ctx, deps, fsParts, logger)
	test.That(t, err, test.ShouldBeNil)

	conf := resource.Config{ConvertedAttributes: &Config{}}
	ms, err := NewBuiltIn(ctx, deps, conf, logger)
	test.That(t, err, test.ShouldBeNil)

	return dynamicMovementSensor, fsSvc, fakeBase, ms
}

func createMoveOnMapEnvironment(ctx context.Context, t *testing.T, pcdPath string) motion.Service {
	injectSlam := createInjectedSlam("test_slam", pcdPath)

	cfg := resource.Config{
		Name:  "test_base",
		API:   base.API,
		Frame: &referenceframe.LinkConfig{Geometry: &spatialmath.GeometryConfig{R: 120}},
	}
	logger := golog.NewTestLogger(t)
	fakeBase, err := baseFake.NewBase(ctx, nil, cfg, logger)
	test.That(t, err, test.ShouldBeNil)

	deps := resource.Dependencies{injectSlam.Name(): injectSlam, fakeBase.Name(): fakeBase}
	conf := resource.Config{ConvertedAttributes: &Config{}}
	ms, err := NewBuiltIn(ctx, deps, conf, logger)
	test.That(t, err, test.ShouldBeNil)
	return ms
}

func TestMoveFailures(t *testing.T) {
	var err error
	ms, teardown := setupMotionServiceFromConfig(t, "../data/arm_gantry.json")
	defer teardown()
	ctx := context.Background()
	t.Run("fail on not finding gripper", func(t *testing.T) {
		grabPose := referenceframe.NewPoseInFrame("fakeCamera", spatialmath.NewPoseFromPoint(r3.Vector{10.0, 10.0, 10.0}))
		_, err = ms.Move(ctx, camera.Named("fake"), grabPose, nil, nil, nil)
		test.That(t, err, test.ShouldNotBeNil)
	})

	t.Run("fail on disconnected supplemental frames in world state", func(t *testing.T) {
		testPose := spatialmath.NewPose(
			r3.Vector{X: 1., Y: 2., Z: 3.},
			&spatialmath.R4AA{Theta: math.Pi / 2, RX: 0., RY: 1., RZ: 0.},
		)
		transforms := []*referenceframe.LinkInFrame{
			referenceframe.NewLinkInFrame("noParent", testPose, "frame2", nil),
		}
		worldState, err := referenceframe.NewWorldState(nil, transforms)
		test.That(t, err, test.ShouldBeNil)
		poseInFrame := referenceframe.NewPoseInFrame("frame2", spatialmath.NewZeroPose())
		_, err = ms.Move(ctx, arm.Named("arm1"), poseInFrame, worldState, nil, nil)
		test.That(t, err, test.ShouldBeError, referenceframe.NewParentFrameMissingError("frame2", "noParent"))
	})
}

func TestMove(t *testing.T) {
	var err error
	ctx := context.Background()

	t.Run("succeeds when all frame info in config", func(t *testing.T) {
		ms, teardown := setupMotionServiceFromConfig(t, "../data/moving_arm.json")
		defer teardown()
		grabPose := referenceframe.NewPoseInFrame("c", spatialmath.NewPoseFromPoint(r3.Vector{0, -30, -50}))
		_, err = ms.Move(ctx, gripper.Named("pieceGripper"), grabPose, nil, nil, nil)
		test.That(t, err, test.ShouldBeNil)
	})

	t.Run("succeeds when mobile component can be solved for destinations in own frame", func(t *testing.T) {
		ms, teardown := setupMotionServiceFromConfig(t, "../data/moving_arm.json")
		defer teardown()
		grabPose := referenceframe.NewPoseInFrame("pieceArm", spatialmath.NewPoseFromPoint(r3.Vector{0, -30, -50}))
		_, err = ms.Move(ctx, arm.Named("pieceArm"), grabPose, nil, nil, map[string]interface{}{})
		test.That(t, err, test.ShouldBeNil)
	})

	t.Run("succeeds when immobile component can be solved for destinations in own frame", func(t *testing.T) {
		ms, teardown := setupMotionServiceFromConfig(t, "../data/moving_arm.json")
		defer teardown()
		grabPose := referenceframe.NewPoseInFrame("pieceGripper", spatialmath.NewPoseFromPoint(r3.Vector{0, -30, -50}))
		_, err = ms.Move(ctx, gripper.Named("pieceGripper"), grabPose, nil, nil, map[string]interface{}{})
		test.That(t, err, test.ShouldBeNil)
	})

	t.Run("succeeds with supplemental info in world state", func(t *testing.T) {
		ms, teardown := setupMotionServiceFromConfig(t, "../data/moving_arm.json")
		defer teardown()
		testPose := spatialmath.NewPose(
			r3.Vector{X: 1., Y: 2., Z: 3.},
			&spatialmath.R4AA{Theta: math.Pi / 2, RX: 0., RY: 1., RZ: 0.},
		)

		transforms := []*referenceframe.LinkInFrame{
			referenceframe.NewLinkInFrame(referenceframe.World, testPose, "testFrame2", nil),
			referenceframe.NewLinkInFrame("pieceArm", testPose, "testFrame", nil),
		}

		worldState, err := referenceframe.NewWorldState(nil, transforms)
		test.That(t, err, test.ShouldBeNil)
		grabPose := referenceframe.NewPoseInFrame("testFrame2", spatialmath.NewPoseFromPoint(r3.Vector{-20, -130, -40}))
		_, err = ms.Move(context.Background(), gripper.Named("pieceGripper"), grabPose, worldState, nil, nil)
		test.That(t, err, test.ShouldBeNil)
	})
}

func TestMoveWithObstacles(t *testing.T) {
	ms, teardown := setupMotionServiceFromConfig(t, "../data/moving_arm.json")
	defer teardown()

	t.Run("check a movement that should not succeed due to obstacles", func(t *testing.T) {
		testPose1 := spatialmath.NewPoseFromPoint(r3.Vector{0, 0, 370})
		testPose2 := spatialmath.NewPoseFromPoint(r3.Vector{300, 300, -3500})
		_ = testPose2
		grabPose := referenceframe.NewPoseInFrame("world", spatialmath.NewPoseFromPoint(r3.Vector{-600, -400, 460}))
		obsMsgs := []*commonpb.GeometriesInFrame{
			{
				ReferenceFrame: "world",
				Geometries: []*commonpb.Geometry{
					{
						Center: spatialmath.PoseToProtobuf(testPose2),
						GeometryType: &commonpb.Geometry_Box{
							Box: &commonpb.RectangularPrism{DimsMm: &commonpb.Vector3{
								X: 20,
								Y: 40,
								Z: 40,
							}},
						},
					},
				},
			},
			{
				ReferenceFrame: "world",
				Geometries: []*commonpb.Geometry{
					{
						Center: spatialmath.PoseToProtobuf(testPose1),
						GeometryType: &commonpb.Geometry_Box{
							Box: &commonpb.RectangularPrism{DimsMm: &commonpb.Vector3{
								X: 2000,
								Y: 2000,
								Z: 20,
							}},
						},
					},
				},
			},
		}
		worldState, err := referenceframe.WorldStateFromProtobuf(&commonpb.WorldState{Obstacles: obsMsgs})
		test.That(t, err, test.ShouldBeNil)
		_, err = ms.Move(context.Background(), gripper.Named("pieceArm"), grabPose, worldState, nil, nil)
		// This fails due to a large obstacle being in the way
		test.That(t, err, test.ShouldNotBeNil)
	})
}

func TestMoveOnMapLongDistance(t *testing.T) {
	t.Skip()
	t.Parallel()
	ctx := context.Background()
	// goal position is scaled to be in mm
	goal := spatialmath.NewPoseFromPoint(r3.Vector{X: -32.508 * 1000, Y: -2.092 * 1000})

	t.Run("test tp-space planning on office map", func(t *testing.T) {
		t.Parallel()
		ms := createMoveOnMapEnvironment(ctx, t, "slam/example_cartographer_outputs/viam-office-02-22-3/pointcloud/pointcloud_4.pcd")
		extra := make(map[string]interface{})
		path, _, err := ms.(*builtIn).planMoveOnMap(
			context.Background(),
			base.Named("test_base"),
			goal,
			slam.Named("test_slam"),
			kinematicbase.NewKinematicBaseOptions(),
			extra,
		)
		test.That(t, err, test.ShouldBeNil)
		test.That(t, len(path), test.ShouldBeGreaterThan, 2)
	})
}

func TestMoveOnMap(t *testing.T) {
	t.Skip() // RSDK-4279
	t.Parallel()
	ctx := context.Background()
	// goal x-position of 1.32m is scaled to be in mm
	goal := spatialmath.NewPoseFromPoint(r3.Vector{X: 1.32 * 1000, Y: 0})

	t.Run("check that path is planned around obstacle", func(t *testing.T) {
		t.Parallel()
		ms := createMoveOnMapEnvironment(ctx, t, "pointcloud/octagonspace.pcd")
		extra := make(map[string]interface{})
		extra["motion_profile"] = "orientation"
		path, _, err := ms.(*builtIn).planMoveOnMap(
			context.Background(),
			base.Named("test_base"),
			goal,
			slam.Named("test_slam"),
			kinematicbase.NewKinematicBaseOptions(),
			extra,
		)
		test.That(t, err, test.ShouldBeNil)
		// path of length 2 indicates a path that goes straight through central obstacle
		test.That(t, len(path), test.ShouldBeGreaterThan, 2)
		// every waypoint should have the form [x,y,theta]
		test.That(t, len(path[0]), test.ShouldEqual, 3)
	})

	t.Run("ensure success of movement around obstacle", func(t *testing.T) {
		t.Parallel()
		ms := createMoveOnMapEnvironment(ctx, t, "pointcloud/octagonspace.pcd")
		success, err := ms.MoveOnMap(
			context.Background(),
			base.Named("test_base"),
			goal,
			slam.Named("test_slam"),
			nil,
		)
		test.That(t, err, test.ShouldBeNil)
		test.That(t, success, test.ShouldBeTrue)
	})

	t.Run("check that straight line path executes", func(t *testing.T) {
		t.Parallel()
		ms := createMoveOnMapEnvironment(ctx, t, "pointcloud/octagonspace.pcd")
		easyGoal := spatialmath.NewPoseFromPoint(r3.Vector{X: 0.277 * 1000, Y: 0.593 * 1000})
		success, err := ms.MoveOnMap(
			context.Background(),
			base.Named("test_base"),
			easyGoal,
			slam.Named("test_slam"),
			nil,
		)
		test.That(t, err, test.ShouldBeNil)
		test.That(t, success, test.ShouldBeTrue)
	})

	t.Run("check that position-only mode returns 2D plan", func(t *testing.T) {
		t.Parallel()
		ms := createMoveOnMapEnvironment(ctx, t, "pointcloud/octagonspace.pcd")
		extra := make(map[string]interface{})
		extra["motion_profile"] = "position_only"
		path, _, err := ms.(*builtIn).planMoveOnMap(
			context.Background(),
			base.Named("test_base"),
			goal,
			slam.Named("test_slam"),
			kinematicbase.NewKinematicBaseOptions(),
			extra,
		)
		test.That(t, err, test.ShouldBeNil)
		// every waypoint should have the form [x,y]
		test.That(t, len(path[0]), test.ShouldEqual, 2)
	})

	t.Run("check that position-only mode executes", func(t *testing.T) {
		t.Parallel()
		ms := createMoveOnMapEnvironment(ctx, t, "pointcloud/octagonspace.pcd")
		extra := make(map[string]interface{})
		extra["motion_profile"] = "position_only"
		success, err := ms.MoveOnMap(
			context.Background(),
			base.Named("test_base"),
			goal,
			slam.Named("test_slam"),
			extra,
		)
		test.That(t, err, test.ShouldBeNil)
		test.That(t, success, test.ShouldBeTrue)
	})
}

func TestMoveOnMapTimeout(t *testing.T) {
	ctx := context.Background()
	logger := golog.NewTestLogger(t)
	cfg, err := config.Read(ctx, "../data/real_wheeled_base.json", logger)
	test.That(t, err, test.ShouldBeNil)
	myRobot, err := robotimpl.New(ctx, cfg, logger)
	test.That(t, err, test.ShouldBeNil)
	defer func() {
		test.That(t, myRobot.Close(context.Background()), test.ShouldBeNil)
	}()

	injectSlam := createInjectedSlam("test_slam", "pointcloud/octagonspace.pcd")

	realBase, err := base.FromRobot(myRobot, "test_base")
	test.That(t, err, test.ShouldBeNil)

	deps := resource.Dependencies{
		injectSlam.Name(): injectSlam,
		realBase.Name():   realBase,
	}
	conf := resource.Config{ConvertedAttributes: &Config{}}
	ms, err := NewBuiltIn(ctx, deps, conf, logger)
	test.That(t, err, test.ShouldBeNil)

	easyGoal := spatialmath.NewPoseFromPoint(r3.Vector{X: 1001, Y: 1001})
	// create motion config
	motionCfg := make(map[string]interface{})
	motionCfg["timeout"] = 0.01
	success, err := ms.MoveOnMap(
		context.Background(),
		base.Named("test_base"),
		easyGoal,
		slam.Named("test_slam"),
		motionCfg,
	)
	test.That(t, err, test.ShouldNotBeNil)
	test.That(t, success, test.ShouldBeFalse)
}

func TestMoveOnGlobe(t *testing.T) {
	t.Parallel()
	ctx := context.Background()

	gpsPoint := geo.NewPoint(-70, 40)

	// create motion config
	extra := make(map[string]interface{})
	// extra["motion_profile"] = "position_only" // TODO: Add back with RSDK-4583
	extra["timeout"] = 5.

	dst := geo.NewPoint(gpsPoint.Lat(), gpsPoint.Lng()+1e-5)
	expectedDst := r3.Vector{380, 0, 0}
	epsilonMM := 15.

	t.Run("ensure success to a nearby geo point", func(t *testing.T) {
		t.Parallel()
		injectedMovementSensor, _, fakeBase, ms := createMoveOnGlobeEnvironment(ctx, t, gpsPoint, dst, nil)
		motionCfg := &motion.MotionConfiguration{PositionPollingFreqHz: 4, ObstaclePollingFreqHz: 1, PlanDeviationMM: epsilonMM}

		moveRequest, err := ms.(*builtIn).newMoveOnGlobeRequest(
			ctx,
			fakeBase.Name(),
			dst,
			injectedMovementSensor.Name(),
			[]*spatialmath.GeoObstacle{},
			motionCfg,
			extra,
		)
		test.That(t, err, test.ShouldBeNil)
		waypoints, err := moveRequest.plan(ctx)
		test.That(t, err, test.ShouldBeNil)
		test.That(t, len(waypoints), test.ShouldEqual, 2)
		test.That(t, waypoints[1][0].Value, test.ShouldAlmostEqual, expectedDst.X, epsilonMM)
		test.That(t, waypoints[1][1].Value, test.ShouldAlmostEqual, expectedDst.Y, epsilonMM)

		success, err := ms.MoveOnGlobe(
			ctx,
			fakeBase.Name(),
			dst,
			0,
			injectedMovementSensor.Name(),
			[]*spatialmath.GeoObstacle{},
			motionCfg,
			extra,
		)
		test.That(t, err, test.ShouldBeNil)
		test.That(t, success, test.ShouldBeTrue)
	})

	t.Run("go around an obstacle", func(t *testing.T) {
		t.Parallel()
		injectedMovementSensor, _, fakeBase, ms := createMoveOnGlobeEnvironment(ctx, t, gpsPoint, dst, nil)
		motionCfg := &motion.MotionConfiguration{PositionPollingFreqHz: 4, ObstaclePollingFreqHz: 1, PlanDeviationMM: epsilonMM}

		boxPose := spatialmath.NewPoseFromPoint(r3.Vector{50, 0, 0})
		boxDims := r3.Vector{5, 50, 10}
		geometries, err := spatialmath.NewBox(boxPose, boxDims, "wall")
		test.That(t, err, test.ShouldBeNil)
		geoObstacle := spatialmath.NewGeoObstacle(gpsPoint, []spatialmath.Geometry{geometries})

		moveRequest, err := ms.(*builtIn).newMoveOnGlobeRequest(
			ctx,
			fakeBase.Name(),
			dst,
			injectedMovementSensor.Name(),
			[]*spatialmath.GeoObstacle{geoObstacle},
			motionCfg,
			extra,
		)
		test.That(t, err, test.ShouldBeNil)
		waypoints, err := moveRequest.plan(ctx)
		test.That(t, err, test.ShouldBeNil)
		test.That(t, len(waypoints), test.ShouldBeGreaterThan, 2)
		test.That(t, waypoints[len(waypoints)-1][0].Value, test.ShouldAlmostEqual, expectedDst.X, epsilonMM)
		test.That(t, waypoints[len(waypoints)-1][1].Value, test.ShouldAlmostEqual, expectedDst.Y, epsilonMM)

		success, err := ms.MoveOnGlobe(
			ctx,
			fakeBase.Name(),
			dst,
			0,
			injectedMovementSensor.Name(),
			[]*spatialmath.GeoObstacle{geoObstacle},
			motionCfg,
			extra,
		)
		test.That(t, err, test.ShouldBeNil)
		test.That(t, success, test.ShouldBeTrue)
	})

	t.Run("fail because of obstacle", func(t *testing.T) {
		t.Parallel()
		injectedMovementSensor, _, fakeBase, ms := createMoveOnGlobeEnvironment(ctx, t, gpsPoint, dst, nil)

		boxPose := spatialmath.NewPoseFromPoint(r3.Vector{50, 0, 0})
		boxDims := r3.Vector{2, 6660, 10}
		geometries, err := spatialmath.NewBox(boxPose, boxDims, "wall")
		test.That(t, err, test.ShouldBeNil)
		geoObstacle := spatialmath.NewGeoObstacle(gpsPoint, []spatialmath.Geometry{geometries})

		moveRequest, err := ms.(*builtIn).newMoveOnGlobeRequest(
			ctx,
			fakeBase.Name(),
			dst,
			injectedMovementSensor.Name(),
			[]*spatialmath.GeoObstacle{geoObstacle},
			&motion.MotionConfiguration{},
			extra,
		)
		test.That(t, err, test.ShouldBeNil)
		plan, err := moveRequest.plan(ctx)
		test.That(t, err, test.ShouldNotBeNil)
		test.That(t, len(plan), test.ShouldEqual, 0)
	})

	t.Run("check offset constructed correctly", func(t *testing.T) {
		t.Parallel()
		_, fsSvc, _, _ := createMoveOnGlobeEnvironment(ctx, t, gpsPoint, dst, nil)
		baseOrigin := referenceframe.NewPoseInFrame("test-base", spatialmath.NewZeroPose())
		movementSensorToBase, err := fsSvc.TransformPose(ctx, baseOrigin, "test-gps", nil)
		if err != nil {
			movementSensorToBase = baseOrigin
		}
		test.That(t, movementSensorToBase.Pose().Point(), test.ShouldResemble, r3.Vector{10, 0, 0})
	})
}

<<<<<<< HEAD
func TestReplanning(t *testing.T) {
	t.Parallel()
	ctx := context.Background()

	gpsPoint := geo.NewPoint(0, 0)
	dst := geo.NewPoint(gpsPoint.Lat(), gpsPoint.Lng()+1e-5)
	epsilonMM := 15.
	motionCfg := &motion.MotionConfiguration{PositionPollingFreqHz: 100, ObstaclePollingFreqHz: 1, PlanDeviationMM: epsilonMM}

	type testCase struct {
		name           string
		noise          r3.Vector
		expectedReplan bool
	}

	testCases := []testCase{
		{
			name:           "check we dont replan with a good sensor",
			noise:          r3.Vector{Y: epsilonMM - 0.1},
			expectedReplan: false,
		},
		{
			name:           "check we replan with a noisy sensor",
			noise:          r3.Vector{Y: epsilonMM + 0.1},
			expectedReplan: true,
		},
	}

	testFn := func(t *testing.T, tc testCase) {
		t.Helper()
		injectedMovementSensor, _, kb, ms := createMoveOnGlobeEnvironment(ctx, t, gpsPoint, dst, spatialmath.NewPoseFromPoint(tc.noise))
		moveRequest, err := ms.(*builtIn).newMoveOnGlobeRequest(ctx, kb.Name(), dst, injectedMovementSensor.Name(), nil, motionCfg, nil)
		test.That(t, err, test.ShouldBeNil)

		ctx, cancel := context.WithTimeout(ctx, time.Second)
		defer cancel()
		ma := newMoveAttempt(ctx, moveRequest)
		ma.start()
		defer ma.cancel()
		select {
		case <-ma.ctx.Done():
			t.Log("move attempt should not have timed out")
			t.FailNow()
		case resp := <-ma.responseChan:
			if tc.expectedReplan {
				t.Log("move attempt should not have returned a response")
				t.FailNow()
			} else {
				test.That(t, resp.err, test.ShouldBeNil)
				test.That(t, resp.success, test.ShouldBeTrue)
			}
		case resp := <-ma.position.responseChan:
			if tc.expectedReplan {
				test.That(t, resp.err, test.ShouldBeNil)
				test.That(t, resp.replan, test.ShouldBeTrue)
			} else {
				t.Log("move attempt should not be replanned")
				t.FailNow()
			}
		}
		test.That(t, ma.waypointIndex.Load(), test.ShouldEqual, 1)
	}

	for _, tc := range testCases {
		c := tc // needed to workaround loop variable not being captured by func literals
		t.Run(c.name, func(t *testing.T) {
			t.Parallel()
			testFn(t, c)
		})
	}
=======
func TestCheckPlan(t *testing.T) {
	ctx := context.Background()
	logger := golog.NewTestLogger(t)

	// orign as gps point
	originPoint := geo.NewPoint(-70, 40)

	destPoint := geo.NewPoint(originPoint.Lat(), originPoint.Lng()+1e-5)

	// create env
	injectedMovementSensor, _, fakeBase, ms := createMoveOnGlobeEnvironment(ctx, t, originPoint, destPoint)

	// create motion config
	motionCfg := make(map[string]interface{})
	// fail if we don't find a plan in 5 seconds
	motionCfg["timeout"] = 5.

	// get plan and kinematic base
	moveRequest, err := ms.(*builtIn).newMoveOnGlobeRequest(
		context.Background(),
		fakeBase.Name(),
		destPoint,
		injectedMovementSensor.Name(),
		nil,
		&motion.MotionConfiguration{PositionPollingFreqHz: 4, ObstaclePollingFreqHz: 1, PlanDeviationMM: 15.},
		motionCfg,
	)
	test.That(t, err, test.ShouldBeNil)

	plan, err := motionplan.PlanMotion(ctx, moveRequest.planRequest)
	test.That(t, err, test.ShouldBeNil)

	// construct framesystem
	newFS := referenceframe.NewEmptyFrameSystem("test-fs")
	newFS.AddFrame(moveRequest.kinematicBase.Kinematics(), newFS.World())

	startPose := spatialmath.NewPoseFromPoint(r3.Vector{0, 0, 0})
	errorState := startPose
	floatList := []float64{0, 0}
	inputs := referenceframe.FloatsToInputs(floatList)

	t.Run("without obstacles - ensure success", func(t *testing.T) {
		err := motionplan.CheckPlan(moveRequest.kinematicBase.Kinematics(), plan, nil, newFS, startPose, inputs, errorState, logger)
		test.That(t, err, test.ShouldBeNil)
	})
	t.Run("with a blocking obstacle - ensure failure", func(t *testing.T) {
		obstacle, err := spatialmath.NewBox(
			spatialmath.NewPoseFromPoint(r3.Vector{150, 0, 0}),
			r3.Vector{10, 10, 1}, "obstacle",
		)
		test.That(t, err, test.ShouldBeNil)
		geoms := []spatialmath.Geometry{obstacle}
		gifs := []*referenceframe.GeometriesInFrame{referenceframe.NewGeometriesInFrame(referenceframe.World, geoms)}

		worldState, err := referenceframe.NewWorldState(gifs, nil)
		test.That(t, err, test.ShouldBeNil)

		err = motionplan.CheckPlan(moveRequest.kinematicBase.Kinematics(), plan, worldState, newFS, startPose, inputs, errorState, logger)
		test.That(t, err, test.ShouldNotBeNil)
	})

	t.Run("non nil error state - ensure success", func(t *testing.T) {
		errorState := spatialmath.NewPoseFromPoint(r3.Vector{0, 26, 0})

		obstacle, err := spatialmath.NewBox(
			spatialmath.NewPoseFromPoint(r3.Vector{150, 0, 0}),
			r3.Vector{10, 10, 1}, "obstacle",
		)
		test.That(t, err, test.ShouldBeNil)
		geoms := []spatialmath.Geometry{obstacle}
		gifs := []*referenceframe.GeometriesInFrame{referenceframe.NewGeometriesInFrame(referenceframe.World, geoms)}

		worldState, err := referenceframe.NewWorldState(gifs, nil)
		test.That(t, err, test.ShouldBeNil)

		err = motionplan.CheckPlan(moveRequest.kinematicBase.Kinematics(), plan, worldState, newFS, startPose, inputs, errorState, logger)
		test.That(t, err, test.ShouldBeNil)
	})

	// create camera_origin frame
	cameraOriginFrame, err := referenceframe.NewStaticFrame("camera-origin", spatialmath.NewPoseFromPoint(r3.Vector{0, -30, 0}))
	test.That(t, err, test.ShouldBeNil)
	err = newFS.AddFrame(cameraOriginFrame, moveRequest.kinematicBase.Kinematics())
	test.That(t, err, test.ShouldBeNil)

	// create camera geometry
	cameraGeom, err := spatialmath.NewBox(
		spatialmath.NewZeroPose(),
		r3.Vector{1, 1, 1}, "camera",
	)
	test.That(t, err, test.ShouldBeNil)

	// create cameraFrame and add to framesystem
	cameraFrame, err := referenceframe.NewStaticFrameWithGeometry(
		"camera-frame", spatialmath.NewPoseFromPoint(r3.Vector{0, 0, 0}), cameraGeom,
	)
	test.That(t, err, test.ShouldBeNil)
	err = newFS.AddFrame(cameraFrame, cameraOriginFrame)
	test.That(t, err, test.ShouldBeNil)

	t.Run("ensure transforms of obstacles works - no collision", func(t *testing.T) {
		// create obstacle
		obstacle, err := spatialmath.NewBox(
			spatialmath.NewPoseFromPoint(r3.Vector{150, -6, 0}),
			r3.Vector{10, 10, 1}, "obstacle",
		)
		test.That(t, err, test.ShouldBeNil)
		geoms := []spatialmath.Geometry{obstacle}
		gifs := []*referenceframe.GeometriesInFrame{referenceframe.NewGeometriesInFrame(cameraFrame.Name(), geoms)}

		worldState, err := referenceframe.NewWorldState(gifs, nil)
		test.That(t, err, test.ShouldBeNil)

		err = motionplan.CheckPlan(moveRequest.kinematicBase.Kinematics(), plan, worldState, newFS, startPose, inputs, errorState, logger)
		test.That(t, err, test.ShouldBeNil)
	})
	t.Run("ensure transforms of obstacles works - collision with camera", func(t *testing.T) {
		// create obstacle
		obstacle, err := spatialmath.NewBox(
			spatialmath.NewPoseFromPoint(r3.Vector{150, 0, 0}),
			r3.Vector{10, 10, 1}, "obstacle",
		)
		test.That(t, err, test.ShouldBeNil)
		geoms := []spatialmath.Geometry{obstacle}
		gifs := []*referenceframe.GeometriesInFrame{referenceframe.NewGeometriesInFrame(cameraFrame.Name(), geoms)}

		worldState, err := referenceframe.NewWorldState(gifs, nil)
		test.That(t, err, test.ShouldBeNil)

		err = motionplan.CheckPlan(moveRequest.kinematicBase.Kinematics(), plan, worldState, newFS, startPose, inputs, errorState, logger)
		test.That(t, err, test.ShouldNotBeNil)
	})
	t.Run("ensure transforms of obstacles works - collision with base", func(t *testing.T) {
		// create obstacle
		obstacle, err := spatialmath.NewBox(
			spatialmath.NewPoseFromPoint(r3.Vector{150, 30, 0}),
			r3.Vector{10, 10, 1}, "obstacle",
		)
		test.That(t, err, test.ShouldBeNil)
		geoms := []spatialmath.Geometry{obstacle}
		gifs := []*referenceframe.GeometriesInFrame{referenceframe.NewGeometriesInFrame(cameraFrame.Name(), geoms)}

		worldState, err := referenceframe.NewWorldState(gifs, nil)
		test.That(t, err, test.ShouldBeNil)

		err = motionplan.CheckPlan(moveRequest.kinematicBase.Kinematics(), plan, worldState, newFS, startPose, inputs, errorState, logger)
		test.That(t, err, test.ShouldNotBeNil)
	})
}

func TestArmGantryPlanCheck(t *testing.T) {
	logger := golog.NewTestLogger(t)
	fs := referenceframe.NewEmptyFrameSystem("test")

	gantryOffset, err := referenceframe.NewStaticFrame("gantryOffset", spatialmath.NewPoseFromPoint(r3.Vector{0, 0, 0}))
	test.That(t, err, test.ShouldBeNil)
	fs.AddFrame(gantryOffset, fs.World())

	gantryX, err := referenceframe.NewTranslationalFrame("gantryX", r3.Vector{1, 0, 0}, referenceframe.Limit{math.Inf(-1), math.Inf(1)})
	test.That(t, err, test.ShouldBeNil)
	fs.AddFrame(gantryX, gantryOffset)

	modelXarm, err := referenceframe.ParseModelJSONFile(rdkutils.ResolveFile("components/arm/xarm/xarm6_kinematics.json"), "")
	test.That(t, err, test.ShouldBeNil)
	fs.AddFrame(modelXarm, gantryX)

	goal := spatialmath.NewPoseFromPoint(r3.Vector{X: 407, Y: 0, Z: 112})

	planReq := motionplan.PlanRequest{
		Logger:             logger,
		Goal:               referenceframe.NewPoseInFrame(referenceframe.World, goal),
		Frame:              fs.Frame("xArm6"),
		FrameSystem:        fs,
		StartConfiguration: referenceframe.StartPositions(fs),
	}

	plan, err := motionplan.PlanMotion(context.Background(), &planReq)
	test.That(t, err, test.ShouldBeNil)

	startPose := spatialmath.NewPoseFromPoint(r3.Vector{0, 0, 0})
	errorState := spatialmath.NewPoseFromPoint(r3.Vector{0, 0, 0})
	floatList := []float64{0, 0, 0, 0, 0, 0, 0}
	inputs := referenceframe.FloatsToInputs(floatList)

	t.Run("check plan with no obstacles", func(t *testing.T) {
		err := motionplan.CheckPlan(fs.Frame("xArm6"), plan, nil, fs, startPose, inputs, errorState, logger)
		test.That(t, err, test.ShouldBeNil)
	})
	t.Run("check plan with obstacle", func(t *testing.T) {
		obstacle, err := spatialmath.NewBox(
			spatialmath.NewPoseFromPoint(r3.Vector{400, 0, 112}),
			r3.Vector{10, 10, 1}, "obstacle",
		)
		test.That(t, err, test.ShouldBeNil)

		geoms := []spatialmath.Geometry{obstacle}
		gifs := []*referenceframe.GeometriesInFrame{referenceframe.NewGeometriesInFrame(referenceframe.World, geoms)}

		worldState, err := referenceframe.NewWorldState(gifs, nil)
		test.That(t, err, test.ShouldBeNil)

		err = motionplan.CheckPlan(fs.Frame("xArm6"), plan, worldState, fs, startPose, inputs, errorState, logger)
		test.That(t, err, test.ShouldNotBeNil)
	})
>>>>>>> 48a1950f
}

func TestMultiplePieces(t *testing.T) {
	var err error
	ms, teardown := setupMotionServiceFromConfig(t, "../data/fake_tomato.json")
	defer teardown()
	grabPose := referenceframe.NewPoseInFrame("c", spatialmath.NewPoseFromPoint(r3.Vector{-0, -30, -50}))
	_, err = ms.Move(context.Background(), gripper.Named("gr"), grabPose, nil, nil, nil)
	test.That(t, err, test.ShouldBeNil)
}

func TestGetPose(t *testing.T) {
	var err error
	ms, teardown := setupMotionServiceFromConfig(t, "../data/arm_gantry.json")
	defer teardown()

	pose, err := ms.GetPose(context.Background(), arm.Named("gantry1"), "", nil, map[string]interface{}{})
	test.That(t, err, test.ShouldBeNil)
	test.That(t, pose.Parent(), test.ShouldEqual, referenceframe.World)
	test.That(t, pose.Pose().Point().X, test.ShouldAlmostEqual, 1.2)
	test.That(t, pose.Pose().Point().Y, test.ShouldAlmostEqual, 0)
	test.That(t, pose.Pose().Point().Z, test.ShouldAlmostEqual, 0)

	pose, err = ms.GetPose(context.Background(), arm.Named("arm1"), "", nil, map[string]interface{}{})
	test.That(t, err, test.ShouldBeNil)
	test.That(t, pose.Parent(), test.ShouldEqual, referenceframe.World)
	test.That(t, pose.Pose().Point().X, test.ShouldAlmostEqual, 501.2)
	test.That(t, pose.Pose().Point().Y, test.ShouldAlmostEqual, 0)
	test.That(t, pose.Pose().Point().Z, test.ShouldAlmostEqual, 300)

	pose, err = ms.GetPose(context.Background(), arm.Named("arm1"), "gantry1", nil, map[string]interface{}{})
	test.That(t, err, test.ShouldBeNil)
	test.That(t, pose.Parent(), test.ShouldEqual, "gantry1")
	test.That(t, pose.Pose().Point().X, test.ShouldAlmostEqual, 500)
	test.That(t, pose.Pose().Point().Y, test.ShouldAlmostEqual, 0)
	test.That(t, pose.Pose().Point().Z, test.ShouldAlmostEqual, 300)

	pose, err = ms.GetPose(context.Background(), arm.Named("gantry1"), "gantry1", nil, map[string]interface{}{})
	test.That(t, err, test.ShouldBeNil)
	test.That(t, pose.Parent(), test.ShouldEqual, "gantry1")
	test.That(t, pose.Pose().Point().X, test.ShouldAlmostEqual, 0)
	test.That(t, pose.Pose().Point().Y, test.ShouldAlmostEqual, 0)
	test.That(t, pose.Pose().Point().Z, test.ShouldAlmostEqual, 0)

	pose, err = ms.GetPose(context.Background(), arm.Named("arm1"), "arm1", nil, map[string]interface{}{})
	test.That(t, err, test.ShouldBeNil)
	test.That(t, pose.Parent(), test.ShouldEqual, "arm1")
	test.That(t, pose.Pose().Point().X, test.ShouldAlmostEqual, 0)
	test.That(t, pose.Pose().Point().Y, test.ShouldAlmostEqual, 0)
	test.That(t, pose.Pose().Point().Z, test.ShouldAlmostEqual, 0)

	testPose := spatialmath.NewPoseFromOrientation(&spatialmath.R4AA{Theta: math.Pi / 2, RX: 0., RY: 1., RZ: 0.})
	transforms := []*referenceframe.LinkInFrame{
		referenceframe.NewLinkInFrame(referenceframe.World, testPose, "testFrame", nil),
		referenceframe.NewLinkInFrame("testFrame", testPose, "testFrame2", nil),
	}

	pose, err = ms.GetPose(context.Background(), arm.Named("arm1"), "testFrame2", transforms, map[string]interface{}{})
	test.That(t, err, test.ShouldBeNil)
	test.That(t, pose.Pose().Point().X, test.ShouldAlmostEqual, -501.2)
	test.That(t, pose.Pose().Point().Y, test.ShouldAlmostEqual, 0)
	test.That(t, pose.Pose().Point().Z, test.ShouldAlmostEqual, -300)
	test.That(t, pose.Pose().Orientation().AxisAngles().RX, test.ShouldEqual, 0)
	test.That(t, pose.Pose().Orientation().AxisAngles().RY, test.ShouldEqual, -1)
	test.That(t, pose.Pose().Orientation().AxisAngles().RZ, test.ShouldEqual, 0)
	test.That(t, pose.Pose().Orientation().AxisAngles().Theta, test.ShouldAlmostEqual, math.Pi)

	transforms = []*referenceframe.LinkInFrame{
		referenceframe.NewLinkInFrame("noParent", testPose, "testFrame", nil),
	}
	pose, err = ms.GetPose(context.Background(), arm.Named("arm1"), "testFrame", transforms, map[string]interface{}{})
	test.That(t, err, test.ShouldBeError, referenceframe.NewParentFrameMissingError("testFrame", "noParent"))
	test.That(t, pose, test.ShouldBeNil)
}

func TestStoppableMoveFunctions(t *testing.T) {
	ctx := context.Background()
	logger := golog.NewTestLogger(t)
	failToReachGoalError := errors.New("failed to reach goal")
	calledStopFunc := false
	testIfStoppable := func(t *testing.T, success bool, err error) {
		test.That(t, err, test.ShouldNotBeNil)
		test.That(t, err, test.ShouldEqual, failToReachGoalError)
		test.That(t, success, test.ShouldBeFalse)
		test.That(t, calledStopFunc, test.ShouldBeTrue)
	}

	t.Run("successfully stop arms", func(t *testing.T) {
		armName := "test-arm"
		injectArmName := arm.Named(armName)
		goal := referenceframe.NewPoseInFrame(
			armName,
			spatialmath.NewPoseFromPoint(r3.Vector{X: 0, Y: -10, Z: -10}),
		)

		// Create an injected Arm
		armCfg := resource.Config{
			Name:  armName,
			API:   arm.API,
			Model: resource.DefaultModelFamily.WithModel("ur5e"),
			ConvertedAttributes: &armFake.Config{
				ArmModel: "ur5e",
			},
			Frame: &referenceframe.LinkConfig{
				Parent: "world",
			},
		}

		fakeArm, err := armFake.NewArm(ctx, nil, armCfg, logger)
		test.That(t, err, test.ShouldBeNil)

		injectArm := &inject.Arm{
			Arm: fakeArm,
		}
		injectArm.StopFunc = func(ctx context.Context, extra map[string]interface{}) error {
			calledStopFunc = true
			return nil
		}
		injectArm.GoToInputsFunc = func(ctx context.Context, goal []referenceframe.Input) error {
			return failToReachGoalError
		}
		injectArm.ModelFrameFunc = func() referenceframe.Model {
			model, _ := ur.MakeModelFrame("ur5e")
			return model
		}
		injectArm.MoveToPositionFunc = func(ctx context.Context, to spatialmath.Pose, extra map[string]interface{}) error {
			return failToReachGoalError
		}

		// create arm link
		armLink := referenceframe.NewLinkInFrame(
			referenceframe.World,
			spatialmath.NewZeroPose(),
			armName,
			nil,
		)

		// Create a motion service
		fsParts := []*referenceframe.FrameSystemPart{
			{
				FrameConfig: armLink,
				ModelFrame:  injectArm.ModelFrameFunc(),
			},
		}
		deps := resource.Dependencies{
			injectArmName: injectArm,
		}

		_, err = createFrameSystemService(ctx, deps, fsParts, logger)
		test.That(t, err, test.ShouldBeNil)

		conf := resource.Config{ConvertedAttributes: &Config{}}
		ms, err := NewBuiltIn(ctx, deps, conf, logger)
		test.That(t, err, test.ShouldBeNil)

		t.Run("stop during Move(...) call", func(t *testing.T) {
			calledStopFunc = false
			success, err := ms.Move(ctx, injectArmName, goal, nil, nil, nil)
			testIfStoppable(t, success, err)
		})
	})

	t.Run("successfully stop kinematic bases", func(t *testing.T) {
		// Create an injected Base
		baseName := "test-base"

		geometry, err := (&spatialmath.GeometryConfig{R: 20}).ParseConfig()
		test.That(t, err, test.ShouldBeNil)

		injectBase := inject.NewBase(baseName)
		injectBase.GeometriesFunc = func(ctx context.Context) ([]spatialmath.Geometry, error) {
			return []spatialmath.Geometry{geometry}, nil
		}
		injectBase.PropertiesFunc = func(ctx context.Context, extra map[string]interface{}) (base.Properties, error) {
			return base.Properties{
				TurningRadiusMeters: 0,
				WidthMeters:         600 * 0.001,
			}, nil
		}
		injectBase.StopFunc = func(ctx context.Context, extra map[string]interface{}) error {
			calledStopFunc = true
			return nil
		}
		injectBase.SpinFunc = func(ctx context.Context, angleDeg, degsPerSec float64, extra map[string]interface{}) error {
			return failToReachGoalError
		}
		injectBase.MoveStraightFunc = func(ctx context.Context, distanceMm int, mmPerSec float64, extra map[string]interface{}) error {
			return failToReachGoalError
		}
		injectBase.SetVelocityFunc = func(ctx context.Context, linear, angular r3.Vector, extra map[string]interface{}) error {
			return failToReachGoalError
		}

		// Create a base link
		baseLink := createBaseLink(t, baseName)

		t.Run("stop during MoveOnGlobe(...) call", func(t *testing.T) {
			calledStopFunc = false
			gpsPoint := geo.NewPoint(-70, 40)

			// Create an injected MovementSensor
			movementSensorName := "test-gps"
			injectMovementSensor := createInjectedMovementSensor(movementSensorName, gpsPoint)

			// Create a MovementSensor link
			movementSensorLink := referenceframe.NewLinkInFrame(
				baseLink.Name(),
				spatialmath.NewPoseFromPoint(r3.Vector{-10, 0, 0}),
				movementSensorName,
				nil,
			)

			// Create a motion service
			fsParts := []*referenceframe.FrameSystemPart{
				{FrameConfig: movementSensorLink},
				{FrameConfig: baseLink},
			}
			deps := resource.Dependencies{
				injectBase.Name():           injectBase,
				injectMovementSensor.Name(): injectMovementSensor,
			}

			_, err := createFrameSystemService(ctx, deps, fsParts, logger)
			test.That(t, err, test.ShouldBeNil)

			conf := resource.Config{ConvertedAttributes: &Config{}}
			ms, err := NewBuiltIn(ctx, deps, conf, logger)
			test.That(t, err, test.ShouldBeNil)

			goal := geo.NewPoint(gpsPoint.Lat()+1e-4, gpsPoint.Lng()+1e-4)
			motionCfg := motion.MotionConfiguration{
				PlanDeviationMM:       10000,
				LinearMPerSec:         10,
				PositionPollingFreqHz: 4,
				ObstaclePollingFreqHz: 1,
			}
			success, err := ms.MoveOnGlobe(
				ctx, injectBase.Name(), goal, 0, injectMovementSensor.Name(),
				nil, &motionCfg, nil,
			)
			testIfStoppable(t, success, err)
		})

		t.Run("stop during MoveOnMap(...) call", func(t *testing.T) {
			calledStopFunc = false
			slamName := "test-slam"

			// Create an injected SLAM
			injectSlam := createInjectedSlam(slamName, "pointcloud/octagonspace.pcd")

			// Create a motion service
			deps := resource.Dependencies{
				injectBase.Name(): injectBase,
				injectSlam.Name(): injectSlam,
			}

			ms, err := NewBuiltIn(
				ctx,
				deps,
				resource.Config{ConvertedAttributes: &Config{}},
				logger,
			)
			test.That(t, err, test.ShouldBeNil)

			goal := spatialmath.NewPoseFromPoint(r3.Vector{X: 0, Y: 500})
			success, err := ms.MoveOnMap(ctx, injectBase.Name(), goal, injectSlam.Name(), nil)
			testIfStoppable(t, success, err)
		})
	})
}<|MERGE_RESOLUTION|>--- conflicted
+++ resolved
@@ -638,7 +638,6 @@
 	})
 }
 
-<<<<<<< HEAD
 func TestReplanning(t *testing.T) {
 	t.Parallel()
 	ctx := context.Background()
@@ -709,7 +708,8 @@
 			testFn(t, c)
 		})
 	}
-=======
+}
+
 func TestCheckPlan(t *testing.T) {
 	ctx := context.Background()
 	logger := golog.NewTestLogger(t)
@@ -914,7 +914,6 @@
 		err = motionplan.CheckPlan(fs.Frame("xArm6"), plan, worldState, fs, startPose, inputs, errorState, logger)
 		test.That(t, err, test.ShouldNotBeNil)
 	})
->>>>>>> 48a1950f
 }
 
 func TestMultiplePieces(t *testing.T) {
