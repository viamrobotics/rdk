--- conflicted
+++ resolved
@@ -209,12 +209,8 @@
 	t.Run("go around an obstacle", func(t *testing.T) {
 		localizer, ms, closeFunc := createMoveOnGlobeEnvironment(ctx, t, gpsPoint, nil, 5)
 		defer closeFunc(ctx)
-<<<<<<< HEAD
-		motionCfg := &motion.MotionConfiguration{PositionPollingFreqHz: 4, ObstaclePollingFreqHz: 1, PlanDeviationMM: epsilonMM}
-=======
 		planDeviationMM := 100.
 		motionCfg := &motion.MotionConfiguration{PositionPollingFreqHz: 0.0000001, LinearMPerSec: 0.2, AngularDegsPerSec: 60}
->>>>>>> 2afb9b1f
 
 		boxPose := spatialmath.NewPoseFromPoint(r3.Vector{X: 50, Y: 0, Z: 0})
 		boxDims := r3.Vector{X: 5, Y: 50, Z: 10}
@@ -295,14 +291,8 @@
 	t.Run("check offset constructed correctly", func(t *testing.T) {
 		_, ms, closeFunc := createMoveOnGlobeEnvironment(ctx, t, gpsPoint, nil, 5)
 		defer closeFunc(ctx)
-<<<<<<< HEAD
-		movementSensorToBase, err := ms.GetPose(ctx, resource.NewName(movementsensor.API, "test-gps"), "test-base", nil, nil)
-		test.That(t, err, test.ShouldBeNil)
-		test.That(t, movementSensorToBase.Pose().Point(), test.ShouldResemble, r3.Vector{X: 10, Y: 0, Z: 0})
-=======
 		movementSensorInBase, err := ms.GetPose(ctx, resource.NewName(movementsensor.API, "test-gps"), "test-base", nil, nil)
 		test.That(t, err, test.ShouldBeNil)
 		test.That(t, movementSensorInBase.Pose().Point(), test.ShouldResemble, movementSensorInBasePoint)
->>>>>>> 2afb9b1f
 	})
 }