--- conflicted
+++ resolved
@@ -28,19 +28,13 @@
 
 // moveRequest is a structure that contains all the information necessary for to make a move call.
 type moveRequest struct {
-<<<<<<< HEAD
 	config             *motion.MotionConfiguration
 	planRequest        *motionplan.PlanRequest
+	seedPlan           motionplan.Plan
 	kinematicBase      kinematicbase.KinematicBase
 	obstacleDetectors  map[vision.Service][]resource.Name
 	frameSystemService framesystem.Service
-=======
-	config           *motion.MotionConfiguration
-	planRequest      *motionplan.PlanRequest
-	seedPlan         motionplan.Plan
-	kinematicBase    kinematicbase.KinematicBase
-	replanCostFactor float64
->>>>>>> c87b0a67
+	replanCostFactor   float64
 }
 
 // plan creates a plan using the currentInputs of the robot and the moveRequest's planRequest.
@@ -321,25 +315,6 @@
 		}
 	}
 
-	obstacleDetectors := make(map[vision.Service][]resource.Name)
-	for _, obstacleDetectorNamePair := range motionCfg.ObstacleDetectors {
-		// get vision service
-		visionServiceName := obstacleDetectorNamePair.VisionServiceName
-		visionSvc, ok := ms.visionServices[visionServiceName]
-		if !ok {
-			return nil, resource.DependencyNotFoundError(visionServiceName)
-		}
-
-		// add camera to vision service map
-		camList, ok := obstacleDetectors[visionSvc]
-		if !ok {
-			obstacleDetectors[visionSvc] = []resource.Name{obstacleDetectorNamePair.CameraName}
-		} else {
-			camList = append(camList, obstacleDetectorNamePair.CameraName)
-			obstacleDetectors[visionSvc] = camList
-		}
-	}
-
 	return &moveRequest{
 		config: motionCfg,
 		planRequest: &motionplan.PlanRequest{
@@ -351,14 +326,10 @@
 			WorldState:         worldState,
 			Options:            extra,
 		},
-<<<<<<< HEAD
 		kinematicBase:      kb,
+		seedPlan:           seedPlan,
+		replanCostFactor:   replanCostFactor,
 		obstacleDetectors:  obstacleDetectors,
 		frameSystemService: ms.fsService,
-=======
-		kinematicBase:    kb,
-		seedPlan:         seedPlan,
-		replanCostFactor: replanCostFactor,
->>>>>>> c87b0a67
 	}, nil
 }