--- conflicted
+++ resolved
@@ -185,20 +185,9 @@
 		return nil, err
 	}
 
-<<<<<<< HEAD
 	detections, err := visSrvc.GetObjectPointClouds(ctx, camName.Name, nil)
 	if err != nil {
 		return nil, err
-=======
-	cameraOrigin := referenceframe.NewPoseInFrame(camName.ShortName(), spatialmath.NewZeroPose())
-	cameraPoseInBaseFrame, err := mr.fsService.TransformPose(ctx, cameraOrigin, mr.kinematicBase.Name().ShortName(), nil)
-	if err != nil {
-		mr.logger.CDebugf(ctx,
-			"we assume the base named: %s is coincident with the camera named: %s due to err: %v",
-			mr.kinematicBase.Name().ShortName(), camName.ShortName(), err.Error(),
-		)
-		cameraPoseInBaseFrame = cameraOrigin
->>>>>>> 43b87aac
 	}
 
 	// transformed detections
@@ -212,7 +201,6 @@
 		}
 		geometry.SetLabel(label)
 
-<<<<<<< HEAD
 		tf, err := mr.absoluteFS.Transform(
 			currentInputs,
 			referenceframe.NewGeometriesInFrame(
@@ -228,14 +216,6 @@
 			return nil, errors.New("unable to assert referenceframe.Transformable into *referenceframe.GeometriesInFrame")
 		}
 		transientGeoms = append(transientGeoms, worldGifs.Geometries()...)
-=======
-		// transform the geometry to be relative to the base frame which is +Y forwards
-		relativeGeom := geometry.Transform(cameraPoseInBaseFrame.Pose())
-
-		// apply any transformation on the geometry defined a priori by the caller
-		transformedGeom := relativeGeom.Transform(transformBy)
-		transformedGeoms = append(transformedGeoms, transformedGeom)
->>>>>>> 43b87aac
 	}
 	return referenceframe.NewGeometriesInFrame(referenceframe.World, transientGeoms), nil
 }
@@ -279,22 +259,6 @@
 				return state.ExecuteResponse{}, err
 			}
 
-<<<<<<< HEAD
-			// build representation of frame system's inputs
-			inputMap, currentPosition, err := mr.getCurrentInputsAndPosition(ctx)
-			if err != nil {
-				return state.ExecuteResponse{}, err
-			}
-			// update inputs for the kinematic bases' planning frame
-			planningFrameCurrentInputs, err := mr.kinematicBase.CurrentInputs(ctx)
-			if err != nil {
-				return state.ExecuteResponse{}, err
-			}
-			inputMap[mr.kinematicBase.Name().ShortName()] = planningFrameCurrentInputs
-
-			// get the pose difference between where the robot is versus where it ought to be.
-			errorState, err := mr.kinematicBase.ErrorState(ctx)
-=======
 			// get the execution state of the base
 			baseExecutionState, err := mr.kinematicBase.ExecutionState(ctx)
 			if err != nil {
@@ -312,37 +276,10 @@
 				inputMap,
 				baseExecutionState.CurrentPoses(),
 			)
->>>>>>> 43b87aac
 			if err != nil {
 				return state.ExecuteResponse{}, err
 			}
 
-<<<<<<< HEAD
-			mr.logger.CDebugf(ctx, "CheckPlan inputs: \n currentPosition: %v\n currentInputs: %v\n errorState: %v\n worldstate: %s",
-				spatialmath.PoseToProtobuf(currentPosition.Pose()),
-				inputMap,
-				spatialmath.PoseToProtobuf(errorState),
-				worldState.String(),
-			)
-
-			// TODO(pl): This was disabled as part of course correction. It will need to be re-enabled once a method is developed to surface
-			// course-corrected plans from the kinematic base to the motion service.
-			// if err := motionplan.CheckPlan(
-			// mr.kinematicBase.Kinematics(), // frame we wish to check for collisions
-			// plan,
-			// waypointIndex,
-			// worldState, // detected obstacles by this instance of camera + service
-			// mr.absoluteFS
-			// currentPosition.Pose(), // currentPosition of robot accounts for errorState
-			// inputMap,
-			// errorState, // deviation of robot from plan
-			// lookAheadDistanceMM,
-			// mr.planRequest.Logger,
-			// ); err != nil {
-			// mr.planRequest.Logger.CInfo(ctx, err.Error())
-			// return state.ExecuteResponse{Replan: true, ReplanReason: err.Error()}, nil
-			// }
-=======
 			mr.logger.CDebugf(ctx, "CheckPlan inputs: \n currentPosition: %v\n currentInputs: %v\n worldstate: %s",
 				spatialmath.PoseToProtobuf(executionState.CurrentPoses()[mr.kinematicBase.Name().ShortName()].Pose()),
 				inputMap,
@@ -360,7 +297,6 @@
 				mr.planRequest.Logger.CInfo(ctx, err.Error())
 				return state.ExecuteResponse{Replan: true, ReplanReason: err.Error()}, nil
 			}
->>>>>>> 43b87aac
 		}
 	}
 	return state.ExecuteResponse{}, nil
