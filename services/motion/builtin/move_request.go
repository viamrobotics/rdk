--- conflicted
+++ resolved
@@ -303,23 +303,6 @@
 				worldState.String(),
 			)
 
-<<<<<<< HEAD
-			if err := motionplan.CheckPlan(
-				mr.kinematicBase.Kinematics(), // frame we wish to check for collisions
-				plan,
-				waypointIndex,
-				worldState, // detected obstacles by this instance of camera + service
-				mr.collisionFS,
-				currentPosition.Pose(), // currentPosition of robot accounts for errorState
-				inputMap,
-				errorState, // deviation of robot from plan
-				lookAheadDistanceMM,
-				mr.planRequest.Logger,
-			); err != nil {
-				mr.planRequest.Logger.CInfo(ctx, err.Error())
-				return state.ExecuteResponse{Replan: true, ReplanReason: err.Error()}, nil
-			}
-=======
 			// TODO(pl): This was disabled as part of course correction. It will need to be re-enabled once a method is developed to surface
 			// course-corrected plans from the kinematic base to the motion service.
 			// if err := motionplan.CheckPlan(
@@ -337,7 +320,6 @@
 			// mr.planRequest.Logger.CInfo(ctx, err.Error())
 			// return state.ExecuteResponse{Replan: true, ReplanReason: err.Error()}, nil
 			// }
->>>>>>> 170dc053
 		}
 	}
 	return state.ExecuteResponse{}, nil
