package builtin

import (
	"bytes"
	"context"
	"fmt"
	"math"
	"strconv"
	"sync"
	"sync/atomic"
	"time"

	"github.com/pkg/errors"
	goutils "go.viam.com/utils"

	"go.viam.com/rdk/components/base"
	"go.viam.com/rdk/components/base/kinematicbase"
	"go.viam.com/rdk/logging"
	"go.viam.com/rdk/motionplan"
	"go.viam.com/rdk/pointcloud"
	"go.viam.com/rdk/referenceframe"
	"go.viam.com/rdk/resource"
	"go.viam.com/rdk/services/motion"
	"go.viam.com/rdk/services/motion/builtin/state"
	"go.viam.com/rdk/services/slam"
	"go.viam.com/rdk/services/vision"
	"go.viam.com/rdk/spatialmath"
)

const (
	defaultReplanCostFactor = 1.0
	defaultMaxReplans       = -1 // Values below zero will replan infinitely
)

// validatedMotionConfiguration is a copy of the motion.MotionConfiguration type
// which has been validated to conform to the expectations of the builtin
// motion servicl.
type validatedMotionConfiguration struct {
	obstacleDetectors     []motion.ObstacleDetectorName
	positionPollingFreqHz float64
	obstaclePollingFreqHz float64
	planDeviationMM       float64
	linearMPerSec         float64
	angularDegsPerSec     float64
}

type requestType uint8

const (
	requestTypeUnspecified requestType = iota
	requestTypeMoveOnGlobe
	requestTypeMoveOnMap
)

// moveRequest is a structure that contains all the information necessary for to make a move call.
type moveRequest struct {
	requestType requestType
	// origin is only set if requestType == requestTypeMoveOnGlobe
	origin            spatialmath.GeoPose
	logger            logging.Logger
	config            *validatedMotionConfiguration
	planRequest       *motionplan.PlanRequest
	seedPlan          motionplan.Plan
	kinematicBase     kinematicbase.KinematicBase
	obstacleDetectors map[vision.Service][]resource.Name
	replanCostFactor  float64

	ctx               context.Context
	cancelFn          context.CancelFunc
	backgroundWorkers *sync.WaitGroup
	responseChan      chan moveResponse
	// replanners for the move request
	// if we ever have to add additional instances we should figure out how to make this more scalable
	position, obstacle *replanner
	// waypointIndex tracks the waypoint we are currently executing on
	waypointIndex *atomic.Int32
}

// plan creates a plan using the currentInputs of the robot and the moveRequest's planRequest.
func (mr *moveRequest) Plan() (state.PlanResponse, error) {
	inputs, err := mr.kinematicBase.CurrentInputs(mr.ctx)
	if err != nil {
		return state.PlanResponse{}, err
	}
	// TODO: this is really hacky and we should figure out a better place to store this information
	if len(mr.kinematicBase.Kinematics().DoF()) == 2 {
		inputs = inputs[:2]
	}
	mr.planRequest.StartConfiguration = map[string][]referenceframe.Input{mr.kinematicBase.Kinematics().Name(): inputs}

	// TODO(RSDK-5634): this should pass in mr.seedplan and the appropriate replanCostFactor once this bug is found and fixed.
	plan, err := motionplan.Replan(mr.ctx, mr.planRequest, nil, 0)
	if err != nil {
		return state.PlanResponse{}, err
	}

	waypoints, err := plan.GetFrameSteps(mr.kinematicBase.Kinematics().Name())
	if err != nil {
		return state.PlanResponse{}, err
	}

	switch mr.requestType {
	case requestTypeMoveOnMap:
		return state.PlanResponse{
			Waypoints:  waypoints,
			Motionplan: plan,
		}, nil
	case requestTypeMoveOnGlobe:
		return state.PlanResponse{
			Waypoints:  waypoints,
			Motionplan: plan,
		}, nil
	case requestTypeUnspecified:
		fallthrough
	default:
		return state.PlanResponse{}, fmt.Errorf("invalid moveRequest.requestType: %d", mr.requestType)
	}
}

// execute attempts to follow a given Plan starting from the index percribed by waypointIndex.
// Note that waypointIndex is an atomic int that is incremented in this function after each waypoint has been successfully reached.
func (mr *moveRequest) execute(ctx context.Context, waypoints state.Waypoints, waypointIndex *atomic.Int32) (state.ExecuteResponse, error) {
	// Iterate through the list of waypoints and issue a command to move to each
	for i := int(waypointIndex.Load()); i < len(waypoints); i++ {
		select {
		case <-ctx.Done():
			return state.ExecuteResponse{}, nil
		default:
			mr.planRequest.Logger.Info(waypoints[i])
			if err := mr.kinematicBase.GoToInputs(ctx, waypoints[i]); err != nil {
				// If there is an error on GoToInputs, stop the component if possible before returning the error
				mr.logger.Debugf("calling kinematicBase.Stop due to %s\n", err)
				if stopErr := mr.kinematicBase.Stop(ctx, nil); stopErr != nil {
					mr.logger.Errorf("kinematicBase.Stop returned error %s", stopErr)
					return state.ExecuteResponse{}, errors.Wrap(err, stopErr.Error())
				}
				return state.ExecuteResponse{}, err
			}
			if i < len(waypoints)-1 {
				waypointIndex.Add(1)
			}
		}
	}
	// the plan has been fully executed so check to see if where we are at is close enough to the goal.
	return mr.deviatedFromPlan(ctx, waypoints, len(waypoints)-1)
}

// deviatedFromPlan takes a list of waypoints and an index of a waypoint on that Plan and returns whether or not it is still
// following the plan as described by the PlanDeviation specified for the moveRequest.
func (mr *moveRequest) deviatedFromPlan(ctx context.Context, waypoints state.Waypoints, waypointIndex int) (state.ExecuteResponse, error) {
	errorState, err := mr.kinematicBase.ErrorState(ctx, waypoints, waypointIndex)
	if err != nil {
		return state.ExecuteResponse{}, err
	}
	if errorState.Point().Norm() > mr.config.planDeviationMM {
		msg := "error state exceeds planDeviationMM; planDeviationMM: %f, errorstate.Point().Norm(): %f, errorstate.Point(): %#v "
		reason := fmt.Sprintf(msg, mr.config.planDeviationMM, errorState.Point().Norm(), errorState.Point())
		return state.ExecuteResponse{Replan: true, ReplanReason: reason}, nil
	}
	return state.ExecuteResponse{}, nil
}

func (mr *moveRequest) obstaclesIntersectPlan(
	ctx context.Context,
	waypoints state.Waypoints,
	waypointIndex int,
) (state.ExecuteResponse, error) {
	var plan motionplan.Plan
	// We only care to check against waypoints we have not reached yet.
	for _, inputs := range waypoints[waypointIndex:] {
		input := make(map[string][]referenceframe.Input)
		input[mr.kinematicBase.Name().Name] = inputs
		plan = append(plan, input)
	}

	for visSrvc, cameraNames := range mr.obstacleDetectors {
		for _, camName := range cameraNames {
			// get detections from vision service
			detections, err := visSrvc.GetObjectPointClouds(ctx, camName.Name, nil)
			if err != nil {
				return state.ExecuteResponse{}, err
			}

			// Note: detections are initially observed from the camera frame but must be transformed to be in
			// world frame. We cannot use the inputs of the base to transform the detections since they are relative

			// get the current position of the base which we will use to transform the detection into world coordinates
			currentPosition, err := mr.kinematicBase.CurrentPosition(ctx)
			if err != nil {
				return state.ExecuteResponse{}, err
			}

			// Any obstacles specified by the worldstate of the moveRequest will also re-detected here.
			// There is no need to append the new detections to the existing worldstate.
			// We can safely build from scratch without excluding any valuable information.
			geoms := []spatialmath.Geometry{}
			for i, detection := range detections {
				geometry := detection.Geometry.Transform(currentPosition.Pose())
				label := camName.Name + "_transientObstacle_" + strconv.Itoa(i)
				if geometry.Label() != "" {
					label += "_" + geometry.Label()
				}
				geometry.SetLabel(label)
				geoms = append(geoms, geometry)
			}
			gif := referenceframe.NewGeometriesInFrame(referenceframe.World, geoms)
			tf, err := mr.planRequest.FrameSystem.Transform(mr.planRequest.StartConfiguration, gif, mr.planRequest.FrameSystem.World().Name())
			if err != nil {
				return state.ExecuteResponse{}, err
			}
			transformedGIF, ok := tf.((*referenceframe.GeometriesInFrame))
			if !ok {
				// TODO: This is not an acceptable error
				return state.ExecuteResponse{}, errors.New("smth")
			}
			gifs := []*referenceframe.GeometriesInFrame{transformedGIF}
			worldState, err := referenceframe.NewWorldState(gifs, nil)
			if err != nil {
				return state.ExecuteResponse{}, err
			}

			currentInputs, err := mr.kinematicBase.CurrentInputs(ctx)
			if err != nil {
				return state.ExecuteResponse{}, err
			}

			// get the pose difference between where the robot is versus where it ought to be.
			errorState, err := mr.kinematicBase.ErrorState(ctx, waypoints, waypointIndex)
			if err != nil {
				return state.ExecuteResponse{}, err
			}

			if err := motionplan.CheckPlan(
				mr.kinematicBase.Kinematics(), // frame we wish to check for collisions
				plan,                          // remainder of plan we wish to check against
				worldState,                    // detected obstacles by this instance of camera + service
				mr.planRequest.FrameSystem,
				currentPosition.Pose(), // currentPosition of robot accounts for errorState
				currentInputs,
				errorState, // deviation of robot from plan
				lookAheadDistanceMM,
				mr.planRequest.Logger,
			); err != nil {
				mr.planRequest.Logger.Info(err.Error())
				return state.ExecuteResponse{Replan: true, ReplanReason: err.Error()}, nil
			}
		}
	}
	return state.ExecuteResponse{}, nil
}

func kbOptionsFromCfg(motionCfg *validatedMotionConfiguration, validatedExtra validatedExtra) kinematicbase.Options {
	kinematicsOptions := kinematicbase.NewKinematicBaseOptions()

	if motionCfg.linearMPerSec > 0 {
		kinematicsOptions.LinearVelocityMMPerSec = motionCfg.linearMPerSec * 1000
	}

	if motionCfg.angularDegsPerSec > 0 {
		kinematicsOptions.AngularVelocityDegsPerSec = motionCfg.angularDegsPerSec
	}

	if motionCfg.planDeviationMM > 0 {
		kinematicsOptions.PlanDeviationThresholdMM = motionCfg.planDeviationMM
	}

	if validatedExtra.motionProfile != "" {
		kinematicsOptions.PositionOnlyMode = validatedExtra.motionProfile == motionplan.PositionOnlyMotionProfile
	}

	kinematicsOptions.GoalRadiusMM = motionCfg.planDeviationMM
	kinematicsOptions.HeadingThresholdDegrees = 8
	return kinematicsOptions
}

func validateNotNan(f float64, name string) error {
	if math.IsNaN(f) {
		return errors.Errorf("%s may not be NaN", name)
	}
	return nil
}

func validateNotNeg(f float64, name string) error {
	if f < 0 {
		return errors.Errorf("%s may not be negative", name)
	}
	return nil
}

func validateNotNegNorNaN(f float64, name string) error {
	if err := validateNotNan(f, name); err != nil {
		return err
	}
	return validateNotNeg(f, name)
}

func newValidatedMotionCfg(motionCfg *motion.MotionConfiguration) (*validatedMotionConfiguration, error) {
	vmc := &validatedMotionConfiguration{}
	if motionCfg == nil {
		return vmc, nil
	}

	if err := validateNotNegNorNaN(motionCfg.LinearMPerSec, "LinearMPerSec"); err != nil {
		return vmc, err
	}

	if err := validateNotNegNorNaN(motionCfg.AngularDegsPerSec, "AngularDegsPerSec"); err != nil {
		return vmc, err
	}

	if err := validateNotNegNorNaN(motionCfg.PlanDeviationMM, "PlanDeviationMM"); err != nil {
		return vmc, err
	}

	if err := validateNotNegNorNaN(motionCfg.ObstaclePollingFreqHz, "ObstaclePollingFreqHz"); err != nil {
		return vmc, err
	}

	if err := validateNotNegNorNaN(motionCfg.PositionPollingFreqHz, "PositionPollingFreqHz"); err != nil {
		return vmc, err
	}

	vmc.linearMPerSec = motionCfg.LinearMPerSec
	vmc.angularDegsPerSec = motionCfg.AngularDegsPerSec
	vmc.planDeviationMM = motionCfg.PlanDeviationMM
	vmc.obstaclePollingFreqHz = motionCfg.ObstaclePollingFreqHz
	vmc.positionPollingFreqHz = motionCfg.PositionPollingFreqHz
	vmc.obstacleDetectors = motionCfg.ObstacleDetectors
	return vmc, nil
}

func (ms *builtIn) newMoveOnGlobeRequest(
	ctx context.Context,
	req motion.MoveOnGlobeReq,
	seedPlan motionplan.Plan,
	replanCount int,
) (*moveRequest, error) {
	valExtra, err := newValidatedExtra(req.Extra)
	if err != nil {
		return nil, err
	}

	if valExtra.maxReplans >= 0 {
		if replanCount > valExtra.maxReplans {
			return nil, fmt.Errorf("exceeded maximum number of replans: %d", valExtra.maxReplans)
		}
	}

	motionCfg, err := newValidatedMotionCfg(req.MotionCfg)
	if err != nil {
		return nil, err
	}
	// ensure arguments are well behaved
	obstacles := req.Obstacles
	if obstacles == nil {
		obstacles = []*spatialmath.GeoObstacle{}
	}
	if req.Destination == nil {
		return nil, errors.New("destination cannot be nil")
	}

	if math.IsNaN(req.Destination.Lat()) || math.IsNaN(req.Destination.Lng()) {
		return nil, errors.New("destination may not contain NaN")
	}

	// build kinematic options
	kinematicsOptions := kbOptionsFromCfg(motionCfg, valExtra)

	// build the localizer from the movement sensor
	movementSensor, ok := ms.movementSensors[req.MovementSensorName]
	if !ok {
		return nil, resource.DependencyNotFoundError(req.MovementSensorName)
	}
	origin, _, err := movementSensor.Position(ctx, nil)
	if err != nil {
		return nil, err
	}

	heading, err := movementSensor.CompassHeading(ctx, nil)
	if err != nil {
		return nil, err
	}

	// add an offset between the movement sensor and the base if it is applicable
	baseOrigin := referenceframe.NewPoseInFrame(req.ComponentName.ShortName(), spatialmath.NewZeroPose())
	movementSensorToBase, err := ms.fsService.TransformPose(ctx, baseOrigin, movementSensor.Name().ShortName(), nil)
	if err != nil {
		// here we make the assumption the movement sensor is coincident with the base
		movementSensorToBase = baseOrigin
	}
	localizer := motion.NewMovementSensorLocalizer(movementSensor, origin, movementSensorToBase.Pose())

	// create a KinematicBase from the componentName
	baseComponent, ok := ms.components[req.ComponentName]
	if !ok {
		return nil, resource.NewNotFoundError(req.ComponentName)
	}
	b, ok := baseComponent.(base.Base)
	if !ok {
		return nil, fmt.Errorf("cannot move component of type %T because it is not a Base", baseComponent)
	}

	fs, err := ms.fsService.FrameSystem(ctx, nil)
	if err != nil {
		return nil, err
	}

	// Important: GeoPointToPose will create a pose such that incrementing latitude towards north increments +Y, and incrementing
	// longitude towards east increments +X. Heading is not taken into account. This pose must therefore be transformed based on the
	// orientation of the base such that it is a pose relative to the base's current location.
<<<<<<< HEAD
	goalPoseRaw := spatialmath.NewPoseFromPoint(spatialmath.GeoPointToPoint(destination, origin))
=======
	goalPoseRaw := spatialmath.GeoPointToPose(req.Destination, origin)
>>>>>>> 51fe7535
	// construct limits
	straightlineDistance := goalPoseRaw.Point().Norm()
	if straightlineDistance > maxTravelDistanceMM {
		return nil, fmt.Errorf("cannot move more than %d kilometers", int(maxTravelDistanceMM*1e-6))
	}
	limits := []referenceframe.Limit{
		{Min: -straightlineDistance * 3, Max: straightlineDistance * 3},
		{Min: -straightlineDistance * 3, Max: straightlineDistance * 3},
		{Min: -2 * math.Pi, Max: 2 * math.Pi},
	} // Note: this is only for diff drive, not used for PTGs
	ms.logger.Debugf("base limits: %v", limits)

	kb, err := kinematicbase.WrapWithKinematics(ctx, b, ms.logger, localizer, limits, kinematicsOptions)
	if err != nil {
		return nil, err
	}

	geomsRaw := spatialmath.GeoObstaclesToGeometries(obstacles, origin)

	mr, err := ms.relativeMoveRequestFromAbsolute(
		ctx,
		motionCfg,
		ms.logger,
		kb,
		goalPoseRaw,
		fs,
		geomsRaw,
		valExtra,
	)
	if err != nil {
		return nil, err
	}
	mr.seedPlan = seedPlan
	mr.replanCostFactor = valExtra.replanCostFactor
	mr.requestType = requestTypeMoveOnGlobe
	mr.origin = *spatialmath.NewGeoPose(origin, heading)
	return mr, nil
}

// newMoveOnMapRequest instantiates a moveRequest intended to be used in the context of a MoveOnMap call.
func (ms *builtIn) newMoveOnMapRequest(
	ctx context.Context,
	req motion.MoveOnMapReq,
) (*moveRequest, error) {
	valExtra, err := newValidatedExtra(req.Extra)
	if err != nil {
		return nil, err
	}
	// get the SLAM Service from the slamName
	slamSvc, ok := ms.slamServices[req.SlamName]
	if !ok {
		return nil, resource.DependencyNotFoundError(req.SlamName)
	}

	// gets the extents of the SLAM map
	limits, err := slam.Limits(ctx, slamSvc)
	if err != nil {
		return nil, err
	}
	limits = append(limits, referenceframe.Limit{Min: -2 * math.Pi, Max: 2 * math.Pi})

	// create a KinematicBase from the componentName
	component, ok := ms.components[req.ComponentName]
	if !ok {
		return nil, resource.DependencyNotFoundError(req.ComponentName)
	}
	b, ok := component.(base.Base)
	if !ok {
		return nil, fmt.Errorf("cannot move component of type %T because it is not a Base", component)
	}

	motionCfg, err := newValidatedMotionCfg(nil)
	if err != nil {
		return nil, err
	}

	// build kinematic options
	kinematicsOptions := kbOptionsFromCfg(motionCfg, valExtra)

	fs, err := ms.fsService.FrameSystem(ctx, nil)
	if err != nil {
		return nil, err
	}

	kb, err := kinematicbase.WrapWithKinematics(ctx, b, ms.logger, motion.NewSLAMLocalizer(slamSvc), limits, kinematicsOptions)
	if err != nil {
		return nil, err
	}
	goalPoseAdj := spatialmath.Compose(req.Destination, motion.SLAMOrientationAdjustment)

	// get point cloud data in the form of bytes from pcd
	pointCloudData, err := slam.PointCloudMapFull(ctx, slamSvc)
	if err != nil {
		return nil, err
	}
	// store slam point cloud data  in the form of a recursive octree for collision checking
	octree, err := pointcloud.ReadPCDToBasicOctree(bytes.NewReader(pointCloudData))
	if err != nil {
		return nil, err
	}

	mr, err := ms.relativeMoveRequestFromAbsolute(
		ctx,
		motionCfg,
		ms.logger,
		kb,
		goalPoseAdj,
		fs,
		[]spatialmath.Geometry{octree},
		valExtra,
	)
	mr.requestType = requestTypeMoveOnMap
	return mr, err
}

func (ms *builtIn) relativeMoveRequestFromAbsolute(
	ctx context.Context,
	motionCfg *validatedMotionConfiguration,
	logger logging.Logger,
	kb kinematicbase.KinematicBase,
	goalPoseInWorld spatialmath.Pose,
	fs referenceframe.FrameSystem,
	worldObstacles []spatialmath.Geometry,
	valExtra validatedExtra,
) (*moveRequest, error) {
	// replace original base frame with one that knows how to move itself and allow planning for
	kinematicFrame := kb.Kinematics()
	if err := fs.ReplaceFrame(kinematicFrame); err != nil {
		return nil, err
	}
	// We want to disregard anything in the FS whose eventual parent is not the base, because we don't know where it is.
	baseOnlyFS, err := fs.FrameSystemSubset(kinematicFrame)
	if err != nil {
		return nil, err
	}

	startPose, err := kb.CurrentPosition(ctx)
	if err != nil {
		return nil, err
	}
	startPoseInv := spatialmath.PoseInverse(startPose.Pose())

	goal := referenceframe.NewPoseInFrame(referenceframe.World, spatialmath.PoseBetween(startPose.Pose(), goalPoseInWorld))

	// convert GeoObstacles into GeometriesInFrame with respect to the base's starting point
	geoms := make([]spatialmath.Geometry, 0, len(worldObstacles))
	for _, geom := range worldObstacles {
		geoms = append(geoms, geom.Transform(startPoseInv))
	}

	gif := referenceframe.NewGeometriesInFrame(referenceframe.World, geoms)
	worldState, err := referenceframe.NewWorldState([]*referenceframe.GeometriesInFrame{gif}, nil)
	ms.logger.Infof("startPose: %v", spatialmath.PoseToProtobuf(startPose.Pose()))
	ms.logger.Infof("requested world goal: %v", spatialmath.PoseToProtobuf(goalPoseInWorld))
	if err != nil {
		return nil, err
	}

	obstacleDetectors := make(map[vision.Service][]resource.Name)
	for _, obstacleDetectorNamePair := range motionCfg.obstacleDetectors {
		// get vision service
		visionServiceName := obstacleDetectorNamePair.VisionServiceName
		visionSvc, ok := ms.visionServices[visionServiceName]
		if !ok {
			return nil, resource.DependencyNotFoundError(visionServiceName)
		}

		// add camera to vision service map
		camList, ok := obstacleDetectors[visionSvc]
		if !ok {
			obstacleDetectors[visionSvc] = []resource.Name{obstacleDetectorNamePair.CameraName}
		} else {
			camList = append(camList, obstacleDetectorNamePair.CameraName)
			obstacleDetectors[visionSvc] = camList
		}
	}

	currentInputs, _, err := ms.fsService.CurrentInputs(ctx)
	if err != nil {
		return nil, err
	}

	cancelCtx, cancelFn := context.WithCancel(context.Background())
	var backgroundWorkers sync.WaitGroup

	var waypointIndex atomic.Int32
	waypointIndex.Store(1)

	// effectively don't poll if the PositionPollingFreqHz is not provided
	positionPollingFreq := time.Duration(math.MaxInt64)
	if motionCfg.positionPollingFreqHz > 0 {
		positionPollingFreq = time.Duration(1000/motionCfg.positionPollingFreqHz) * time.Millisecond
	}

	// effectively don't poll if the ObstaclePollingFreqHz is not provided
	obstaclePollingFreq := time.Duration(math.MaxInt64)
	if motionCfg.obstaclePollingFreqHz > 0 {
		obstaclePollingFreq = time.Duration(1000/motionCfg.obstaclePollingFreqHz) * time.Millisecond
	}

	mr := &moveRequest{
		config: motionCfg,
		logger: ms.logger,
		planRequest: &motionplan.PlanRequest{
			Logger:             logger,
			Goal:               goal,
			Frame:              kinematicFrame,
			FrameSystem:        baseOnlyFS,
			StartConfiguration: currentInputs,
			WorldState:         worldState,
			Options:            valExtra.extra,
		},
		kinematicBase:     kb,
		replanCostFactor:  valExtra.replanCostFactor,
		obstacleDetectors: obstacleDetectors,

		ctx:               cancelCtx,
		cancelFn:          cancelFn,
		backgroundWorkers: &backgroundWorkers,

		responseChan: make(chan moveResponse, 1),

		waypointIndex: &waypointIndex,
	}

	// TODO: Change deviatedFromPlan to just query positionPollingFreq on the struct & the same for the obstaclesIntersectPlan
	mr.position = newReplanner(positionPollingFreq, mr.deviatedFromPlan)
	mr.obstacle = newReplanner(obstaclePollingFreq, mr.obstaclesIntersectPlan)
	return mr, nil
}

type moveResponse struct {
	err             error
	executeResponse state.ExecuteResponse
}

func (mr moveResponse) String() string {
	return fmt.Sprintf("builtin.moveResponse{executeResponse: %#v, err: %v}", mr.executeResponse, mr.err)
}

func (mr *moveRequest) start(waypoints [][]referenceframe.Input) {
	mr.backgroundWorkers.Add(1)
	goutils.ManagedGo(func() {
		mr.position.startPolling(mr.ctx, waypoints, mr.waypointIndex)
	}, mr.backgroundWorkers.Done)

	mr.backgroundWorkers.Add(1)
	goutils.ManagedGo(func() {
		mr.obstacle.startPolling(mr.ctx, waypoints, mr.waypointIndex)
	}, mr.backgroundWorkers.Done)

	// spawn function to execute the plan on the robot
	mr.backgroundWorkers.Add(1)
	goutils.ManagedGo(func() {
		executeResp, err := mr.execute(mr.ctx, waypoints, mr.waypointIndex)
		resp := moveResponse{executeResponse: executeResp, err: err}
		mr.responseChan <- resp
	}, mr.backgroundWorkers.Done)
}

func (mr *moveRequest) listen() (state.ExecuteResponse, error) {
	select {
	case <-mr.ctx.Done():
		mr.logger.Debugf("context err: %s", mr.ctx.Err())
		mr.Cancel()
		return state.ExecuteResponse{}, mr.ctx.Err()

	case resp := <-mr.responseChan:
		mr.logger.Debugf("execution response: %s", resp)
		mr.Cancel()
		return resp.executeResponse, resp.err

	case resp := <-mr.position.responseChan:
		mr.logger.Debugf("position response: %s", resp)
		mr.Cancel()
		return resp.executeResponse, resp.err

	case resp := <-mr.obstacle.responseChan:
		mr.logger.Debugf("obstacle response: %s", resp)
		mr.Cancel()
		return resp.executeResponse, resp.err
	}
}

func (mr *moveRequest) Execute(waypoints state.Waypoints) (state.ExecuteResponse, error) {
	mr.start(waypoints)
	return mr.listen()
}

// cancel cleans up a moveRequest
// it cancels the processes spawned by it, drains all the channels that could have been written to and waits on processes to return.
func (mr *moveRequest) Cancel() {
	mr.cancelFn()
	mr.backgroundWorkers.Wait()
}<|MERGE_RESOLUTION|>--- conflicted
+++ resolved
@@ -408,11 +408,7 @@
 	// Important: GeoPointToPose will create a pose such that incrementing latitude towards north increments +Y, and incrementing
 	// longitude towards east increments +X. Heading is not taken into account. This pose must therefore be transformed based on the
 	// orientation of the base such that it is a pose relative to the base's current location.
-<<<<<<< HEAD
 	goalPoseRaw := spatialmath.NewPoseFromPoint(spatialmath.GeoPointToPoint(destination, origin))
-=======
-	goalPoseRaw := spatialmath.GeoPointToPose(req.Destination, origin)
->>>>>>> 51fe7535
 	// construct limits
 	straightlineDistance := goalPoseRaw.Point().Norm()
 	if straightlineDistance > maxTravelDistanceMM {
