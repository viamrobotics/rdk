--- conflicted
+++ resolved
@@ -466,48 +466,7 @@
 				test.That(t, executionID, test.ShouldResemble, uuid.Nil)
 			}
 		})
-
-<<<<<<< HEAD
-=======
-		t.Run("returns an error if the base provided is not a base", func(t *testing.T) {
-			t.Parallel()
-			_, ms, closeFunc := CreateMoveOnGlobeTestEnvironment(ctx, t, gpsPoint, 80, nil)
-			defer closeFunc(ctx)
-			req := motion.MoveOnGlobeReq{
-				ComponentName:      moveSensorResource,
-				MovementSensorName: moveSensorResource,
-				Heading:            90,
-				Destination:        dst,
-				Extra: map[string]interface{}{
-					"timeout":     5.,
-					"smooth_iter": 5.,
-				},
-			}
-			executionID, err := ms.MoveOnGlobe(ctx, req)
-			test.That(t, err, test.ShouldBeError, errors.New("resource rdk:component:movement_sensor/test-movement-sensor not found"))
-			test.That(t, executionID, test.ShouldResemble, uuid.Nil)
-		})
-
-		t.Run("returns an error if the movement_sensor provided is not a movement_sensor", func(t *testing.T) {
-			t.Parallel()
-			_, ms, closeFunc := CreateMoveOnGlobeTestEnvironment(ctx, t, gpsPoint, 80, nil)
-			defer closeFunc(ctx)
-			req := motion.MoveOnGlobeReq{
-				ComponentName:      baseResource,
-				MovementSensorName: baseResource,
-				Heading:            90,
-				Destination:        dst,
-				Extra: map[string]interface{}{
-					"timeout":     5.,
-					"smooth_iter": 5.,
-				},
-			}
-			executionID, err := ms.MoveOnGlobe(ctx, req)
-			test.That(t, err, test.ShouldBeError, errors.New("Resource missing from dependencies. Resource: rdk:component:base/test-base"))
-			test.That(t, executionID, test.ShouldResemble, uuid.Nil)
-		})
-
->>>>>>> 48847809
+    
 		t.Run("errors when motion configuration has a negative PlanDeviationMM", func(t *testing.T) {
 			t.Parallel()
 			_, ms, closeFunc := CreateMoveOnGlobeTestEnvironment(ctx, t, gpsPoint, 80, nil)
