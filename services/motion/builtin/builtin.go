--- conflicted
+++ resolved
@@ -268,22 +268,18 @@
 	if fake, ok := b.(*fake.Base); ok {
 		kb, err = kinematicbase.WrapWithFakeKinematics(ctx, fake, localizer, limits)
 	} else {
-<<<<<<< HEAD
-		kb, err = kinematicbase.WrapWithDifferentialDriveKinematics(ctx, b, localizer, limits,
-			defaultLinearVelocityMillisPerSec, defaultAngularVelocityDegsPerSec)
-=======
 		kb, err = kinematicbase.WrapWithKinematics(ctx, b, localizer, limits,
 			linearVelocityMillisPerSec, angularVelocityDegsPerSec)
->>>>>>> 511da82e
-	}
-	if err != nil {
-		return nil, nil, err
-	}
-
-<<<<<<< HEAD
-	// create a frame system and add the kinematic wheeled base to it
+	}
+	if err != nil {
+		return nil, nil, err
+	}
+
+	inputMap := map[string][]referenceframe.Input{componentName.Name: make([]referenceframe.Input, 3)}
+
+	// Add the kinematic wheeled base to the framesystem
 	fs := referenceframe.NewEmptyFrameSystem("")
-	if err := fs.AddFrame(kb.ModelFrame(), fs.World()); err != nil {
+	if err := fs.AddFrame(kb.Kinematics(), fs.World()); err != nil {
 		return nil, nil, err
 	}
 
@@ -292,29 +288,18 @@
 		ctx,
 		ms.logger,
 		referenceframe.NewPoseInFrame(referenceframe.World, spatialmath.NewPoseFromPoint(relativeDst)),
-		kb.ModelFrame(),
-		referenceframe.StartPositions(fs),
+		kb.Kinematics(),
+		inputMap,
 		fs,
 		wrldst,
 		nil,
 		extra,
 	)
-=======
-	inputMap := map[string][]referenceframe.Input{componentName.Name: make([]referenceframe.Input, 3)}
-
-	// Add the kinematic wheeled base to the framesystem
-	if err := fs.AddFrame(kb.Kinematics(), fs.World()); err != nil {
-		return false, err
-	}
-
-	// make call to motionplan
-	plan, err := motionplan.PlanMotion(ctx, ms.logger, dstPIF, kb.Kinematics(), inputMap, fs, wrldst, nil, extra)
->>>>>>> 511da82e
-	if err != nil {
-		return nil, nil, err
-	}
-
-	plan, err := motionplan.FrameStepsFromRobotPath(kb.ModelFrame().Name(), solutionMap)
+	if err != nil {
+		return nil, nil, err
+	}
+
+	plan, err := motionplan.FrameStepsFromRobotPath(kb.Kinematics().Name(), solutionMap)
 	return plan, kb, err
 }
 
