// Package builtin implements a motion service.
package builtin

import (
	"bytes"
	"context"
	"errors"
	"fmt"
	"sync"

	"github.com/edaniels/golog"
	"github.com/golang/geo/r3"
	geo "github.com/kellydunn/golang-geo"
	servicepb "go.viam.com/api/service/motion/v1"

	"go.viam.com/rdk/components/arm"
	"go.viam.com/rdk/components/base"
	"go.viam.com/rdk/components/base/fake"
	"go.viam.com/rdk/components/base/kinematicbase"
	"go.viam.com/rdk/components/movementsensor"
	"go.viam.com/rdk/internal"
	"go.viam.com/rdk/motionplan"
	"go.viam.com/rdk/operation"
	"go.viam.com/rdk/pointcloud"
	"go.viam.com/rdk/referenceframe"
	"go.viam.com/rdk/resource"
	"go.viam.com/rdk/robot/framesystem"
	"go.viam.com/rdk/services/motion"
	"go.viam.com/rdk/services/slam"
	"go.viam.com/rdk/spatialmath"
)

func init() {
	resource.RegisterDefaultService(
		motion.API,
		resource.DefaultServiceModel,
		resource.Registration[motion.Service, *Config]{
			Constructor: NewBuiltIn,
			WeakDependencies: []internal.ResourceMatcher{
				internal.SLAMDependencyWildcardMatcher,
				internal.ComponentDependencyWildcardMatcher,
			},
		})
}

const (
	builtinOpLabel                    = "motion-service"
	defaultLinearVelocityMillisPerSec = 300 // mm per second; used for bases only
	defaultAngularVelocityDegsPerSec  = 60  // degrees per second; used for bases only
)

// ErrNotImplemented is thrown when an unreleased function is called.
var ErrNotImplemented = errors.New("function coming soon but not yet implemented")

// Config describes how to configure the service; currently only used for specifying dependency on framesystem service.
type Config struct{}

// Validate here adds a dependency on the internal framesystem service.
func (c *Config) Validate(path string) ([]string, error) {
	return []string{framesystem.InternalServiceName.String()}, nil
}

// NewBuiltIn returns a new move and grab service for the given robot.
func NewBuiltIn(ctx context.Context, deps resource.Dependencies, conf resource.Config, logger golog.Logger) (motion.Service, error) {
	ms := &builtIn{
		Named:  conf.ResourceName().AsNamed(),
		logger: logger,
	}

	if err := ms.Reconfigure(ctx, deps, conf); err != nil {
		return nil, err
	}
	return ms, nil
}

// Reconfigure updates the motion service when the config has changed.
func (ms *builtIn) Reconfigure(
	ctx context.Context,
	deps resource.Dependencies,
	conf resource.Config,
) (err error) {
	ms.lock.Lock()
	defer ms.lock.Unlock()

	movementSensors := make(map[resource.Name]movementsensor.MovementSensor)
	slamServices := make(map[resource.Name]slam.Service)
	components := make(map[resource.Name]resource.Resource)
	for name, dep := range deps {
		switch dep := dep.(type) {
		case framesystem.Service:
			ms.fsService = dep
		case movementsensor.MovementSensor:
			movementSensors[name] = dep
		case slam.Service:
			slamServices[name] = dep
		default:
			components[name] = dep
		}
	}
	ms.movementSensors = movementSensors
	ms.slamServices = slamServices
	ms.components = components
	return nil
}

type builtIn struct {
	resource.Named
	resource.TriviallyCloseable
	fsService       framesystem.Service
	movementSensors map[resource.Name]movementsensor.MovementSensor
	slamServices    map[resource.Name]slam.Service
	components      map[resource.Name]resource.Resource
	logger          golog.Logger
	lock            sync.Mutex
}

// Move takes a goal location and will plan and execute a movement to move a component specified by its name to that destination.
func (ms *builtIn) Move(
	ctx context.Context,
	componentName resource.Name,
	destination *referenceframe.PoseInFrame,
	worldState *referenceframe.WorldState,
	constraints *servicepb.Constraints,
	extra map[string]interface{},
) (bool, error) {
	operation.CancelOtherWithLabel(ctx, builtinOpLabel)

	// get goal frame
	goalFrameName := destination.Parent()
	ms.logger.Debugf("goal given in frame of %q", goalFrameName)

	frameSys, err := ms.fsService.FrameSystem(ctx, worldState.Transforms())
	if err != nil {
		return false, err
	}

	// build maps of relevant components and inputs from initial inputs
	fsInputs, resources, err := ms.fsService.CurrentInputs(ctx)
	if err != nil {
		return false, err
	}

	movingFrame := frameSys.Frame(componentName.ShortName())

	ms.logger.Debugf("frame system inputs: %v", fsInputs)
	if movingFrame == nil {
		return false, fmt.Errorf("component named %s not found in robot frame system", componentName.ShortName())
	}

	// re-evaluate goalPose to be in the frame of World
	solvingFrame := referenceframe.World // TODO(erh): this should really be the parent of rootName
	tf, err := frameSys.Transform(fsInputs, destination, solvingFrame)
	if err != nil {
		return false, err
	}
	goalPose, _ := tf.(*referenceframe.PoseInFrame)

	// the goal is to move the component to goalPose which is specified in coordinates of goalFrameName
	output, err := motionplan.PlanMotion(ctx, ms.logger, goalPose, movingFrame, fsInputs, frameSys, worldState, constraints, extra)
	if err != nil {
		return false, err
	}

	// move all the components
	for _, step := range output {
		// TODO(erh): what order? parallel?
		for name, inputs := range step {
			if len(inputs) == 0 {
				continue
			}
			err := resources[name].GoToInputs(ctx, inputs)
			if err != nil {
				return false, err
			}
		}
	}
	return true, nil
}

// MoveOnMap will move the given component to the given destination on the slam map generated from a slam service specified by slamName.
// Bases are the only component that supports this.
func (ms *builtIn) MoveOnMap(
	ctx context.Context,
	componentName resource.Name,
	destination spatialmath.Pose,
	slamName resource.Name,
	extra map[string]interface{},
) (bool, error) {
	operation.CancelOtherWithLabel(ctx, builtinOpLabel)

	// make call to motionplan
	plan, kb, err := ms.planMoveOnMap(ctx, componentName, destination, slamName, extra)
	if err != nil {
		return false, fmt.Errorf("error making plan for MoveOnMap: %w", err)
	}

	// execute the plan
	for i := 1; i < len(plan); i++ {
		if err := kb.GoToInputs(ctx, plan[i]); err != nil {
			return false, err
		}
	}
	return true, nil
}

// // PlanMoveOnMap returns the plan for MoveOnMap to execute
// func (ms *builtIn) planMoveOnGlobeRay(
// 	ctx context.Context,
// 	componentName resource.Name,
// 	destination *geo.Point,
// 	movementSensorName resource.Name,
// 	obstacles []*spatialmath.GeoObstacle,
// 	linearVelocityMillisPerSec float64,
// 	angularVelocityDegsPerSec float64,
// 	extra map[string]interface{},
// ) ([][]referenceframe.Input, kinematicbase.KinematicBase, error) {
// 	operation.CancelOtherWithLabel(ctx, builtinOpLabel)

// 	// get relevant components
// 	localizer, ok := ms.movementSensors[movementSensorName]
// 	if !ok {
// 		return nil, nil, resource.DependencyNotFoundError(movementSensorName)
// 	}
// 	baseComponent, ok := ms.components[componentName]
// 	if !ok {
// 		return nil, nil, fmt.Errorf("only Base components are supported for MoveOnGlobe: could not find an Base named %v", componentName)
// 	}
// 	b, ok := baseComponent.(base.Base)
// 	if !ok {
// 		return nil, nil, fmt.Errorf("cannot move base of type %T because it is not a Base", baseComponent)
// 	}

// 	// make a kinematic base by wrapping the original base, limits of this base's frame are unrestricted
// 	var kb kinematicbase.KinematicBase
// 	var err error
// 	limits := []referenceframe.Limit{{Min: math.Inf(-1), Max: math.Inf(1)}, {Min: math.Inf(-1), Max: math.Inf(1)}}
// 	if fake, ok := b.(*fake.Base); ok {
// 		kb, err = kinematicbase.WrapWithFakeKinematics(ctx, fake, localizer, limits)
// 	} else {
// 		kb, err = kinematicbase.WrapWithKinematics(ctx, b, localizer, limits, linearVelocityMillisPerSec, angularVelocityDegsPerSec)
// 	}
// 	if err != nil {
// 		return nil, nil, err
// 	}

// 	// get current location of the base
// 	currentInputs, err := kb.CurrentInputs(ctx)
// 	if err != nil {
// 		return nil, nil, err
// 	}
// 	// TODO: better practice to get this from frame.Transform(input)
// 	currentPoint := r3.Vector{X: currentInputs[0].Value, Y: currentInputs[1].Value}

// 	// convert destination into spatialmath.Pose with respect to lat = 0 = lng
// 	relativeDst := spatialmath.GeoPointToPose(destination).Point().Sub(currentPoint)
// 	distance := relativeDst.Norm()

// 	// convert GeoObstacles into GeometriesInFrame with respect to the base's starting point
// 	geoms := spatialmath.GeoObstaclesToGeometries(obstacles, currentPoint)
// 	gif := referenceframe.NewGeometriesInFrame(referenceframe.World, geoms)
// 	wrldst, err := referenceframe.NewWorldState([]*referenceframe.GeometriesInFrame{gif}, nil)
// 	if err != nil {
// 		return nil, nil, err
// 	}
// 	// Add the kinematic wheeled base frame to the framesystem, use smaller limits to make planning easier
// 	fs := referenceframe.NewEmptyFrameSystem("")
// 	f, err := kb.Kinematics([]referenceframe.Limit{
// 		{Min: -3 * distance, Max: 3 * distance},
// 		{Min: -3 * distance, Max: 3 * distance},
// 	})
// 	if err != nil {
// 		return nil, nil, err
// 	}
// 	if err := fs.AddFrame(f, fs.World()); err != nil {
// 		return nil, nil, err
// 	}

// 	// make call to motionplan to get the plan
// 	solutionMap, err := motionplan.PlanMotion(
// 		ctx,
// 		ms.logger,
// 		referenceframe.NewPoseInFrame(referenceframe.World, spatialmath.NewPoseFromPoint(relativeDst)),
// 		f,
// 		referenceframe.StartPositions(fs),
// 		fs,
// 		wrldst,
// 		nil,
// 		extra,
// 	)
// 	if err != nil {
// 		return nil, nil, err
// 	}
// 	plan, err := motionplan.FrameStepsFromRobotPath(f.Name(), solutionMap)

// 	// return plan in terms of gps coordinates
// 	for _, step := range plan {
// 		step[0].Value += currentPoint.X
// 		step[1].Value += currentPoint.Y
// 	}
// 	return plan, kb, err
// }

// MoveOnGlobe will move the given component to the given destination on the globe.
// Bases are the only component that supports this.
func (ms *builtIn) MoveOnGlobe(
	ctx context.Context,
	componentName resource.Name,
	destination *geo.Point,
	heading float64,
	movementSensorName resource.Name,
	obstacles []*spatialmath.GeoObstacle,
	linearVelocityMillisPerSec float64,
	angularVelocityDegsPerSec float64,
	extra map[string]interface{},
) (bool, error) {
	operation.CancelOtherWithLabel(ctx, builtinOpLabel)

<<<<<<< HEAD
	plan, kb, err := ms.planMoveOnGlobeNick(
		ctx,
		componentName,
		destination,
		movementSensorName,
=======
	// get the localizer from the componentName
	localizer, ok := ms.localizers[movementSensorName]
	if !ok {
		return false, resource.DependencyNotFoundError(movementSensorName)
	}

	currentPosition, dstPIF, err := ms.getRelativePositionAndDestination(ctx, localizer, componentName, movementSensorName, *destination)
	if err != nil {
		return false, err
	}

	plan, kb, err := ms.planMoveOnGlobe(ctx,
		componentName,
		currentPosition,
		dstPIF,
		localizer,
>>>>>>> 4ec94a6d
		obstacles,
		linearVelocityMillisPerSec,
		angularVelocityDegsPerSec,
		extra,
	)
	if err != nil {
		return false, fmt.Errorf("error making plan for MoveOnMap: %v", err)
	}

	// execute the plan
	for i := 1; i < len(plan); i++ {
		ms.logger.Info(plan[i])
		if err := kb.GoToInputs(ctx, plan[i]); err != nil {
			return false, err
		}
	}
	return true, nil
}

<<<<<<< HEAD
// planMoveOnGlobe returns the plan for MoveOnGlobe to execute
func (ms *builtIn) planMoveOnGlobeNick(
=======
// planMoveOnGlobe returns the plan for MoveOnGlobe to execute.
func (ms *builtIn) planMoveOnGlobe(
>>>>>>> 4ec94a6d
	ctx context.Context,
	componentName resource.Name,
	destination *geo.Point,
	movementSensorName resource.Name,
	obstacles []*spatialmath.GeoObstacle,
	linearVelocityMillisPerSec float64,
	angularVelocityDegsPerSec float64,
	extra map[string]interface{},
) ([][]referenceframe.Input, kinematicbase.KinematicBase, error) {
	// build the localizer from the movement sensor
	movementSensor, ok := ms.movementSensors[movementSensorName]
	if !ok {
		return nil, nil, resource.DependencyNotFoundError(movementSensorName)
	}
	origin, _, err := movementSensor.Position(ctx, nil)
	if err != nil {
		return nil, nil, err
	}
	localizer := motion.NewMovementSensorLocalizer(movementSensor, origin)

	// convert destination into spatialmath.Pose with respect to where the localizer was initialized
	goal := spatialmath.GeoPointToPose(destination, origin)

	// convert GeoObstacles into GeometriesInFrame with respect to the base's starting point
	geoms := spatialmath.GeoObstaclesToGeometries(obstacles, origin)

	gif := referenceframe.NewGeometriesInFrame(referenceframe.World, geoms)
	wrldst, err := referenceframe.NewWorldState([]*referenceframe.GeometriesInFrame{gif}, nil)
	if err != nil {
		return nil, nil, err
	}

	// construct limits
	straightlineDistance := goal.Point().Norm()
	limits := []referenceframe.Limit{
		{Min: -straightlineDistance * 3, Max: straightlineDistance * 3},
		{Min: -straightlineDistance * 3, Max: straightlineDistance * 3},
	}
	ms.logger.Debugf("base limits: %v", limits)

	// create a KinematicBase from the componentName
	baseComponent, ok := ms.components[componentName]
	if !ok {
		return nil, nil, fmt.Errorf("only Base components are supported for MoveOnGlobe: could not find an Base named %v", componentName)
	}
	b, ok := baseComponent.(base.Base)
	if !ok {
		return nil, nil, fmt.Errorf("cannot move base of type %T because it is not a Base", baseComponent)
	}
	var kb kinematicbase.KinematicBase
	if fake, ok := b.(*fake.Base); ok {
		kb, err = kinematicbase.WrapWithFakeKinematics(ctx, fake, localizer, limits)
	} else {
		kb, err = kinematicbase.WrapWithKinematics(ctx, b, localizer, limits,
			linearVelocityMillisPerSec, angularVelocityDegsPerSec)
	}
	if err != nil {
		return nil, nil, err
	}

	inputMap := map[string][]referenceframe.Input{componentName.Name: make([]referenceframe.Input, 3)}

	// create a new empty framesystem which we add the kinematic base to
	fs := referenceframe.NewEmptyFrameSystem("")
	kbf := kb.Kinematics()
	if err != nil {
		return nil, nil, err
	}
	if err := fs.AddFrame(kbf, fs.World()); err != nil {
		return nil, nil, err
	}

	// add an offset between the movement sensor and the base if it is applicable
	baseOrigin := referenceframe.NewPoseInFrame(componentName.ShortName(), spatialmath.NewZeroPose())
	movementSensorToBase, err := ms.fsService.TransformPose(ctx, baseOrigin, movementSensorName.ShortName(), nil)
	if err != nil {
		movementSensorToBase = baseOrigin
	}
	// TODO(RSDK-3407): this does not adequately account for geometries right now since it is a transformation after the fact.
	// This is probably acceptable for the time being, but long term the construction of the frame system for the kinematic base should
	// be moved under the purview of the kinematic base wrapper instead of being done here.
	offsetFrame, err := referenceframe.NewStaticFrame("offset", movementSensorToBase.Pose())
	if err := fs.AddFrame(offsetFrame, kbf); err != nil {
		return nil, nil, err
	}

	// make call to motionplan
	solutionMap, err := motionplan.PlanMotion(
		ctx,
		ms.logger,
		referenceframe.NewPoseInFrame(referenceframe.World, goal),
		offsetFrame,
		inputMap,
		fs,
		wrldst,
		nil,
		extra,
	)
	if err != nil {
		return nil, nil, err
	}

	plan, err := motionplan.FrameStepsFromRobotPath(kbf.Name(), solutionMap)
	if err != nil {
		return nil, nil, err
	}
	for _, step := range plan {
		ms.logger.Info(step)
	}
	return plan, kb, nil
}

// MoveSingleComponent will pass through a move command to a component with a MoveToPosition method that takes a pose. Arms are the only
// component that supports this. This method will transform the destination pose, given in an arbitrary frame, into the pose of the arm.
// The arm will then move its most distal link to that pose. If you instead wish to move any other component than the arm end to that pose,
// then you must manually adjust the given destination by the transform from the arm end to the intended component.
// Because this uses an arm's MoveToPosition method when issuing commands, it does not support obstacle avoidance.
func (ms *builtIn) MoveSingleComponent(
	ctx context.Context,
	componentName resource.Name,
	destination *referenceframe.PoseInFrame,
	worldState *referenceframe.WorldState,
	extra map[string]interface{},
) (bool, error) {
	operation.CancelOtherWithLabel(ctx, builtinOpLabel)

	// Get the arm and all initial inputs
	fsInputs, _, err := ms.fsService.CurrentInputs(ctx)
	if err != nil {
		return false, err
	}
	ms.logger.Debugf("frame system inputs: %v", fsInputs)

	armResource, ok := ms.components[componentName]
	if !ok {
		return false, fmt.Errorf("could not find a resource named %v", componentName.ShortName())
	}
	movableArm, ok := armResource.(arm.Arm)
	if !ok {
		return false, fmt.Errorf(
			"could not cast resource named %v to an arm. MoveSingleComponent only supports moving arms for now",
			componentName,
		)
	}

	// get destination pose in frame of movable component
	goalPose := destination.Pose()
	if destination.Parent() != componentName.ShortName() {
		ms.logger.Debugf("goal given in frame of %q", destination.Parent())

		frameSys, err := ms.fsService.FrameSystem(ctx, worldState.Transforms())
		if err != nil {
			return false, err
		}

		// re-evaluate goalPose to be in the frame we're going to move in
		tf, err := frameSys.Transform(fsInputs, destination, componentName.ShortName()+"_origin")
		if err != nil {
			return false, err
		}
		goalPoseInFrame, _ := tf.(*referenceframe.PoseInFrame)
		goalPose = goalPoseInFrame.Pose()
		ms.logger.Debugf("converted goal pose %q", spatialmath.PoseToProtobuf(goalPose))
	}
	err = movableArm.MoveToPosition(ctx, goalPose, extra)
	return err == nil, err
}

func (ms *builtIn) GetPose(
	ctx context.Context,
	componentName resource.Name,
	destinationFrame string,
	supplementalTransforms []*referenceframe.LinkInFrame,
	extra map[string]interface{},
) (*referenceframe.PoseInFrame, error) {
	if destinationFrame == "" {
		destinationFrame = referenceframe.World
	}
	return ms.fsService.TransformPose(
		ctx,
		referenceframe.NewPoseInFrame(
			componentName.ShortName(),
			spatialmath.NewPoseFromPoint(r3.Vector{0, 0, 0}),
		),
		destinationFrame,
		supplementalTransforms,
	)
}

// PlanMoveOnMap returns the plan for MoveOnMap to execute.
func (ms *builtIn) planMoveOnMap(
	ctx context.Context,
	componentName resource.Name,
	destination spatialmath.Pose,
	slamName resource.Name,
	extra map[string]interface{},
) ([][]referenceframe.Input, kinematicbase.KinematicBase, error) {
	// get the SLAM Service from the slamName
	slamSvc, ok := ms.slamServices[slamName]
	if !ok {
		return nil, nil, resource.DependencyNotFoundError(slamName)
	}

	// gets the extents of the SLAM map
	limits, err := slam.GetLimits(ctx, slamSvc)
	if err != nil {
		return nil, nil, err
	}

	// create a KinematicBase from the componentName
	component, ok := ms.components[componentName]
	if !ok {
		return nil, nil, resource.DependencyNotFoundError(componentName)
	}
	b, ok := component.(base.Base)
	if !ok {
		return nil, nil, fmt.Errorf("cannot move component of type %T because it is not a Base", component)
	}
	var kb kinematicbase.KinematicBase
	if fake, ok := b.(*fake.Base); ok {
		kb, err = kinematicbase.WrapWithFakeKinematics(ctx, fake, motion.NewSLAMLocalizer(slamSvc), limits)
	} else {
		kb, err = kinematicbase.WrapWithKinematics(
			ctx,
			b,
			motion.NewSLAMLocalizer(slamSvc),
			limits,
			defaultLinearVelocityMillisPerSec,
			defaultAngularVelocityDegsPerSec,
		)
	}
	if err != nil {
		return nil, nil, err
	}

	// get point cloud data in the form of bytes from pcd
	pointCloudData, err := slam.GetPointCloudMapFull(ctx, slamSvc)
	if err != nil {
		return nil, nil, err
	}
	// store slam point cloud data  in the form of a recursive octree for collision checking
	octree, err := pointcloud.ReadPCDToBasicOctree(bytes.NewReader(pointCloudData))
	if err != nil {
		return nil, nil, err
	}

	if extra == nil {
		extra = make(map[string]interface{})
	}
	extra["planning_alg"] = "rrtstar"

	// get current position
	inputs, err := kb.CurrentInputs(ctx)
	if err != nil {
		return nil, nil, err
	}
	ms.logger.Debugf("base position: %v", inputs)

	dst := referenceframe.NewPoseInFrame(referenceframe.World, spatialmath.NewPoseFromPoint(destination.Point()))

	f := kb.Kinematics()
	if err != nil {
		return nil, nil, err
	}
	fs := referenceframe.NewEmptyFrameSystem("")
	if err := fs.AddFrame(f, fs.World()); err != nil {
		return nil, nil, err
	}

	worldState, err := referenceframe.NewWorldState([]*referenceframe.GeometriesInFrame{
		referenceframe.NewGeometriesInFrame(referenceframe.World, []spatialmath.Geometry{octree}),
	}, nil)
	if err != nil {
		return nil, nil, err
	}

	seedMap := map[string][]referenceframe.Input{f.Name(): inputs}

	ms.logger.Debugf("goal position: %v", dst.Pose().Point())
	solutionMap, err := motionplan.PlanMotion(ctx, ms.logger, dst, f, seedMap, fs, worldState, nil, extra)
	if err != nil {
		return nil, nil, err
	}
	plan, err := motionplan.FrameStepsFromRobotPath(f.Name(), solutionMap)
	return plan, kb, err
}<|MERGE_RESOLUTION|>--- conflicted
+++ resolved
@@ -315,30 +315,11 @@
 ) (bool, error) {
 	operation.CancelOtherWithLabel(ctx, builtinOpLabel)
 
-<<<<<<< HEAD
 	plan, kb, err := ms.planMoveOnGlobeNick(
 		ctx,
 		componentName,
 		destination,
 		movementSensorName,
-=======
-	// get the localizer from the componentName
-	localizer, ok := ms.localizers[movementSensorName]
-	if !ok {
-		return false, resource.DependencyNotFoundError(movementSensorName)
-	}
-
-	currentPosition, dstPIF, err := ms.getRelativePositionAndDestination(ctx, localizer, componentName, movementSensorName, *destination)
-	if err != nil {
-		return false, err
-	}
-
-	plan, kb, err := ms.planMoveOnGlobe(ctx,
-		componentName,
-		currentPosition,
-		dstPIF,
-		localizer,
->>>>>>> 4ec94a6d
 		obstacles,
 		linearVelocityMillisPerSec,
 		angularVelocityDegsPerSec,
@@ -358,13 +339,8 @@
 	return true, nil
 }
 
-<<<<<<< HEAD
 // planMoveOnGlobe returns the plan for MoveOnGlobe to execute
 func (ms *builtIn) planMoveOnGlobeNick(
-=======
-// planMoveOnGlobe returns the plan for MoveOnGlobe to execute.
-func (ms *builtIn) planMoveOnGlobe(
->>>>>>> 4ec94a6d
 	ctx context.Context,
 	componentName resource.Name,
 	destination *geo.Point,
