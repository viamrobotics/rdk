// Package builtin implements a motion service.
package builtin

import (
	"context"
	"fmt"

	"github.com/edaniels/golog"
	"github.com/golang/geo/r3"

	commonpb "go.viam.com/api/common/v1"
	"go.viam.com/rdk/components/arm"
	"go.viam.com/rdk/config"
	"go.viam.com/rdk/motionplan"
	"go.viam.com/rdk/operation"
	"go.viam.com/rdk/referenceframe"
	"go.viam.com/rdk/registry"
	"go.viam.com/rdk/resource"
	"go.viam.com/rdk/robot"
	"go.viam.com/rdk/robot/framesystem"
	"go.viam.com/rdk/services/motion"
	"go.viam.com/rdk/spatialmath"
)

func init() {
<<<<<<< HEAD
	registry.RegisterService(motion.Subtype, resource.DefaultServiceModel, registry.Service{
		Constructor: func(ctx context.Context, r robot.Robot, c config.Service, logger golog.Logger) (interface{}, error) {
=======
	registry.RegisterService(motion.Subtype, resource.DefaultModelName, registry.Service{
		RobotConstructor: func(ctx context.Context, r robot.Robot, c config.Service, logger golog.Logger) (interface{}, error) {
>>>>>>> 5618a95c
			return NewBuiltIn(ctx, r, c, logger)
		},
	})
	resource.AddDefaultService(motion.Named(resource.DefaultServiceName))
}

// NewBuiltIn returns a new move and grab service for the given robot.
func NewBuiltIn(ctx context.Context, r robot.Robot, config config.Service, logger golog.Logger) (motion.Service, error) {
	return &builtIn{
		r:      r,
		logger: logger,
	}, nil
}

type builtIn struct {
	r      robot.Robot
	logger golog.Logger
}

// Move takes a goal location and will plan and execute a movement to move a component specified by its name to that destination.
func (ms *builtIn) Move(
	ctx context.Context,
	componentName resource.Name,
	destination *referenceframe.PoseInFrame,
	worldState *commonpb.WorldState,
	extra map[string]interface{},
) (bool, error) {
	operation.CancelOtherWithLabel(ctx, "motion-service")
	logger := ms.r.Logger()

	// get goal frame
	goalFrameName := destination.FrameName()
	logger.Debugf("goal given in frame of %q", goalFrameName)

	frameSys, err := framesystem.RobotFrameSystem(ctx, ms.r, worldState.GetTransforms())
	if err != nil {
		return false, err
	}
	solver := motionplan.NewSolvableFrameSystem(frameSys, logger)

	// build maps of relevant components and inputs from initial inputs
	fsInputs, resources, err := framesystem.RobotFsCurrentInputs(ctx, ms.r, solver)
	if err != nil {
		return false, err
	}

	logger.Debugf("frame system inputs: %v", fsInputs)

	// re-evaluate goalPose to be in the frame we're going to move in
	solvingFrame := referenceframe.World // TODO(erh): this should really be the parent of rootName
	tf, err := solver.Transform(fsInputs, destination, solvingFrame)
	if err != nil {
		return false, err
	}
	goalPose, _ := tf.(*referenceframe.PoseInFrame)

	// the goal is to move the component to goalPose which is specified in coordinates of goalFrameName
	output, err := solver.SolveWaypointsWithOptions(ctx,
		fsInputs,
		[]*referenceframe.PoseInFrame{goalPose},
		componentName.ShortName(),
		worldState,
		[]map[string]interface{}{extra},
	)
	if err != nil {
		return false, err
	}

	// move all the components
	for _, step := range output {
		// TODO(erh): what order? parallel?
		for name, inputs := range step {
			if len(inputs) == 0 {
				continue
			}
			err := resources[name].GoToInputs(ctx, inputs)
			if err != nil {
				return false, err
			}
		}
	}
	return true, nil
}

// MoveSingleComponent will pass through a move command to a component with a MoveToPosition method that takes a pose. Arms are the only
// component that supports this. This method will transform the destination pose, given in an arbitrary frame, into the pose of the arm.
// The arm will then move its most distal link to that pose. If you instead wish to move any other component than the arm end to that pose,
// then you must manually adjust the given destination by the transform from the arm end to the intended component.
func (ms *builtIn) MoveSingleComponent(
	ctx context.Context,
	componentName resource.Name,
	destination *referenceframe.PoseInFrame,
	worldState *commonpb.WorldState,
	extra map[string]interface{},
) (bool, error) {
	operation.CancelOtherWithLabel(ctx, "motion-service")
	logger := ms.r.Logger()

	components := robot.AllResourcesByName(ms.r, componentName.ShortName())
	if len(components) != 1 {
		return false, fmt.Errorf("got %d resources instead of 1 for (%s)", len(components), componentName.ShortName())
	}
	movableArm, ok := components[0].(arm.Arm)
	if !ok {
		return false, fmt.Errorf("%v(%T) is not an Arm and cannot MoveToPosition with a Pose", componentName.ShortName(), components[0])
	}

	// get destination pose in frame of movable component
	goalPose := destination.Pose()
	if destination.FrameName() != componentName.ShortName() {
		logger.Debugf("goal given in frame of %q", destination.FrameName())

		frameSys, err := framesystem.RobotFrameSystem(ctx, ms.r, worldState.GetTransforms())
		if err != nil {
			return false, err
		}
		// get the initial inputs
		fsInputs, _, err := framesystem.RobotFsCurrentInputs(ctx, ms.r, frameSys)
		if err != nil {
			return false, err
		}
		logger.Debugf("frame system inputs: %v", fsInputs)

		// re-evaluate goalPose to be in the frame we're going to move in
		tf, err := frameSys.Transform(fsInputs, destination, componentName.ShortName()+"_origin")
		if err != nil {
			return false, err
		}
		goalPoseInFrame, _ := tf.(*referenceframe.PoseInFrame)
		goalPose = goalPoseInFrame.Pose()
		logger.Debugf("converted goal pose %q", spatialmath.PoseToProtobuf(goalPose))
	}

	err := movableArm.MoveToPosition(ctx, spatialmath.PoseToProtobuf(goalPose), worldState, extra)
	if err == nil {
		return true, nil
	}
	return false, err
}

func (ms *builtIn) GetPose(
	ctx context.Context,
	componentName resource.Name,
	destinationFrame string,
	supplementalTransforms []*commonpb.Transform,
	extra map[string]interface{},
) (*referenceframe.PoseInFrame, error) {
	if destinationFrame == "" {
		destinationFrame = referenceframe.World
	}
	return ms.r.TransformPose(
		ctx,
		referenceframe.NewPoseInFrame(
			componentName.ShortName(),
			spatialmath.NewPoseFromPoint(r3.Vector{0, 0, 0}),
		),
		destinationFrame,
		supplementalTransforms,
	)
}<|MERGE_RESOLUTION|>--- conflicted
+++ resolved
@@ -23,13 +23,8 @@
 )
 
 func init() {
-<<<<<<< HEAD
 	registry.RegisterService(motion.Subtype, resource.DefaultServiceModel, registry.Service{
-		Constructor: func(ctx context.Context, r robot.Robot, c config.Service, logger golog.Logger) (interface{}, error) {
-=======
-	registry.RegisterService(motion.Subtype, resource.DefaultModelName, registry.Service{
 		RobotConstructor: func(ctx context.Context, r robot.Robot, c config.Service, logger golog.Logger) (interface{}, error) {
->>>>>>> 5618a95c
 			return NewBuiltIn(ctx, r, c, logger)
 		},
 	})
