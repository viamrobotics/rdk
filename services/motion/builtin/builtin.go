// Package builtin implements a motion service.
package builtin

import (
	"context"
	"fmt"
	"sync"

	"github.com/edaniels/golog"
	"github.com/golang/geo/r3"
	geo "github.com/kellydunn/golang-geo"

	servicepb "go.viam.com/api/service/motion/v1"
	"go.viam.com/rdk/components/arm"
	"go.viam.com/rdk/components/base"
	"go.viam.com/rdk/internal"
	"go.viam.com/rdk/motionplan"
	"go.viam.com/rdk/operation"
	"go.viam.com/rdk/referenceframe"
	"go.viam.com/rdk/resource"
	"go.viam.com/rdk/robot/framesystem"
	"go.viam.com/rdk/services/motion"
	"go.viam.com/rdk/services/slam"
	"go.viam.com/rdk/spatialmath"
)

func init() {
	resource.RegisterDefaultService(
		motion.API,
		resource.DefaultServiceModel,
		resource.Registration[motion.Service, *Config]{
			Constructor: func(
				ctx context.Context,
				deps resource.Dependencies,
				conf resource.Config,
				logger golog.Logger,
			) (motion.Service, error) {
				return NewBuiltIn(ctx, deps, conf, logger)
			},
			WeakDependencies: []internal.ResourceMatcher{
				internal.SLAMDependencyWildcardMatcher,
				internal.ComponentDependencyWildcardMatcher, // TODO(rb): when a better matcher system is built make this match Actuators
			},
		})
}

// ErrNotImplemented is thrown when an unreleased function is called
var ErrNotImplemented = errors.New("function coming soon but not yet implemented")

// Config describes how to configure the service; currently only used for specifying dependency on framesystem service
type Config struct {
}

// Validate here adds a dependency on the internal framesystem service
func (c *Config) Validate(path string) ([]string, error) {
	return []string{framesystem.InternalServiceName.String()}, nil
}

// NewBuiltIn returns a new move and grab service for the given robot.
func NewBuiltIn(ctx context.Context, deps resource.Dependencies, conf resource.Config, logger golog.Logger) (motion.Service, error) {
	ms := &builtIn{
		Named:  conf.ResourceName().AsNamed(),
		logger: logger,
	}

	if err := ms.Reconfigure(ctx, deps, conf); err != nil {
		return nil, err
	}
	return ms, nil
}

// Reconfigure updates the motion service when the config has changed.
func (ms *builtIn) Reconfigure(
	ctx context.Context,
	deps resource.Dependencies,
	conf resource.Config,
) (err error) {
	ms.lock.Lock()
	defer ms.lock.Unlock()

	slamServices := make(map[resource.Name]slam.Service)
	components := make(map[resource.Name]resource.Resource)
	for name, dep := range deps {
		switch dep := dep.(type) {
		case framesystem.Service:
			ms.fsService = dep
		case slam.Service:
			slamServices[name] = dep
		default:
			components[name] = dep
		}
	}
	ms.components = components
	ms.slamServices = slamServices
	return nil
}

type builtIn struct {
	resource.Named
	resource.TriviallyCloseable
	fsService    framesystem.Service
	slamServices map[resource.Name]slam.Service
	components   map[resource.Name]resource.Resource
	logger       golog.Logger
	lock         sync.Mutex
}

// Move takes a goal location and will plan and execute a movement to move a component specified by its name to that destination.
func (ms *builtIn) Move(
	ctx context.Context,
	componentName resource.Name,
	destination *referenceframe.PoseInFrame,
	worldState *referenceframe.WorldState,
	constraints *servicepb.Constraints,
	extra map[string]interface{},
) (bool, error) {
	operation.CancelOtherWithLabel(ctx, "motion-service")

	// get goal frame
	goalFrameName := destination.Parent()
	ms.logger.Debugf("goal given in frame of %q", goalFrameName)

	frameSys, err := ms.fsService.FrameSystem(ctx, worldState.Transforms())
	if err != nil {
		return false, err
	}

	// build maps of relevant components and inputs from initial inputs
	fsInputs, resources, err := ms.fsService.CurrentInputs(ctx)
	if err != nil {
		return false, err
	}

	movingFrame := frameSys.Frame(componentName.ShortName())

	ms.logger.Debugf("frame system inputs: %v", fsInputs)
	if movingFrame == nil {
		return false, fmt.Errorf("component named %s not found in robot frame system", componentName.ShortName())
	}

	// re-evaluate goalPose to be in the frame of World
	solvingFrame := referenceframe.World // TODO(erh): this should really be the parent of rootName
	tf, err := frameSys.Transform(fsInputs, destination, solvingFrame)
	if err != nil {
		return false, err
	}
	goalPose, _ := tf.(*referenceframe.PoseInFrame)

	// the goal is to move the component to goalPose which is specified in coordinates of goalFrameName
	output, err := motionplan.PlanMotion(ctx, ms.logger, goalPose, movingFrame, fsInputs, frameSys, worldState, constraints, extra)
	if err != nil {
		return false, err
	}

	// move all the components
	for _, step := range output {
		// TODO(erh): what order? parallel?
		for name, inputs := range step {
			if len(inputs) == 0 {
				continue
			}
			err := resources[name].GoToInputs(ctx, inputs)
			if err != nil {
				return false, err
			}
		}
	}
	return true, nil
}

// MoveOnMap will move the given component to the given destination on the slam map generated from a slam service specified by slamName.
// Bases are the only component that supports this.
func (ms *builtIn) MoveOnMap(
	ctx context.Context,
	componentName resource.Name,
	destination spatialmath.Pose,
	slamName resource.Name,
	extra map[string]interface{},
) (bool, error) {
	operation.CancelOtherWithLabel(ctx, "motion-service")

	// get the SLAM Service from the slamName
	slamService, ok := ms.slamServices[slamName]
	if !ok {
		return false, resource.DependencyNotFoundError(slamName)
	}

	// create a KinematicBase from the componentName
	component, ok := ms.components[componentName]
	if !ok {
		return false, resource.DependencyNotFoundError(componentName)
	}
	kw, ok := component.(base.KinematicWrappable)
	if !ok {
		return false, fmt.Errorf("cannot move component of type %T because it is not a KinematicWrappable Base", component)
	}
	kb, err := kw.WrapWithKinematics(ctx, slamService)
	if err != nil {
		return false, err
	}

	// get current position
	inputs, err := kb.CurrentInputs(ctx)
	if err != nil {
		return false, err
	}
	ms.logger.Debugf("base position: %v", inputs)

	// make call to motionplan
	dst := spatialmath.NewPoseFromPoint(destination.Point())
	ms.logger.Debugf("goal position: %v", dst)
	plan, err := motionplan.PlanFrameMotion(ctx, ms.logger, dst, kb.ModelFrame(), inputs, nil, extra)
	if err != nil {
		return false, err
	}

	// execute the plan
	for i := 1; i < len(plan); i++ {
		if err := kb.GoToInputs(ctx, plan[i]); err != nil {
			return false, err
		}
	}
<<<<<<< HEAD
	return true, nil
=======
	_ = slamService
	return false, ErrNotImplemented
}

// MoveOnGlobe TODO(RSDK-2926): Finish documentation
func (ms *builtIn) MoveOnGlobe(
	ctx context.Context,
	componentName resource.Name,
	destination *geo.Point,
	heading float64,
	movementSensorName resource.Name,
	obstacles []*spatialmath.GeoObstacle,
	linearVelocity float64,
	angularVelocity float64,
	extra map[string]interface{},
) (bool, error) {
	return false, ErrNotImplemented
>>>>>>> 8fe6fbeb
}

// MoveSingleComponent will pass through a move command to a component with a MoveToPosition method that takes a pose. Arms are the only
// component that supports this. This method will transform the destination pose, given in an arbitrary frame, into the pose of the arm.
// The arm will then move its most distal link to that pose. If you instead wish to move any other component than the arm end to that pose,
// then you must manually adjust the given destination by the transform from the arm end to the intended component.
// Because this uses an arm's MoveToPosition method when issuing commands, it does not support obstacle avoidance.
func (ms *builtIn) MoveSingleComponent(
	ctx context.Context,
	componentName resource.Name,
	destination *referenceframe.PoseInFrame,
	worldState *referenceframe.WorldState,
	extra map[string]interface{},
) (bool, error) {
	operation.CancelOtherWithLabel(ctx, "motion-service")

	// Get the arm and all initial inputs
	fsInputs, _, err := ms.fsService.CurrentInputs(ctx)
	if err != nil {
		return false, err
	}
	ms.logger.Debugf("frame system inputs: %v", fsInputs)

	armResource, ok := ms.components[componentName]
	if !ok {
		return false, fmt.Errorf("could not find a resource named %v", componentName.ShortName())
	}
	movableArm, ok := armResource.(arm.Arm)
	if !ok {
		return false, fmt.Errorf(
			"could not cast resource named %v to an arm. MoveSingleComponent only supports moving arms for now",
			componentName,
		)
	}

	// get destination pose in frame of movable component
	goalPose := destination.Pose()
	if destination.Parent() != componentName.ShortName() {
		ms.logger.Debugf("goal given in frame of %q", destination.Parent())

		frameSys, err := ms.fsService.FrameSystem(ctx, worldState.Transforms())
		if err != nil {
			return false, err
		}

		// re-evaluate goalPose to be in the frame we're going to move in
		tf, err := frameSys.Transform(fsInputs, destination, componentName.ShortName()+"_origin")
		if err != nil {
			return false, err
		}
		goalPoseInFrame, _ := tf.(*referenceframe.PoseInFrame)
		goalPose = goalPoseInFrame.Pose()
		ms.logger.Debugf("converted goal pose %q", spatialmath.PoseToProtobuf(goalPose))
	}
	err = movableArm.MoveToPosition(ctx, goalPose, extra)
	return err == nil, err
}

func (ms *builtIn) GetPose(
	ctx context.Context,
	componentName resource.Name,
	destinationFrame string,
	supplementalTransforms []*referenceframe.LinkInFrame,
	extra map[string]interface{},
) (*referenceframe.PoseInFrame, error) {
	if destinationFrame == "" {
		destinationFrame = referenceframe.World
	}
	return ms.fsService.TransformPose(
		ctx,
		referenceframe.NewPoseInFrame(
			componentName.ShortName(),
			spatialmath.NewPoseFromPoint(r3.Vector{0, 0, 0}),
		),
		destinationFrame,
		supplementalTransforms,
	)
}<|MERGE_RESOLUTION|>--- conflicted
+++ resolved
@@ -3,6 +3,7 @@
 
 import (
 	"context"
+	"errors"
 	"fmt"
 	"sync"
 
@@ -220,9 +221,6 @@
 			return false, err
 		}
 	}
-<<<<<<< HEAD
-	return true, nil
-=======
 	_ = slamService
 	return false, ErrNotImplemented
 }
@@ -240,7 +238,6 @@
 	extra map[string]interface{},
 ) (bool, error) {
 	return false, ErrNotImplemented
->>>>>>> 8fe6fbeb
 }
 
 // MoveSingleComponent will pass through a move command to a component with a MoveToPosition method that takes a pose. Arms are the only
