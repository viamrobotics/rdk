--- conflicted
+++ resolved
@@ -59,7 +59,6 @@
 	return ms, nil
 }
 
-
 // Reconfigure updates the motion service when the config has changed.
 func (ms *builtIn) Reconfigure(
 	ctx context.Context,
@@ -81,8 +80,8 @@
 	resource.Named
 	resource.TriviallyCloseable
 	fsService framesystem.Service
-	logger golog.Logger
-	lock sync.Mutex
+	logger    golog.Logger
+	lock      sync.Mutex
 }
 
 // Move takes a goal location and will plan and execute a movement to move a component specified by its name to that destination.
@@ -101,11 +100,7 @@
 	goalFrameName := destination.Parent()
 	logger.Debugf("goal given in frame of %q", goalFrameName)
 
-<<<<<<< HEAD
-	frameSys, err := framesystem.RobotFrameSystem(ctx, ms.r, worldState.Transforms())
-=======
-	frameSys, err := ms.fsService.FrameSystem(ctx, worldState.Transforms)
->>>>>>> 93f48acd
+	frameSys, err := ms.fsService.FrameSystem(ctx, worldState.Transforms())
 	if err != nil {
 		return false, err
 	}
@@ -211,16 +206,7 @@
 	if destination.Parent() != componentName.ShortName() {
 		ms.logger.Debugf("goal given in frame of %q", destination.Parent())
 
-<<<<<<< HEAD
-		frameSys, err := framesystem.RobotFrameSystem(ctx, ms.r, worldState.Transforms())
-		if err != nil {
-			return false, err
-		}
-		// get the initial inputs
-		fsInputs, _, err := framesystem.RobotFsCurrentInputs(ctx, ms.r, frameSys)
-=======
-		frameSys, err := ms.fsService.FrameSystem(ctx, worldState.Transforms)
->>>>>>> 93f48acd
+		frameSys, err := ms.fsService.FrameSystem(ctx, worldState.Transforms())
 		if err != nil {
 			return false, err
 		}
