// Package builtin implements a motion service.
package builtin

import (
	"bytes"
	"context"
	"errors"
	"fmt"
	"sync"

	"github.com/edaniels/golog"
	"github.com/golang/geo/r3"
	geo "github.com/kellydunn/golang-geo"

	servicepb "go.viam.com/api/service/motion/v1"
	"go.viam.com/rdk/components/arm"
	"go.viam.com/rdk/components/base"
	"go.viam.com/rdk/components/base/fake"
	"go.viam.com/rdk/components/base/kinematicbase"
	"go.viam.com/rdk/components/movementsensor"
	"go.viam.com/rdk/internal"
	"go.viam.com/rdk/motionplan"
	"go.viam.com/rdk/operation"
	"go.viam.com/rdk/pointcloud"
	"go.viam.com/rdk/referenceframe"
	"go.viam.com/rdk/resource"
	"go.viam.com/rdk/robot/framesystem"
	"go.viam.com/rdk/services/motion"
	"go.viam.com/rdk/services/slam"
	"go.viam.com/rdk/spatialmath"
)

func init() {
	resource.RegisterDefaultService(
		motion.API,
		resource.DefaultServiceModel,
		resource.Registration[motion.Service, *Config]{
			Constructor: func(
				ctx context.Context,
				deps resource.Dependencies,
				conf resource.Config,
				logger golog.Logger,
			) (motion.Service, error) {
				return NewBuiltIn(ctx, deps, conf, logger)
			},
			WeakDependencies: []internal.ResourceMatcher{
				internal.SLAMDependencyWildcardMatcher,
				internal.ComponentDependencyWildcardMatcher,
			},
		})
}

const (
	builtinOpLabel                    = "motion-service"
	defaultLinearVelocityMillisPerSec = 300 // mm per second; used for bases only
	defaultAngularVelocityDegsPerSec  = 60  // degrees per second; used for bases only
)

// ErrNotImplemented is thrown when an unreleased function is called
var ErrNotImplemented = errors.New("function coming soon but not yet implemented")

// Config describes how to configure the service; currently only used for specifying dependency on framesystem service
type Config struct {
}

// Validate here adds a dependency on the internal framesystem service
func (c *Config) Validate(path string) ([]string, error) {
	return []string{framesystem.InternalServiceName.String()}, nil
}

// NewBuiltIn returns a new move and grab service for the given robot.
func NewBuiltIn(ctx context.Context, deps resource.Dependencies, conf resource.Config, logger golog.Logger) (motion.Service, error) {
	ms := &builtIn{
		Named:  conf.ResourceName().AsNamed(),
		logger: logger,
	}

	if err := ms.Reconfigure(ctx, deps, conf); err != nil {
		return nil, err
	}
	return ms, nil
}

// Reconfigure updates the motion service when the config has changed.
func (ms *builtIn) Reconfigure(
	ctx context.Context,
	deps resource.Dependencies,
	conf resource.Config,
) (err error) {
	ms.lock.Lock()
	defer ms.lock.Unlock()

	localizers := make(map[resource.Name]motion.Localizer)
	components := make(map[resource.Name]resource.Resource)
	for name, dep := range deps {
		switch dep := dep.(type) {
		case framesystem.Service:
			ms.fsService = dep
		case slam.Service, movementsensor.MovementSensor:
			localizer, err := motion.NewLocalizer(ctx, dep)
			if err != nil {
				return err
			}
			localizers[name] = localizer
		default:
			components[name] = dep
		}
	}
	ms.components = components
	ms.localizers = localizers
	return nil
}

type builtIn struct {
	resource.Named
	resource.TriviallyCloseable
	fsService  framesystem.Service
	localizers map[resource.Name]motion.Localizer
	components map[resource.Name]resource.Resource
	logger     golog.Logger
	lock       sync.Mutex
}

// Move takes a goal location and will plan and execute a movement to move a component specified by its name to that destination.
func (ms *builtIn) Move(
	ctx context.Context,
	componentName resource.Name,
	destination *referenceframe.PoseInFrame,
	worldState *referenceframe.WorldState,
	constraints *servicepb.Constraints,
	extra map[string]interface{},
) (bool, error) {
	operation.CancelOtherWithLabel(ctx, builtinOpLabel)

	// get goal frame
	goalFrameName := destination.Parent()
	ms.logger.Debugf("goal given in frame of %q", goalFrameName)

	frameSys, err := ms.fsService.FrameSystem(ctx, worldState.Transforms())
	if err != nil {
		return false, err
	}

	// build maps of relevant components and inputs from initial inputs
	fsInputs, resources, err := ms.fsService.CurrentInputs(ctx)
	if err != nil {
		return false, err
	}

	movingFrame := frameSys.Frame(componentName.ShortName())

	ms.logger.Debugf("frame system inputs: %v", fsInputs)
	if movingFrame == nil {
		return false, fmt.Errorf("component named %s not found in robot frame system", componentName.ShortName())
	}

	// re-evaluate goalPose to be in the frame of World
	solvingFrame := referenceframe.World // TODO(erh): this should really be the parent of rootName
	tf, err := frameSys.Transform(fsInputs, destination, solvingFrame)
	if err != nil {
		return false, err
	}
	goalPose, _ := tf.(*referenceframe.PoseInFrame)

	// the goal is to move the component to goalPose which is specified in coordinates of goalFrameName
	output, err := motionplan.PlanMotion(ctx, ms.logger, goalPose, movingFrame, fsInputs, frameSys, worldState, constraints, extra)
	if err != nil {
		return false, err
	}

	// move all the components
	for _, step := range output {
		// TODO(erh): what order? parallel?
		for name, inputs := range step {
			if len(inputs) == 0 {
				continue
			}
			err := resources[name].GoToInputs(ctx, inputs)
			if err != nil {
				return false, err
			}
		}
	}
	return true, nil
}

// MoveOnMap will move the given component to the given destination on the slam map generated from a slam service specified by slamName.
// Bases are the only component that supports this.
func (ms *builtIn) MoveOnMap(
	ctx context.Context,
	componentName resource.Name,
	destination spatialmath.Pose,
	slamName resource.Name,
	extra map[string]interface{},
) (bool, error) {
	operation.CancelOtherWithLabel(ctx, builtinOpLabel)

	// make call to motionplan
	plan, kb, err := ms.planMoveOnMap(ctx, componentName, destination, slamName, extra)
	if err != nil {
		return false, fmt.Errorf("error making plan for MoveOnMap: %v", err)
	}

	// execute the plan
	for i := 1; i < len(plan); i++ {
		if err := kb.GoToInputs(ctx, plan[i]); err != nil {
			return false, err
		}
	}
	return true, nil
}

// PlanMoveOnMap returns the plan for MoveOnMap to execute
func (ms *builtIn) planMoveOnGlobe(
	ctx context.Context,
	componentName resource.Name,
	destination *geo.Point,
	movementSensorName resource.Name,
	obstacles []*spatialmath.GeoObstacle,
	linearVelocityMillisPerSec float64,
	angularVelocityDegsPerSec float64,
	extra map[string]interface{},
) ([][]referenceframe.Input, kinematicbase.KinematicBase, error) {
	operation.CancelOtherWithLabel(ctx, builtinOpLabel)

<<<<<<< HEAD
	// get relevant components
=======
	// get the localizer from the componentName
>>>>>>> e332da6a
	localizer, ok := ms.localizers[movementSensorName]
	if !ok {
		return nil, nil, resource.DependencyNotFoundError(movementSensorName)
	}
	baseComponent, ok := ms.components[componentName]
	if !ok {
		return nil, nil, fmt.Errorf("only Base components are supported for MoveOnGlobe: could not find an Base named %v", componentName)
	}
	b, ok := baseComponent.(base.Base)
	if !ok {
		return nil, nil, fmt.Errorf("cannot move base of type %T because it is not a Base", baseComponent)
	}

<<<<<<< HEAD
	// make a kinematic base by wrapping the original base, limits of this base's frame are unrestricted
	var kb kinematicbase.KinematicBase
	var err error
	limits := []referenceframe.Limit{{Min: math.Inf(-1), Max: math.Inf(1)}, {Min: math.Inf(-1), Max: math.Inf(1)}}
	if fake, ok := b.(*fake.Base); ok {
		kb, err = kinematicbase.WrapWithFakeKinematics(ctx, fake, localizer, limits)
	} else {
		kb, err = kinematicbase.WrapWithKinematics(ctx, b, localizer, limits, linearVelocityMillisPerSec, angularVelocityDegsPerSec)
	}
=======
	currentPosition, dstPIF, err := ms.getRelativePositionAndDestination(ctx, localizer, componentName, movementSensorName, *destination)
>>>>>>> e332da6a
	if err != nil {
		return nil, nil, err
	}

<<<<<<< HEAD
	// get current location of the base
	currentInputs, err := kb.CurrentInputs(ctx)
	if err != nil {
		return nil, nil, err
=======
	plan, kb, err := ms.planMoveOnGlobe(ctx, componentName, currentPosition, dstPIF, localizer, obstacles, linearVelocityMillisPerSec, angularVelocityDegsPerSec, extra)
	if err != nil {
		return false, err
	}

	// execute the plan
	for _, step := range plan {
		for _, inputs := range step {
			if ctx.Err() != nil {
				return false, ctx.Err()
			}
			if len(inputs) == 0 {
				continue
			}
			if err := kb.GoToInputs(ctx, inputs); err != nil {
				return false, err
			}
		}
>>>>>>> e332da6a
	}
	// TODO: better practice to get this from frame.Transform(input)
	currentPoint := r3.Vector{X: currentInputs[0].Value, Y: currentInputs[1].Value}

<<<<<<< HEAD
	// convert destination into spatialmath.Pose with respect to lat = 0 = lng
	relativeDst := spatialmath.GeoPointToPose(destination).Point().Sub(currentPoint)
	distance := relativeDst.Norm()

	// convert GeoObstacles into GeometriesInFrame with respect to the base's starting point
	geoms := spatialmath.GeoObstaclesToGeometries(obstacles, currentPoint)
=======
	return true, nil
}

// planMoveOnGlobe returns the plan for MoveOnGlobe to execute
func (ms *builtIn) planMoveOnGlobe(
	ctx context.Context,
	componentName resource.Name,
	currentPosition r3.Vector,
	dstPIF *referenceframe.PoseInFrame,
	localizer motion.Localizer,
	obstacles []*spatialmath.GeoObstacle,
	linearVelocityMillisPerSec float64,
	angularVelocityDegsPerSec float64,
	extra map[string]interface{},
) ([]map[string][]referenceframe.Input, kinematicbase.KinematicBase, error) {
	// create a new empty framesystem which we add our base to
	fs := referenceframe.NewEmptyFrameSystem("")

	// convert GeoObstacles into GeometriesInFrame with respect to the base's starting point
	geoms := spatialmath.GeoObstaclesToGeometries(obstacles, currentPosition)

>>>>>>> e332da6a
	gif := referenceframe.NewGeometriesInFrame(referenceframe.World, geoms)
	wrldst, err := referenceframe.NewWorldState([]*referenceframe.GeometriesInFrame{gif}, nil)
	if err != nil {
		return nil, nil, err
<<<<<<< HEAD
	}
	// Add the kinematic wheeled base frame to the framesystem, use smaller limits to make planning easier
	fs := referenceframe.NewEmptyFrameSystem("")
	f, err := kb.Kinematics([]referenceframe.Limit{
		{Min: -3 * distance, Max: 3 * distance},
		{Min: -3 * distance, Max: 3 * distance},
	})
	if err != nil {
		return nil, nil, err
=======
	}

	// construct limits
	straightlineDistance := dstPIF.Pose().Point().Norm()
	limits := []referenceframe.Limit{
		{Min: -straightlineDistance * 3, Max: straightlineDistance * 3},
		{Min: -straightlineDistance * 3, Max: straightlineDistance * 3},
	}

	// create a KinematicBase from the componentName
	baseComponent, ok := ms.components[componentName]
	if !ok {
		return nil, nil, fmt.Errorf("only Base components are supported for MoveOnGlobe: could not find an Base named %v", componentName)
	}
	b, ok := baseComponent.(base.Base)
	if !ok {
		return nil, nil, fmt.Errorf("cannot move base of type %T because it is not a Base", baseComponent)
>>>>>>> e332da6a
	}
	if err := fs.AddFrame(f, fs.World()); err != nil {
		return nil, nil, err
	}

	// make call to motionplan to get the plan
	solutionMap, err := motionplan.PlanMotion(
		ctx,
		ms.logger,
		referenceframe.NewPoseInFrame(referenceframe.World, spatialmath.NewPoseFromPoint(relativeDst)),
		f,
		referenceframe.StartPositions(fs),
		fs,
		wrldst,
		nil,
		extra,
	)
	if err != nil {
		return nil, nil, err
	}
	plan, err := motionplan.FrameStepsFromRobotPath(f.Name(), solutionMap)

<<<<<<< HEAD
	// return plan in terms of gps coordinates
	for _, step := range plan {
		step[0].Value += currentPoint.X
		step[1].Value += currentPoint.Y
=======
	inputMap := map[string][]referenceframe.Input{componentName.Name: make([]referenceframe.Input, 3)}

	// Add the kinematic wheeled base to the framesystem
	if err := fs.AddFrame(kb.Kinematics(), fs.World()); err != nil {
		return nil, nil, err
>>>>>>> e332da6a
	}
	return plan, kb, err
}

// MoveOnGlobe will move the given component to the given destination on the globe.
// Bases are the only component that supports this.
func (ms *builtIn) MoveOnGlobe(
	ctx context.Context,
	componentName resource.Name,
	destination *geo.Point,
	heading float64,
	movementSensorName resource.Name,
	obstacles []*spatialmath.GeoObstacle,
	linearVelocityMillisPerSec float64,
	angularVelocityDegsPerSec float64,
	extra map[string]interface{},
) (bool, error) {
	// make call to motionplan
	plan, kb, err := ms.planMoveOnGlobe(
		ctx,
		componentName,
		destination,
		movementSensorName,
		obstacles,
		linearVelocityMillisPerSec,
		angularVelocityDegsPerSec,
		extra,
	)
	if err != nil {
<<<<<<< HEAD
		return false, fmt.Errorf("error making plan for MoveOnMap: %v", err)
=======
		return nil, nil, err
>>>>>>> e332da6a
	}
	return plan, kb, nil
}

<<<<<<< HEAD
	// execute the plan
	for i := 1; i < len(plan); i++ {
		ms.logger.Info(plan[i])
		if err := kb.GoToInputs(ctx, plan[i]); err != nil {
			return false, err
=======
// getRelativePositionAndDestination returns the position of the base relative to the localizer only if there is
// information about their spatial relationship within the framesystem and the resulting pose in frame
// as the destination relative to the base to plan for.
func (ms *builtIn) getRelativePositionAndDestination(
	ctx context.Context,
	localizer motion.Localizer,
	componentName resource.Name,
	movementSensorName resource.Name,
	destination geo.Point,
) (r3.Vector, *referenceframe.PoseInFrame, error) {
	var currentPosition r3.Vector

	// get localizer current pose in frame
	currentPIF, err := localizer.CurrentPosition(ctx)
	if err != nil {
		return currentPosition, nil, err
	}

	currentPosition = currentPIF.Pose().Point()

	// get position of localizer relative to base
	robotFS, err := ms.fsService.FrameSystem(ctx, nil)
	if err != nil {
		return currentPosition, nil, err
	}

	localizerFrame := robotFS.Frame(movementSensorName.ShortName())
	if localizerFrame != nil {
		// build maps of relevant components and inputs from initial inputs
		fsInputs, _, err := ms.fsService.CurrentInputs(ctx)
		if err != nil {
			return currentPosition, nil, err
		}

		// transform currentPIF by the movementsensor translation specified for its frame
		destinationFrameName := componentName.Name
		tf, err := robotFS.Transform(fsInputs, &currentPIF, destinationFrameName)
		if err != nil {
			return currentPosition, nil, err
>>>>>>> e332da6a
		}
		currentPosition = tf.(*referenceframe.PoseInFrame).Pose().Point()
	}
<<<<<<< HEAD
	return true, nil
=======

	// convert destination into spatialmath.Pose with respect to lat = 0 = lng
	dstPose := spatialmath.GeoPointToPose(&destination)

	// convert the destination to be relative to the currentPosition
	relativeDestinationPt := r3.Vector{
		X: dstPose.Point().X - currentPosition.X,
		Y: dstPose.Point().Y - currentPosition.Y,
		Z: 0,
	}

	relativeDstPose := spatialmath.NewPoseFromPoint(relativeDestinationPt)
	dstPIF := referenceframe.NewPoseInFrame(referenceframe.World, relativeDstPose)

	return currentPosition, dstPIF, nil
>>>>>>> e332da6a
}

// MoveSingleComponent will pass through a move command to a component with a MoveToPosition method that takes a pose. Arms are the only
// component that supports this. This method will transform the destination pose, given in an arbitrary frame, into the pose of the arm.
// The arm will then move its most distal link to that pose. If you instead wish to move any other component than the arm end to that pose,
// then you must manually adjust the given destination by the transform from the arm end to the intended component.
// Because this uses an arm's MoveToPosition method when issuing commands, it does not support obstacle avoidance.
func (ms *builtIn) MoveSingleComponent(
	ctx context.Context,
	componentName resource.Name,
	destination *referenceframe.PoseInFrame,
	worldState *referenceframe.WorldState,
	extra map[string]interface{},
) (bool, error) {
	operation.CancelOtherWithLabel(ctx, builtinOpLabel)

	// Get the arm and all initial inputs
	fsInputs, _, err := ms.fsService.CurrentInputs(ctx)
	if err != nil {
		return false, err
	}
	ms.logger.Debugf("frame system inputs: %v", fsInputs)

	armResource, ok := ms.components[componentName]
	if !ok {
		return false, fmt.Errorf("could not find a resource named %v", componentName.ShortName())
	}
	movableArm, ok := armResource.(arm.Arm)
	if !ok {
		return false, fmt.Errorf(
			"could not cast resource named %v to an arm. MoveSingleComponent only supports moving arms for now",
			componentName,
		)
	}

	// get destination pose in frame of movable component
	goalPose := destination.Pose()
	if destination.Parent() != componentName.ShortName() {
		ms.logger.Debugf("goal given in frame of %q", destination.Parent())

		frameSys, err := ms.fsService.FrameSystem(ctx, worldState.Transforms())
		if err != nil {
			return false, err
		}

		// re-evaluate goalPose to be in the frame we're going to move in
		tf, err := frameSys.Transform(fsInputs, destination, componentName.ShortName()+"_origin")
		if err != nil {
			return false, err
		}
		goalPoseInFrame, _ := tf.(*referenceframe.PoseInFrame)
		goalPose = goalPoseInFrame.Pose()
		ms.logger.Debugf("converted goal pose %q", spatialmath.PoseToProtobuf(goalPose))
	}
	err = movableArm.MoveToPosition(ctx, goalPose, extra)
	return err == nil, err
}

func (ms *builtIn) GetPose(
	ctx context.Context,
	componentName resource.Name,
	destinationFrame string,
	supplementalTransforms []*referenceframe.LinkInFrame,
	extra map[string]interface{},
) (*referenceframe.PoseInFrame, error) {
	if destinationFrame == "" {
		destinationFrame = referenceframe.World
	}
	return ms.fsService.TransformPose(
		ctx,
		referenceframe.NewPoseInFrame(
			componentName.ShortName(),
			spatialmath.NewPoseFromPoint(r3.Vector{0, 0, 0}),
		),
		destinationFrame,
		supplementalTransforms,
	)
}

// PlanMoveOnMap returns the plan for MoveOnMap to execute
func (ms *builtIn) planMoveOnMap(
	ctx context.Context,
	componentName resource.Name,
	destination spatialmath.Pose,
	slamName resource.Name,
	extra map[string]interface{},
) ([][]referenceframe.Input, kinematicbase.KinematicBase, error) {
	// get the SLAM Service from the slamName
	localizer, ok := ms.localizers[slamName]
	if !ok {
		return nil, nil, resource.DependencyNotFoundError(slamName)
	}

	// assert localizer as a slam service and get map limits
	slamSvc, ok := localizer.(slam.Service)
	if !ok {
		return nil, nil, fmt.Errorf("cannot assert localizer of type %T as slam service", localizer)
	}

	// gets the extents of the SLAM map
	limits, err := slam.GetLimits(ctx, slamSvc)
	if err != nil {
		return nil, nil, err
	}

	// create a KinematicBase from the componentName
	component, ok := ms.components[componentName]
	if !ok {
		return nil, nil, resource.DependencyNotFoundError(componentName)
	}
	b, ok := component.(base.Base)
	if !ok {
		return nil, nil, fmt.Errorf("cannot move component of type %T because it is not a Base", component)
	}
	var kb kinematicbase.KinematicBase
	if fake, ok := b.(*fake.Base); ok {
		kb, err = kinematicbase.WrapWithFakeKinematics(ctx, fake, localizer, limits)
	} else {
		kb, err = kinematicbase.WrapWithKinematics(ctx, b, localizer, limits,
			defaultLinearVelocityMillisPerSec, defaultAngularVelocityDegsPerSec)
	}
	if err != nil {
		return nil, nil, err
	}

	// get point cloud data in the form of bytes from pcd
	pointCloudData, err := slam.GetPointCloudMapFull(ctx, slamSvc)
	if err != nil {
		return nil, nil, err
	}
	// store slam point cloud data  in the form of a recursive octree for collision checking
	octree, err := pointcloud.ReadPCDToBasicOctree(bytes.NewReader(pointCloudData))
	if err != nil {
		return nil, nil, err
	}

	if extra == nil {
		extra = make(map[string]interface{})
	}
	extra["planning_alg"] = "rrtstar"

	// get current position
	inputs, err := kb.CurrentInputs(ctx)
	if err != nil {
		return nil, nil, err
	}
	ms.logger.Debugf("base position: %v", inputs)

	dst := referenceframe.NewPoseInFrame(referenceframe.World, spatialmath.NewPoseFromPoint(destination.Point()))

	f, err := kb.Kinematics(limits)
	if err != nil {
		return nil, nil, err
	}
	fs := referenceframe.NewEmptyFrameSystem("")
	if err := fs.AddFrame(f, fs.World()); err != nil {
		return nil, nil, err
	}

	worldState, err := referenceframe.NewWorldState([]*referenceframe.GeometriesInFrame{
		referenceframe.NewGeometriesInFrame(referenceframe.World, []spatialmath.Geometry{octree}),
	}, nil)

	seedMap := map[string][]referenceframe.Input{f.Name(): inputs}

	ms.logger.Debugf("goal position: %v", dst.Pose().Point())
	solutionMap, err := motionplan.PlanMotion(ctx, ms.logger, dst, f, seedMap, fs, worldState, nil, extra)
	if err != nil {
		return nil, nil, err
	}
	plan, err := motionplan.FrameStepsFromRobotPath(f.Name(), solutionMap)
	return plan, kb, err
}<|MERGE_RESOLUTION|>--- conflicted
+++ resolved
@@ -6,6 +6,7 @@
 	"context"
 	"errors"
 	"fmt"
+	"math"
 	"sync"
 
 	"github.com/edaniels/golog"
@@ -211,7 +212,7 @@
 }
 
 // PlanMoveOnMap returns the plan for MoveOnMap to execute
-func (ms *builtIn) planMoveOnGlobe(
+func (ms *builtIn) planMoveOnGlobeRay(
 	ctx context.Context,
 	componentName resource.Name,
 	destination *geo.Point,
@@ -223,11 +224,7 @@
 ) ([][]referenceframe.Input, kinematicbase.KinematicBase, error) {
 	operation.CancelOtherWithLabel(ctx, builtinOpLabel)
 
-<<<<<<< HEAD
 	// get relevant components
-=======
-	// get the localizer from the componentName
->>>>>>> e332da6a
 	localizer, ok := ms.localizers[movementSensorName]
 	if !ok {
 		return nil, nil, resource.DependencyNotFoundError(movementSensorName)
@@ -241,7 +238,6 @@
 		return nil, nil, fmt.Errorf("cannot move base of type %T because it is not a Base", baseComponent)
 	}
 
-<<<<<<< HEAD
 	// make a kinematic base by wrapping the original base, limits of this base's frame are unrestricted
 	var kb kinematicbase.KinematicBase
 	var err error
@@ -251,77 +247,28 @@
 	} else {
 		kb, err = kinematicbase.WrapWithKinematics(ctx, b, localizer, limits, linearVelocityMillisPerSec, angularVelocityDegsPerSec)
 	}
-=======
-	currentPosition, dstPIF, err := ms.getRelativePositionAndDestination(ctx, localizer, componentName, movementSensorName, *destination)
->>>>>>> e332da6a
-	if err != nil {
-		return nil, nil, err
-	}
-
-<<<<<<< HEAD
+	if err != nil {
+		return nil, nil, err
+	}
+
 	// get current location of the base
 	currentInputs, err := kb.CurrentInputs(ctx)
 	if err != nil {
 		return nil, nil, err
-=======
-	plan, kb, err := ms.planMoveOnGlobe(ctx, componentName, currentPosition, dstPIF, localizer, obstacles, linearVelocityMillisPerSec, angularVelocityDegsPerSec, extra)
-	if err != nil {
-		return false, err
-	}
-
-	// execute the plan
-	for _, step := range plan {
-		for _, inputs := range step {
-			if ctx.Err() != nil {
-				return false, ctx.Err()
-			}
-			if len(inputs) == 0 {
-				continue
-			}
-			if err := kb.GoToInputs(ctx, inputs); err != nil {
-				return false, err
-			}
-		}
->>>>>>> e332da6a
 	}
 	// TODO: better practice to get this from frame.Transform(input)
 	currentPoint := r3.Vector{X: currentInputs[0].Value, Y: currentInputs[1].Value}
 
-<<<<<<< HEAD
 	// convert destination into spatialmath.Pose with respect to lat = 0 = lng
 	relativeDst := spatialmath.GeoPointToPose(destination).Point().Sub(currentPoint)
 	distance := relativeDst.Norm()
 
 	// convert GeoObstacles into GeometriesInFrame with respect to the base's starting point
 	geoms := spatialmath.GeoObstaclesToGeometries(obstacles, currentPoint)
-=======
-	return true, nil
-}
-
-// planMoveOnGlobe returns the plan for MoveOnGlobe to execute
-func (ms *builtIn) planMoveOnGlobe(
-	ctx context.Context,
-	componentName resource.Name,
-	currentPosition r3.Vector,
-	dstPIF *referenceframe.PoseInFrame,
-	localizer motion.Localizer,
-	obstacles []*spatialmath.GeoObstacle,
-	linearVelocityMillisPerSec float64,
-	angularVelocityDegsPerSec float64,
-	extra map[string]interface{},
-) ([]map[string][]referenceframe.Input, kinematicbase.KinematicBase, error) {
-	// create a new empty framesystem which we add our base to
-	fs := referenceframe.NewEmptyFrameSystem("")
-
-	// convert GeoObstacles into GeometriesInFrame with respect to the base's starting point
-	geoms := spatialmath.GeoObstaclesToGeometries(obstacles, currentPosition)
-
->>>>>>> e332da6a
 	gif := referenceframe.NewGeometriesInFrame(referenceframe.World, geoms)
 	wrldst, err := referenceframe.NewWorldState([]*referenceframe.GeometriesInFrame{gif}, nil)
 	if err != nil {
 		return nil, nil, err
-<<<<<<< HEAD
 	}
 	// Add the kinematic wheeled base frame to the framesystem, use smaller limits to make planning easier
 	fs := referenceframe.NewEmptyFrameSystem("")
@@ -331,25 +278,6 @@
 	})
 	if err != nil {
 		return nil, nil, err
-=======
-	}
-
-	// construct limits
-	straightlineDistance := dstPIF.Pose().Point().Norm()
-	limits := []referenceframe.Limit{
-		{Min: -straightlineDistance * 3, Max: straightlineDistance * 3},
-		{Min: -straightlineDistance * 3, Max: straightlineDistance * 3},
-	}
-
-	// create a KinematicBase from the componentName
-	baseComponent, ok := ms.components[componentName]
-	if !ok {
-		return nil, nil, fmt.Errorf("only Base components are supported for MoveOnGlobe: could not find an Base named %v", componentName)
-	}
-	b, ok := baseComponent.(base.Base)
-	if !ok {
-		return nil, nil, fmt.Errorf("cannot move base of type %T because it is not a Base", baseComponent)
->>>>>>> e332da6a
 	}
 	if err := fs.AddFrame(f, fs.World()); err != nil {
 		return nil, nil, err
@@ -372,18 +300,10 @@
 	}
 	plan, err := motionplan.FrameStepsFromRobotPath(f.Name(), solutionMap)
 
-<<<<<<< HEAD
 	// return plan in terms of gps coordinates
 	for _, step := range plan {
 		step[0].Value += currentPoint.X
 		step[1].Value += currentPoint.Y
-=======
-	inputMap := map[string][]referenceframe.Input{componentName.Name: make([]referenceframe.Input, 3)}
-
-	// Add the kinematic wheeled base to the framesystem
-	if err := fs.AddFrame(kb.Kinematics(), fs.World()); err != nil {
-		return nil, nil, err
->>>>>>> e332da6a
 	}
 	return plan, kb, err
 }
@@ -401,8 +321,9 @@
 	angularVelocityDegsPerSec float64,
 	extra map[string]interface{},
 ) (bool, error) {
-	// make call to motionplan
-	plan, kb, err := ms.planMoveOnGlobe(
+	operation.CancelOtherWithLabel(ctx, builtinOpLabel)
+
+	plan, kb, err := ms.planMoveOnGlobeNick(
 		ctx,
 		componentName,
 		destination,
@@ -413,22 +334,107 @@
 		extra,
 	)
 	if err != nil {
-<<<<<<< HEAD
 		return false, fmt.Errorf("error making plan for MoveOnMap: %v", err)
-=======
-		return nil, nil, err
->>>>>>> e332da6a
-	}
-	return plan, kb, nil
-}
-
-<<<<<<< HEAD
+	}
+
 	// execute the plan
 	for i := 1; i < len(plan); i++ {
 		ms.logger.Info(plan[i])
 		if err := kb.GoToInputs(ctx, plan[i]); err != nil {
 			return false, err
-=======
+		}
+	}
+	return true, nil
+}
+
+// planMoveOnGlobe returns the plan for MoveOnGlobe to execute
+func (ms *builtIn) planMoveOnGlobeNick(
+	ctx context.Context,
+	componentName resource.Name,
+	destination *geo.Point,
+	movementSensorName resource.Name,
+	obstacles []*spatialmath.GeoObstacle,
+	linearVelocityMillisPerSec float64,
+	angularVelocityDegsPerSec float64,
+	extra map[string]interface{},
+) ([][]referenceframe.Input, kinematicbase.KinematicBase, error) {
+	// get the localizer from the componentName
+	localizer, ok := ms.localizers[movementSensorName]
+	if !ok {
+		return nil, nil, resource.DependencyNotFoundError(movementSensorName)
+	}
+
+	currentPosition, dstPIF, err := ms.getRelativePositionAndDestination(ctx, localizer, componentName, movementSensorName, *destination)
+	if err != nil {
+		return nil, nil, err
+	}
+
+	// create a new empty framesystem which we add our base to
+	fs := referenceframe.NewEmptyFrameSystem("")
+
+	// convert GeoObstacles into GeometriesInFrame with respect to the base's starting point
+	geoms := spatialmath.GeoObstaclesToGeometries(obstacles, currentPosition)
+
+	gif := referenceframe.NewGeometriesInFrame(referenceframe.World, geoms)
+	wrldst, err := referenceframe.NewWorldState([]*referenceframe.GeometriesInFrame{gif}, nil)
+	if err != nil {
+		return nil, nil, err
+	}
+
+	// construct limits
+	straightlineDistance := dstPIF.Pose().Point().Norm()
+	limits := []referenceframe.Limit{
+		{Min: -straightlineDistance * 3, Max: straightlineDistance * 3},
+		{Min: -straightlineDistance * 3, Max: straightlineDistance * 3},
+	}
+
+	// create a KinematicBase from the componentName
+	baseComponent, ok := ms.components[componentName]
+	if !ok {
+		return nil, nil, fmt.Errorf("only Base components are supported for MoveOnGlobe: could not find an Base named %v", componentName)
+	}
+	b, ok := baseComponent.(base.Base)
+	if !ok {
+		return nil, nil, fmt.Errorf("cannot move base of type %T because it is not a Base", baseComponent)
+	}
+	var kb kinematicbase.KinematicBase
+	if fake, ok := b.(*fake.Base); ok {
+		kb, err = kinematicbase.WrapWithFakeKinematics(ctx, fake, localizer, limits)
+	} else {
+		kb, err = kinematicbase.WrapWithKinematics(ctx, b, localizer, limits,
+			linearVelocityMillisPerSec, angularVelocityDegsPerSec)
+	}
+	if err != nil {
+		return nil, nil, err
+	}
+
+	inputMap := map[string][]referenceframe.Input{componentName.Name: make([]referenceframe.Input, 3)}
+
+	// Add the kinematic wheeled base to the framesystem
+	f, err := kb.Kinematics(limits)
+	if err != nil {
+		return nil, nil, err
+	}
+	if err := fs.AddFrame(f, fs.World()); err != nil {
+		return nil, nil, err
+	}
+
+	// make call to motionplan
+	solutionMap, err := motionplan.PlanMotion(ctx, ms.logger, dstPIF, f, inputMap, fs, wrldst, nil, extra)
+	if err != nil {
+		return nil, nil, err
+	}
+
+	plan, err := motionplan.FrameStepsFromRobotPath(f.Name(), solutionMap)
+	if err != nil {
+		return nil, nil, err
+	}
+	for _, step := range plan {
+		ms.logger.Info(step)
+	}
+	return plan, kb, nil
+}
+
 // getRelativePositionAndDestination returns the position of the base relative to the localizer only if there is
 // information about their spatial relationship within the framesystem and the resulting pose in frame
 // as the destination relative to the base to plan for.
@@ -465,16 +471,12 @@
 
 		// transform currentPIF by the movementsensor translation specified for its frame
 		destinationFrameName := componentName.Name
-		tf, err := robotFS.Transform(fsInputs, &currentPIF, destinationFrameName)
+		tf, err := robotFS.Transform(fsInputs, currentPIF, destinationFrameName)
 		if err != nil {
 			return currentPosition, nil, err
->>>>>>> e332da6a
 		}
 		currentPosition = tf.(*referenceframe.PoseInFrame).Pose().Point()
 	}
-<<<<<<< HEAD
-	return true, nil
-=======
 
 	// convert destination into spatialmath.Pose with respect to lat = 0 = lng
 	dstPose := spatialmath.GeoPointToPose(&destination)
@@ -490,7 +492,6 @@
 	dstPIF := referenceframe.NewPoseInFrame(referenceframe.World, relativeDstPose)
 
 	return currentPosition, dstPIF, nil
->>>>>>> e332da6a
 }
 
 // MoveSingleComponent will pass through a move command to a component with a MoveToPosition method that takes a pose. Arms are the only
