--- conflicted
+++ resolved
@@ -666,9 +666,8 @@
 	if err != nil {
 		return nil, nil, err
 	}
-<<<<<<< HEAD
-	plan, err := motionplan.FrameStepsFromRobotPath(f.Name(), solutionMap)
-	return plan, kb, err
+	steps, err := plan.GetFrameSteps(f.Name())
+	return steps, kb, err
 }
 
 // ErrorState will provide a pose P that is the kinematic base's offset from where it would be if it were to follow a path perfectly.
@@ -739,8 +738,4 @@
 	}
 
 	return spatialmath.PoseBetween(nominalPose, actualPose.Pose()), nil
-=======
-	steps, err := plan.GetFrameSteps(f.Name())
-	return steps, kb, err
->>>>>>> 137d318c
 }