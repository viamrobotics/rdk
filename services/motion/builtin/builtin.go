--- conflicted
+++ resolved
@@ -13,11 +13,8 @@
 
 	servicepb "go.viam.com/api/service/motion/v1"
 	"go.viam.com/rdk/components/arm"
-<<<<<<< HEAD
 	"go.viam.com/rdk/components/base"
-=======
 	"go.viam.com/rdk/internal"
->>>>>>> 36ada26d
 	"go.viam.com/rdk/motionplan"
 	"go.viam.com/rdk/operation"
 	"go.viam.com/rdk/referenceframe"
@@ -41,7 +38,10 @@
 			) (motion.Service, error) {
 				return NewBuiltIn(ctx, deps, conf, logger)
 			},
-			WeakDependencies: []internal.ResourceMatcher{internal.SLAMDependencyWildcardMatcher},
+			WeakDependencies: []internal.ResourceMatcher{
+				internal.SLAMDependencyWildcardMatcher,
+				internal.ComponentDependencyWildcardMatcher, // once ResourceMatchers are more built out this should only match bases
+			},
 		})
 }
 
@@ -77,12 +77,15 @@
 	defer ms.lock.Unlock()
 
 	slamServices := make(map[resource.Name]slam.Service)
+	components := make(map[resource.Name]resource.Resource)
 	for name, dep := range deps {
 		switch dep := dep.(type) {
 		case framesystem.Service:
 			ms.fsService = dep
 		case slam.Service:
 			slamServices[name] = dep
+		default:
+			components[name] = dep
 		}
 	}
 	ms.slamServices = slamServices
@@ -94,6 +97,7 @@
 	resource.TriviallyCloseable
 	fsService    framesystem.Service
 	slamServices map[resource.Name]slam.Service
+	components   map[resource.Name]resource.Resource
 	logger       golog.Logger
 	lock         sync.Mutex
 }
@@ -108,7 +112,6 @@
 	extra map[string]interface{},
 ) (bool, error) {
 	operation.CancelOtherWithLabel(ctx, "motion-service")
-	logger := ms.logger
 
 	// get goal frame
 	goalFrameName := destination.Parent()
@@ -171,18 +174,17 @@
 	slamName resource.Name,
 	extra map[string]interface{},
 ) (bool, error) {
-<<<<<<< HEAD
 	operation.CancelOtherWithLabel(ctx, "motion-service")
 
 	// get the SLAM Service from the slamName
-	slam, err := slam.FromRobot(ms.r, slamName.ShortName())
-	if err != nil {
-		return false, fmt.Errorf("SLAM service named %s not found", slamName)
+	slamService, ok := ms.slamServices[slamName]
+	if !ok {
+		return false, errors.Wrap(resource.NewNotFoundError(slamName), "motion service missing weak dependency")
 	}
 
 	// create a KinematicBase from the componentName
-	b, err := base.FromRobot(ms.r, componentName.ShortName())
-	if err != nil {
+	b, ok := ms.components[componentName]
+	if !ok {
 		return false, fmt.Errorf(
 			"only Base components are supported for MoveOnMap: could not find an Base named %v",
 			componentName.ShortName(),
@@ -192,7 +194,7 @@
 	if !ok {
 		return false, fmt.Errorf("cannot move base of type %T because it is not KinematicWrappable", b)
 	}
-	kb, err := kw.WrapWithKinematics(ctx, slam)
+	kb, err := kw.WrapWithKinematics(ctx, slamService)
 	if err != nil {
 		return false, err
 	}
@@ -218,13 +220,6 @@
 			return false, err
 		}
 	}
-=======
-	slamService, ok := ms.slamServices[slamName]
-	if !ok {
-		return false, errors.Wrap(resource.NewNotFoundError(slamName), "motion service missing weak dependency")
-	}
-	_ = slamService
->>>>>>> 36ada26d
 	return true, nil
 }
 
