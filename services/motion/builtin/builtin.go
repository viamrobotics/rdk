// Package builtin implements a motion service.
package builtin

import (
	"bytes"
	"context"
	"errors"
	"fmt"
	"math"
	"sync"

	"github.com/edaniels/golog"
	"github.com/golang/geo/r3"
	geo "github.com/kellydunn/golang-geo"
	servicepb "go.viam.com/api/service/motion/v1"

	"go.viam.com/rdk/components/arm"
	"go.viam.com/rdk/components/base"
	"go.viam.com/rdk/components/base/fake"
	"go.viam.com/rdk/components/base/kinematicbase"
	"go.viam.com/rdk/components/movementsensor"
	"go.viam.com/rdk/internal"
	"go.viam.com/rdk/motionplan"
	"go.viam.com/rdk/operation"
	"go.viam.com/rdk/pointcloud"
	"go.viam.com/rdk/referenceframe"
	"go.viam.com/rdk/resource"
	"go.viam.com/rdk/robot/framesystem"
	"go.viam.com/rdk/services/motion"
	"go.viam.com/rdk/services/slam"
	"go.viam.com/rdk/spatialmath"
)

func init() {
	resource.RegisterDefaultService(
		motion.API,
		resource.DefaultServiceModel,
		resource.Registration[motion.Service, *Config]{
			Constructor: NewBuiltIn,
			WeakDependencies: []internal.ResourceMatcher{
				internal.SLAMDependencyWildcardMatcher,
				internal.ComponentDependencyWildcardMatcher,
			},
		})
}

const (
	builtinOpLabel                    = "motion-service"
	defaultLinearVelocityMillisPerSec = 300  // mm per second; used for bases only
	defaultAngularVelocityDegsPerSec  = 60   // degrees per second; used for bases only
	maxTravelDistance                 = 5e+6 // mm (or 5km)
)

// ErrNotImplemented is thrown when an unreleased function is called.
var ErrNotImplemented = errors.New("function coming soon but not yet implemented")

// Config describes how to configure the service; currently only used for specifying dependency on framesystem service.
type Config struct{}

// Validate here adds a dependency on the internal framesystem service.
func (c *Config) Validate(path string) ([]string, error) {
	return []string{framesystem.InternalServiceName.String()}, nil
}

// NewBuiltIn returns a new move and grab service for the given robot.
func NewBuiltIn(ctx context.Context, deps resource.Dependencies, conf resource.Config, logger golog.Logger) (motion.Service, error) {
	ms := &builtIn{
		Named:  conf.ResourceName().AsNamed(),
		logger: logger,
	}

	if err := ms.Reconfigure(ctx, deps, conf); err != nil {
		return nil, err
	}
	return ms, nil
}

// Reconfigure updates the motion service when the config has changed.
func (ms *builtIn) Reconfigure(
	ctx context.Context,
	deps resource.Dependencies,
	conf resource.Config,
) (err error) {
	ms.lock.Lock()
	defer ms.lock.Unlock()

	movementSensors := make(map[resource.Name]movementsensor.MovementSensor)
	slamServices := make(map[resource.Name]slam.Service)
	components := make(map[resource.Name]resource.Resource)
	for name, dep := range deps {
		switch dep := dep.(type) {
		case framesystem.Service:
			ms.fsService = dep
		case movementsensor.MovementSensor:
			movementSensors[name] = dep
		case slam.Service:
			slamServices[name] = dep
		default:
			components[name] = dep
		}
	}
	ms.movementSensors = movementSensors
	ms.slamServices = slamServices
	ms.components = components
	return nil
}

type builtIn struct {
	resource.Named
	resource.TriviallyCloseable
	fsService       framesystem.Service
	movementSensors map[resource.Name]movementsensor.MovementSensor
	slamServices    map[resource.Name]slam.Service
	components      map[resource.Name]resource.Resource
	logger          golog.Logger
	lock            sync.Mutex
}

// Move takes a goal location and will plan and execute a movement to move a component specified by its name to that destination.
func (ms *builtIn) Move(
	ctx context.Context,
	componentName resource.Name,
	destination *referenceframe.PoseInFrame,
	worldState *referenceframe.WorldState,
	constraints *servicepb.Constraints,
	extra map[string]interface{},
) (bool, error) {
	operation.CancelOtherWithLabel(ctx, builtinOpLabel)

	// get goal frame
	goalFrameName := destination.Parent()
	ms.logger.Debugf("goal given in frame of %q", goalFrameName)

	frameSys, err := ms.fsService.FrameSystem(ctx, worldState.Transforms())
	if err != nil {
		return false, err
	}

	// build maps of relevant components and inputs from initial inputs
	fsInputs, resources, err := ms.fsService.CurrentInputs(ctx)
	if err != nil {
		return false, err
	}

	movingFrame := frameSys.Frame(componentName.ShortName())

	ms.logger.Debugf("frame system inputs: %v", fsInputs)
	if movingFrame == nil {
		return false, fmt.Errorf("component named %s not found in robot frame system", componentName.ShortName())
	}

	// re-evaluate goalPose to be in the frame of World
	solvingFrame := referenceframe.World // TODO(erh): this should really be the parent of rootName
	tf, err := frameSys.Transform(fsInputs, destination, solvingFrame)
	if err != nil {
		return false, err
	}
	goalPose, _ := tf.(*referenceframe.PoseInFrame)

	// the goal is to move the component to goalPose which is specified in coordinates of goalFrameName
	output, err := motionplan.PlanMotion(ctx, ms.logger, goalPose, movingFrame, fsInputs, frameSys, worldState, constraints, extra)
	if err != nil {
		return false, err
	}

	// move all the components
	for _, step := range output {
		// TODO(erh): what order? parallel?
		for name, inputs := range step {
			if len(inputs) == 0 {
				continue
			}
			err := resources[name].GoToInputs(ctx, inputs)
			if err != nil {
				return false, err
			}
		}
	}
	return true, nil
}

// MoveOnMap will move the given component to the given destination on the slam map generated from a slam service specified by slamName.
// Bases are the only component that supports this.
func (ms *builtIn) MoveOnMap(
	ctx context.Context,
	componentName resource.Name,
	destination spatialmath.Pose,
	slamName resource.Name,
	extra map[string]interface{},
) (bool, error) {
	operation.CancelOtherWithLabel(ctx, builtinOpLabel)
	extra = make(map[string]interface{})
	extra["motion_profile"] = "position_only"
	extra["planning_alg"] = "rrtstar"
	// make call to motionplan
	plan, kb, err := ms.planMoveOnMap(ctx, componentName, destination, slamName, extra)
	if err != nil {
		return false, fmt.Errorf("error making plan for MoveOnMap: %w", err)
	}

	// execute the plan
	for i := 1; i < len(plan); i++ {
		if err := kb.GoToInputs(ctx, plan[i]); err != nil {
			return false, err
		}
	}
	return true, nil
}

// MoveOnGlobe will move the given component to the given destination on the globe.
// Bases are the only component that supports this.
func (ms *builtIn) MoveOnGlobe(
	ctx context.Context,
	componentName resource.Name,
	destination *geo.Point,
	heading float64,
	movementSensorName resource.Name,
	obstacles []*spatialmath.GeoObstacle,
	linearVelocityMillisPerSec float64,
	angularVelocityDegsPerSec float64,
	extra map[string]interface{},
) (bool, error) {
	operation.CancelOtherWithLabel(ctx, builtinOpLabel)

	plan, kb, err := ms.planMoveOnGlobe(
		ctx,
		componentName,
		destination,
		movementSensorName,
		obstacles,
		linearVelocityMillisPerSec,
		angularVelocityDegsPerSec,
		extra,
	)
	if err != nil {
		return false, fmt.Errorf("error making plan for MoveOnMap: %w", err)
	}

	// execute the plan
	for i := 1; i < len(plan); i++ {
		ms.logger.Info(plan[i])
		if err := kb.GoToInputs(ctx, plan[i]); err != nil {
			return false, err
		}
	}
	return true, nil
}

// planMoveOnGlobe returns the plan for MoveOnGlobe to execute.
func (ms *builtIn) planMoveOnGlobe(
	ctx context.Context,
	componentName resource.Name,
	destination *geo.Point,
	movementSensorName resource.Name,
	obstacles []*spatialmath.GeoObstacle,
	linearVelocityMillisPerSec float64,
	angularVelocityDegsPerSec float64,
	extra map[string]interface{},
) ([][]referenceframe.Input, kinematicbase.KinematicBase, error) {
	// build the localizer from the movement sensor
	movementSensor, ok := ms.movementSensors[movementSensorName]
	if !ok {
		return nil, nil, resource.DependencyNotFoundError(movementSensorName)
	}
	origin, _, err := movementSensor.Position(ctx, nil)
	if err != nil {
		return nil, nil, err
	}

	// add an offset between the movement sensor and the base if it is applicable
	baseOrigin := referenceframe.NewPoseInFrame(componentName.ShortName(), spatialmath.NewZeroPose())
	movementSensorToBase, err := ms.fsService.TransformPose(ctx, baseOrigin, movementSensorName.ShortName(), nil)
	if err != nil {
		movementSensorToBase = baseOrigin
	}
	localizer := motion.NewMovementSensorLocalizer(movementSensor, origin, movementSensorToBase.Pose())

	// convert destination into spatialmath.Pose with respect to where the localizer was initialized
	goal := spatialmath.GeoPointToPose(destination, origin)

	// convert GeoObstacles into GeometriesInFrame with respect to the base's starting point
	geoms := spatialmath.GeoObstaclesToGeometries(obstacles, origin)

	gif := referenceframe.NewGeometriesInFrame(referenceframe.World, geoms)
	wrldst, err := referenceframe.NewWorldState([]*referenceframe.GeometriesInFrame{gif}, nil)
	if err != nil {
		return nil, nil, err
	}

	// construct limits
	straightlineDistance := goal.Point().Norm()
	if straightlineDistance > maxTravelDistance {
		return nil, nil, fmt.Errorf("cannot move more than %d kilometers", int(maxTravelDistance*1e-6))
	}
	limits := []referenceframe.Limit{
		{Min: -straightlineDistance * 3, Max: straightlineDistance * 3},
		{Min: -straightlineDistance * 3, Max: straightlineDistance * 3},
		{Min: -2 * math.Pi, Max: 2 * math.Pi},
	}

	if extra != nil {
		if profile, ok := extra["motion_profile"]; ok {
			motionProfile, ok := profile.(string)
			if !ok {
				return nil, nil, errors.New("could not interpret motion_profile field as string")
			}
			if motionProfile == motionplan.PositionOnlyMotionProfile {
				limits = limits[0:2] // remove theta limit if in position only mode
			}
		}
	}
	ms.logger.Debugf("base limits: %v", limits)

	// create a KinematicBase from the componentName
	baseComponent, ok := ms.components[componentName]
	if !ok {
		return nil, nil, fmt.Errorf("only Base components are supported for MoveOnGlobe: could not find an Base named %v", componentName)
	}
	b, ok := baseComponent.(base.Base)
	if !ok {
		return nil, nil, fmt.Errorf("cannot move base of type %T because it is not a Base", baseComponent)
	}
	var kb kinematicbase.KinematicBase
	if fake, ok := b.(*fake.Base); ok {
		kb, err = kinematicbase.WrapWithFakeKinematics(ctx, fake, localizer, limits)
	} else {
		kb, err = kinematicbase.WrapWithKinematics(ctx, b, ms.logger, localizer, limits,
			linearVelocityMillisPerSec, angularVelocityDegsPerSec)
	}
	if err != nil {
		return nil, nil, err
	}

<<<<<<< HEAD
	inputs, err := kb.CurrentInputs(ctx)
	if err != nil {
		return nil, nil, err
	}
	if len(limits) == 2 {
		inputs = inputs[:2]
	}
	inputMap := map[string][]referenceframe.Input{componentName.Name: inputs}
=======
	// we take the zero position to be the start since in the frame of the localizer we will always be at its origin
	inputMap := map[string][]referenceframe.Input{componentName.Name: make([]referenceframe.Input, 3)}
>>>>>>> 0185c848

	// create a new empty framesystem which we add the kinematic base to
	fs := referenceframe.NewEmptyFrameSystem("")
	kbf := kb.Kinematics()
	if err := fs.AddFrame(kbf, fs.World()); err != nil {
		return nil, nil, err
	}

	// TODO(RSDK-3407): this does not adequately account for geometries right now since it is a transformation after the fact.
	// This is probably acceptable for the time being, but long term the construction of the frame system for the kinematic base should
	// be moved under the purview of the kinematic base wrapper instead of being done here.
	offsetFrame, err := referenceframe.NewStaticFrame("offset", movementSensorToBase.Pose())
	if err != nil {
		return nil, nil, err
	}
	if err := fs.AddFrame(offsetFrame, kbf); err != nil {
		return nil, nil, err
	}

	// make call to motionplan
	solutionMap, err := motionplan.PlanMotion(
		ctx,
		ms.logger,
		referenceframe.NewPoseInFrame(referenceframe.World, goal),
		offsetFrame,
		inputMap,
		fs,
		wrldst,
		nil,
		extra,
	)
	if err != nil {
		return nil, nil, err
	}

	plan, err := motionplan.FrameStepsFromRobotPath(kbf.Name(), solutionMap)
	if err != nil {
		return nil, nil, err
	}
	for _, step := range plan {
		ms.logger.Info(step)
	}
	return plan, kb, nil
}

// MoveSingleComponent will pass through a move command to a component with a MoveToPosition method that takes a pose. Arms are the only
// component that supports this. This method will transform the destination pose, given in an arbitrary frame, into the pose of the arm.
// The arm will then move its most distal link to that pose. If you instead wish to move any other component than the arm end to that pose,
// then you must manually adjust the given destination by the transform from the arm end to the intended component.
// Because this uses an arm's MoveToPosition method when issuing commands, it does not support obstacle avoidance.
func (ms *builtIn) MoveSingleComponent(
	ctx context.Context,
	componentName resource.Name,
	destination *referenceframe.PoseInFrame,
	worldState *referenceframe.WorldState,
	extra map[string]interface{},
) (bool, error) {
	operation.CancelOtherWithLabel(ctx, builtinOpLabel)

	// Get the arm and all initial inputs
	fsInputs, _, err := ms.fsService.CurrentInputs(ctx)
	if err != nil {
		return false, err
	}
	ms.logger.Debugf("frame system inputs: %v", fsInputs)

	armResource, ok := ms.components[componentName]
	if !ok {
		return false, fmt.Errorf("could not find a resource named %v", componentName.ShortName())
	}
	movableArm, ok := armResource.(arm.Arm)
	if !ok {
		return false, fmt.Errorf(
			"could not cast resource named %v to an arm. MoveSingleComponent only supports moving arms for now",
			componentName,
		)
	}

	// get destination pose in frame of movable component
	goalPose := destination.Pose()
	if destination.Parent() != componentName.ShortName() {
		ms.logger.Debugf("goal given in frame of %q", destination.Parent())

		frameSys, err := ms.fsService.FrameSystem(ctx, worldState.Transforms())
		if err != nil {
			return false, err
		}

		// re-evaluate goalPose to be in the frame we're going to move in
		tf, err := frameSys.Transform(fsInputs, destination, componentName.ShortName()+"_origin")
		if err != nil {
			return false, err
		}
		goalPoseInFrame, _ := tf.(*referenceframe.PoseInFrame)
		goalPose = goalPoseInFrame.Pose()
		ms.logger.Debugf("converted goal pose %q", spatialmath.PoseToProtobuf(goalPose))
	}
	err = movableArm.MoveToPosition(ctx, goalPose, extra)
	return err == nil, err
}

func (ms *builtIn) GetPose(
	ctx context.Context,
	componentName resource.Name,
	destinationFrame string,
	supplementalTransforms []*referenceframe.LinkInFrame,
	extra map[string]interface{},
) (*referenceframe.PoseInFrame, error) {
	if destinationFrame == "" {
		destinationFrame = referenceframe.World
	}
	return ms.fsService.TransformPose(
		ctx,
		referenceframe.NewPoseInFrame(
			componentName.ShortName(),
			spatialmath.NewPoseFromPoint(r3.Vector{0, 0, 0}),
		),
		destinationFrame,
		supplementalTransforms,
	)
}

// PlanMoveOnMap returns the plan for MoveOnMap to execute.
func (ms *builtIn) planMoveOnMap(
	ctx context.Context,
	componentName resource.Name,
	destination spatialmath.Pose,
	slamName resource.Name,
	extra map[string]interface{},
) ([][]referenceframe.Input, kinematicbase.KinematicBase, error) {
	// get the SLAM Service from the slamName
	slamSvc, ok := ms.slamServices[slamName]
	if !ok {
		return nil, nil, resource.DependencyNotFoundError(slamName)
	}

	// gets the extents of the SLAM map
	limits, err := slam.GetLimits(ctx, slamSvc)
	if err != nil {
		return nil, nil, err
	}
	limits = append(limits, referenceframe.Limit{Min: -2 * math.Pi, Max: 2 * math.Pi})

	// create a KinematicBase from the componentName
	component, ok := ms.components[componentName]
	if !ok {
		return nil, nil, resource.DependencyNotFoundError(componentName)
	}
	b, ok := component.(base.Base)
	if !ok {
		return nil, nil, fmt.Errorf("cannot move component of type %T because it is not a Base", component)
	}

	if extra != nil {
		if profile, ok := extra["motion_profile"]; ok {
			motionProfile, ok := profile.(string)
			if !ok {
				return nil, nil, errors.New("could not interpret motion_profile field as string")
			}
			if motionProfile == motionplan.PositionOnlyMotionProfile {
				limits = limits[0:2] // remove theta limit if in position only mode
			}
		}
	}

	var kb kinematicbase.KinematicBase
	if fake, ok := b.(*fake.Base); ok {
		kb, err = kinematicbase.WrapWithFakeKinematics(ctx, fake, motion.NewSLAMLocalizer(slamSvc), limits)
	} else {
		kb, err = kinematicbase.WrapWithKinematics(
			ctx,
			b,
			ms.logger,
			motion.NewSLAMLocalizer(slamSvc),
			limits,
			defaultLinearVelocityMillisPerSec,
			defaultAngularVelocityDegsPerSec,
		)
	}
	if err != nil {
		return nil, nil, err
	}

	// get point cloud data in the form of bytes from pcd
	pointCloudData, err := slam.GetPointCloudMapFull(ctx, slamSvc)
	if err != nil {
		return nil, nil, err
	}
	// store slam point cloud data  in the form of a recursive octree for collision checking
	octree, err := pointcloud.ReadPCDToBasicOctree(bytes.NewReader(pointCloudData))
	if err != nil {
		return nil, nil, err
	}

	// get current position
	inputs, err := kb.CurrentInputs(ctx)
	if err != nil {
		return nil, nil, err
	}
	if len(limits) == 2 {
		inputs = inputs[:2]
	}
	ms.logger.Debugf("base position: %v", inputs)

	dst := referenceframe.NewPoseInFrame(referenceframe.World, spatialmath.NewPoseFromPoint(destination.Point()))

	f := kb.Kinematics()
	fs := referenceframe.NewEmptyFrameSystem("")
	if err := fs.AddFrame(f, fs.World()); err != nil {
		return nil, nil, err
	}

	worldState, err := referenceframe.NewWorldState([]*referenceframe.GeometriesInFrame{
		referenceframe.NewGeometriesInFrame(referenceframe.World, []spatialmath.Geometry{octree}),
	}, nil)
	if err != nil {
		return nil, nil, err
	}

	seedMap := map[string][]referenceframe.Input{f.Name(): inputs}

	ms.logger.Debugf("goal position: %v", dst.Pose().Point())
	solutionMap, err := motionplan.PlanMotion(ctx, ms.logger, dst, f, seedMap, fs, worldState, nil, extra)
	if err != nil {
		return nil, nil, err
	}
	plan, err := motionplan.FrameStepsFromRobotPath(f.Name(), solutionMap)
	return plan, kb, err
}<|MERGE_RESOLUTION|>--- conflicted
+++ resolved
@@ -331,19 +331,12 @@
 		return nil, nil, err
 	}
 
-<<<<<<< HEAD
-	inputs, err := kb.CurrentInputs(ctx)
-	if err != nil {
-		return nil, nil, err
-	}
-	if len(limits) == 2 {
+	// we take the zero position to be the start since in the frame of the localizer we will always be at its origin
+	inputs := make([]referenceframe.Input, 3)
+	if kinematicOptions.PositionOnlyMode {
 		inputs = inputs[:2]
 	}
 	inputMap := map[string][]referenceframe.Input{componentName.Name: inputs}
-=======
-	// we take the zero position to be the start since in the frame of the localizer we will always be at its origin
-	inputMap := map[string][]referenceframe.Input{componentName.Name: make([]referenceframe.Input, 3)}
->>>>>>> 0185c848
 
 	// create a new empty framesystem which we add the kinematic base to
 	fs := referenceframe.NewEmptyFrameSystem("")
