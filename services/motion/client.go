// Package motion contains a gRPC based motion client
package motion

import (
	"context"

	"github.com/edaniels/golog"
	"go.viam.com/utils/rpc"

	commonpb "go.viam.com/rdk/proto/api/common/v1"
	pb "go.viam.com/rdk/proto/api/service/motion/v1"
	"go.viam.com/rdk/protoutils"
	"go.viam.com/rdk/referenceframe"
	"go.viam.com/rdk/resource"
)

// client is a client satisfies the motion.proto contract.
type client struct {
	name   string
	conn   rpc.ClientConn
	client pb.MotionServiceClient
	logger golog.Logger
}

// newSvcClientFromConn constructs a new serviceClient using the passed in connection.
func newSvcClientFromConn(conn rpc.ClientConn, name string, logger golog.Logger) *client {
	grpcClient := pb.NewMotionServiceClient(conn)
	sc := &client{
		name:   name,
		conn:   conn,
		client: grpcClient,
		logger: logger,
	}
	return sc
}

// NewClientFromConn constructs a new Client from connection passed in.
func NewClientFromConn(ctx context.Context, conn rpc.ClientConn, name string, logger golog.Logger) Service {
	return newSvcClientFromConn(conn, name, logger)
}

func (c *client) PlanAndMove(
	ctx context.Context,
	componentName resource.Name,
	destination *referenceframe.PoseInFrame,
	worldState *commonpb.WorldState,
) (bool, error) {
<<<<<<< HEAD
	resp, err := c.client.Move(ctx, &pb.MoveRequest{
		Name:          c.name,
=======
	resp, err := c.client.PlanAndMove(ctx, &pb.PlanAndMoveRequest{
		ComponentName: protoutils.ResourceNameToProto(componentName),
		Destination:   referenceframe.PoseInFrameToProtobuf(destination),
		WorldState:    worldState,
	})
	if err != nil {
		return false, err
	}
	return resp.Success, nil
}

func (c *client) MoveSingleComponent(
	ctx context.Context,
	componentName resource.Name,
	destination *referenceframe.PoseInFrame,
	worldState *commonpb.WorldState,
) (bool, error) {
	resp, err := c.client.MoveSingleComponent(ctx, &pb.MoveSingleComponentRequest{
>>>>>>> 392b141a
		ComponentName: protoutils.ResourceNameToProto(componentName),
		Destination:   referenceframe.PoseInFrameToProtobuf(destination),
		WorldState:    worldState,
	})
	if err != nil {
		return false, err
	}
	return resp.Success, nil
}

func (c *client) GetPose(
	ctx context.Context,
	componentName resource.Name,
	destinationFrame string,
	supplementalTransforms []*commonpb.Transform,
) (*referenceframe.PoseInFrame, error) {
	resp, err := c.client.GetPose(ctx, &pb.GetPoseRequest{
		Name:                   c.name,
		ComponentName:          protoutils.ResourceNameToProto(componentName),
		DestinationFrame:       destinationFrame,
		SupplementalTransforms: supplementalTransforms,
	})
	if err != nil {
		return nil, err
	}
	return referenceframe.ProtobufToPoseInFrame(resp.Pose), nil
}<|MERGE_RESOLUTION|>--- conflicted
+++ resolved
@@ -45,11 +45,8 @@
 	destination *referenceframe.PoseInFrame,
 	worldState *commonpb.WorldState,
 ) (bool, error) {
-<<<<<<< HEAD
-	resp, err := c.client.Move(ctx, &pb.MoveRequest{
+	resp, err := c.client.PlanAndMove(ctx, &pb.PlanAndMoveRequest{
 		Name:          c.name,
-=======
-	resp, err := c.client.PlanAndMove(ctx, &pb.PlanAndMoveRequest{
 		ComponentName: protoutils.ResourceNameToProto(componentName),
 		Destination:   referenceframe.PoseInFrameToProtobuf(destination),
 		WorldState:    worldState,
@@ -67,7 +64,7 @@
 	worldState *commonpb.WorldState,
 ) (bool, error) {
 	resp, err := c.client.MoveSingleComponent(ctx, &pb.MoveSingleComponentRequest{
->>>>>>> 392b141a
+		Name:          c.name,
 		ComponentName: protoutils.ResourceNameToProto(componentName),
 		Destination:   referenceframe.PoseInFrameToProtobuf(destination),
 		WorldState:    worldState,
