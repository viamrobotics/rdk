--- conflicted
+++ resolved
@@ -1,8 +1,4 @@
-<<<<<<< HEAD
-//go:build !arm && !windows && !notc
-=======
-//go:build !arm && !windows && !no_tflite
->>>>>>> 33b36d7c
+//go:build !arm && !windows && !no_tflite && !notc
 
 package inference
 
