--- conflicted
+++ resolved
@@ -1556,96 +1556,6 @@
 		test.That(t, err, test.ShouldBeNil)
 	})
 
-<<<<<<< HEAD
-	t.Run("ServoMove", func(t *testing.T) {
-		server, injectRobot := newServer()
-		var capName string
-		injectRobot.ServoByNameFunc = func(name string) (servo.Servo, bool) {
-			capName = name
-			return nil, false
-		}
-
-		_, err := server.ServoMove(context.Background(), &pb.ServoMoveRequest{
-			Name: "servo1",
-		})
-		test.That(t, err, test.ShouldNotBeNil)
-		test.That(t, err.Error(), test.ShouldContainSubstring, "no servo")
-		test.That(t, capName, test.ShouldEqual, "servo1")
-
-		injectServo := &inject.Servo{}
-		injectRobot.ServoByNameFunc = func(name string) (servo.Servo, bool) {
-			return injectServo, true
-		}
-
-		var capAngle uint8
-		err1 := errors.New("whoops")
-		injectServo.MoveFunc = func(ctx context.Context, angle uint8) error {
-			capAngle = angle
-			return err1
-		}
-		_, err = server.ServoMove(context.Background(), &pb.ServoMoveRequest{
-			Name:     "servo1",
-			AngleDeg: 5,
-		})
-		test.That(t, err, test.ShouldEqual, err1)
-		test.That(t, capAngle, test.ShouldEqual, 5)
-
-		injectServo.MoveFunc = func(ctx context.Context, angle uint8) error {
-			capAngle = angle
-			return nil
-		}
-		_, err = server.ServoMove(context.Background(), &pb.ServoMoveRequest{
-			Name:     "servo1",
-			AngleDeg: 5,
-		})
-		test.That(t, err, test.ShouldBeNil)
-		test.That(t, capAngle, test.ShouldEqual, 5)
-	})
-
-	t.Run("ServoCurrent", func(t *testing.T) {
-		server, injectRobot := newServer()
-		var capName string
-		injectRobot.ServoByNameFunc = func(name string) (servo.Servo, bool) {
-			capName = name
-			return nil, false
-		}
-
-		_, err := server.ServoCurrent(context.Background(), &pb.ServoCurrentRequest{
-			Name: "servo1",
-		})
-		test.That(t, err, test.ShouldNotBeNil)
-		test.That(t, err.Error(), test.ShouldContainSubstring, "no servo")
-		test.That(t, capName, test.ShouldEqual, "servo1")
-
-		injectServo := &inject.Servo{}
-		injectRobot.ServoByNameFunc = func(name string) (servo.Servo, bool) {
-			return injectServo, true
-		}
-
-		var capCtx context.Context
-		err1 := errors.New("whoops")
-		injectServo.CurrentFunc = func(ctx context.Context) (uint8, error) {
-			capCtx = ctx
-			return 0, err1
-		}
-		ctx := context.Background()
-		_, err = server.ServoCurrent(context.Background(), &pb.ServoCurrentRequest{
-			Name: "servo1",
-		})
-		test.That(t, err, test.ShouldEqual, err1)
-		test.That(t, capCtx, test.ShouldEqual, ctx)
-
-		injectServo.CurrentFunc = func(ctx context.Context) (uint8, error) {
-			capCtx = ctx
-			return 8, nil
-		}
-		currentResp, err := server.ServoCurrent(context.Background(), &pb.ServoCurrentRequest{
-			Name: "servo1",
-		})
-		test.That(t, err, test.ShouldBeNil)
-		test.That(t, capCtx, test.ShouldEqual, ctx)
-		test.That(t, currentResp.AngleDeg, test.ShouldEqual, 8)
-=======
 	t.Run("IMU", func(t *testing.T) {
 		server, injectRobot := newServer()
 		var capName string
@@ -1699,7 +1609,6 @@
 		})
 		test.That(t, err, test.ShouldBeNil)
 		test.That(t, orientResp.Orientation, test.ShouldResemble, &pb.EulerAngles{Roll: 1, Pitch: 2, Yaw: 3})
->>>>>>> 1c7e514b
 	})
 
 	t.Run("Motor", func(t *testing.T) {
