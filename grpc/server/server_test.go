package server_test

import (
	"context"
	"testing"
	"time"

	"github.com/pkg/errors"
	"go.viam.com/test"
	"go.viam.com/utils"
	"google.golang.org/grpc"
	"google.golang.org/protobuf/types/known/durationpb"

	"go.viam.com/rdk/action"
	"go.viam.com/rdk/config"
	grpcserver "go.viam.com/rdk/grpc/server"
	commonpb "go.viam.com/rdk/proto/api/common/v1"
	pb "go.viam.com/rdk/proto/api/robot/v1"
	"go.viam.com/rdk/robot"
	"go.viam.com/rdk/testutils/inject"
)

func newServer() (pb.RobotServiceServer, *inject.Robot) {
	injectRobot := &inject.Robot{}
	return grpcserver.New(injectRobot), injectRobot
}

var emptyStatus = &pb.StatusResponse{
	Status: &pb.Status{
		Arms: map[string]*pb.ArmStatus{
			"arm1": {
				GridPosition: &pb.Pose{
					X:     0.0,
					Y:     0.0,
					Z:     0.0,
					Theta: 0.0,
					OX:    1.0,
					OY:    0.0,
					OZ:    0.0,
				},
				JointPositions: &pb.JointPositions{
					Degrees: []float64{0, 0, 0, 0, 0, 0},
				},
			},
		},
		Bases: map[string]bool{
			"base1": true,
		},
		Grippers: map[string]bool{
			"gripper1": true,
		},
		Cameras: map[string]bool{
			"camera1": true,
		},
		Servos: map[string]*pb.ServoStatus{
			"servo1": {},
		},
		Motors: map[string]*pb.MotorStatus{
			"motor1": {},
		},
		InputControllers: map[string]*pb.InputControllerStatus{
			"inputController1": {},
		},
		Boards: map[string]*commonpb.BoardStatus{
			"board1": {
				Analogs: map[string]*commonpb.AnalogStatus{
					"analog1": {},
				},
				DigitalInterrupts: map[string]*commonpb.DigitalInterruptStatus{
					"encoder": {},
				},
			},
		},
	},
}

func TestServer(t *testing.T) {
	t.Run("Status", func(t *testing.T) {
		server, injectRobot := newServer()
		err1 := errors.New("whoops")
		injectRobot.StatusFunc = func(ctx context.Context) (*pb.Status, error) {
			return nil, err1
		}
		_, err := server.Status(context.Background(), &pb.StatusRequest{})
		test.That(t, err, test.ShouldEqual, err1)

		injectRobot.StatusFunc = func(ctx context.Context) (*pb.Status, error) {
			return emptyStatus.Status, nil
		}
		statusResp, err := server.Status(context.Background(), &pb.StatusRequest{})
		test.That(t, err, test.ShouldBeNil)
		test.That(t, statusResp, test.ShouldResemble, emptyStatus)
	})

	t.Run("Config", func(t *testing.T) {
		server, injectRobot := newServer()
		err1 := errors.New("whoops")
		injectRobot.ConfigFunc = func(ctx context.Context) (*config.Config, error) {
			return nil, err1
		}
		_, err := server.Config(context.Background(), &pb.ConfigRequest{})
		test.That(t, err, test.ShouldEqual, err1)

		cfg := config.Config{
			Components: []config.Component{
				{
					Name: "a",
					Type: config.ComponentTypeArm,
					Frame: &config.Frame{
						Parent: "b",
					},
				},
			},
		}
		injectRobot.ConfigFunc = func(ctx context.Context) (*config.Config, error) {
			return &cfg, nil
		}
		statusResp, err := server.Config(context.Background(), &pb.ConfigRequest{})
		test.That(t, err, test.ShouldBeNil)
		test.That(t, len(statusResp.Components), test.ShouldEqual, len(cfg.Components))
		test.That(t, statusResp.Components[0].Name, test.ShouldEqual, cfg.Components[0].Name)
		test.That(t, statusResp.Components[0].Parent, test.ShouldEqual, cfg.Components[0].Frame.Parent)
		test.That(t, statusResp.Components[0].Type, test.ShouldResemble, string(cfg.Components[0].Type))
	})

	t.Run("StatusStream", func(t *testing.T) {
		server, injectRobot := newServer()
		err1 := errors.New("whoops")
		injectRobot.StatusFunc = func(ctx context.Context) (*pb.Status, error) {
			return nil, err1
		}
		cancelCtx, cancel := context.WithCancel(context.Background())
		defer cancel()
		messageCh := make(chan *pb.StatusStreamResponse)
		streamServer := &robotServiceStatusStreamServer{
			ctx:       cancelCtx,
			messageCh: messageCh,
		}
		err := server.StatusStream(&pb.StatusStreamRequest{
			Every: durationpb.New(time.Second),
		}, streamServer)
		test.That(t, err, test.ShouldEqual, err1)

		injectRobot.StatusFunc = func(ctx context.Context) (*pb.Status, error) {
			return emptyStatus.Status, nil
		}
		streamServer.fail = true
		dur := 100 * time.Millisecond
		err = server.StatusStream(&pb.StatusStreamRequest{
			Every: durationpb.New(dur),
		}, streamServer)
		test.That(t, err, test.ShouldNotBeNil)
		test.That(t, err.Error(), test.ShouldContainSubstring, "send fail")

		streamServer.fail = false
		var streamErr error
		start := time.Now()
		done := make(chan struct{})
		go func() {
			streamErr = server.StatusStream(&pb.StatusStreamRequest{
				Every: durationpb.New(dur),
			}, streamServer)
			close(done)
		}()
		var messages []*pb.StatusStreamResponse
		messages = append(messages, <-messageCh)
		messages = append(messages, <-messageCh)
		messages = append(messages, <-messageCh)
		test.That(t, messages, test.ShouldResemble, []*pb.StatusStreamResponse{
			{Status: emptyStatus.Status},
			{Status: emptyStatus.Status},
			{Status: emptyStatus.Status},
		})
		test.That(t, time.Since(start), test.ShouldBeGreaterThanOrEqualTo, 3*dur)
		test.That(t, time.Since(start), test.ShouldBeLessThanOrEqualTo, 6*dur)
		cancel()
		<-done
		test.That(t, streamErr, test.ShouldEqual, context.Canceled)

		timeoutCtx, cancel := context.WithTimeout(context.Background(), time.Second)
		defer cancel()
		streamServer.ctx = timeoutCtx
		streamServer.messageCh = nil
		streamErr = server.StatusStream(&pb.StatusStreamRequest{
			Every: durationpb.New(dur),
		}, streamServer)
		test.That(t, streamErr, test.ShouldResemble, context.DeadlineExceeded)
	})

	t.Run("DoAction", func(t *testing.T) {
		server, injectRobot := newServer()
		_, err := server.DoAction(context.Background(), &pb.DoActionRequest{})
		test.That(t, err, test.ShouldNotBeNil)
		test.That(t, err.Error(), test.ShouldContainSubstring, "unknown action")

		actionName := utils.RandomAlphaString(5)
		called := make(chan robot.Robot)
		action.RegisterAction(actionName, func(ctx context.Context, r robot.Robot) {
			called <- r
		})

		_, err = server.DoAction(context.Background(), &pb.DoActionRequest{
			Name: actionName,
		})
		test.That(t, err, test.ShouldBeNil)
		test.That(t, <-called, test.ShouldEqual, injectRobot)

		actionName = utils.RandomAlphaString(5)
		called = make(chan robot.Robot)
		action.RegisterAction(actionName, func(ctx context.Context, r robot.Robot) {
			go utils.TryClose(context.Background(), server)
			<-ctx.Done()
			called <- r
		})

		_, err = server.DoAction(context.Background(), &pb.DoActionRequest{
			Name: actionName,
		})
		test.That(t, err, test.ShouldBeNil)
		test.That(t, <-called, test.ShouldEqual, injectRobot)
	})
<<<<<<< HEAD

	t.Run("Sensor", func(t *testing.T) {
		server, injectRobot := newServer()
		var capName resource.Name
		injectRobot.ResourceByNameFunc = func(name resource.Name) (interface{}, error) {
			capName = name
			return nil, errors.New("no resources exist with this name")
		}

		_, err := server.SensorReadings(context.Background(), &pb.SensorReadingsRequest{
			Name: "compass1",
		})
		test.That(t, err, test.ShouldNotBeNil)
		test.That(t, err.Error(), test.ShouldContainSubstring, "not found")
		test.That(t, capName, test.ShouldResemble, sensor.Named("compass1"))

		err1 := errors.New("whoops")

		device := &inject.Sensor{}
		injectRobot.ResourceByNameFunc = func(name resource.Name) (interface{}, error) {
			return device, nil
		}

		device.GetReadingsFunc = func(ctx context.Context) ([]interface{}, error) {
			return nil, err1
		}
		_, err = server.SensorReadings(context.Background(), &pb.SensorReadingsRequest{
			Name: "sensor1",
		})
		test.That(t, err, test.ShouldEqual, err1)
		device.GetReadingsFunc = func(ctx context.Context) ([]interface{}, error) {
			return []interface{}{1.2, 2.3}, nil
		}
		resp, err := server.SensorReadings(context.Background(), &pb.SensorReadingsRequest{
			Name: "sensor1",
		})
		test.That(t, err, test.ShouldBeNil)
		readings := make([]interface{}, 0, len(resp.Readings))
		for _, r := range resp.Readings {
			readings = append(readings, r.AsInterface())
		}
		test.That(t, readings, test.ShouldResemble, []interface{}{1.2, 2.3})
	})
=======
>>>>>>> b5b383d3
}

type robotServiceStatusStreamServer struct {
	grpc.ServerStream // not set
	ctx               context.Context
	messageCh         chan<- *pb.StatusStreamResponse
	fail              bool
}

func (x *robotServiceStatusStreamServer) Context() context.Context {
	return x.ctx
}

func (x *robotServiceStatusStreamServer) Send(m *pb.StatusStreamResponse) error {
	if x.fail {
		return errors.New("send fail")
	}
	if x.messageCh == nil {
		return nil
	}
	x.messageCh <- m
	return nil
}<|MERGE_RESOLUTION|>--- conflicted
+++ resolved
@@ -219,8 +219,6 @@
 		test.That(t, err, test.ShouldBeNil)
 		test.That(t, <-called, test.ShouldEqual, injectRobot)
 	})
-<<<<<<< HEAD
-
 	t.Run("Sensor", func(t *testing.T) {
 		server, injectRobot := newServer()
 		var capName resource.Name
@@ -263,8 +261,7 @@
 		}
 		test.That(t, readings, test.ShouldResemble, []interface{}{1.2, 2.3})
 	})
-=======
->>>>>>> b5b383d3
+
 }
 
 type robotServiceStatusStreamServer struct {
