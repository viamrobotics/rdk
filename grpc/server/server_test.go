--- conflicted
+++ resolved
@@ -14,10 +14,6 @@
 	"google.golang.org/protobuf/types/known/durationpb"
 
 	"go.viam.com/rdk/action"
-<<<<<<< HEAD
-	"go.viam.com/rdk/component/base"
-=======
->>>>>>> a6399a92
 	"go.viam.com/rdk/component/sensor"
 	"go.viam.com/rdk/config"
 	grpcserver "go.viam.com/rdk/grpc/server"
@@ -378,133 +374,6 @@
 		test.That(t, <-called, test.ShouldEqual, injectRobot)
 	})
 
-<<<<<<< HEAD
-	t.Run("Base", func(t *testing.T) {
-		server, injectRobot := newServer()
-		var capName string
-		injectRobot.BaseByNameFunc = func(name string) (base.Base, bool) {
-			capName = name
-			return nil, false
-		}
-
-		_, err := server.BaseMoveStraight(context.Background(), &pb.BaseMoveStraightRequest{
-			Name: "base1",
-		})
-		test.That(t, err, test.ShouldNotBeNil)
-		test.That(t, err.Error(), test.ShouldContainSubstring, "no base")
-		test.That(t, capName, test.ShouldEqual, "base1")
-
-		_, err = server.BaseSpin(context.Background(), &pb.BaseSpinRequest{
-			Name: "base1",
-		})
-		test.That(t, err, test.ShouldNotBeNil)
-		test.That(t, err.Error(), test.ShouldContainSubstring, "no base")
-		test.That(t, capName, test.ShouldEqual, "base1")
-
-		_, err = server.BaseStop(context.Background(), &pb.BaseStopRequest{
-			Name: "base1",
-		})
-		test.That(t, err, test.ShouldNotBeNil)
-		test.That(t, err.Error(), test.ShouldContainSubstring, "no base")
-		test.That(t, capName, test.ShouldEqual, "base1")
-
-		injectBase := &inject.Base{}
-		injectRobot.BaseByNameFunc = func(name string) (base.Base, bool) {
-			return injectBase, true
-		}
-		var capCtx context.Context
-		err1 := errors.New("whoops")
-		injectBase.StopFunc = func(ctx context.Context) error {
-			capCtx = ctx
-			return err1
-		}
-
-		ctx := context.Background()
-		_, err = server.BaseStop(ctx, &pb.BaseStopRequest{
-			Name: "base1",
-		})
-		test.That(t, err, test.ShouldEqual, err1)
-		test.That(t, capCtx, test.ShouldEqual, ctx)
-
-		injectBase.StopFunc = func(ctx context.Context) error {
-			return nil
-		}
-		_, err = server.BaseStop(ctx, &pb.BaseStopRequest{
-			Name: "base1",
-		})
-		test.That(t, err, test.ShouldBeNil)
-
-		var capArgs []interface{}
-		injectBase.MoveStraightFunc = func(ctx context.Context, distanceMillis int, millisPerSec float64, block bool) error {
-			capArgs = []interface{}{ctx, distanceMillis, millisPerSec, block}
-			return err1
-		}
-		_, err = server.BaseMoveStraight(ctx, &pb.BaseMoveStraightRequest{
-			Name:           "base1",
-			DistanceMillis: 1,
-		})
-		test.That(t, err, test.ShouldNotBeNil)
-
-		injectBase.MoveStraightFunc = func(ctx context.Context, distanceMillis int, millisPerSec float64, block bool) error {
-			capArgs = []interface{}{ctx, distanceMillis, millisPerSec, block}
-			return nil
-		}
-		resp, err := server.BaseMoveStraight(ctx, &pb.BaseMoveStraightRequest{
-			Name:           "base1",
-			MillisPerSec:   2.3,
-			DistanceMillis: 1,
-		})
-		test.That(t, err, test.ShouldBeNil)
-		test.That(t, capArgs, test.ShouldResemble, []interface{}{ctx, 1, 2.3, false})
-		test.That(t, resp.Success, test.ShouldBeTrue)
-
-		injectBase.SpinFunc = func(ctx context.Context, angleDeg float64, degsPerSec float64, block bool) error {
-			capArgs = []interface{}{ctx, angleDeg, degsPerSec, block}
-			return err1
-		}
-		_, err = server.BaseSpin(ctx, &pb.BaseSpinRequest{
-			Name:     "base1",
-			AngleDeg: 4.5,
-		})
-		test.That(t, err, test.ShouldNotBeNil)
-
-		injectBase.SpinFunc = func(ctx context.Context, angleDeg float64, degsPerSec float64, block bool) error {
-			capArgs = []interface{}{ctx, angleDeg, degsPerSec, block}
-			return nil
-		}
-		spinResp, err := server.BaseSpin(ctx, &pb.BaseSpinRequest{
-			Name:       "base1",
-			AngleDeg:   4.5,
-			DegsPerSec: 20.3,
-		})
-		test.That(t, err, test.ShouldBeNil)
-		test.That(t, capArgs, test.ShouldResemble, []interface{}{ctx, 4.5, 20.3, false})
-		test.That(t, spinResp.Success, test.ShouldBeTrue)
-
-		injectBase.WidthGetFunc = func(ctx context.Context) (int, error) {
-			capArgs = []interface{}{ctx}
-			return 0, err1
-		}
-		_, err = server.BaseWidthMillis(ctx, &pb.BaseWidthMillisRequest{
-			Name: "base1",
-		})
-		test.That(t, err, test.ShouldEqual, err1)
-		test.That(t, capArgs, test.ShouldResemble, []interface{}{ctx})
-
-		injectBase.WidthGetFunc = func(ctx context.Context) (int, error) {
-			capArgs = []interface{}{ctx}
-			return 2, nil
-		}
-		widthResp, err := server.BaseWidthMillis(ctx, &pb.BaseWidthMillisRequest{
-			Name: "base1",
-		})
-		test.That(t, err, test.ShouldBeNil)
-		test.That(t, capArgs, test.ShouldResemble, []interface{}{ctx})
-		test.That(t, widthResp.WidthMillis, test.ShouldEqual, 2)
-	})
-
-=======
->>>>>>> a6399a92
 	t.Run("Sensor", func(t *testing.T) {
 		server, injectRobot := newServer()
 		var capName string
