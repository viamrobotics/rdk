--- conflicted
+++ resolved
@@ -2094,22 +2094,14 @@
 		test.That(t, isOnResp.IsOn, test.ShouldBeTrue)
 	})
 
-<<<<<<< HEAD
 	t.Run("Input", func(t *testing.T) {
 		server, injectRobot := newServer()
 		var capName string
 		injectRobot.InputControllerByNameFunc = func(name string) (input.Controller, bool) {
-=======
-	t.Run("ForceMatrixMatrix", func(t *testing.T) {
-		server, injectRobot := newServer()
-		var capName string
-		injectRobot.SensorByNameFunc = func(name string) (sensor.Sensor, bool) {
->>>>>>> 26d19cc6
-			capName = name
-			return nil, false
-		}
-
-<<<<<<< HEAD
+			capName = name
+			return nil, false
+		}
+
 		_, err := server.InputControllerInputs(context.Background(), &pb.InputControllerInputsRequest{
 			Controller: "inputController1",
 		})
@@ -2244,6 +2236,41 @@
 
 	})
 
+	t.Run("ForceMatrixMatrix", func(t *testing.T) {
+		server, injectRobot := newServer()
+		var capName string
+		injectRobot.SensorByNameFunc = func(name string) (sensor.Sensor, bool) {
+			capName = name
+			return nil, false
+		}
+
+		_, err := server.ForceMatrixMatrix(context.Background(), &pb.ForceMatrixMatrixRequest{
+			Name: "fsm1",
+		})
+		test.That(t, err, test.ShouldNotBeNil)
+		test.That(t, err.Error(), test.ShouldContainSubstring, "no force matrix")
+		test.That(t, capName, test.ShouldEqual, "fsm1")
+
+		var capMatrix [][]int
+		injectFsm := &inject.ForceMatrix{}
+		injectRobot.SensorByNameFunc = func(name string) (sensor.Sensor, bool) {
+			return injectFsm, true
+		}
+		expectedMatrix := make([][]int, 4)
+		for i := 0; i < len(expectedMatrix); i++ {
+			expectedMatrix[i] = []int{1, 2, 3, 4}
+		}
+		injectFsm.MatrixFunc = func(ctx context.Context) ([][]int, error) {
+			capMatrix = expectedMatrix
+			return expectedMatrix, nil
+		}
+		_, err = server.ForceMatrixMatrix(context.Background(), &pb.ForceMatrixMatrixRequest{
+			Name: "fsm1",
+		})
+		test.That(t, err, test.ShouldBeNil)
+		test.That(t, capMatrix, test.ShouldResemble, expectedMatrix)
+	})
+
 }
 
 type robotServiceInputStateStreamServer struct {
@@ -2266,35 +2293,6 @@
 	}
 	x.messageCh <- m
 	return nil
-=======
-		_, err := server.ForceMatrixMatrix(context.Background(), &pb.ForceMatrixMatrixRequest{
-			Name: "fsm1",
-		})
-		test.That(t, err, test.ShouldNotBeNil)
-		test.That(t, err.Error(), test.ShouldContainSubstring, "no force matrix")
-		test.That(t, capName, test.ShouldEqual, "fsm1")
-
-		var capMatrix [][]int
-		injectFsm := &inject.ForceMatrix{}
-		injectRobot.SensorByNameFunc = func(name string) (sensor.Sensor, bool) {
-			return injectFsm, true
-		}
-		expectedMatrix := make([][]int, 4)
-		for i := 0; i < len(expectedMatrix); i++ {
-			expectedMatrix[i] = []int{1, 2, 3, 4}
-		}
-		injectFsm.MatrixFunc = func(ctx context.Context) ([][]int, error) {
-			capMatrix = expectedMatrix
-			return expectedMatrix, nil
-		}
-		_, err = server.ForceMatrixMatrix(context.Background(), &pb.ForceMatrixMatrixRequest{
-			Name: "fsm1",
-		})
-		test.That(t, err, test.ShouldBeNil)
-		test.That(t, capMatrix, test.ShouldResemble, expectedMatrix)
-
-	})
->>>>>>> 26d19cc6
 }
 
 type robotServiceStatusStreamServer struct {
