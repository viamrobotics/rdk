// Package server contains a gRPC based robot.Robot server implementation.
//
// It should be used by an rpc.Server.
package server

import (
	"context"
	"sync"
	"time"

	"github.com/golang/geo/r3"
	geo "github.com/kellydunn/golang-geo"
	"github.com/pkg/errors"
	"go.mongodb.org/mongo-driver/bson/primitive"

	"google.golang.org/protobuf/types/known/structpb"
	"google.golang.org/protobuf/types/known/timestamppb"

	"go.viam.com/utils"

	"go.viam.com/core/action"
	"go.viam.com/core/component/input"
	functionrobot "go.viam.com/core/function/robot"
	functionvm "go.viam.com/core/function/vm"
	pb "go.viam.com/core/proto/api/v1"
	"go.viam.com/core/robot"
	"go.viam.com/core/sensor/compass"
	"go.viam.com/core/sensor/forcematrix"
	"go.viam.com/core/sensor/gps"
	"go.viam.com/core/services"
	"go.viam.com/core/services/framesystem"
	"go.viam.com/core/services/navigation"
	"go.viam.com/core/services/objectmanipulation"
	"go.viam.com/core/spatialmath"
	coreutils "go.viam.com/core/utils"
)

// Server implements the contract from robot.proto that ultimately satisfies
// an robot.Robot as a gRPC server.
type Server struct {
	pb.UnimplementedRobotServiceServer
	r                       robot.Robot
	activeBackgroundWorkers sync.WaitGroup
	cancelCtx               context.Context
	cancel                  func()
}

// New constructs a gRPC service server for a Robot.
func New(r robot.Robot) pb.RobotServiceServer {
	cancelCtx, cancel := context.WithCancel(context.Background())
	return &Server{
		r:         r,
		cancelCtx: cancelCtx,
		cancel:    cancel,
	}
}

// Close cleanly shuts down the server.
func (s *Server) Close() error {
	s.cancel()
	s.activeBackgroundWorkers.Wait()
	return nil
}

// Status returns the robot's underlying status.
func (s *Server) Status(ctx context.Context, _ *pb.StatusRequest) (*pb.StatusResponse, error) {
	status, err := s.r.Status(ctx)
	if err != nil {
		return nil, err
	}
	return &pb.StatusResponse{Status: status}, nil
}

// Config returns the robot's underlying config.
func (s *Server) Config(ctx context.Context, _ *pb.ConfigRequest) (*pb.ConfigResponse, error) {
	cfg, err := s.r.Config(ctx)
	if err != nil {
		return nil, err
	}

	resp := &pb.ConfigResponse{}
	for _, c := range cfg.Components {
		cc := &pb.ComponentConfig{
			Name: c.Name,
			Type: string(c.Type),
		}
		if c.Frame != nil {
			orientation := c.Frame.Orientation
			if orientation == nil {
				orientation = spatialmath.NewZeroOrientation()
			}
			cc.Parent = c.Frame.Parent
			cc.Pose = &pb.Pose{
				X:     c.Frame.Translation.X,
				Y:     c.Frame.Translation.Y,
				Z:     c.Frame.Translation.Z,
				OX:    orientation.OrientationVectorDegrees().OX,
				OY:    orientation.OrientationVectorDegrees().OY,
				OZ:    orientation.OrientationVectorDegrees().OZ,
				Theta: orientation.OrientationVectorDegrees().Theta,
			}
		}
		resp.Components = append(resp.Components, cc)
	}

	return resp, nil
}

const defaultStreamInterval = 1 * time.Second

// StatusStream periodically sends the robot's status.
func (s *Server) StatusStream(
	req *pb.StatusStreamRequest,
	server pb.RobotService_StatusStreamServer,
) error {
	every := defaultStreamInterval
	if reqEvery := req.Every.AsDuration(); reqEvery != time.Duration(0) {
		every = reqEvery
	}
	ticker := time.NewTicker(every)
	defer ticker.Stop()
	for {
		select {
		case <-server.Context().Done():
			return server.Context().Err()
		default:
		}
		select {
		case <-server.Context().Done():
			return server.Context().Err()
		case <-ticker.C:
		}
		status, err := s.r.Status(server.Context())
		if err != nil {
			return err
		}
		if err := server.Send(&pb.StatusStreamResponse{Status: status}); err != nil {
			return err
		}
	}
}

// DoAction runs an action on the underlying robot.
func (s *Server) DoAction(
	ctx context.Context,
	req *pb.DoActionRequest,
) (*pb.DoActionResponse, error) {
	act := action.LookupAction(req.Name)
	if act == nil {
		return nil, errors.Errorf("unknown action name [%s]", req.Name)
	}
	s.activeBackgroundWorkers.Add(1)
	utils.PanicCapturingGo(func() {
		defer s.activeBackgroundWorkers.Done()
		act(s.cancelCtx, s.r)
	})
	return &pb.DoActionResponse{}, nil
}

// BaseMoveStraight moves a base of the underlying robot straight.
func (s *Server) BaseMoveStraight(
	ctx context.Context,
	req *pb.BaseMoveStraightRequest,
) (*pb.BaseMoveStraightResponse, error) {
	base, ok := s.r.BaseByName(req.Name)
	if !ok {
		return nil, errors.Errorf("no base with name (%s)", req.Name)
	}
	millisPerSec := 500.0 // TODO(erh): this is probably the wrong default
	if req.MillisPerSec != 0 {
		millisPerSec = req.MillisPerSec
	}
	err := base.MoveStraight(ctx, int(req.DistanceMillis), millisPerSec, false)
	if err != nil {
		return nil, err
	}
	return &pb.BaseMoveStraightResponse{Success: true}, nil
}

// BaseMoveArc moves a base of the underlying robotin an arc.
func (s *Server) BaseMoveArc(
	ctx context.Context,
	req *pb.BaseMoveArcRequest,
) (*pb.BaseMoveArcResponse, error) {
	base, ok := s.r.BaseByName(req.Name)
	if !ok {
		return nil, errors.Errorf("no base with name (%s)", req.Name)
	}
	millisPerSec := 500.0 // TODO(erh): this is probably the wrong default
	if req.MillisPerSec != 0 {
		millisPerSec = req.MillisPerSec
	}
	err := base.MoveArc(ctx, int(req.DistanceMillis), millisPerSec, req.AngleDeg, false)
	if err != nil {
		return nil, err
	}
	return &pb.BaseMoveArcResponse{Success: true}, nil

}

// BaseSpin spins a base of the underlying robot.
func (s *Server) BaseSpin(
	ctx context.Context,
	req *pb.BaseSpinRequest,
) (*pb.BaseSpinResponse, error) {
	base, ok := s.r.BaseByName(req.Name)
	if !ok {
		return nil, errors.Errorf("no base with name (%s)", req.Name)
	}
	degsPerSec := 64.0
	if req.DegsPerSec != 0 {
		degsPerSec = req.DegsPerSec
	}
	err := base.Spin(ctx, req.AngleDeg, degsPerSec, false)
	if err != nil {
		return nil, err
	}
	return &pb.BaseSpinResponse{Success: true}, nil

}

// BaseStop stops a base of the underlying robot.
func (s *Server) BaseStop(
	ctx context.Context,
	req *pb.BaseStopRequest,
) (*pb.BaseStopResponse, error) {
	base, ok := s.r.BaseByName(req.Name)
	if !ok {
		return nil, errors.Errorf("no base with name (%s)", req.Name)
	}
	return &pb.BaseStopResponse{}, base.Stop(ctx)
}

// BaseWidthMillis returns the width of a base of the underlying robot.
func (s *Server) BaseWidthMillis(
	ctx context.Context,
	req *pb.BaseWidthMillisRequest,
) (*pb.BaseWidthMillisResponse, error) {
	base, ok := s.r.BaseByName(req.Name)
	if !ok {
		return nil, errors.Errorf("no base with name (%s)", req.Name)
	}
	width, err := base.WidthMillis(ctx)
	if err != nil {
		return nil, err
	}
	return &pb.BaseWidthMillisResponse{WidthMillis: int64(width)}, nil
}

<<<<<<< HEAD
=======
// BoardStatus returns the status of a board of the underlying robot.
func (s *Server) BoardStatus(
	ctx context.Context,
	req *pb.BoardStatusRequest,
) (*pb.BoardStatusResponse, error) {
	b, ok := s.r.BoardByName(req.Name)
	if !ok {
		return nil, errors.Errorf("no board with name (%s)", req.Name)
	}

	status, err := b.Status(ctx)
	if err != nil {
		return nil, err
	}

	return &pb.BoardStatusResponse{Status: status}, nil
}

// BoardGPIOSet sets a given pin of a board of the underlying robot to either low or high.
func (s *Server) BoardGPIOSet(
	ctx context.Context,
	req *pb.BoardGPIOSetRequest,
) (*pb.BoardGPIOSetResponse, error) {
	b, ok := s.r.BoardByName(req.Name)
	if !ok {
		return nil, errors.Errorf("no board with name (%s)", req.Name)
	}

	return &pb.BoardGPIOSetResponse{}, b.GPIOSet(ctx, req.Pin, req.High)
}

// BoardGPIOGet gets the high/low state of a given pin of a board of the underlying robot.
func (s *Server) BoardGPIOGet(
	ctx context.Context,
	req *pb.BoardGPIOGetRequest,
) (*pb.BoardGPIOGetResponse, error) {
	b, ok := s.r.BoardByName(req.Name)
	if !ok {
		return nil, errors.Errorf("no board with name (%s)", req.Name)
	}

	high, err := b.GPIOGet(ctx, req.Pin)
	if err != nil {
		return nil, err
	}
	return &pb.BoardGPIOGetResponse{High: high}, nil
}

// BoardPWMSet sets a given pin of the underlying robot to the given duty cycle.
func (s *Server) BoardPWMSet(
	ctx context.Context,
	req *pb.BoardPWMSetRequest,
) (*pb.BoardPWMSetResponse, error) {
	b, ok := s.r.BoardByName(req.Name)
	if !ok {
		return nil, errors.Errorf("no board with name (%s)", req.Name)
	}

	return &pb.BoardPWMSetResponse{}, b.PWMSet(ctx, req.Pin, byte(req.DutyCycle))
}

// BoardPWMSetFrequency sets a given pin of a board of the underlying robot to the given PWM frequency.
// 0 will use the board's default PWM frequency.
func (s *Server) BoardPWMSetFrequency(
	ctx context.Context,
	req *pb.BoardPWMSetFrequencyRequest,
) (*pb.BoardPWMSetFrequencyResponse, error) {
	b, ok := s.r.BoardByName(req.Name)
	if !ok {
		return nil, errors.Errorf("no board with name (%s)", req.Name)
	}

	return &pb.BoardPWMSetFrequencyResponse{}, b.PWMSetFreq(ctx, req.Pin, uint(req.Frequency))
}

// BoardAnalogReaderRead reads off the current value of an analog reader of a board of the underlying robot.
func (s *Server) BoardAnalogReaderRead(
	ctx context.Context,
	req *pb.BoardAnalogReaderReadRequest,
) (*pb.BoardAnalogReaderReadResponse, error) {
	b, ok := s.r.BoardByName(req.BoardName)
	if !ok {
		return nil, errors.Errorf("no board with name (%s)", req.BoardName)
	}

	theReader, ok := b.AnalogReaderByName(req.AnalogReaderName)
	if !ok {
		return nil, errors.Errorf("unknown analog reader: %s", req.AnalogReaderName)
	}

	val, err := theReader.Read(ctx)
	if err != nil {
		return nil, err
	}
	return &pb.BoardAnalogReaderReadResponse{Value: int32(val)}, nil
}

// BoardDigitalInterruptConfig returns the config the interrupt was created with.
func (s *Server) BoardDigitalInterruptConfig(
	ctx context.Context,
	req *pb.BoardDigitalInterruptConfigRequest,
) (*pb.BoardDigitalInterruptConfigResponse, error) {
	b, ok := s.r.BoardByName(req.BoardName)
	if !ok {
		return nil, errors.Errorf("no board with name (%s)", req.BoardName)
	}

	interrupt, ok := b.DigitalInterruptByName(req.DigitalInterruptName)
	if !ok {
		return nil, errors.Errorf("unknown digital interrupt: %s", req.DigitalInterruptName)
	}

	config, err := interrupt.Config(ctx)
	if err != nil {
		return nil, err
	}
	return &pb.BoardDigitalInterruptConfigResponse{Config: digitalInterruptConfigToProto(&config)}, nil
}

func digitalInterruptConfigToProto(config *board.DigitalInterruptConfig) *pb.DigitalInterruptConfig {
	return &pb.DigitalInterruptConfig{
		Name:    config.Name,
		Pin:     config.Pin,
		Type:    config.Type,
		Formula: config.Formula,
	}
}

// BoardDigitalInterruptValue returns the current value of the interrupt which is based on the type of interrupt.
func (s *Server) BoardDigitalInterruptValue(
	ctx context.Context,
	req *pb.BoardDigitalInterruptValueRequest,
) (*pb.BoardDigitalInterruptValueResponse, error) {
	b, ok := s.r.BoardByName(req.BoardName)
	if !ok {
		return nil, errors.Errorf("no board with name (%s)", req.BoardName)
	}

	interrupt, ok := b.DigitalInterruptByName(req.DigitalInterruptName)
	if !ok {
		return nil, errors.Errorf("unknown digital interrupt: %s", req.DigitalInterruptName)
	}

	val, err := interrupt.Value(ctx)
	if err != nil {
		return nil, err
	}
	return &pb.BoardDigitalInterruptValueResponse{Value: val}, nil
}

// BoardDigitalInterruptTick is to be called either manually if the interrupt is a proxy to some real hardware interrupt or for tests.
func (s *Server) BoardDigitalInterruptTick(
	ctx context.Context,
	req *pb.BoardDigitalInterruptTickRequest,
) (*pb.BoardDigitalInterruptTickResponse, error) {
	b, ok := s.r.BoardByName(req.BoardName)
	if !ok {
		return nil, errors.Errorf("no board with name (%s)", req.BoardName)
	}

	interrupt, ok := b.DigitalInterruptByName(req.DigitalInterruptName)
	if !ok {
		return nil, errors.Errorf("unknown digital interrupt: %s", req.DigitalInterruptName)
	}

	return &pb.BoardDigitalInterruptTickResponse{}, interrupt.Tick(ctx, req.High, req.Nanos)
}

>>>>>>> 2813c322
// SensorReadings returns the readings of a sensor of the underlying robot.
func (s *Server) SensorReadings(
	ctx context.Context,
	req *pb.SensorReadingsRequest,
) (*pb.SensorReadingsResponse, error) {
	sensorDevice, ok := s.r.SensorByName(req.Name)
	if !ok {
		return nil, errors.Errorf("no sensor with name (%s)", req.Name)
	}
	readings, err := sensorDevice.Readings(ctx)
	if err != nil {
		return nil, err
	}
	readingsP := make([]*structpb.Value, 0, len(readings))
	for _, r := range readings {
		v, err := structpb.NewValue(r)
		if err != nil {
			return nil, err
		}
		readingsP = append(readingsP, v)
	}
	return &pb.SensorReadingsResponse{Readings: readingsP}, nil
}

func (s *Server) compassByName(name string) (compass.Compass, error) {
	sensorDevice, ok := s.r.SensorByName(name)
	if !ok {
		return nil, errors.Errorf("no sensor with name (%s)", name)
	}
	return sensorDevice.(compass.Compass), nil
}

// CompassHeading returns the heading of a compass of the underlying robot.
func (s *Server) CompassHeading(
	ctx context.Context,
	req *pb.CompassHeadingRequest,
) (*pb.CompassHeadingResponse, error) {
	compassDevice, err := s.compassByName(req.Name)
	if err != nil {
		return nil, err
	}
	heading, err := compassDevice.Heading(ctx)
	if err != nil {
		return nil, err
	}
	return &pb.CompassHeadingResponse{Heading: heading}, nil
}

// CompassStartCalibration requests the compass of the underlying robot to start calibration.
func (s *Server) CompassStartCalibration(
	ctx context.Context,
	req *pb.CompassStartCalibrationRequest,
) (*pb.CompassStartCalibrationResponse, error) {
	compassDevice, err := s.compassByName(req.Name)
	if err != nil {
		return nil, err
	}
	if err := compassDevice.StartCalibration(ctx); err != nil {
		return nil, err
	}
	return &pb.CompassStartCalibrationResponse{}, nil
}

// CompassStopCalibration requests the compass of the underlying robot to stop calibration.
func (s *Server) CompassStopCalibration(
	ctx context.Context,
	req *pb.CompassStopCalibrationRequest,
) (*pb.CompassStopCalibrationResponse, error) {
	compassDevice, err := s.compassByName(req.Name)
	if err != nil {
		return nil, err
	}
	if err := compassDevice.StopCalibration(ctx); err != nil {
		return nil, err
	}
	return &pb.CompassStopCalibrationResponse{}, nil
}

// CompassMark requests the relative compass of the underlying robot to mark its position.
func (s *Server) CompassMark(
	ctx context.Context,
	req *pb.CompassMarkRequest,
) (*pb.CompassMarkResponse, error) {
	compassDevice, err := s.compassByName(req.Name)
	if err != nil {
		return nil, err
	}
	rel, ok := compassDevice.(compass.RelativeCompass)
	if !ok {
		return nil, errors.New("compass is not relative")
	}
	if err := rel.Mark(ctx); err != nil {
		return nil, err
	}
	return &pb.CompassMarkResponse{}, nil
}

// ExecuteFunction executes the given function with access to the underlying robot.
func (s *Server) ExecuteFunction(
	ctx context.Context,
	req *pb.ExecuteFunctionRequest,
) (*pb.ExecuteFunctionResponse, error) {
	conf, err := s.r.Config(ctx)
	if err != nil {
		return nil, err
	}
	var funcConfig functionvm.FunctionConfig
	var found bool
	for _, conf := range conf.Functions {
		if conf.Name == req.Name {
			found = true
			funcConfig = conf
		}
	}
	if !found {
		return nil, errors.Errorf("no function with name (%s)", req.Name)
	}
	result, err := executeFunctionWithRobotForRPC(ctx, funcConfig, s.r)
	if err != nil {
		return nil, err
	}

	return &pb.ExecuteFunctionResponse{
		Results: result.Results,
		StdOut:  result.StdOut,
		StdErr:  result.StdErr,
	}, nil
}

// ExecuteSource executes the given source with access to the underlying robot.
func (s *Server) ExecuteSource(
	ctx context.Context,
	req *pb.ExecuteSourceRequest,
) (*pb.ExecuteSourceResponse, error) {
	result, err := executeFunctionWithRobotForRPC(
		ctx,
		functionvm.FunctionConfig{
			Name: "_",
			AnonymousFunctionConfig: functionvm.AnonymousFunctionConfig{
				Engine: functionvm.EngineName(req.Engine),
				Source: req.Source,
			},
		},
		s.r,
	)
	if err != nil {
		return nil, err
	}

	return &pb.ExecuteSourceResponse{
		Results: result.Results,
		StdOut:  result.StdOut,
		StdErr:  result.StdErr,
	}, nil
}

type runCommander interface {
	RunCommand(ctx context.Context, name string, args map[string]interface{}) (map[string]interface{}, error)
}

// ResourceRunCommand runs an arbitrary command on a resource if it supports it.
func (s *Server) ResourceRunCommand(
	ctx context.Context,
	req *pb.ResourceRunCommandRequest,
) (*pb.ResourceRunCommandResponse, error) {
	// TODO(erd): support all resources
	// we know only gps has this right now, so just look at sensors!
	resource, ok := s.r.SensorByName(req.ResourceName)
	if !ok {
		return nil, errors.Errorf("no resource with name (%s)", req.ResourceName)
	}
	commander, ok := coreutils.UnwrapProxy(resource).(runCommander)
	if !ok {
		return nil, errors.New("cannot run commands on this resource")
	}
	result, err := commander.RunCommand(ctx, req.CommandName, req.Args.AsMap())
	if err != nil {
		return nil, err
	}
	resultPb, err := structpb.NewStruct(result)
	if err != nil {
		return nil, err
	}

	return &pb.ResourceRunCommandResponse{Result: resultPb}, nil
}

// FrameServiceConfig returns all the information needed to recreate the frame system for a robot.
// That is: the directed acyclic graph of the frame system parent structure, the static offset poses between frames,
// and the kinematic/model frames for any robot parts that move or have intrinsic frame properties.
func (s *Server) FrameServiceConfig(
	ctx context.Context,
	req *pb.FrameServiceConfigRequest,
) (*pb.FrameServiceConfigResponse, error) {
	svc, ok := s.r.ServiceByName(services.FrameSystemName)
	if !ok {
		return nil, errors.Errorf("no service named %q", services.FrameSystemName)
	}
	fsSvc, ok := svc.(framesystem.Service)
	if !ok {
		return nil, errors.New("service is not a framesystem.Service")
	}
	sortedParts, err := fsSvc.FrameSystemConfig(ctx)
	if err != nil {
		return nil, err
	}
	configs := make([]*pb.FrameSystemConfig, len(sortedParts))
	for i, part := range sortedParts {
		c, err := part.ToProtobuf()
		if err != nil {
			return nil, err
		}
		configs[i] = c
	}
	return &pb.FrameServiceConfigResponse{FrameSystemConfigs: configs}, nil
}

// NavigationServiceMode returns the mode of the service.
func (s *Server) NavigationServiceMode(
	ctx context.Context,
	req *pb.NavigationServiceModeRequest,
) (*pb.NavigationServiceModeResponse, error) {
	svc, ok := s.r.ServiceByName(services.NavigationServiceName)
	if !ok {
		return nil, errors.New("no navigation service")
	}
	navSvc, ok := svc.(navigation.Service)
	if !ok {
		return nil, errors.New("service is not a navigation service")
	}
	m, err := navSvc.Mode(ctx)
	if err != nil {
		return nil, err
	}
	pbM := pb.NavigationServiceMode_NAVIGATION_SERVICE_MODE_UNSPECIFIED
	switch m {
	case navigation.ModeManual:
		pbM = pb.NavigationServiceMode_NAVIGATION_SERVICE_MODE_MANUAL
	case navigation.ModeWaypoint:
		pbM = pb.NavigationServiceMode_NAVIGATION_SERVICE_MODE_WAYPOINT
	}
	return &pb.NavigationServiceModeResponse{
		Mode: pbM,
	}, nil
}

// NavigationServiceSetMode sets the mode of the service.
func (s *Server) NavigationServiceSetMode(
	ctx context.Context,
	req *pb.NavigationServiceSetModeRequest,
) (*pb.NavigationServiceSetModeResponse, error) {
	svc, ok := s.r.ServiceByName(services.NavigationServiceName)
	if !ok {
		return nil, errors.New("no navigation service")
	}
	navSvc, ok := svc.(navigation.Service)
	if !ok {
		return nil, errors.New("service is not a navigation service")
	}
	switch req.Mode {
	case pb.NavigationServiceMode_NAVIGATION_SERVICE_MODE_MANUAL:
		if err := navSvc.SetMode(ctx, navigation.ModeManual); err != nil {
			return nil, err
		}
	case pb.NavigationServiceMode_NAVIGATION_SERVICE_MODE_WAYPOINT:
		if err := navSvc.SetMode(ctx, navigation.ModeWaypoint); err != nil {
			return nil, err
		}
	default:
		return nil, errors.Errorf("unknown mode %q", req.Mode.String())
	}
	return &pb.NavigationServiceSetModeResponse{}, nil
}

// NavigationServiceLocation returns the location of the robot.
func (s *Server) NavigationServiceLocation(
	ctx context.Context,
	req *pb.NavigationServiceLocationRequest,
) (*pb.NavigationServiceLocationResponse, error) {
	svc, ok := s.r.ServiceByName(services.NavigationServiceName)
	if !ok {
		return nil, errors.New("no navigation service")
	}
	navSvc, ok := svc.(navigation.Service)
	if !ok {
		return nil, errors.New("service is not a navigation service")
	}
	loc, err := navSvc.Location(ctx)
	if err != nil {
		return nil, err
	}
	return &pb.NavigationServiceLocationResponse{
		Location: &pb.GeoPoint{Latitude: loc.Lat(), Longitude: loc.Lng()},
	}, nil
}

// NavigationServiceWaypoints returns the navigation waypoints of the robot.
func (s *Server) NavigationServiceWaypoints(
	ctx context.Context,
	req *pb.NavigationServiceWaypointsRequest,
) (*pb.NavigationServiceWaypointsResponse, error) {
	svc, ok := s.r.ServiceByName(services.NavigationServiceName)
	if !ok {
		return nil, errors.New("no navigation service")
	}
	navSvc, ok := svc.(navigation.Service)
	if !ok {
		return nil, errors.New("service is not a navigation service")
	}
	wps, err := navSvc.Waypoints(ctx)
	if err != nil {
		return nil, err
	}
	pbWps := make([]*pb.NavigationServiceWaypoint, 0, len(wps))
	for _, wp := range wps {
		pbWps = append(pbWps, &pb.NavigationServiceWaypoint{
			Id:       wp.ID.Hex(),
			Location: &pb.GeoPoint{Latitude: wp.Lat, Longitude: wp.Long},
		})
	}
	return &pb.NavigationServiceWaypointsResponse{
		Waypoints: pbWps,
	}, nil
}

// NavigationServiceAddWaypoint adds a new navigation waypoint.
func (s *Server) NavigationServiceAddWaypoint(
	ctx context.Context,
	req *pb.NavigationServiceAddWaypointRequest,
) (*pb.NavigationServiceAddWaypointResponse, error) {
	svc, ok := s.r.ServiceByName(services.NavigationServiceName)
	if !ok {
		return nil, errors.New("no navigation service")
	}
	navSvc, ok := svc.(navigation.Service)
	if !ok {
		return nil, errors.New("service is not a navigation service")
	}
	err := navSvc.AddWaypoint(ctx, geo.NewPoint(req.Location.Latitude, req.Location.Longitude))
	return &pb.NavigationServiceAddWaypointResponse{}, err
}

// NavigationServiceRemoveWaypoint removes a navigation waypoint.
func (s *Server) NavigationServiceRemoveWaypoint(
	ctx context.Context,
	req *pb.NavigationServiceRemoveWaypointRequest,
) (*pb.NavigationServiceRemoveWaypointResponse, error) {
	svc, ok := s.r.ServiceByName(services.NavigationServiceName)
	if !ok {
		return nil, errors.New("no navigation service")
	}
	navSvc, ok := svc.(navigation.Service)
	if !ok {
		return nil, errors.New("service is not a navigation service")
	}
	id, err := primitive.ObjectIDFromHex(req.Id)
	if err != nil {
		return nil, err
	}
	return &pb.NavigationServiceRemoveWaypointResponse{}, navSvc.RemoveWaypoint(ctx, id)
}

// ObjectManipulationServiceDoGrab commands a gripper to move and grab
// an object at the passed camera point
func (s *Server) ObjectManipulationServiceDoGrab(
	ctx context.Context,
	req *pb.ObjectManipulationServiceDoGrabRequest,
) (*pb.ObjectManipulationServiceDoGrabResponse, error) {
	svc, ok := s.r.ServiceByName(services.ObjectManipulationServiceName)
	if !ok {
		return nil, errors.New("no objectmanipulation service")
	}
	omSvc, ok := svc.(objectmanipulation.Service)
	if !ok {
		return nil, errors.New("service is not a objectmanipulation service")
	}
	cameraPointProto := req.GetCameraPoint()
	cameraPoint := &r3.Vector{
		X: cameraPointProto.X,
		Y: cameraPointProto.Y,
		Z: cameraPointProto.Z,
	}
	hasGrabbed, err := omSvc.DoGrab(ctx, req.GetGripperName(), req.GetArmName(), req.GetCameraName(), cameraPoint)
	if err != nil {
		return nil, err
	}
	return &pb.ObjectManipulationServiceDoGrabResponse{HasGrabbed: hasGrabbed}, nil
}

func (s *Server) gpsByName(name string) (gps.GPS, error) {
	sensorDevice, ok := s.r.SensorByName(name)
	if !ok {
		return nil, errors.Errorf("no sensor with name (%s)", name)
	}
	return sensorDevice.(gps.GPS), nil
}

// GPSLocation returns the most recent location from the given GPS.
func (s *Server) GPSLocation(
	ctx context.Context,
	req *pb.GPSLocationRequest,
) (*pb.GPSLocationResponse, error) {
	gpsDevice, err := s.gpsByName(req.Name)
	if err != nil {
		return nil, err
	}
	loc, err := gpsDevice.Location(ctx)
	if err != nil {
		return nil, err
	}
	return &pb.GPSLocationResponse{
		Coordinate: &pb.GeoPoint{Latitude: loc.Lat(), Longitude: loc.Lng()},
	}, nil
}

// GPSAltitude returns the most recent location from the given GPS.
func (s *Server) GPSAltitude(
	ctx context.Context,
	req *pb.GPSAltitudeRequest,
) (*pb.GPSAltitudeResponse, error) {
	gpsDevice, err := s.gpsByName(req.Name)
	if err != nil {
		return nil, err
	}
	alt, err := gpsDevice.Altitude(ctx)
	if err != nil {
		return nil, err
	}
	return &pb.GPSAltitudeResponse{
		Altitude: alt,
	}, nil
}

// GPSSpeed returns the most recent location from the given GPS.
func (s *Server) GPSSpeed(
	ctx context.Context,
	req *pb.GPSSpeedRequest,
) (*pb.GPSSpeedResponse, error) {
	gpsDevice, err := s.gpsByName(req.Name)
	if err != nil {
		return nil, err
	}
	speed, err := gpsDevice.Speed(ctx)
	if err != nil {
		return nil, err
	}
	return &pb.GPSSpeedResponse{
		SpeedKph: speed,
	}, nil
}

// GPSAccuracy returns the most recent location from the given GPS.
func (s *Server) GPSAccuracy(
	ctx context.Context,
	req *pb.GPSAccuracyRequest,
) (*pb.GPSAccuracyResponse, error) {
	gpsDevice, err := s.gpsByName(req.Name)
	if err != nil {
		return nil, err
	}
	horz, vert, err := gpsDevice.Accuracy(ctx)
	if err != nil {
		return nil, err
	}
	return &pb.GPSAccuracyResponse{
		HorizontalAccuracy: horz,
		VerticalAccuracy:   vert,
	}, nil
}

type executionResultRPC struct {
	Results []*structpb.Value
	StdOut  string
	StdErr  string
}

func executeFunctionWithRobotForRPC(ctx context.Context, f functionvm.FunctionConfig, r robot.Robot) (*executionResultRPC, error) {
	execResult, err := functionrobot.Execute(ctx, f, r)
	if err != nil {
		return nil, err
	}
	pbResults := make([]*structpb.Value, 0, len(execResult.Results))
	for _, result := range execResult.Results {
		val := result.Interface()
		if (val == functionvm.Undefined{}) {
			val = "<undefined>" // TODO(erd): holdover for now to make my life easier :)
		}
		pbVal, err := structpb.NewValue(val)
		if err != nil {
			return nil, err
		}
		pbResults = append(pbResults, pbVal)
	}

	return &executionResultRPC{
		Results: pbResults,
		StdOut:  execResult.StdOut,
		StdErr:  execResult.StdErr,
	}, nil
}

// InputControllerControls lists the inputs of an input.Controller
func (s *Server) InputControllerControls(
	ctx context.Context,
	req *pb.InputControllerControlsRequest,
) (*pb.InputControllerControlsResponse, error) {
	controller, ok := s.r.InputControllerByName(req.Controller)
	if !ok {
		return nil, errors.Errorf("no input controller with name (%s)", req.Controller)
	}

	controlList, err := controller.Controls(ctx)
	if err != nil {
		return nil, err
	}

	resp := &pb.InputControllerControlsResponse{}

	for _, control := range controlList {
		resp.Controls = append(resp.Controls, string(control))
	}

	return resp, nil
}

// InputControllerLastEvents returns the last input.Event (current state) of each control
func (s *Server) InputControllerLastEvents(
	ctx context.Context,
	req *pb.InputControllerLastEventsRequest,
) (*pb.InputControllerLastEventsResponse, error) {
	controller, ok := s.r.InputControllerByName(req.Controller)
	if !ok {
		return nil, errors.Errorf("no input controller with name (%s)", req.Controller)
	}

	eventsIn, err := controller.LastEvents(ctx)
	if err != nil {
		return nil, err
	}

	resp := &pb.InputControllerLastEventsResponse{}

	for _, eventIn := range eventsIn {
		resp.Events = append(resp.Events, &pb.InputControllerEvent{
			Time:    timestamppb.New(eventIn.Time),
			Event:   string(eventIn.Event),
			Control: string(eventIn.Control),
			Value:   eventIn.Value,
		})
	}

	return resp, nil
}

// InputControllerInjectEvent allows directly sending an Event (such as a button press) from external code
func (s *Server) InputControllerInjectEvent(
	ctx context.Context,
	req *pb.InputControllerInjectEventRequest,
) (*pb.InputControllerInjectEventResponse, error) {
	controller, ok := s.r.InputControllerByName(req.Controller)
	if !ok {
		return nil, errors.Errorf("no input controller with name (%s)", req.Controller)
	}
	injectController, ok := controller.(input.Injectable)
	if !ok {
		return nil, errors.Errorf("input controller is not of type input.Injectable (%s)", req.Controller)
	}

	err := injectController.InjectEvent(ctx, input.Event{
		Time:    req.Event.Time.AsTime(),
		Event:   input.EventType(req.Event.Event),
		Control: input.Control(req.Event.Control),
		Value:   req.Event.Value,
	})
	if err != nil {
		return nil, err
	}

	return &pb.InputControllerInjectEventResponse{}, nil
}

// InputControllerEventStream returns a stream of input.Event
func (s *Server) InputControllerEventStream(
	req *pb.InputControllerEventStreamRequest,
	server pb.RobotService_InputControllerEventStreamServer,
) error {
	controller, ok := s.r.InputControllerByName(req.Controller)
	if !ok {
		return errors.Errorf("no input controller with name (%s)", req.Controller)
	}
	eventsChan := make(chan *pb.InputControllerEvent, 1024)

	ctrlFunc := func(ctx context.Context, eventIn input.Event) {
		resp := &pb.InputControllerEvent{
			Time:    timestamppb.New(eventIn.Time),
			Event:   string(eventIn.Event),
			Control: string(eventIn.Control),
			Value:   eventIn.Value,
		}
		select {
		case eventsChan <- resp:
		case <-ctx.Done():
		}
	}

	for _, ev := range req.Events {
		var triggers []input.EventType
		for _, v := range ev.Events {
			triggers = append(triggers, input.EventType(v))
		}
		if len(triggers) > 0 {
			err := controller.RegisterControlCallback(server.Context(), input.Control(ev.Control), triggers, ctrlFunc)
			if err != nil {
				return err
			}
		}

		var cancelledTriggers []input.EventType
		for _, v := range ev.CancelledEvents {
			cancelledTriggers = append(cancelledTriggers, input.EventType(v))
		}
		if len(cancelledTriggers) > 0 {
			err := controller.RegisterControlCallback(server.Context(), input.Control(ev.Control), cancelledTriggers, nil)
			if err != nil {
				return err
			}
		}
	}

	for {
		select {
		case <-server.Context().Done():
			return server.Context().Err()
		case msg := <-eventsChan:
			err := server.Send(msg)
			if err != nil {
				return err
			}
		}
	}
}

// matrixToProto is a helper function to convert force matrix values from a 2-dimensional
// slice into protobuf format.
func matrixToProto(matrix [][]int) *pb.ForceMatrixMatrixResponse {

	rows := len(matrix)
	var cols int
	if rows != 0 {
		cols = len(matrix[0])
	}

	data := make([]uint32, 0, rows*cols)
	for row := 0; row < rows; row++ {
		for col := 0; col < cols; col++ {
			data = append(data, uint32(matrix[row][col]))
		}
	}

	return &pb.ForceMatrixMatrixResponse{Matrix: &pb.Matrix{
		Rows: uint32(rows),
		Cols: uint32(cols),
		Data: data,
	}}
}

// ForceMatrixMatrix returns a matrix of measured forces on a matrix force sensor.
func (s *Server) ForceMatrixMatrix(
	ctx context.Context,
	req *pb.ForceMatrixMatrixRequest,
) (*pb.ForceMatrixMatrixResponse, error) {
	forceMatrixDevice, err := s.forceMatrixByName(req.Name)
	if err != nil {
		return nil, err
	}
	matrix, err := forceMatrixDevice.Matrix(ctx)
	if err != nil {
		return nil, err
	}
	return matrixToProto(matrix), nil
}

// ForceMatrixSlipDetection returns a boolean representing whether a slip has been detected
func (s *Server) ForceMatrixSlipDetection(
	ctx context.Context,
	req *pb.ForceMatrixSlipDetectionRequest,
) (*pb.ForceMatrixSlipDetectionResponse, error) {
	forceMatrixDevice, err := s.forceMatrixByName(req.Name)
	if err != nil {
		return nil, err
	}
	isSlipping, err := forceMatrixDevice.IsSlipping(ctx)
	if err != nil {
		return nil, err
	}
	return &pb.ForceMatrixSlipDetectionResponse{IsSlipping: isSlipping}, nil
}

func (s *Server) forceMatrixByName(name string) (forcematrix.ForceMatrix, error) {
	sensorDevice, ok := s.r.SensorByName(name)
	if !ok {
		return nil, errors.Errorf("no force matrix with name (%s)", name)
	}
	return sensorDevice.(forcematrix.ForceMatrix), nil
}<|MERGE_RESOLUTION|>--- conflicted
+++ resolved
@@ -247,177 +247,6 @@
 	return &pb.BaseWidthMillisResponse{WidthMillis: int64(width)}, nil
 }
 
-<<<<<<< HEAD
-=======
-// BoardStatus returns the status of a board of the underlying robot.
-func (s *Server) BoardStatus(
-	ctx context.Context,
-	req *pb.BoardStatusRequest,
-) (*pb.BoardStatusResponse, error) {
-	b, ok := s.r.BoardByName(req.Name)
-	if !ok {
-		return nil, errors.Errorf("no board with name (%s)", req.Name)
-	}
-
-	status, err := b.Status(ctx)
-	if err != nil {
-		return nil, err
-	}
-
-	return &pb.BoardStatusResponse{Status: status}, nil
-}
-
-// BoardGPIOSet sets a given pin of a board of the underlying robot to either low or high.
-func (s *Server) BoardGPIOSet(
-	ctx context.Context,
-	req *pb.BoardGPIOSetRequest,
-) (*pb.BoardGPIOSetResponse, error) {
-	b, ok := s.r.BoardByName(req.Name)
-	if !ok {
-		return nil, errors.Errorf("no board with name (%s)", req.Name)
-	}
-
-	return &pb.BoardGPIOSetResponse{}, b.GPIOSet(ctx, req.Pin, req.High)
-}
-
-// BoardGPIOGet gets the high/low state of a given pin of a board of the underlying robot.
-func (s *Server) BoardGPIOGet(
-	ctx context.Context,
-	req *pb.BoardGPIOGetRequest,
-) (*pb.BoardGPIOGetResponse, error) {
-	b, ok := s.r.BoardByName(req.Name)
-	if !ok {
-		return nil, errors.Errorf("no board with name (%s)", req.Name)
-	}
-
-	high, err := b.GPIOGet(ctx, req.Pin)
-	if err != nil {
-		return nil, err
-	}
-	return &pb.BoardGPIOGetResponse{High: high}, nil
-}
-
-// BoardPWMSet sets a given pin of the underlying robot to the given duty cycle.
-func (s *Server) BoardPWMSet(
-	ctx context.Context,
-	req *pb.BoardPWMSetRequest,
-) (*pb.BoardPWMSetResponse, error) {
-	b, ok := s.r.BoardByName(req.Name)
-	if !ok {
-		return nil, errors.Errorf("no board with name (%s)", req.Name)
-	}
-
-	return &pb.BoardPWMSetResponse{}, b.PWMSet(ctx, req.Pin, byte(req.DutyCycle))
-}
-
-// BoardPWMSetFrequency sets a given pin of a board of the underlying robot to the given PWM frequency.
-// 0 will use the board's default PWM frequency.
-func (s *Server) BoardPWMSetFrequency(
-	ctx context.Context,
-	req *pb.BoardPWMSetFrequencyRequest,
-) (*pb.BoardPWMSetFrequencyResponse, error) {
-	b, ok := s.r.BoardByName(req.Name)
-	if !ok {
-		return nil, errors.Errorf("no board with name (%s)", req.Name)
-	}
-
-	return &pb.BoardPWMSetFrequencyResponse{}, b.PWMSetFreq(ctx, req.Pin, uint(req.Frequency))
-}
-
-// BoardAnalogReaderRead reads off the current value of an analog reader of a board of the underlying robot.
-func (s *Server) BoardAnalogReaderRead(
-	ctx context.Context,
-	req *pb.BoardAnalogReaderReadRequest,
-) (*pb.BoardAnalogReaderReadResponse, error) {
-	b, ok := s.r.BoardByName(req.BoardName)
-	if !ok {
-		return nil, errors.Errorf("no board with name (%s)", req.BoardName)
-	}
-
-	theReader, ok := b.AnalogReaderByName(req.AnalogReaderName)
-	if !ok {
-		return nil, errors.Errorf("unknown analog reader: %s", req.AnalogReaderName)
-	}
-
-	val, err := theReader.Read(ctx)
-	if err != nil {
-		return nil, err
-	}
-	return &pb.BoardAnalogReaderReadResponse{Value: int32(val)}, nil
-}
-
-// BoardDigitalInterruptConfig returns the config the interrupt was created with.
-func (s *Server) BoardDigitalInterruptConfig(
-	ctx context.Context,
-	req *pb.BoardDigitalInterruptConfigRequest,
-) (*pb.BoardDigitalInterruptConfigResponse, error) {
-	b, ok := s.r.BoardByName(req.BoardName)
-	if !ok {
-		return nil, errors.Errorf("no board with name (%s)", req.BoardName)
-	}
-
-	interrupt, ok := b.DigitalInterruptByName(req.DigitalInterruptName)
-	if !ok {
-		return nil, errors.Errorf("unknown digital interrupt: %s", req.DigitalInterruptName)
-	}
-
-	config, err := interrupt.Config(ctx)
-	if err != nil {
-		return nil, err
-	}
-	return &pb.BoardDigitalInterruptConfigResponse{Config: digitalInterruptConfigToProto(&config)}, nil
-}
-
-func digitalInterruptConfigToProto(config *board.DigitalInterruptConfig) *pb.DigitalInterruptConfig {
-	return &pb.DigitalInterruptConfig{
-		Name:    config.Name,
-		Pin:     config.Pin,
-		Type:    config.Type,
-		Formula: config.Formula,
-	}
-}
-
-// BoardDigitalInterruptValue returns the current value of the interrupt which is based on the type of interrupt.
-func (s *Server) BoardDigitalInterruptValue(
-	ctx context.Context,
-	req *pb.BoardDigitalInterruptValueRequest,
-) (*pb.BoardDigitalInterruptValueResponse, error) {
-	b, ok := s.r.BoardByName(req.BoardName)
-	if !ok {
-		return nil, errors.Errorf("no board with name (%s)", req.BoardName)
-	}
-
-	interrupt, ok := b.DigitalInterruptByName(req.DigitalInterruptName)
-	if !ok {
-		return nil, errors.Errorf("unknown digital interrupt: %s", req.DigitalInterruptName)
-	}
-
-	val, err := interrupt.Value(ctx)
-	if err != nil {
-		return nil, err
-	}
-	return &pb.BoardDigitalInterruptValueResponse{Value: val}, nil
-}
-
-// BoardDigitalInterruptTick is to be called either manually if the interrupt is a proxy to some real hardware interrupt or for tests.
-func (s *Server) BoardDigitalInterruptTick(
-	ctx context.Context,
-	req *pb.BoardDigitalInterruptTickRequest,
-) (*pb.BoardDigitalInterruptTickResponse, error) {
-	b, ok := s.r.BoardByName(req.BoardName)
-	if !ok {
-		return nil, errors.Errorf("no board with name (%s)", req.BoardName)
-	}
-
-	interrupt, ok := b.DigitalInterruptByName(req.DigitalInterruptName)
-	if !ok {
-		return nil, errors.Errorf("unknown digital interrupt: %s", req.DigitalInterruptName)
-	}
-
-	return &pb.BoardDigitalInterruptTickResponse{}, interrupt.Tick(ctx, req.High, req.Nanos)
-}
-
->>>>>>> 2813c322
 // SensorReadings returns the readings of a sensor of the underlying robot.
 func (s *Server) SensorReadings(
 	ctx context.Context,
