// Package server contains a gRPC based robot.Robot server implementation.
//
// It should be used by an rpc.Server.
package server

import (
	"context"
	"sync"
	"time"

	"github.com/golang/geo/r3"
	geo "github.com/kellydunn/golang-geo"
	"github.com/pkg/errors"
	"go.mongodb.org/mongo-driver/bson/primitive"
	"go.viam.com/utils"
	"google.golang.org/protobuf/types/known/structpb"

	"go.viam.com/rdk/action"
	"go.viam.com/rdk/component/gps"
	functionrobot "go.viam.com/rdk/function/robot"
	functionvm "go.viam.com/rdk/function/vm"
	commonpb "go.viam.com/rdk/proto/api/common/v1"
	pb "go.viam.com/rdk/proto/api/v1"
	"go.viam.com/rdk/referenceframe"
	"go.viam.com/rdk/robot"
	"go.viam.com/rdk/services/framesystem"
	"go.viam.com/rdk/services/navigation"
	"go.viam.com/rdk/services/objectmanipulation"
	"go.viam.com/rdk/spatialmath"
	rdkutils "go.viam.com/rdk/utils"
)

// Server implements the contract from robot.proto that ultimately satisfies
// an robot.Robot as a gRPC server.
type Server struct {
	pb.UnimplementedRobotServiceServer
	r                       robot.Robot
	activeBackgroundWorkers sync.WaitGroup
	cancelCtx               context.Context
	cancel                  func()
}

// New constructs a gRPC service server for a Robot.
func New(r robot.Robot) pb.RobotServiceServer {
	cancelCtx, cancel := context.WithCancel(context.Background())
	return &Server{
		r:         r,
		cancelCtx: cancelCtx,
		cancel:    cancel,
	}
}

// Close cleanly shuts down the server.
func (s *Server) Close() {
	s.cancel()
	s.activeBackgroundWorkers.Wait()
}

// Status returns the robot's underlying status.
func (s *Server) Status(ctx context.Context, _ *pb.StatusRequest) (*pb.StatusResponse, error) {
	status, err := s.r.Status(ctx)
	if err != nil {
		return nil, err
	}
	return &pb.StatusResponse{Status: status}, nil
}

// Config returns the robot's underlying config.
func (s *Server) Config(ctx context.Context, _ *pb.ConfigRequest) (*pb.ConfigResponse, error) {
	cfg, err := s.r.Config(ctx)
	if err != nil {
		return nil, err
	}

	resp := &pb.ConfigResponse{}
	for _, c := range cfg.Components {
		cc := &pb.ComponentConfig{
			Name: c.Name,
			Type: string(c.Type),
		}
		if c.Frame != nil {
			orientation := c.Frame.Orientation
			if orientation == nil {
				orientation = spatialmath.NewZeroOrientation()
			}
			cc.Parent = c.Frame.Parent
			cc.Pose = &pb.Pose{
				X:     c.Frame.Translation.X,
				Y:     c.Frame.Translation.Y,
				Z:     c.Frame.Translation.Z,
				OX:    orientation.OrientationVectorDegrees().OX,
				OY:    orientation.OrientationVectorDegrees().OY,
				OZ:    orientation.OrientationVectorDegrees().OZ,
				Theta: orientation.OrientationVectorDegrees().Theta,
			}
		}
		resp.Components = append(resp.Components, cc)
	}

	return resp, nil
}

const defaultStreamInterval = 1 * time.Second

// StatusStream periodically sends the robot's status.
func (s *Server) StatusStream(
	req *pb.StatusStreamRequest,
	server pb.RobotService_StatusStreamServer,
) error {
	every := defaultStreamInterval
	if reqEvery := req.Every.AsDuration(); reqEvery != time.Duration(0) {
		every = reqEvery
	}
	ticker := time.NewTicker(every)
	defer ticker.Stop()
	for {
		select {
		case <-server.Context().Done():
			return server.Context().Err()
		default:
		}
		select {
		case <-server.Context().Done():
			return server.Context().Err()
		case <-ticker.C:
		}
		status, err := s.r.Status(server.Context())
		if err != nil {
			return err
		}
		if err := server.Send(&pb.StatusStreamResponse{Status: status}); err != nil {
			return err
		}
	}
}

// DoAction runs an action on the underlying robot.
func (s *Server) DoAction(
	ctx context.Context,
	req *pb.DoActionRequest,
) (*pb.DoActionResponse, error) {
	act := action.LookupAction(req.Name)
	if act == nil {
		return nil, errors.Errorf("unknown action name [%s]", req.Name)
	}
	s.activeBackgroundWorkers.Add(1)
	utils.PanicCapturingGo(func() {
		defer s.activeBackgroundWorkers.Done()
		act(s.cancelCtx, s.r)
	})
	return &pb.DoActionResponse{}, nil
}

<<<<<<< HEAD
// BaseMoveStraight moves a base of the underlying robot straight.
func (s *Server) BaseMoveStraight(
	ctx context.Context,
	req *pb.BaseMoveStraightRequest,
) (*pb.BaseMoveStraightResponse, error) {
	base, ok := s.r.BaseByName(req.Name)
	if !ok {
		return nil, errors.Errorf("no base with name (%s)", req.Name)
	}
	millisPerSec := 500.0 // TODO(erh): this is probably the wrong default
	if req.MillisPerSec != 0 {
		millisPerSec = req.MillisPerSec
	}
	err := base.MoveStraight(ctx, int(req.DistanceMillis), millisPerSec, false)
	if err != nil {
		return nil, err
	}
	return &pb.BaseMoveStraightResponse{Success: true}, nil
}

// BaseMoveArc moves a base of the underlying robotin an arc.
func (s *Server) BaseMoveArc(
	ctx context.Context,
	req *pb.BaseMoveArcRequest,
) (*pb.BaseMoveArcResponse, error) {
	base, ok := s.r.BaseByName(req.Name)
	if !ok {
		return nil, errors.Errorf("no base with name (%s)", req.Name)
	}
	millisPerSec := 500.0 // TODO(erh): this is probably the wrong default
	if req.MillisPerSec != 0 {
		millisPerSec = req.MillisPerSec
	}
	err := base.MoveArc(ctx, int(req.DistanceMillis), millisPerSec, req.AngleDeg, false)
	if err != nil {
		return nil, err
	}
	return &pb.BaseMoveArcResponse{Success: true}, nil
}

// BaseSpin spins a base of the underlying robot.
func (s *Server) BaseSpin(
	ctx context.Context,
	req *pb.BaseSpinRequest,
) (*pb.BaseSpinResponse, error) {
	base, ok := s.r.BaseByName(req.Name)
	if !ok {
		return nil, errors.Errorf("no base with name (%s)", req.Name)
	}
	degsPerSec := 64.0
	if req.DegsPerSec != 0 {
		degsPerSec = req.DegsPerSec
	}
	err := base.Spin(ctx, req.AngleDeg, degsPerSec, false)
	if err != nil {
		return nil, err
	}
	return &pb.BaseSpinResponse{Success: true}, nil
}

// BaseStop stops a base of the underlying robot.
func (s *Server) BaseStop(
	ctx context.Context,
	req *pb.BaseStopRequest,
) (*pb.BaseStopResponse, error) {
	base, ok := s.r.BaseByName(req.Name)
	if !ok {
		return nil, errors.Errorf("no base with name (%s)", req.Name)
	}
	return &pb.BaseStopResponse{}, base.Stop(ctx)
}

// BaseWidthMillis returns the width of a base of the underlying robot.
func (s *Server) BaseWidthMillis(
	ctx context.Context,
	req *pb.BaseWidthMillisRequest,
) (*pb.BaseWidthMillisResponse, error) {
	base, ok := s.r.BaseByName(req.Name)
	if !ok {
		return nil, errors.Errorf("no base with name (%s)", req.Name)
	}
	width, err := base.WidthGet(ctx)
	if err != nil {
		return nil, err
	}
	return &pb.BaseWidthMillisResponse{WidthMillis: int64(width)}, nil
}

=======
>>>>>>> a6399a92
// SensorReadings returns the readings of a sensor of the underlying robot.
func (s *Server) SensorReadings(
	ctx context.Context,
	req *pb.SensorReadingsRequest,
) (*pb.SensorReadingsResponse, error) {
	sensorDevice, ok := s.r.SensorByName(req.Name)
	if !ok {
		return nil, errors.Errorf("no sensor with name (%s)", req.Name)
	}
	readings, err := sensorDevice.Readings(ctx)
	if err != nil {
		return nil, err
	}
	readingsP := make([]*structpb.Value, 0, len(readings))
	for _, r := range readings {
		v, err := structpb.NewValue(r)
		if err != nil {
			return nil, err
		}
		readingsP = append(readingsP, v)
	}
	return &pb.SensorReadingsResponse{Readings: readingsP}, nil
}

// ExecuteFunction executes the given function with access to the underlying robot.
func (s *Server) ExecuteFunction(
	ctx context.Context,
	req *pb.ExecuteFunctionRequest,
) (*pb.ExecuteFunctionResponse, error) {
	conf, err := s.r.Config(ctx)
	if err != nil {
		return nil, err
	}
	var funcConfig functionvm.FunctionConfig
	var found bool
	for _, conf := range conf.Functions {
		if conf.Name == req.Name {
			found = true
			funcConfig = conf
		}
	}
	if !found {
		return nil, errors.Errorf("no function with name (%s)", req.Name)
	}
	result, err := executeFunctionWithRobotForRPC(ctx, funcConfig, s.r)
	if err != nil {
		return nil, err
	}

	return &pb.ExecuteFunctionResponse{
		Results: result.Results,
		StdOut:  result.StdOut,
		StdErr:  result.StdErr,
	}, nil
}

// ExecuteSource executes the given source with access to the underlying robot.
func (s *Server) ExecuteSource(
	ctx context.Context,
	req *pb.ExecuteSourceRequest,
) (*pb.ExecuteSourceResponse, error) {
	result, err := executeFunctionWithRobotForRPC(
		ctx,
		functionvm.FunctionConfig{
			Name: "_",
			AnonymousFunctionConfig: functionvm.AnonymousFunctionConfig{
				Engine: functionvm.EngineName(req.Engine),
				Source: req.Source,
			},
		},
		s.r,
	)
	if err != nil {
		return nil, err
	}

	return &pb.ExecuteSourceResponse{
		Results: result.Results,
		StdOut:  result.StdOut,
		StdErr:  result.StdErr,
	}, nil
}

type runCommander interface {
	RunCommand(ctx context.Context, name string, args map[string]interface{}) (map[string]interface{}, error)
}

// ResourceRunCommand runs an arbitrary command on a resource if it supports it.
func (s *Server) ResourceRunCommand(
	ctx context.Context,
	req *pb.ResourceRunCommandRequest,
) (*pb.ResourceRunCommandResponse, error) {
	// TODO(https://github.com/viamrobotics/rdk/issues/409): support all resources
	// we know only gps has this right now, so just look at sensors!
	resource, ok := s.r.ResourceByName(gps.Named(req.ResourceName))
	if !ok {
		return nil, errors.Errorf("no resource with name (%s)", req.ResourceName)
	}
	commander, ok := rdkutils.UnwrapProxy(resource).(runCommander)
	if !ok {
		return nil, errors.New("cannot run commands on this resource")
	}
	result, err := commander.RunCommand(ctx, req.CommandName, req.Args.AsMap())
	if err != nil {
		return nil, err
	}
	resultPb, err := structpb.NewStruct(result)
	if err != nil {
		return nil, err
	}

	return &pb.ResourceRunCommandResponse{Result: resultPb}, nil
}

// FrameServiceConfig returns all the information needed to recreate the frame system for a robot.
// That is: the directed acyclic graph of the frame system parent structure, the static offset poses between frames,
// and the kinematic/model frames for any robot parts that move or have intrinsic frame properties.
func (s *Server) FrameServiceConfig(
	ctx context.Context,
	req *pb.FrameServiceConfigRequest,
) (*pb.FrameServiceConfigResponse, error) {
	svc, ok := s.r.ResourceByName(framesystem.Name)
	if !ok {
		return nil, errors.New("no framesystem service")
	}
	fsSvc, ok := svc.(framesystem.Service)
	if !ok {
		return nil, errors.New("service is not a framesystem.Service")
	}
	sortedParts, err := fsSvc.FrameSystemConfig(ctx)
	if err != nil {
		return nil, err
	}
	configs := make([]*pb.FrameSystemConfig, len(sortedParts))
	for i, part := range sortedParts {
		c, err := part.ToProtobuf()
		if err != nil {
			if errors.Is(err, referenceframe.ErrNoModelInformation) {
				configs[i] = nil
				continue
			}
			return nil, err
		}
		configs[i] = c
	}
	return &pb.FrameServiceConfigResponse{FrameSystemConfigs: configs}, nil
}

// NavigationServiceMode returns the mode of the service.
func (s *Server) NavigationServiceMode(
	ctx context.Context,
	req *pb.NavigationServiceModeRequest,
) (*pb.NavigationServiceModeResponse, error) {
	svc, ok := s.r.ResourceByName(navigation.Name)
	if !ok {
		return nil, errors.New("no navigation service")
	}
	navSvc, ok := svc.(navigation.Service)
	if !ok {
		return nil, errors.New("service is not a navigation service")
	}
	m, err := navSvc.Mode(ctx)
	if err != nil {
		return nil, err
	}
	pbM := pb.NavigationServiceMode_NAVIGATION_SERVICE_MODE_UNSPECIFIED
	switch m {
	case navigation.ModeManual:
		pbM = pb.NavigationServiceMode_NAVIGATION_SERVICE_MODE_MANUAL
	case navigation.ModeWaypoint:
		pbM = pb.NavigationServiceMode_NAVIGATION_SERVICE_MODE_WAYPOINT
	}
	return &pb.NavigationServiceModeResponse{
		Mode: pbM,
	}, nil
}

// NavigationServiceSetMode sets the mode of the service.
func (s *Server) NavigationServiceSetMode(
	ctx context.Context,
	req *pb.NavigationServiceSetModeRequest,
) (*pb.NavigationServiceSetModeResponse, error) {
	svc, ok := s.r.ResourceByName(navigation.Name)
	if !ok {
		return nil, errors.New("no navigation service")
	}
	navSvc, ok := svc.(navigation.Service)
	if !ok {
		return nil, errors.New("service is not a navigation service")
	}
	switch req.Mode {
	case pb.NavigationServiceMode_NAVIGATION_SERVICE_MODE_MANUAL:
		if err := navSvc.SetMode(ctx, navigation.ModeManual); err != nil {
			return nil, err
		}
	case pb.NavigationServiceMode_NAVIGATION_SERVICE_MODE_WAYPOINT:
		if err := navSvc.SetMode(ctx, navigation.ModeWaypoint); err != nil {
			return nil, err
		}
	case pb.NavigationServiceMode_NAVIGATION_SERVICE_MODE_UNSPECIFIED:
		fallthrough
	default:
		return nil, errors.Errorf("unknown mode %q", req.Mode.String())
	}
	return &pb.NavigationServiceSetModeResponse{}, nil
}

// NavigationServiceLocation returns the location of the robot.
func (s *Server) NavigationServiceLocation(
	ctx context.Context,
	req *pb.NavigationServiceLocationRequest,
) (*pb.NavigationServiceLocationResponse, error) {
	svc, ok := s.r.ResourceByName(navigation.Name)
	if !ok {
		return nil, errors.New("no navigation service")
	}
	navSvc, ok := svc.(navigation.Service)
	if !ok {
		return nil, errors.New("service is not a navigation service")
	}
	loc, err := navSvc.Location(ctx)
	if err != nil {
		return nil, err
	}
	return &pb.NavigationServiceLocationResponse{
		Location: &commonpb.GeoPoint{Latitude: loc.Lat(), Longitude: loc.Lng()},
	}, nil
}

// NavigationServiceWaypoints returns the navigation waypoints of the robot.
func (s *Server) NavigationServiceWaypoints(
	ctx context.Context,
	req *pb.NavigationServiceWaypointsRequest,
) (*pb.NavigationServiceWaypointsResponse, error) {
	svc, ok := s.r.ResourceByName(navigation.Name)
	if !ok {
		return nil, errors.New("no navigation service")
	}
	navSvc, ok := svc.(navigation.Service)
	if !ok {
		return nil, errors.New("service is not a navigation service")
	}
	wps, err := navSvc.Waypoints(ctx)
	if err != nil {
		return nil, err
	}
	pbWps := make([]*pb.NavigationServiceWaypoint, 0, len(wps))
	for _, wp := range wps {
		pbWps = append(pbWps, &pb.NavigationServiceWaypoint{
			Id:       wp.ID.Hex(),
			Location: &commonpb.GeoPoint{Latitude: wp.Lat, Longitude: wp.Long},
		})
	}
	return &pb.NavigationServiceWaypointsResponse{
		Waypoints: pbWps,
	}, nil
}

// NavigationServiceAddWaypoint adds a new navigation waypoint.
func (s *Server) NavigationServiceAddWaypoint(
	ctx context.Context,
	req *pb.NavigationServiceAddWaypointRequest,
) (*pb.NavigationServiceAddWaypointResponse, error) {
	svc, ok := s.r.ResourceByName(navigation.Name)
	if !ok {
		return nil, errors.New("no navigation service")
	}
	navSvc, ok := svc.(navigation.Service)
	if !ok {
		return nil, errors.New("service is not a navigation service")
	}
	err := navSvc.AddWaypoint(ctx, geo.NewPoint(req.Location.Latitude, req.Location.Longitude))
	return &pb.NavigationServiceAddWaypointResponse{}, err
}

// NavigationServiceRemoveWaypoint removes a navigation waypoint.
func (s *Server) NavigationServiceRemoveWaypoint(
	ctx context.Context,
	req *pb.NavigationServiceRemoveWaypointRequest,
) (*pb.NavigationServiceRemoveWaypointResponse, error) {
	svc, ok := s.r.ResourceByName(navigation.Name)
	if !ok {
		return nil, errors.New("no navigation service")
	}
	navSvc, ok := svc.(navigation.Service)
	if !ok {
		return nil, errors.New("service is not a navigation service")
	}
	id, err := primitive.ObjectIDFromHex(req.Id)
	if err != nil {
		return nil, err
	}
	return &pb.NavigationServiceRemoveWaypointResponse{}, navSvc.RemoveWaypoint(ctx, id)
}

// ObjectManipulationServiceDoGrab commands a gripper to move and grab
// an object at the passed camera point.
func (s *Server) ObjectManipulationServiceDoGrab(
	ctx context.Context,
	req *pb.ObjectManipulationServiceDoGrabRequest,
) (*pb.ObjectManipulationServiceDoGrabResponse, error) {
	svc, ok := s.r.ResourceByName(objectmanipulation.Name)
	if !ok {
		return nil, errors.New("no objectmanipulation service")
	}
	omSvc, ok := svc.(objectmanipulation.Service)
	if !ok {
		return nil, errors.New("service is not a objectmanipulation service")
	}
	cameraPointProto := req.GetCameraPoint()
	cameraPoint := &r3.Vector{
		X: cameraPointProto.X,
		Y: cameraPointProto.Y,
		Z: cameraPointProto.Z,
	}
	hasGrabbed, err := omSvc.DoGrab(ctx, req.GetGripperName(), req.GetArmName(), req.GetCameraName(), cameraPoint)
	if err != nil {
		return nil, err
	}
	return &pb.ObjectManipulationServiceDoGrabResponse{HasGrabbed: hasGrabbed}, nil
}

type executionResultRPC struct {
	Results []*structpb.Value
	StdOut  string
	StdErr  string
}

func executeFunctionWithRobotForRPC(ctx context.Context, f functionvm.FunctionConfig, r robot.Robot) (*executionResultRPC, error) {
	execResult, err := functionrobot.Execute(ctx, f, r)
	if err != nil {
		return nil, err
	}
	pbResults := make([]*structpb.Value, 0, len(execResult.Results))
	for _, result := range execResult.Results {
		val := result.Interface()
		if (val == functionvm.Undefined{}) {
			val = "<undefined>" // TODO(erd): holdover for now to make my life easier :)
		}
		pbVal, err := structpb.NewValue(val)
		if err != nil {
			return nil, err
		}
		pbResults = append(pbResults, pbVal)
	}

	return &executionResultRPC{
		Results: pbResults,
		StdOut:  execResult.StdOut,
		StdErr:  execResult.StdErr,
	}, nil
}<|MERGE_RESOLUTION|>--- conflicted
+++ resolved
@@ -151,97 +151,6 @@
 	return &pb.DoActionResponse{}, nil
 }
 
-<<<<<<< HEAD
-// BaseMoveStraight moves a base of the underlying robot straight.
-func (s *Server) BaseMoveStraight(
-	ctx context.Context,
-	req *pb.BaseMoveStraightRequest,
-) (*pb.BaseMoveStraightResponse, error) {
-	base, ok := s.r.BaseByName(req.Name)
-	if !ok {
-		return nil, errors.Errorf("no base with name (%s)", req.Name)
-	}
-	millisPerSec := 500.0 // TODO(erh): this is probably the wrong default
-	if req.MillisPerSec != 0 {
-		millisPerSec = req.MillisPerSec
-	}
-	err := base.MoveStraight(ctx, int(req.DistanceMillis), millisPerSec, false)
-	if err != nil {
-		return nil, err
-	}
-	return &pb.BaseMoveStraightResponse{Success: true}, nil
-}
-
-// BaseMoveArc moves a base of the underlying robotin an arc.
-func (s *Server) BaseMoveArc(
-	ctx context.Context,
-	req *pb.BaseMoveArcRequest,
-) (*pb.BaseMoveArcResponse, error) {
-	base, ok := s.r.BaseByName(req.Name)
-	if !ok {
-		return nil, errors.Errorf("no base with name (%s)", req.Name)
-	}
-	millisPerSec := 500.0 // TODO(erh): this is probably the wrong default
-	if req.MillisPerSec != 0 {
-		millisPerSec = req.MillisPerSec
-	}
-	err := base.MoveArc(ctx, int(req.DistanceMillis), millisPerSec, req.AngleDeg, false)
-	if err != nil {
-		return nil, err
-	}
-	return &pb.BaseMoveArcResponse{Success: true}, nil
-}
-
-// BaseSpin spins a base of the underlying robot.
-func (s *Server) BaseSpin(
-	ctx context.Context,
-	req *pb.BaseSpinRequest,
-) (*pb.BaseSpinResponse, error) {
-	base, ok := s.r.BaseByName(req.Name)
-	if !ok {
-		return nil, errors.Errorf("no base with name (%s)", req.Name)
-	}
-	degsPerSec := 64.0
-	if req.DegsPerSec != 0 {
-		degsPerSec = req.DegsPerSec
-	}
-	err := base.Spin(ctx, req.AngleDeg, degsPerSec, false)
-	if err != nil {
-		return nil, err
-	}
-	return &pb.BaseSpinResponse{Success: true}, nil
-}
-
-// BaseStop stops a base of the underlying robot.
-func (s *Server) BaseStop(
-	ctx context.Context,
-	req *pb.BaseStopRequest,
-) (*pb.BaseStopResponse, error) {
-	base, ok := s.r.BaseByName(req.Name)
-	if !ok {
-		return nil, errors.Errorf("no base with name (%s)", req.Name)
-	}
-	return &pb.BaseStopResponse{}, base.Stop(ctx)
-}
-
-// BaseWidthMillis returns the width of a base of the underlying robot.
-func (s *Server) BaseWidthMillis(
-	ctx context.Context,
-	req *pb.BaseWidthMillisRequest,
-) (*pb.BaseWidthMillisResponse, error) {
-	base, ok := s.r.BaseByName(req.Name)
-	if !ok {
-		return nil, errors.Errorf("no base with name (%s)", req.Name)
-	}
-	width, err := base.WidthGet(ctx)
-	if err != nil {
-		return nil, err
-	}
-	return &pb.BaseWidthMillisResponse{WidthMillis: int64(width)}, nil
-}
-
-=======
->>>>>>> a6399a92
 // SensorReadings returns the readings of a sensor of the underlying robot.
 func (s *Server) SensorReadings(
 	ctx context.Context,
