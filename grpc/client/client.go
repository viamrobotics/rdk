// Package client contains a gRPC based robot.Robot client.
package client

import (
	"context"
	"math"
	"runtime/debug"
	"sync"
	"time"

	"github.com/go-errors/errors"
	geo "github.com/kellydunn/golang-geo"
	"go.uber.org/multierr"

	"go.viam.com/utils"
	"go.viam.com/utils/pexec"
	"go.viam.com/utils/rpc/dialer"

	rpcclient "go.viam.com/utils/rpc/client"

	"go.viam.com/core/base"
	"go.viam.com/core/component/arm"
	"go.viam.com/core/component/board"
	"go.viam.com/core/component/camera"
	"go.viam.com/core/component/gripper"
	"go.viam.com/core/component/input"
	"go.viam.com/core/component/motor"
	"go.viam.com/core/component/servo"
	"go.viam.com/core/config"
	"go.viam.com/core/grpc"
	metadataclient "go.viam.com/core/grpc/metadata/client"
	pb "go.viam.com/core/proto/api/v1"
	"go.viam.com/core/referenceframe"
	"go.viam.com/core/registry"
	"go.viam.com/core/resource"
	"go.viam.com/core/robot"
	"go.viam.com/core/sensor"
	"go.viam.com/core/sensor/compass"
	"go.viam.com/core/sensor/forcematrix"
	"go.viam.com/core/sensor/gps"
	"go.viam.com/core/spatialmath"

	"github.com/edaniels/golog"
	"google.golang.org/grpc/codes"
	grpcstatus "google.golang.org/grpc/status"
	"google.golang.org/protobuf/types/known/timestamppb"
)

// errUnimplemented is used for any unimplemented methods that should
// eventually be implemented server side or faked client side.
var errUnimplemented = errors.New("unimplemented")

// RobotClient satisfies the robot.Robot interface through a gRPC based
// client conforming to the robot.proto contract.
type RobotClient struct {
	address        string
	conn           dialer.ClientConn
	client         pb.RobotServiceClient
	metadataClient *metadataclient.MetadataServiceClient

	namesMu              *sync.RWMutex
	baseNames            []string
	boardNames           []boardInfo
	sensorNames          []string
	motorNames           []string
	inputControllerNames []string
	functionNames        []string
	serviceNames         []string
	resourceNames        []resource.Name

	sensorTypes map[string]sensor.Type

	activeBackgroundWorkers *sync.WaitGroup
	cancelBackgroundWorkers func()
	logger                  golog.Logger

	cachingStatus  bool
	cachedStatus   *pb.Status
	cachedStatusMu *sync.Mutex

	closeContext context.Context
}

// RobotClientOptions are extra construction time options.
type RobotClientOptions struct {
	// RefreshEvery is how often to refresh the status/parts of the
	// robot. If unset, it will not be refreshed automatically.
	RefreshEvery time.Duration

	// DialOptions are options using for clients dialing gRPC servers.
	DialOptions rpcclient.DialOptions
}

// NewClientWithOptions constructs a new RobotClient that is served at the given address. The given
// context can be used to cancel the operation. Additionally, construction time options can be given.
func NewClientWithOptions(ctx context.Context, address string, opts RobotClientOptions, logger golog.Logger) (*RobotClient, error) {
	conn, err := grpc.Dial(ctx, address, opts.DialOptions, logger)
	if err != nil {
		return nil, err
	}

	metadataClient, err := metadataclient.NewClient(
		ctx,
		address,
		// TODO(https://github.com/viamrobotics/core/issues/237): configurable
		rpcclient.DialOptions{Insecure: true},
		logger,
	)
	if err != nil {
		return nil, err
	}

	client := pb.NewRobotServiceClient(conn)
	closeCtx, cancel := context.WithCancel(context.Background())
	rc := &RobotClient{
		address:                 address,
		conn:                    conn,
		client:                  client,
		metadataClient:          metadataClient,
		sensorTypes:             map[string]sensor.Type{},
		cancelBackgroundWorkers: cancel,
		namesMu:                 &sync.RWMutex{},
		activeBackgroundWorkers: &sync.WaitGroup{},
		logger:                  logger,
		cachedStatusMu:          &sync.Mutex{},
		closeContext:            closeCtx,
	}
	// refresh once to hydrate the robot.
	if err := rc.Refresh(ctx); err != nil {
		return nil, err
	}
	if opts.RefreshEvery != 0 {
		rc.cachingStatus = true
		rc.activeBackgroundWorkers.Add(1)
		utils.ManagedGo(func() {
			rc.RefreshEvery(closeCtx, opts.RefreshEvery)
		}, rc.activeBackgroundWorkers.Done)
	}
	return rc, nil
}

type boardInfo struct {
	name                  string
	spiNames              []string
	i2cNames              []string
	analogReaderNames     []string
	digitalInterruptNames []string
}

// NewClient constructs a new RobotClient that is served at the given address. The given
// context can be used to cancel the operation.
func NewClient(ctx context.Context, address string, logger golog.Logger) (*RobotClient, error) {
	return NewClientWithOptions(ctx, address, RobotClientOptions{
		DialOptions: rpcclient.DialOptions{
			// TODO(https://github.com/viamrobotics/core/issues/237): configurable
			Insecure: true,
		},
	}, logger)
}

// Close cleanly closes the underlying connections and stops the refresh goroutine
// if it is running.
func (rc *RobotClient) Close() error {
	rc.cancelBackgroundWorkers()
	rc.activeBackgroundWorkers.Wait()

	return multierr.Combine(rc.conn.Close(), rc.metadataClient.Close())
}

// RefreshEvery refreshes the robot on the interval given by every until the
// given context is done.
func (rc *RobotClient) RefreshEvery(ctx context.Context, every time.Duration) {
	ticker := time.NewTicker(every)
	defer ticker.Stop()
	for {
		if !utils.SelectContextOrWaitChan(ctx, ticker.C) {
			return
		}

		if err := rc.Refresh(ctx); err != nil {
			// we want to keep refreshing and hopefully the ticker is not
			// too fast so that we do not thrash.
			rc.Logger().Errorw("failed to refresh status", "error", err)
		}
	}
}

// storeStatus atomically stores the status response from a robot server if and only
// if we are automatically refreshing.
func (rc *RobotClient) storeStatus(status *pb.Status) {
	if !rc.cachingStatus {
		return
	}
	rc.cachedStatusMu.Lock()
	rc.cachedStatus = status
	rc.cachedStatusMu.Unlock()
}

// storeStatus atomically gets the status response from a robot server if and only
// if we are automatically refreshing.
func (rc *RobotClient) getCachedStatus() *pb.Status {
	if !rc.cachingStatus {
		return nil
	}
	rc.cachedStatusMu.Lock()
	defer rc.cachedStatusMu.Unlock()
	return rc.cachedStatus
}

// status actually gets the latest status from the server.
func (rc *RobotClient) status(ctx context.Context) (*pb.Status, error) {
	resp, err := rc.client.Status(ctx, &pb.StatusRequest{})
	if err != nil {
		return nil, err
	}
	return resp.Status, nil
}

// Status either gets a cached or latest version of the status of the remote
// robot.
func (rc *RobotClient) Status(ctx context.Context) (*pb.Status, error) {
	if status := rc.getCachedStatus(); status != nil {
		return status, nil
	}
	return rc.status(ctx)
}

// Config gets the config from the remote robot
// It is only partial a config, including the pieces relevant to remote robots,
// And not the pieces relevant to local configuration (pins, security keys, etc...)
func (rc *RobotClient) Config(ctx context.Context) (*config.Config, error) {
	remoteConfig, err := rc.client.Config(ctx, &pb.ConfigRequest{})
	if err != nil {
		return nil, err
	}

	var cfg config.Config
	for _, c := range remoteConfig.Components {
		cc := config.Component{
			Name: c.Name,
			Type: config.ComponentType(c.Type),
		}
		// check if component has frame attribute, leave as nil if it doesn't
		if c.Parent != "" {
			cc.Frame = &config.Frame{Parent: c.Parent}
		}
		if cc.Frame != nil && c.Pose != nil {
			cc.Frame.Translation = spatialmath.Translation{
				X: c.Pose.X,
				Y: c.Pose.Y,
				Z: c.Pose.Z,
			}
			cc.Frame.Orientation = &spatialmath.OrientationVectorDegrees{
				OX:    c.Pose.OX,
				OY:    c.Pose.OY,
				OZ:    c.Pose.OZ,
				Theta: c.Pose.Theta,
			}
		}
		cfg.Components = append(cfg.Components, cc)
	}
	return &cfg, nil
}

// RemoteByName returns a remote robot by name. It is assumed to exist on the
// other end. Right now this method is unimplemented.
func (rc *RobotClient) RemoteByName(name string) (robot.Robot, bool) {
	debug.PrintStack()
	panic(errUnimplemented)
}

// ArmByName returns an arm by name. It is assumed to exist on the
// other end.
func (rc *RobotClient) ArmByName(name string) (arm.Arm, bool) {
	resource, ok := rc.ResourceByName(arm.Named(name))
	if !ok {
		return nil, false
	}
	actualArm, ok := resource.(arm.Arm)
	if !ok {
		return nil, false
	}
	return actualArm, true
}

// BaseByName returns a base by name. It is assumed to exist on the
// other end.
func (rc *RobotClient) BaseByName(name string) (base.Base, bool) {
	return &baseClient{rc, name}, true
}

// GripperByName returns a gripper by name. It is assumed to exist on the
// other end.
func (rc *RobotClient) GripperByName(name string) (gripper.Gripper, bool) {
	resource, ok := rc.ResourceByName(gripper.Named(name))
	if !ok {
		return nil, false
	}
	actual, ok := resource.(gripper.Gripper)
	if !ok {
		return nil, false
	}
	return actual, true
}

// CameraByName returns a camera by name. It is assumed to exist on the
// other end.
func (rc *RobotClient) CameraByName(name string) (camera.Camera, bool) {
	resource, ok := rc.ResourceByName(camera.Named(name))
	if !ok {
		return nil, false
	}
	actual, ok := resource.(camera.Camera)
	if !ok {
		return nil, false
	}
	return actual, true
}

// BoardByName returns a board by name. It is assumed to exist on the
// other end.
func (rc *RobotClient) BoardByName(name string) (board.Board, bool) {
	for _, info := range rc.boardNames {
		if info.name == name {
			return &boardClient{rc, info}, true
		}
	}
	return nil, false
}

// SensorByName returns a sensor by name. It is assumed to exist on the
// other end. Based on the known sensor names and types, a type specific
// sensor is attempted to be returned; otherwise it's a general purpose
// sensor.
func (rc *RobotClient) SensorByName(name string) (sensor.Sensor, bool) {
	sensorType := rc.sensorTypes[name]
	sc := &sensorClient{rc, name, sensorType}
	switch sensorType {
	case compass.Type:
		return &compassClient{sc}, true
	case compass.RelativeType:
		return &relativeCompassClient{&compassClient{sc}}, true
	case gps.Type:
		return &gpsClient{sc}, true
	case forcematrix.Type:
		return &forcematrixClient{sc}, true
	default:
		return sc, true
	}
}

// ServoByName returns a servo by name. It is assumed to exist on the
// other end.
func (rc *RobotClient) ServoByName(name string) (servo.Servo, bool) {
	nameObj := servo.Named(name)
	resource, ok := rc.ResourceByName(nameObj)
	if !ok {
		return nil, false
	}
	actualServo, ok := resource.(servo.Servo)
	if !ok {
		return nil, false
	}
	return actualServo, true
}

// MotorByName returns a motor by name. It is assumed to exist on the
// other end.
func (rc *RobotClient) MotorByName(name string) (motor.Motor, bool) {
	return &motorClient{
		rc:   rc,
		name: name,
	}, true
}

// InputControllerByName returns an input.Controller by name. It is assumed to exist on the
// other end.
func (rc *RobotClient) InputControllerByName(name string) (input.Controller, bool) {
	return &inputControllerClient{
		rc:   rc,
		name: name,
	}, true
}

// ServiceByName returns a service by name. It is assumed to exist on the
// other end.
func (rc *RobotClient) ServiceByName(name string) (interface{}, bool) {
	// TODO(erd): implement
	return nil, false
}

// ResourceByName returns resource by name.
func (rc *RobotClient) ResourceByName(name resource.Name) (interface{}, bool) {
	// TODO(maximpertsov): remove this switch statement after the V2 migration is done
	switch name.Subtype {
<<<<<<< HEAD
	case board.Subtype:
		return rc.BoardByName(name.Name)
=======
	case input.Subtype:
		return &inputControllerClient{rc: rc, name: name.Name}, true
>>>>>>> 6b1902a3
	case motor.Subtype:
		return &motorClient{rc: rc, name: name.Name}, true
	default:
		c := registry.ResourceSubtypeLookup(name.Subtype)
		if c == nil || c.RPCClient == nil {
			// registration doesn't exist
			return nil, false
		}
		// pass in conn
		resourceClient := c.RPCClient(rc.conn, name.Name, rc.Logger())
		return resourceClient, true
	}
}

// Refresh manually updates the underlying parts of the robot based
// on a status retrieved from the server.
// TODO(https://github.com/viamrobotics/core/issues/57) - do not use status
// as we plan on making it a more expensive request with more details than
// needed for the purposes of this method.
func (rc *RobotClient) Refresh(ctx context.Context) (err error) {
	status, err := rc.status(ctx)
	if err != nil {
		return errors.Errorf("status call failed: %w", err)
	}

	rc.storeStatus(status)
	rc.namesMu.Lock()
	defer rc.namesMu.Unlock()

	// TODO: placeholder implementation
	// call metadata service.
	names, err := rc.metadataClient.Resources(ctx)
	// only return if it is not unimplemented - means a bigger error came up
	if err != nil && grpcstatus.Code(err) != codes.Unimplemented {
		return err
	}
	if err == nil {
		rc.resourceNames = make([]resource.Name, 0, len(names))
		for _, name := range names {
			newName := resource.NewName(
				resource.Namespace(name.Namespace),
				resource.TypeName(name.Type),
				resource.SubtypeName(name.Subtype),
				name.Name,
			)
			rc.resourceNames = append(rc.resourceNames, newName)
		}
	}

	rc.baseNames = nil
	if len(status.Bases) != 0 {
		rc.baseNames = make([]string, 0, len(status.Bases))
		for name := range status.Bases {
			rc.baseNames = append(rc.baseNames, name)
		}
	}

	rc.boardNames = nil
	if len(status.Boards) != 0 {
		rc.boardNames = make([]boardInfo, 0, len(status.Boards))
		for name, boardStatus := range status.Boards {
			info := boardInfo{name: name}
			if len(boardStatus.Analogs) != 0 {
				info.analogReaderNames = make([]string, 0, len(boardStatus.Analogs))
				for name := range boardStatus.Analogs {
					info.analogReaderNames = append(info.analogReaderNames, name)
				}
			}
			if len(boardStatus.DigitalInterrupts) != 0 {
				info.digitalInterruptNames = make([]string, 0, len(boardStatus.DigitalInterrupts))
				for name := range boardStatus.DigitalInterrupts {
					info.digitalInterruptNames = append(info.digitalInterruptNames, name)
				}
			}
			rc.boardNames = append(rc.boardNames, info)
		}
	}
	rc.sensorNames = nil
	if len(status.Sensors) != 0 {
		rc.sensorNames = make([]string, 0, len(status.Sensors))
		for name, sensorStatus := range status.Sensors {
			rc.sensorNames = append(rc.sensorNames, name)
			rc.sensorTypes[name] = sensor.Type(sensorStatus.Type)
		}
	}
	rc.functionNames = nil
	if len(status.Functions) != 0 {
		rc.functionNames = make([]string, 0, len(status.Functions))
		for name := range status.Functions {
			rc.functionNames = append(rc.functionNames, name)
		}
	}
	rc.serviceNames = nil
	if len(status.Services) != 0 {
		rc.serviceNames = make([]string, 0, len(status.Services))
		for name := range status.Services {
			rc.serviceNames = append(rc.serviceNames, name)
		}
	}
	return nil
}

// copyStringSlice is a helper to simply copy a string slice
// so that no one mutates it.
func copyStringSlice(src []string) []string {
	out := make([]string, len(src))
	copy(out, src)
	return out
}

// RemoteNames returns the names of all known remotes.
func (rc *RobotClient) RemoteNames() []string {
	return nil
}

// ArmNames returns the names of all known arms.
func (rc *RobotClient) ArmNames() []string {
	rc.namesMu.RLock()
	defer rc.namesMu.RUnlock()
	names := []string{}
	for _, v := range rc.ResourceNames() {
		if v.Subtype == arm.Subtype {
			names = append(names, v.Name)
		}
	}
	return copyStringSlice(names)
}

// GripperNames returns the names of all known grippers.
func (rc *RobotClient) GripperNames() []string {
	rc.namesMu.RLock()
	defer rc.namesMu.RUnlock()
	names := []string{}
	for _, v := range rc.ResourceNames() {
		if v.Subtype == gripper.Subtype {
			names = append(names, v.Name)
		}
	}
	return copyStringSlice(names)
}

// CameraNames returns the names of all known cameras.
func (rc *RobotClient) CameraNames() []string {
	rc.namesMu.RLock()
	defer rc.namesMu.RUnlock()
	names := []string{}
	for _, v := range rc.ResourceNames() {
		if v.Subtype == camera.Subtype {
			names = append(names, v.Name)
		}
	}
	return copyStringSlice(names)
}

// BaseNames returns the names of all known bases.
func (rc *RobotClient) BaseNames() []string {
	rc.namesMu.RLock()
	defer rc.namesMu.RUnlock()
	return copyStringSlice(rc.baseNames)
}

// BoardNames returns the names of all known boards.
func (rc *RobotClient) BoardNames() []string {
	rc.namesMu.RLock()
	defer rc.namesMu.RUnlock()
	out := make([]string, 0, len(rc.boardNames))
	for _, info := range rc.boardNames {
		out = append(out, info.name)
	}
	return out
}

// SensorNames returns the names of all known sensors.
func (rc *RobotClient) SensorNames() []string {
	rc.namesMu.RLock()
	defer rc.namesMu.RUnlock()
	return copyStringSlice(rc.sensorNames)
}

// ServoNames returns the names of all known servos.
func (rc *RobotClient) ServoNames() []string {
	rc.namesMu.RLock()
	defer rc.namesMu.RUnlock()
	names := []string{}
	for _, res := range rc.ResourceNames() {
		if res.Subtype == servo.Subtype {
			names = append(names, res.Name)
		}
	}
	return copyStringSlice(names)
}

// MotorNames returns the names of all known motors.
func (rc *RobotClient) MotorNames() []string {
	rc.namesMu.RLock()
	defer rc.namesMu.RUnlock()
	return copyStringSlice(rc.motorNames)
}

// InputControllerNames returns the names of all known input controllers.
func (rc *RobotClient) InputControllerNames() []string {
	rc.namesMu.Lock()
	defer rc.namesMu.Unlock()
	return copyStringSlice(rc.inputControllerNames)
}

// FunctionNames returns the names of all known functions.
func (rc *RobotClient) FunctionNames() []string {
	rc.namesMu.RLock()
	defer rc.namesMu.RUnlock()
	return copyStringSlice(rc.functionNames)
}

// ServiceNames returns the names of all known services.
func (rc *RobotClient) ServiceNames() []string {
	rc.namesMu.Lock()
	defer rc.namesMu.Unlock()
	return copyStringSlice(rc.serviceNames)
}

// ProcessManager returns a useless process manager for the sake of
// satisfying the robot.Robot interface. Maybe it should not be part
// of the interface!
func (rc *RobotClient) ProcessManager() pexec.ProcessManager {
	return pexec.NoopProcessManager
}

// ResourceNames returns all resource names
func (rc *RobotClient) ResourceNames() []resource.Name {
	rc.namesMu.RLock()
	defer rc.namesMu.RUnlock()
	names := []resource.Name{}
	for _, v := range rc.resourceNames {
		names = append(
			names,
			resource.NewName(
				v.Namespace, v.ResourceType, v.ResourceSubtype, v.Name,
			),
		)
	}
	return names
}

// Logger returns the logger being used for this robot.
func (rc *RobotClient) Logger() golog.Logger {
	return rc.logger
}

// FrameSystem retrieves an ordered slice of the frame configs and then builds a FrameSystem from the configs
func (rc *RobotClient) FrameSystem(ctx context.Context, name, prefix string) (referenceframe.FrameSystem, error) {
	fs := referenceframe.NewEmptySimpleFrameSystem(name)
	// request the full config from the remote robot's frame system service.FrameSystemConfig()
	resp, err := rc.client.FrameServiceConfig(ctx, &pb.FrameServiceConfigRequest{})
	if err != nil {
		return nil, err
	}
	configs := resp.FrameSystemConfigs
	// using the configs, build a FrameSystem using model frames and static offset frames, the configs slice should already be sorted.
	for _, conf := range configs {
		part, err := config.ProtobufToFrameSystemPart(conf)
		if err != nil {
			return nil, err
		}
		// rename everything with prefixes
		part.Name = prefix + part.Name
		if part.FrameConfig.Parent != referenceframe.World {
			part.FrameConfig.Parent = prefix + part.FrameConfig.Parent
		}
		// make the frames from the configs
		modelFrame, staticOffsetFrame, err := config.CreateFramesFromPart(part, rc.Logger())
		if err != nil {
			return nil, err
		}
		// attach static offset frame to parent, attach model frame to static offset frame
		err = fs.AddFrame(staticOffsetFrame, fs.GetFrame(part.FrameConfig.Parent))
		if err != nil {
			return nil, err
		}
		err = fs.AddFrame(modelFrame, staticOffsetFrame)
		if err != nil {
			return nil, err
		}
	}
	return fs, nil
}

// baseClient satisfies a gRPC based base.Base. Refer to the interface
// for descriptions of its methods.
type baseClient struct {
	rc   *RobotClient
	name string
}

func (bc *baseClient) MoveStraight(ctx context.Context, distanceMillis int, millisPerSec float64, block bool) error {
	resp, err := bc.rc.client.BaseMoveStraight(ctx, &pb.BaseMoveStraightRequest{
		Name:           bc.name,
		MillisPerSec:   millisPerSec,
		DistanceMillis: int64(distanceMillis),
	})
	if err != nil {
		return err
	}
	if resp.Success {
		return nil
	}
	return errors.New(resp.Error)
}

func (bc *baseClient) MoveArc(ctx context.Context, distanceMillis int, millisPerSec float64, degsPerSec float64, block bool) error {
	resp, err := bc.rc.client.BaseMoveArc(ctx, &pb.BaseMoveArcRequest{
		Name:           bc.name,
		MillisPerSec:   millisPerSec,
		AngleDeg:       degsPerSec,
		DistanceMillis: int64(distanceMillis),
	})
	if err != nil {
		return err
	}
	if resp.Success {
		return nil
	}
	return errors.New(resp.Error)
}

func (bc *baseClient) Spin(ctx context.Context, angleDeg float64, degsPerSec float64, block bool) error {
	resp, err := bc.rc.client.BaseSpin(ctx, &pb.BaseSpinRequest{
		Name:       bc.name,
		AngleDeg:   angleDeg,
		DegsPerSec: degsPerSec,
	})
	if err != nil {
		return err
	}
	if resp.Success {
		return nil
	}
	return errors.New(resp.Error)
}

func (bc *baseClient) Stop(ctx context.Context) error {
	_, err := bc.rc.client.BaseStop(ctx, &pb.BaseStopRequest{
		Name: bc.name,
	})
	return err
}

func (bc *baseClient) WidthMillis(ctx context.Context) (int, error) {
	resp, err := bc.rc.client.BaseWidthMillis(ctx, &pb.BaseWidthMillisRequest{
		Name: bc.name,
	})
	if err != nil {
		return 0, err
	}
	return int(resp.WidthMillis), nil
}

// boardClient satisfies a gRPC based board.Board. Refer to the interface
// for descriptions of its methods.
type boardClient struct {
	rc   *RobotClient
	info boardInfo
}

// SPIByName may need to be implemented
func (bc *boardClient) SPIByName(name string) (board.SPI, bool) {
	return nil, false
}

// I2CByName may need to be implemented
func (bc *boardClient) I2CByName(name string) (board.I2C, bool) {
	return nil, false
}

func (bc *boardClient) AnalogReaderByName(name string) (board.AnalogReader, bool) {
	return &analogReaderClient{
		rc:               bc.rc,
		boardName:        bc.info.name,
		analogReaderName: name,
	}, true
}

func (bc *boardClient) DigitalInterruptByName(name string) (board.DigitalInterrupt, bool) {
	return &digitalInterruptClient{
		rc:                   bc.rc,
		boardName:            bc.info.name,
		digitalInterruptName: name,
	}, true
}

func (bc *boardClient) GPIOSet(ctx context.Context, pin string, high bool) error {
	_, err := bc.rc.client.BoardGPIOSet(ctx, &pb.BoardGPIOSetRequest{
		Name: bc.info.name,
		Pin:  pin,
		High: high,
	})
	return err
}

func (bc *boardClient) GPIOGet(ctx context.Context, pin string) (bool, error) {
	resp, err := bc.rc.client.BoardGPIOGet(ctx, &pb.BoardGPIOGetRequest{
		Name: bc.info.name,
		Pin:  pin,
	})
	if err != nil {
		return false, err
	}
	return resp.High, nil
}

func (bc *boardClient) PWMSet(ctx context.Context, pin string, dutyCycle byte) error {
	_, err := bc.rc.client.BoardPWMSet(ctx, &pb.BoardPWMSetRequest{
		Name:      bc.info.name,
		Pin:       pin,
		DutyCycle: uint32(dutyCycle),
	})
	return err
}

func (bc *boardClient) PWMSetFreq(ctx context.Context, pin string, freq uint) error {
	_, err := bc.rc.client.BoardPWMSetFrequency(ctx, &pb.BoardPWMSetFrequencyRequest{
		Name:      bc.info.name,
		Pin:       pin,
		Frequency: uint64(freq),
	})
	return err
}

func (bc *boardClient) SPINames() []string {
	return copyStringSlice(bc.info.spiNames)
}

func (bc *boardClient) I2CNames() []string {
	return copyStringSlice(bc.info.i2cNames)
}

func (bc *boardClient) AnalogReaderNames() []string {
	return copyStringSlice(bc.info.analogReaderNames)
}

func (bc *boardClient) DigitalInterruptNames() []string {
	return copyStringSlice(bc.info.digitalInterruptNames)
}

// Status uses the parent robot client's cached status or a newly fetched
// board status to return the state of the board.
func (bc *boardClient) Status(ctx context.Context) (*pb.BoardStatus, error) {
	if status := bc.rc.getCachedStatus(); status != nil {
		boardStatus, ok := status.Boards[bc.info.name]
		if !ok {
			return nil, errors.Errorf("no board with name (%s)", bc.info.name)
		}
		return boardStatus, nil
	}
	resp, err := bc.rc.client.BoardStatus(ctx, &pb.BoardStatusRequest{
		Name: bc.info.name,
	})
	if err != nil {
		return nil, err
	}
	return resp.Status, nil
}

func (bc *boardClient) ModelAttributes() board.ModelAttributes {
	return board.ModelAttributes{Remote: true}
}

// Close shuts the board down, no methods should be called on the board after this
func (bc *boardClient) Close() error {
	return nil
}

// analogReaderClient satisfies a gRPC based motor.Motor. Refer to the interface
// for descriptions of its methods.
type analogReaderClient struct {
	rc               *RobotClient
	boardName        string
	analogReaderName string
}

func (arc *analogReaderClient) Read(ctx context.Context) (int, error) {
	resp, err := arc.rc.client.BoardAnalogReaderRead(ctx, &pb.BoardAnalogReaderReadRequest{
		BoardName:        arc.boardName,
		AnalogReaderName: arc.analogReaderName,
	})
	if err != nil {
		return 0, err
	}
	return int(resp.Value), nil
}

// digitalInterruptClient satisfies a gRPC based motor.Motor. Refer to the interface
// for descriptions of its methods.
type digitalInterruptClient struct {
	rc                   *RobotClient
	boardName            string
	digitalInterruptName string
}

func (dic *digitalInterruptClient) Config(ctx context.Context) (board.DigitalInterruptConfig, error) {
	resp, err := dic.rc.client.BoardDigitalInterruptConfig(ctx, &pb.BoardDigitalInterruptConfigRequest{
		BoardName:            dic.boardName,
		DigitalInterruptName: dic.digitalInterruptName,
	})
	if err != nil {
		return board.DigitalInterruptConfig{}, err
	}
	return DigitalInterruptConfigFromProto(resp.Config), nil
}

// DigitalInterruptConfigFromProto converts a proto based digital interrupt config to the
// codebase specific version.
func DigitalInterruptConfigFromProto(config *pb.DigitalInterruptConfig) board.DigitalInterruptConfig {
	return board.DigitalInterruptConfig{
		Name:    config.Name,
		Pin:     config.Pin,
		Type:    config.Type,
		Formula: config.Formula,
	}
}

func (dic *digitalInterruptClient) Value(ctx context.Context) (int64, error) {
	resp, err := dic.rc.client.BoardDigitalInterruptValue(ctx, &pb.BoardDigitalInterruptValueRequest{
		BoardName:            dic.boardName,
		DigitalInterruptName: dic.digitalInterruptName,
	})
	if err != nil {
		return 0, err
	}
	return resp.Value, nil
}

func (dic *digitalInterruptClient) Tick(ctx context.Context, high bool, nanos uint64) error {
	_, err := dic.rc.client.BoardDigitalInterruptTick(ctx, &pb.BoardDigitalInterruptTickRequest{
		BoardName:            dic.boardName,
		DigitalInterruptName: dic.digitalInterruptName,
		High:                 high,
		Nanos:                nanos,
	})
	return err
}

func (dic *digitalInterruptClient) AddCallback(c chan bool) {
	debug.PrintStack()
	panic(errUnimplemented)
}

func (dic *digitalInterruptClient) AddPostProcessor(pp board.PostProcessor) {
	debug.PrintStack()
	panic(errUnimplemented)
}

// sensorClient satisfies a gRPC based sensor.Sensor. Refer to the interface
// for descriptions of its methods.
type sensorClient struct {
	rc         *RobotClient
	name       string
	sensorType sensor.Type
}

func (sc *sensorClient) Readings(ctx context.Context) ([]interface{}, error) {
	resp, err := sc.rc.client.SensorReadings(ctx, &pb.SensorReadingsRequest{
		Name: sc.name,
	})
	if err != nil {
		return nil, err
	}
	readings := make([]interface{}, 0, len(resp.Readings))
	for _, r := range resp.Readings {
		readings = append(readings, r.AsInterface())
	}
	return readings, nil
}

func (sc *sensorClient) Desc() sensor.Description {
	return sensor.Description{sc.sensorType, ""}
}

// compassClient satisfies a gRPC based compass.Compass. Refer to the interface
// for descriptions of its methods.
type compassClient struct {
	*sensorClient
}

func (cc *compassClient) Readings(ctx context.Context) ([]interface{}, error) {
	heading, err := cc.Heading(ctx)
	if err != nil {
		return nil, err
	}
	return []interface{}{heading}, nil
}

func (cc *compassClient) Heading(ctx context.Context) (float64, error) {
	resp, err := cc.rc.client.CompassHeading(ctx, &pb.CompassHeadingRequest{
		Name: cc.name,
	})
	if err != nil {
		return math.NaN(), err
	}
	return resp.Heading, nil
}

func (cc *compassClient) StartCalibration(ctx context.Context) error {
	_, err := cc.rc.client.CompassStartCalibration(ctx, &pb.CompassStartCalibrationRequest{
		Name: cc.name,
	})
	return err
}

func (cc *compassClient) StopCalibration(ctx context.Context) error {
	_, err := cc.rc.client.CompassStopCalibration(ctx, &pb.CompassStopCalibrationRequest{
		Name: cc.name,
	})
	return err
}

func (cc *compassClient) Desc() sensor.Description {
	return sensor.Description{compass.Type, ""}
}

// relativeCompassClient satisfies a gRPC based compass.RelativeCompass. Refer to the interface
// for descriptions of its methods.
type relativeCompassClient struct {
	*compassClient
}

func (rcc *relativeCompassClient) Mark(ctx context.Context) error {
	_, err := rcc.rc.client.CompassMark(ctx, &pb.CompassMarkRequest{
		Name: rcc.name,
	})
	return err
}

func (rcc *relativeCompassClient) Desc() sensor.Description {
	return sensor.Description{compass.RelativeType, ""}
}

// gpsClient satisfies a gRPC based gps.GPS. Refer to the interface
// for descriptions of its methods.
type gpsClient struct {
	*sensorClient
}

func (gc *gpsClient) Readings(ctx context.Context) ([]interface{}, error) {
	loc, err := gc.Location(ctx)
	if err != nil {
		return nil, err
	}
	alt, err := gc.Altitude(ctx)
	if err != nil {
		return nil, err
	}
	speed, err := gc.Speed(ctx)
	if err != nil {
		return nil, err
	}
	horzAcc, vertAcc, err := gc.Accuracy(ctx)
	if err != nil {
		return nil, err
	}
	return []interface{}{loc.Lat(), loc.Lng(), alt, speed, horzAcc, vertAcc}, nil
}

func (gc *gpsClient) Location(ctx context.Context) (*geo.Point, error) {
	resp, err := gc.rc.client.GPSLocation(ctx, &pb.GPSLocationRequest{
		Name: gc.name,
	})
	if err != nil {
		return nil, err
	}
	return geo.NewPoint(resp.Coordinate.Latitude, resp.Coordinate.Longitude), nil
}

func (gc *gpsClient) Altitude(ctx context.Context) (float64, error) {
	resp, err := gc.rc.client.GPSAltitude(ctx, &pb.GPSAltitudeRequest{
		Name: gc.name,
	})
	if err != nil {
		return math.NaN(), err
	}
	return resp.Altitude, nil
}

func (gc *gpsClient) Speed(ctx context.Context) (float64, error) {
	resp, err := gc.rc.client.GPSSpeed(ctx, &pb.GPSSpeedRequest{
		Name: gc.name,
	})
	if err != nil {
		return math.NaN(), err
	}
	return resp.SpeedKph, nil
}

func (gc *gpsClient) Satellites(ctx context.Context) (int, int, error) {
	return 0, 0, nil
}

func (gc *gpsClient) Accuracy(ctx context.Context) (float64, float64, error) {
	resp, err := gc.rc.client.GPSAccuracy(ctx, &pb.GPSAccuracyRequest{
		Name: gc.name,
	})
	if err != nil {
		return math.NaN(), math.NaN(), err
	}
	return resp.HorizontalAccuracy, resp.VerticalAccuracy, nil
}

func (gc *gpsClient) Valid(ctx context.Context) (bool, error) {
	return true, nil
}

// motorClient satisfies a gRPC based motor.Motor. Refer to the interface
// for descriptions of its methods.
type motorClient struct {
	rc   *RobotClient
	name string
}

func (mc *motorClient) PID() motor.PID {
	return nil
}
func (mc *motorClient) SetPower(ctx context.Context, powerPct float64) error {
	_, err := mc.rc.client.MotorPower(ctx, &pb.MotorPowerRequest{
		Name:     mc.name,
		PowerPct: powerPct,
	})
	return err
}

func (mc *motorClient) Go(ctx context.Context, powerPct float64) error {
	_, err := mc.rc.client.MotorGo(ctx, &pb.MotorGoRequest{
		Name:     mc.name,
		PowerPct: powerPct,
	})
	return err
}

func (mc *motorClient) GoFor(ctx context.Context, rpm float64, revolutions float64) error {
	_, err := mc.rc.client.MotorGoFor(ctx, &pb.MotorGoForRequest{
		Name:        mc.name,
		Rpm:         rpm,
		Revolutions: revolutions,
	})
	return err
}

func (mc *motorClient) Position(ctx context.Context) (float64, error) {
	resp, err := mc.rc.client.MotorPosition(ctx, &pb.MotorPositionRequest{
		Name: mc.name,
	})
	if err != nil {
		return math.NaN(), err
	}
	return resp.Position, nil
}

func (mc *motorClient) PositionSupported(ctx context.Context) (bool, error) {
	resp, err := mc.rc.client.MotorPositionSupported(ctx, &pb.MotorPositionSupportedRequest{
		Name: mc.name,
	})
	if err != nil {
		return false, err
	}
	return resp.Supported, nil
}

func (mc *motorClient) Off(ctx context.Context) error {
	_, err := mc.rc.client.MotorOff(ctx, &pb.MotorOffRequest{
		Name: mc.name,
	})
	return err
}

func (mc *motorClient) IsOn(ctx context.Context) (bool, error) {
	resp, err := mc.rc.client.MotorIsOn(ctx, &pb.MotorIsOnRequest{
		Name: mc.name,
	})
	if err != nil {
		return false, err
	}
	return resp.IsOn, nil
}

func (mc *motorClient) GoTo(ctx context.Context, rpm float64, position float64) error {
	_, err := mc.rc.client.MotorGoTo(ctx, &pb.MotorGoToRequest{
		Name:     mc.name,
		Rpm:      rpm,
		Position: position,
	})
	return err
}

func (mc *motorClient) GoTillStop(ctx context.Context, rpm float64, stopFunc func(ctx context.Context) bool) error {
	if stopFunc != nil {
		return errors.New("stopFunc must be nil when using gRPC")
	}
	_, err := mc.rc.client.MotorGoTillStop(ctx, &pb.MotorGoTillStopRequest{
		Name: mc.name,
		Rpm:  rpm,
	})
	return err
}

func (mc *motorClient) SetToZeroPosition(ctx context.Context, offset float64) error {
	_, err := mc.rc.client.MotorZero(ctx, &pb.MotorZeroRequest{
		Name:   mc.name,
		Offset: offset,
	})
	return err
}

// inputControllerClient satisfies a gRPC based input.Controller. Refer to the interface
// for descriptions of its methods.
type inputControllerClient struct {
	rc            *RobotClient
	name          string
	streamCancel  context.CancelFunc
	streamHUP     bool
	streamRunning bool
	streamReady   bool
	streamMu      sync.Mutex
	mu            sync.RWMutex
	callbackWait  sync.WaitGroup
	callbacks     map[input.Control]map[input.EventType]input.ControlFunction
}

func (cc *inputControllerClient) Controls(ctx context.Context) ([]input.Control, error) {
	resp, err := cc.rc.client.InputControllerControls(ctx, &pb.InputControllerControlsRequest{
		Controller: cc.name,
	})
	if err != nil {
		return nil, err
	}
	var controls []input.Control
	for _, control := range resp.Controls {
		controls = append(controls, input.Control(control))
	}
	return controls, nil
}

func (cc *inputControllerClient) LastEvents(ctx context.Context) (map[input.Control]input.Event, error) {
	resp, err := cc.rc.client.InputControllerLastEvents(ctx, &pb.InputControllerLastEventsRequest{
		Controller: cc.name,
	})
	if err != nil {
		return nil, err
	}

	eventsOut := make(map[input.Control]input.Event)
	for _, eventIn := range resp.Events {
		eventsOut[input.Control(eventIn.Control)] = input.Event{
			Time:    eventIn.Time.AsTime(),
			Event:   input.EventType(eventIn.Event),
			Control: input.Control(eventIn.Control),
			Value:   eventIn.Value,
		}
	}
	return eventsOut, nil
}

// InjectEvent allows directly sending an Event (such as a button press) from external code
func (cc *inputControllerClient) InjectEvent(ctx context.Context, event input.Event) error {
	eventMsg := &pb.InputControllerEvent{
		Time:    timestamppb.New(event.Time),
		Event:   string(event.Event),
		Control: string(event.Control),
		Value:   event.Value,
	}

	_, err := cc.rc.client.InputControllerInjectEvent(ctx, &pb.InputControllerInjectEventRequest{
		Controller: cc.name,
		Event:      eventMsg,
	})

	return err
}

func (cc *inputControllerClient) RegisterControlCallback(ctx context.Context, control input.Control, triggers []input.EventType, ctrlFunc input.ControlFunction) error {
	cc.mu.Lock()
	if cc.callbacks == nil {
		cc.callbacks = make(map[input.Control]map[input.EventType]input.ControlFunction)
	}

	_, ok := cc.callbacks[control]
	if !ok {
		cc.callbacks[control] = make(map[input.EventType]input.ControlFunction)
	}

	for _, trigger := range triggers {
		if trigger == input.ButtonChange {
			cc.callbacks[control][input.ButtonRelease] = ctrlFunc
			cc.callbacks[control][input.ButtonPress] = ctrlFunc
		} else {
			cc.callbacks[control][trigger] = ctrlFunc
		}
	}
	cc.mu.Unlock()

	// We want to start one and only one connectStream()
	cc.streamMu.Lock()
	defer cc.streamMu.Unlock()
	if cc.streamRunning {
		for !cc.streamReady {
			if !utils.SelectContextOrWait(ctx, 50*time.Millisecond) {
				return ctx.Err()
			}
		}
		cc.streamHUP = true
		cc.streamReady = false
		cc.streamCancel()
	} else {
		cc.streamRunning = true
		cc.rc.activeBackgroundWorkers.Add(1)
		utils.PanicCapturingGo(func() {
			defer cc.rc.activeBackgroundWorkers.Done()
			cc.connectStream(cc.rc.closeContext)
		})
		cc.mu.RLock()
		ready := cc.streamReady
		cc.mu.RUnlock()
		for !ready {
			cc.mu.RLock()
			ready = cc.streamReady
			cc.mu.RUnlock()
			if !utils.SelectContextOrWait(ctx, 50*time.Millisecond) {
				return ctx.Err()
			}
		}
	}

	return nil
}

func (cc *inputControllerClient) connectStream(ctx context.Context) {
	defer func() {
		cc.streamMu.Lock()
		defer cc.streamMu.Unlock()
		cc.mu.Lock()
		defer cc.mu.Unlock()
		cc.streamCancel = nil
		cc.streamRunning = false
		cc.streamHUP = false
		cc.streamReady = false
		cc.callbackWait.Wait()
	}()

	// Will retry on connection errors and disconnects
	for {
		cc.mu.Lock()
		cc.streamReady = false
		cc.mu.Unlock()
		select {
		case <-ctx.Done():
			return
		default:
		}

		var haveCallbacks bool
		cc.mu.RLock()
		req := &pb.InputControllerEventStreamRequest{
			Controller: cc.name,
		}

		for control, v := range cc.callbacks {
			outEvent := &pb.InputControllerEventStreamRequest_Events{
				Control: string(control),
			}

			for event, ctrlFunc := range v {
				if ctrlFunc != nil {
					haveCallbacks = true
					outEvent.Events = append(outEvent.Events, string(event))
				} else {
					outEvent.CancelledEvents = append(outEvent.CancelledEvents, string(event))
				}
			}
			req.Events = append(req.Events, outEvent)
		}
		cc.mu.RUnlock()

		if !haveCallbacks {
			return
		}

		streamCtx, cancel := context.WithCancel(ctx)
		cc.streamCancel = cancel

		stream, err := cc.rc.client.InputControllerEventStream(streamCtx, req)
		if err != nil {
			cc.rc.Logger().Error(err)
			if utils.SelectContextOrWait(ctx, 3*time.Second) {
				continue
			} else {
				return
			}
		}

		cc.mu.RLock()
		hup := cc.streamHUP
		cc.mu.RUnlock()
		if !hup {
			cc.sendConnectionStatus(ctx, true)
		}

		// Handle the rest of the stream
		for {
			select {
			case <-ctx.Done():
				return
			default:
			}

			cc.mu.Lock()
			cc.streamHUP = false
			cc.streamReady = true
			cc.mu.Unlock()
			eventIn, err := stream.Recv()
			if err != nil && eventIn == nil {
				cc.mu.RLock()
				hup := cc.streamHUP
				cc.mu.RUnlock()
				if hup {
					break
				}
				cc.sendConnectionStatus(ctx, false)
				if utils.SelectContextOrWait(ctx, 3*time.Second) {
					cc.rc.Logger().Error(err)
					break
				} else {
					return
				}
			}
			if err != nil {
				cc.rc.Logger().Error(err)
			}

			eventOut := input.Event{
				Time:    eventIn.Time.AsTime(),
				Event:   input.EventType(eventIn.Event),
				Control: input.Control(eventIn.Control),
				Value:   eventIn.Value,
			}
			cc.execCallback(ctx, eventOut)
		}
	}
}

func (cc *inputControllerClient) sendConnectionStatus(ctx context.Context, connected bool) {
	cc.mu.RLock()
	defer cc.mu.RUnlock()
	evType := input.Disconnect
	now := time.Now()
	if connected {
		evType = input.Connect
	}

	for control := range cc.callbacks {
		eventOut := input.Event{
			Time:    now,
			Event:   evType,
			Control: control,
			Value:   0,
		}
		cc.execCallback(ctx, eventOut)
	}
}

func (cc *inputControllerClient) execCallback(ctx context.Context, event input.Event) {
	cc.mu.RLock()
	defer cc.mu.RUnlock()
	callbackMap, ok := cc.callbacks[event.Control]
	if !ok {
		return
	}

	callback, ok := callbackMap[event.Event]
	if ok && callback != nil {
		cc.callbackWait.Add(1)
		utils.PanicCapturingGo(func() {
			defer cc.callbackWait.Done()
			callback(ctx, event)
		})
	}
	callbackAll, ok := callbackMap[input.AllEvents]
	if ok && callbackAll != nil {
		cc.callbackWait.Add(1)
		utils.PanicCapturingGo(func() {
			defer cc.callbackWait.Done()
			callbackAll(ctx, event)
		})
	}
}

// forcematrixClient satisfies a gRPC based
// forcematrix.ForceMatrix.
// Refer to the ForceMatrix interface for descriptions of its methods.
type forcematrixClient struct {
	*sensorClient
}

func (fmc *forcematrixClient) Readings(ctx context.Context) ([]interface{}, error) {
	matrix, err := fmc.Matrix(ctx)
	if err != nil {
		return nil, err
	}
	return []interface{}{matrix}, nil
}

func (fmc *forcematrixClient) Matrix(ctx context.Context) ([][]int, error) {
	resp, err := fmc.rc.client.ForceMatrixMatrix(ctx,
		&pb.ForceMatrixMatrixRequest{
			Name: fmc.name,
		})
	if err != nil {
		return nil, err
	}
	return protoToMatrix(resp), nil
}

func (fmc *forcematrixClient) IsSlipping(ctx context.Context) (bool, error) {
	resp, err := fmc.rc.client.ForceMatrixSlipDetection(ctx,
		&pb.ForceMatrixSlipDetectionRequest{
			Name: fmc.name,
		})
	if err != nil {
		return false, err
	}

	return resp.GetIsSlipping(), nil
}

func (fmc *forcematrixClient) Desc() sensor.Description {
	return sensor.Description{forcematrix.Type, ""}
}

// Ensure implements ForceMatrix
var _ = forcematrix.ForceMatrix(&forcematrixClient{})

// protoToMatrix is a helper function to convert protobuf matrix values into a 2-dimensional int slice.
func protoToMatrix(matrixResponse *pb.ForceMatrixMatrixResponse) [][]int {
	numRows := matrixResponse.Matrix.Rows
	numCols := matrixResponse.Matrix.Cols

	matrix := make([][]int, numRows)
	for row := range matrix {
		matrix[row] = make([]int, numCols)
		for col := range matrix[row] {
			matrix[row][col] = int(matrixResponse.Matrix.Data[row*int(numCols)+col])
		}
	}
	return matrix
}<|MERGE_RESOLUTION|>--- conflicted
+++ resolved
@@ -393,13 +393,10 @@
 func (rc *RobotClient) ResourceByName(name resource.Name) (interface{}, bool) {
 	// TODO(maximpertsov): remove this switch statement after the V2 migration is done
 	switch name.Subtype {
-<<<<<<< HEAD
 	case board.Subtype:
 		return rc.BoardByName(name.Name)
-=======
 	case input.Subtype:
 		return &inputControllerClient{rc: rc, name: name.Name}, true
->>>>>>> 6b1902a3
 	case motor.Subtype:
 		return &motorClient{rc: rc, name: name.Name}, true
 	default:
