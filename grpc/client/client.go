// Package client contains a gRPC based robot.Robot client.
package client

import (
	"context"
	"math"
	"runtime/debug"
	"sync"
	"time"

	geo "github.com/kellydunn/golang-geo"
	"github.com/pkg/errors"
	"go.uber.org/multierr"

	"go.viam.com/utils"
	"go.viam.com/utils/pexec"
	"go.viam.com/utils/rpc"

	"go.viam.com/core/base"
	"go.viam.com/core/board"
	"go.viam.com/core/component/arm"
	"go.viam.com/core/component/camera"
	"go.viam.com/core/component/gripper"
	"go.viam.com/core/component/input"
	"go.viam.com/core/component/motor"
	"go.viam.com/core/component/servo"
	"go.viam.com/core/config"
	"go.viam.com/core/grpc"
	metadataclient "go.viam.com/core/grpc/metadata/client"
	pb "go.viam.com/core/proto/api/v1"
	"go.viam.com/core/referenceframe"
	"go.viam.com/core/registry"
	"go.viam.com/core/resource"
	"go.viam.com/core/robot"
	"go.viam.com/core/sensor"
	"go.viam.com/core/sensor/compass"
	"go.viam.com/core/sensor/forcematrix"
	"go.viam.com/core/sensor/gps"
	"go.viam.com/core/spatialmath"

	"github.com/edaniels/golog"
	"google.golang.org/grpc/codes"
	grpcstatus "google.golang.org/grpc/status"
)

// errUnimplemented is used for any unimplemented methods that should
// eventually be implemented server side or faked client side.
var errUnimplemented = errors.New("unimplemented")

// RobotClient satisfies the robot.Robot interface through a gRPC based
// client conforming to the robot.proto contract.
type RobotClient struct {
	address        string
	conn           rpc.ClientConn
	client         pb.RobotServiceClient
	metadataClient *metadataclient.MetadataServiceClient

<<<<<<< HEAD
	namesMu       *sync.RWMutex
	baseNames     []string
	boardNames    []boardInfo
	sensorNames   []string
	functionNames []string
	serviceNames  []string
	resourceNames []resource.Name
=======
	namesMu              *sync.RWMutex
	baseNames            []string
	boardNames           []boardInfo
	sensorNames          []string
	inputControllerNames []string
	functionNames        []string
	serviceNames         []string
	resourceNames        []resource.Name
>>>>>>> b5e5c474

	sensorTypes map[string]sensor.Type

	activeBackgroundWorkers *sync.WaitGroup
	cancelBackgroundWorkers func()
	logger                  golog.Logger

	cachingStatus  bool
	cachedStatus   *pb.Status
	cachedStatusMu *sync.Mutex

	closeContext context.Context
}

type boardInfo struct {
	name                  string
	spiNames              []string
	i2cNames              []string
	analogReaderNames     []string
	digitalInterruptNames []string
}

// New constructs a new RobotClient that is served at the given address. The given
// context can be used to cancel the operation.
func New(ctx context.Context, address string, logger golog.Logger, opts ...RobotClientOption) (*RobotClient, error) {
	var rOpts robotClientOpts
	for _, opt := range opts {
		opt.apply(&rOpts)
	}

	conn, err := grpc.Dial(ctx, address, logger, rOpts.dialOptions...)
	if err != nil {
		return nil, err
	}

	metadataClient, err := metadataclient.New(ctx, address, logger, rOpts.dialOptions...)
	if err != nil {
		return nil, err
	}

	client := pb.NewRobotServiceClient(conn)
	closeCtx, cancel := context.WithCancel(context.Background())
	rc := &RobotClient{
		address:                 address,
		conn:                    conn,
		client:                  client,
		metadataClient:          metadataClient,
		sensorTypes:             map[string]sensor.Type{},
		cancelBackgroundWorkers: cancel,
		namesMu:                 &sync.RWMutex{},
		activeBackgroundWorkers: &sync.WaitGroup{},
		logger:                  logger,
		cachedStatusMu:          &sync.Mutex{},
		closeContext:            closeCtx,
	}
	// refresh once to hydrate the robot.
	if err := rc.Refresh(ctx); err != nil {
		return nil, err
	}
	if rOpts.refreshEvery != 0 {
		rc.cachingStatus = true
		rc.activeBackgroundWorkers.Add(1)
		utils.ManagedGo(func() {
			rc.RefreshEvery(closeCtx, rOpts.refreshEvery)
		}, rc.activeBackgroundWorkers.Done)
	}
	return rc, nil
}

// Close cleanly closes the underlying connections and stops the refresh goroutine
// if it is running.
func (rc *RobotClient) Close() error {
	rc.cancelBackgroundWorkers()
	rc.activeBackgroundWorkers.Wait()

	return multierr.Combine(rc.conn.Close(), rc.metadataClient.Close())
}

// RefreshEvery refreshes the robot on the interval given by every until the
// given context is done.
func (rc *RobotClient) RefreshEvery(ctx context.Context, every time.Duration) {
	ticker := time.NewTicker(every)
	defer ticker.Stop()
	for {
		if !utils.SelectContextOrWaitChan(ctx, ticker.C) {
			return
		}

		if err := rc.Refresh(ctx); err != nil {
			// we want to keep refreshing and hopefully the ticker is not
			// too fast so that we do not thrash.
			rc.Logger().Errorw("failed to refresh status", "error", err)
		}
	}
}

// storeStatus atomically stores the status response from a robot server if and only
// if we are automatically refreshing.
func (rc *RobotClient) storeStatus(status *pb.Status) {
	if !rc.cachingStatus {
		return
	}
	rc.cachedStatusMu.Lock()
	rc.cachedStatus = status
	rc.cachedStatusMu.Unlock()
}

// storeStatus atomically gets the status response from a robot server if and only
// if we are automatically refreshing.
func (rc *RobotClient) getCachedStatus() *pb.Status {
	if !rc.cachingStatus {
		return nil
	}
	rc.cachedStatusMu.Lock()
	defer rc.cachedStatusMu.Unlock()
	return rc.cachedStatus
}

// status actually gets the latest status from the server.
func (rc *RobotClient) status(ctx context.Context) (*pb.Status, error) {
	resp, err := rc.client.Status(ctx, &pb.StatusRequest{})
	if err != nil {
		return nil, err
	}
	return resp.Status, nil
}

// Status either gets a cached or latest version of the status of the remote
// robot.
func (rc *RobotClient) Status(ctx context.Context) (*pb.Status, error) {
	if status := rc.getCachedStatus(); status != nil {
		return status, nil
	}
	return rc.status(ctx)
}

// Config gets the config from the remote robot
// It is only partial a config, including the pieces relevant to remote robots,
// And not the pieces relevant to local configuration (pins, security keys, etc...)
func (rc *RobotClient) Config(ctx context.Context) (*config.Config, error) {
	remoteConfig, err := rc.client.Config(ctx, &pb.ConfigRequest{})
	if err != nil {
		return nil, err
	}

	var cfg config.Config
	for _, c := range remoteConfig.Components {
		cc := config.Component{
			Name: c.Name,
			Type: config.ComponentType(c.Type),
		}
		// check if component has frame attribute, leave as nil if it doesn't
		if c.Parent != "" {
			cc.Frame = &config.Frame{Parent: c.Parent}
		}
		if cc.Frame != nil && c.Pose != nil {
			cc.Frame.Translation = spatialmath.Translation{
				X: c.Pose.X,
				Y: c.Pose.Y,
				Z: c.Pose.Z,
			}
			cc.Frame.Orientation = &spatialmath.OrientationVectorDegrees{
				OX:    c.Pose.OX,
				OY:    c.Pose.OY,
				OZ:    c.Pose.OZ,
				Theta: c.Pose.Theta,
			}
		}
		cfg.Components = append(cfg.Components, cc)
	}
	return &cfg, nil
}

// RemoteByName returns a remote robot by name. It is assumed to exist on the
// other end. Right now this method is unimplemented.
func (rc *RobotClient) RemoteByName(name string) (robot.Robot, bool) {
	debug.PrintStack()
	panic(errUnimplemented)
}

// ArmByName returns an arm by name. It is assumed to exist on the
// other end.
func (rc *RobotClient) ArmByName(name string) (arm.Arm, bool) {
	resource, ok := rc.ResourceByName(arm.Named(name))
	if !ok {
		return nil, false
	}
	actualArm, ok := resource.(arm.Arm)
	if !ok {
		return nil, false
	}
	return actualArm, true
}

// BaseByName returns a base by name. It is assumed to exist on the
// other end.
func (rc *RobotClient) BaseByName(name string) (base.Base, bool) {
	return &baseClient{rc, name}, true
}

// GripperByName returns a gripper by name. It is assumed to exist on the
// other end.
func (rc *RobotClient) GripperByName(name string) (gripper.Gripper, bool) {
	resource, ok := rc.ResourceByName(gripper.Named(name))
	if !ok {
		return nil, false
	}
	actual, ok := resource.(gripper.Gripper)
	if !ok {
		return nil, false
	}
	return actual, true
}

// CameraByName returns a camera by name. It is assumed to exist on the
// other end.
func (rc *RobotClient) CameraByName(name string) (camera.Camera, bool) {
	resource, ok := rc.ResourceByName(camera.Named(name))
	if !ok {
		return nil, false
	}
	actual, ok := resource.(camera.Camera)
	if !ok {
		return nil, false
	}
	return actual, true
}

// BoardByName returns a board by name. It is assumed to exist on the
// other end.
func (rc *RobotClient) BoardByName(name string) (board.Board, bool) {
	for _, info := range rc.boardNames {
		if info.name == name {
			return &boardClient{rc, info}, true
		}
	}
	return nil, false
}

// SensorByName returns a sensor by name. It is assumed to exist on the
// other end. Based on the known sensor names and types, a type specific
// sensor is attempted to be returned; otherwise it's a general purpose
// sensor.
func (rc *RobotClient) SensorByName(name string) (sensor.Sensor, bool) {
	sensorType := rc.sensorTypes[name]
	sc := &sensorClient{rc, name, sensorType}
	switch sensorType {
	case compass.Type:
		return &compassClient{sc}, true
	case compass.RelativeType:
		return &relativeCompassClient{&compassClient{sc}}, true
	case gps.Type:
		return &gpsClient{sc}, true
	case forcematrix.Type:
		return &forcematrixClient{sc}, true
	default:
		return sc, true
	}
}

// ServoByName returns a servo by name. It is assumed to exist on the
// other end.
func (rc *RobotClient) ServoByName(name string) (servo.Servo, bool) {
	nameObj := servo.Named(name)
	resource, ok := rc.ResourceByName(nameObj)
	if !ok {
		return nil, false
	}
	actualServo, ok := resource.(servo.Servo)
	if !ok {
		return nil, false
	}
	return actualServo, true
}

// MotorByName returns a motor by name. It is assumed to exist on the
// other end.
func (rc *RobotClient) MotorByName(name string) (motor.Motor, bool) {
	nameObj := motor.Named(name)
	resource, ok := rc.ResourceByName(nameObj)
	if !ok {
		return nil, false
	}
	actualMotor, ok := resource.(motor.Motor)
	if !ok {
		return nil, false
	}
	return actualMotor, true
}

// InputControllerByName returns an input.Controller by name. It is assumed to exist on the
// other end.
func (rc *RobotClient) InputControllerByName(name string) (input.Controller, bool) {
	resource, ok := rc.ResourceByName(input.Named(name))
	if !ok {
		return nil, false
	}
	actual, ok := resource.(input.Controller)
	if !ok {
		return nil, false
	}
	return actual, true
}

// ServiceByName returns a service by name. It is assumed to exist on the
// other end.
func (rc *RobotClient) ServiceByName(name string) (interface{}, bool) {
	// TODO(erd): implement
	return nil, false
}

// ResourceByName returns resource by name.
func (rc *RobotClient) ResourceByName(name resource.Name) (interface{}, bool) {
	// TODO(maximpertsov): remove this switch statement after the V2 migration is done
	switch name.Subtype {
<<<<<<< HEAD
	case motor.Subtype:
		return &motorClient{rc: rc, name: name.Name}, true
=======
	case input.Subtype:
		return &inputControllerClient{rc: rc, name: name.Name}, true
>>>>>>> b5e5c474
	default:
		c := registry.ResourceSubtypeLookup(name.Subtype)
		if c == nil || c.RPCClient == nil {
			// registration doesn't exist
			return nil, false
		}
		// pass in conn
		resourceClient := c.RPCClient(rc.conn, name.Name, rc.Logger())
		return resourceClient, true
	}
}

// Refresh manually updates the underlying parts of the robot based
// on a status retrieved from the server.
// TODO(https://github.com/viamrobotics/core/issues/57) - do not use status
// as we plan on making it a more expensive request with more details than
// needed for the purposes of this method.
func (rc *RobotClient) Refresh(ctx context.Context) (err error) {
	status, err := rc.status(ctx)
	if err != nil {
		return errors.Wrap(err, "status call failed")
	}

	rc.storeStatus(status)
	rc.namesMu.Lock()
	defer rc.namesMu.Unlock()

	// TODO: placeholder implementation
	// call metadata service.
	names, err := rc.metadataClient.Resources(ctx)
	// only return if it is not unimplemented - means a bigger error came up
	if err != nil && grpcstatus.Code(err) != codes.Unimplemented {
		return err
	}
	if err == nil {
		rc.resourceNames = make([]resource.Name, 0, len(names))
		for _, name := range names {
			newName := resource.NewName(
				resource.Namespace(name.Namespace),
				resource.TypeName(name.Type),
				resource.SubtypeName(name.Subtype),
				name.Name,
			)
			rc.resourceNames = append(rc.resourceNames, newName)
		}
	}

	rc.baseNames = nil
	if len(status.Bases) != 0 {
		rc.baseNames = make([]string, 0, len(status.Bases))
		for name := range status.Bases {
			rc.baseNames = append(rc.baseNames, name)
		}
	}

	rc.boardNames = nil
	if len(status.Boards) != 0 {
		rc.boardNames = make([]boardInfo, 0, len(status.Boards))
		for name, boardStatus := range status.Boards {
			info := boardInfo{name: name}
			if len(boardStatus.Analogs) != 0 {
				info.analogReaderNames = make([]string, 0, len(boardStatus.Analogs))
				for name := range boardStatus.Analogs {
					info.analogReaderNames = append(info.analogReaderNames, name)
				}
			}
			if len(boardStatus.DigitalInterrupts) != 0 {
				info.digitalInterruptNames = make([]string, 0, len(boardStatus.DigitalInterrupts))
				for name := range boardStatus.DigitalInterrupts {
					info.digitalInterruptNames = append(info.digitalInterruptNames, name)
				}
			}
			rc.boardNames = append(rc.boardNames, info)
		}
	}
	rc.sensorNames = nil
	if len(status.Sensors) != 0 {
		rc.sensorNames = make([]string, 0, len(status.Sensors))
		for name, sensorStatus := range status.Sensors {
			rc.sensorNames = append(rc.sensorNames, name)
			rc.sensorTypes[name] = sensor.Type(sensorStatus.Type)
		}
	}
	rc.functionNames = nil
	if len(status.Functions) != 0 {
		rc.functionNames = make([]string, 0, len(status.Functions))
		for name := range status.Functions {
			rc.functionNames = append(rc.functionNames, name)
		}
	}
	rc.serviceNames = nil
	if len(status.Services) != 0 {
		rc.serviceNames = make([]string, 0, len(status.Services))
		for name := range status.Services {
			rc.serviceNames = append(rc.serviceNames, name)
		}
	}
	return nil
}

// copyStringSlice is a helper to simply copy a string slice
// so that no one mutates it.
func copyStringSlice(src []string) []string {
	out := make([]string, len(src))
	copy(out, src)
	return out
}

// RemoteNames returns the names of all known remotes.
func (rc *RobotClient) RemoteNames() []string {
	return nil
}

// ArmNames returns the names of all known arms.
func (rc *RobotClient) ArmNames() []string {
	rc.namesMu.RLock()
	defer rc.namesMu.RUnlock()
	names := []string{}
	for _, v := range rc.ResourceNames() {
		if v.Subtype == arm.Subtype {
			names = append(names, v.Name)
		}
	}
	return copyStringSlice(names)
}

// GripperNames returns the names of all known grippers.
func (rc *RobotClient) GripperNames() []string {
	rc.namesMu.RLock()
	defer rc.namesMu.RUnlock()
	names := []string{}
	for _, v := range rc.ResourceNames() {
		if v.Subtype == gripper.Subtype {
			names = append(names, v.Name)
		}
	}
	return copyStringSlice(names)
}

// CameraNames returns the names of all known cameras.
func (rc *RobotClient) CameraNames() []string {
	rc.namesMu.RLock()
	defer rc.namesMu.RUnlock()
	names := []string{}
	for _, v := range rc.ResourceNames() {
		if v.Subtype == camera.Subtype {
			names = append(names, v.Name)
		}
	}
	return copyStringSlice(names)
}

// BaseNames returns the names of all known bases.
func (rc *RobotClient) BaseNames() []string {
	rc.namesMu.RLock()
	defer rc.namesMu.RUnlock()
	return copyStringSlice(rc.baseNames)
}

// BoardNames returns the names of all known boards.
func (rc *RobotClient) BoardNames() []string {
	rc.namesMu.RLock()
	defer rc.namesMu.RUnlock()
	out := make([]string, 0, len(rc.boardNames))
	for _, info := range rc.boardNames {
		out = append(out, info.name)
	}
	return out
}

// SensorNames returns the names of all known sensors.
func (rc *RobotClient) SensorNames() []string {
	rc.namesMu.RLock()
	defer rc.namesMu.RUnlock()
	return copyStringSlice(rc.sensorNames)
}

// ServoNames returns the names of all known servos.
func (rc *RobotClient) ServoNames() []string {
	rc.namesMu.RLock()
	defer rc.namesMu.RUnlock()
	names := []string{}
	for _, res := range rc.ResourceNames() {
		if res.Subtype == servo.Subtype {
			names = append(names, res.Name)
		}
	}
	return copyStringSlice(names)
}

// MotorNames returns the names of all known motors.
func (rc *RobotClient) MotorNames() []string {
	rc.namesMu.RLock()
	defer rc.namesMu.RUnlock()
	names := []string{}
	for _, res := range rc.ResourceNames() {
		if res.Subtype == motor.Subtype {
			names = append(names, res.Name)
		}
	}
	return copyStringSlice(names)
}

// InputControllerNames returns the names of all known input controllers.
func (rc *RobotClient) InputControllerNames() []string {
	rc.namesMu.Lock()
	defer rc.namesMu.Unlock()
	names := []string{}
	for _, res := range rc.ResourceNames() {
		if res.Subtype == input.Subtype {
			names = append(names, res.Name)
		}
	}
	return copyStringSlice(names)
}

// FunctionNames returns the names of all known functions.
func (rc *RobotClient) FunctionNames() []string {
	rc.namesMu.RLock()
	defer rc.namesMu.RUnlock()
	return copyStringSlice(rc.functionNames)
}

// ServiceNames returns the names of all known services.
func (rc *RobotClient) ServiceNames() []string {
	rc.namesMu.Lock()
	defer rc.namesMu.Unlock()
	return copyStringSlice(rc.serviceNames)
}

// ProcessManager returns a useless process manager for the sake of
// satisfying the robot.Robot interface. Maybe it should not be part
// of the interface!
func (rc *RobotClient) ProcessManager() pexec.ProcessManager {
	return pexec.NoopProcessManager
}

// ResourceNames returns all resource names
func (rc *RobotClient) ResourceNames() []resource.Name {
	rc.namesMu.RLock()
	defer rc.namesMu.RUnlock()
	names := []resource.Name{}
	for _, v := range rc.resourceNames {
		names = append(
			names,
			resource.NewName(
				v.Namespace, v.ResourceType, v.ResourceSubtype, v.Name,
			),
		)
	}
	return names
}

// Logger returns the logger being used for this robot.
func (rc *RobotClient) Logger() golog.Logger {
	return rc.logger
}

// FrameSystem retrieves an ordered slice of the frame configs and then builds a FrameSystem from the configs
func (rc *RobotClient) FrameSystem(ctx context.Context, name, prefix string) (referenceframe.FrameSystem, error) {
	fs := referenceframe.NewEmptySimpleFrameSystem(name)
	// request the full config from the remote robot's frame system service.FrameSystemConfig()
	resp, err := rc.client.FrameServiceConfig(ctx, &pb.FrameServiceConfigRequest{})
	if err != nil {
		return nil, err
	}
	configs := resp.FrameSystemConfigs
	// using the configs, build a FrameSystem using model frames and static offset frames, the configs slice should already be sorted.
	for _, conf := range configs {
		part, err := config.ProtobufToFrameSystemPart(conf)
		if err != nil {
			return nil, err
		}
		// rename everything with prefixes
		part.Name = prefix + part.Name
		if part.FrameConfig.Parent != referenceframe.World {
			part.FrameConfig.Parent = prefix + part.FrameConfig.Parent
		}
		// make the frames from the configs
		modelFrame, staticOffsetFrame, err := config.CreateFramesFromPart(part, rc.Logger())
		if err != nil {
			return nil, err
		}
		// attach static offset frame to parent, attach model frame to static offset frame
		err = fs.AddFrame(staticOffsetFrame, fs.GetFrame(part.FrameConfig.Parent))
		if err != nil {
			return nil, err
		}
		err = fs.AddFrame(modelFrame, staticOffsetFrame)
		if err != nil {
			return nil, err
		}
	}
	return fs, nil
}

// baseClient satisfies a gRPC based base.Base. Refer to the interface
// for descriptions of its methods.
type baseClient struct {
	rc   *RobotClient
	name string
}

func (bc *baseClient) MoveStraight(ctx context.Context, distanceMillis int, millisPerSec float64, block bool) error {
	resp, err := bc.rc.client.BaseMoveStraight(ctx, &pb.BaseMoveStraightRequest{
		Name:           bc.name,
		MillisPerSec:   millisPerSec,
		DistanceMillis: int64(distanceMillis),
	})
	if err != nil {
		return err
	}
	if resp.Success {
		return nil
	}
	return errors.New(resp.Error)
}

func (bc *baseClient) MoveArc(ctx context.Context, distanceMillis int, millisPerSec float64, degsPerSec float64, block bool) error {
	resp, err := bc.rc.client.BaseMoveArc(ctx, &pb.BaseMoveArcRequest{
		Name:           bc.name,
		MillisPerSec:   millisPerSec,
		AngleDeg:       degsPerSec,
		DistanceMillis: int64(distanceMillis),
	})
	if err != nil {
		return err
	}
	if resp.Success {
		return nil
	}
	return errors.New(resp.Error)
}

func (bc *baseClient) Spin(ctx context.Context, angleDeg float64, degsPerSec float64, block bool) error {
	resp, err := bc.rc.client.BaseSpin(ctx, &pb.BaseSpinRequest{
		Name:       bc.name,
		AngleDeg:   angleDeg,
		DegsPerSec: degsPerSec,
	})
	if err != nil {
		return err
	}
	if resp.Success {
		return nil
	}
	return errors.New(resp.Error)
}

func (bc *baseClient) Stop(ctx context.Context) error {
	_, err := bc.rc.client.BaseStop(ctx, &pb.BaseStopRequest{
		Name: bc.name,
	})
	return err
}

func (bc *baseClient) WidthMillis(ctx context.Context) (int, error) {
	resp, err := bc.rc.client.BaseWidthMillis(ctx, &pb.BaseWidthMillisRequest{
		Name: bc.name,
	})
	if err != nil {
		return 0, err
	}
	return int(resp.WidthMillis), nil
}

// boardClient satisfies a gRPC based board.Board. Refer to the interface
// for descriptions of its methods.
type boardClient struct {
	rc   *RobotClient
	info boardInfo
}

// SPIByName may need to be implemented
func (bc *boardClient) SPIByName(name string) (board.SPI, bool) {
	return nil, false
}

// I2CByName may need to be implemented
func (bc *boardClient) I2CByName(name string) (board.I2C, bool) {
	return nil, false
}

func (bc *boardClient) AnalogReaderByName(name string) (board.AnalogReader, bool) {
	return &analogReaderClient{
		rc:               bc.rc,
		boardName:        bc.info.name,
		analogReaderName: name,
	}, true
}

func (bc *boardClient) DigitalInterruptByName(name string) (board.DigitalInterrupt, bool) {
	return &digitalInterruptClient{
		rc:                   bc.rc,
		boardName:            bc.info.name,
		digitalInterruptName: name,
	}, true
}

func (bc *boardClient) GPIOSet(ctx context.Context, pin string, high bool) error {
	_, err := bc.rc.client.BoardGPIOSet(ctx, &pb.BoardGPIOSetRequest{
		Name: bc.info.name,
		Pin:  pin,
		High: high,
	})
	return err
}

func (bc *boardClient) GPIOGet(ctx context.Context, pin string) (bool, error) {
	resp, err := bc.rc.client.BoardGPIOGet(ctx, &pb.BoardGPIOGetRequest{
		Name: bc.info.name,
		Pin:  pin,
	})
	if err != nil {
		return false, err
	}
	return resp.High, nil
}

func (bc *boardClient) PWMSet(ctx context.Context, pin string, dutyCycle byte) error {
	_, err := bc.rc.client.BoardPWMSet(ctx, &pb.BoardPWMSetRequest{
		Name:      bc.info.name,
		Pin:       pin,
		DutyCycle: uint32(dutyCycle),
	})
	return err
}

func (bc *boardClient) PWMSetFreq(ctx context.Context, pin string, freq uint) error {
	_, err := bc.rc.client.BoardPWMSetFrequency(ctx, &pb.BoardPWMSetFrequencyRequest{
		Name:      bc.info.name,
		Pin:       pin,
		Frequency: uint64(freq),
	})
	return err
}

func (bc *boardClient) SPINames() []string {
	return copyStringSlice(bc.info.spiNames)
}

func (bc *boardClient) I2CNames() []string {
	return copyStringSlice(bc.info.i2cNames)
}

func (bc *boardClient) AnalogReaderNames() []string {
	return copyStringSlice(bc.info.analogReaderNames)
}

func (bc *boardClient) DigitalInterruptNames() []string {
	return copyStringSlice(bc.info.digitalInterruptNames)
}

// Status uses the parent robot client's cached status or a newly fetched
// board status to return the state of the board.
func (bc *boardClient) Status(ctx context.Context) (*pb.BoardStatus, error) {
	if status := bc.rc.getCachedStatus(); status != nil {
		boardStatus, ok := status.Boards[bc.info.name]
		if !ok {
			return nil, errors.Errorf("no board with name (%s)", bc.info.name)
		}
		return boardStatus, nil
	}
	resp, err := bc.rc.client.BoardStatus(ctx, &pb.BoardStatusRequest{
		Name: bc.info.name,
	})
	if err != nil {
		return nil, err
	}
	return resp.Status, nil
}

func (bc *boardClient) ModelAttributes() board.ModelAttributes {
	return board.ModelAttributes{Remote: true}
}

// Close shuts the board down, no methods should be called on the board after this
func (bc *boardClient) Close() error {
	return nil
}

// analogReaderClient satisfies a gRPC based motor.Motor. Refer to the interface
// for descriptions of its methods.
type analogReaderClient struct {
	rc               *RobotClient
	boardName        string
	analogReaderName string
}

func (arc *analogReaderClient) Read(ctx context.Context) (int, error) {
	resp, err := arc.rc.client.BoardAnalogReaderRead(ctx, &pb.BoardAnalogReaderReadRequest{
		BoardName:        arc.boardName,
		AnalogReaderName: arc.analogReaderName,
	})
	if err != nil {
		return 0, err
	}
	return int(resp.Value), nil
}

// digitalInterruptClient satisfies a gRPC based motor.Motor. Refer to the interface
// for descriptions of its methods.
type digitalInterruptClient struct {
	rc                   *RobotClient
	boardName            string
	digitalInterruptName string
}

func (dic *digitalInterruptClient) Config(ctx context.Context) (board.DigitalInterruptConfig, error) {
	resp, err := dic.rc.client.BoardDigitalInterruptConfig(ctx, &pb.BoardDigitalInterruptConfigRequest{
		BoardName:            dic.boardName,
		DigitalInterruptName: dic.digitalInterruptName,
	})
	if err != nil {
		return board.DigitalInterruptConfig{}, err
	}
	return DigitalInterruptConfigFromProto(resp.Config), nil
}

// DigitalInterruptConfigFromProto converts a proto based digital interrupt config to the
// codebase specific version.
func DigitalInterruptConfigFromProto(config *pb.DigitalInterruptConfig) board.DigitalInterruptConfig {
	return board.DigitalInterruptConfig{
		Name:    config.Name,
		Pin:     config.Pin,
		Type:    config.Type,
		Formula: config.Formula,
	}
}

func (dic *digitalInterruptClient) Value(ctx context.Context) (int64, error) {
	resp, err := dic.rc.client.BoardDigitalInterruptValue(ctx, &pb.BoardDigitalInterruptValueRequest{
		BoardName:            dic.boardName,
		DigitalInterruptName: dic.digitalInterruptName,
	})
	if err != nil {
		return 0, err
	}
	return resp.Value, nil
}

func (dic *digitalInterruptClient) Tick(ctx context.Context, high bool, nanos uint64) error {
	_, err := dic.rc.client.BoardDigitalInterruptTick(ctx, &pb.BoardDigitalInterruptTickRequest{
		BoardName:            dic.boardName,
		DigitalInterruptName: dic.digitalInterruptName,
		High:                 high,
		Nanos:                nanos,
	})
	return err
}

func (dic *digitalInterruptClient) AddCallback(c chan bool) {
	debug.PrintStack()
	panic(errUnimplemented)
}

func (dic *digitalInterruptClient) AddPostProcessor(pp board.PostProcessor) {
	debug.PrintStack()
	panic(errUnimplemented)
}

// sensorClient satisfies a gRPC based sensor.Sensor. Refer to the interface
// for descriptions of its methods.
type sensorClient struct {
	rc         *RobotClient
	name       string
	sensorType sensor.Type
}

func (sc *sensorClient) Readings(ctx context.Context) ([]interface{}, error) {
	resp, err := sc.rc.client.SensorReadings(ctx, &pb.SensorReadingsRequest{
		Name: sc.name,
	})
	if err != nil {
		return nil, err
	}
	readings := make([]interface{}, 0, len(resp.Readings))
	for _, r := range resp.Readings {
		readings = append(readings, r.AsInterface())
	}
	return readings, nil
}

func (sc *sensorClient) Desc() sensor.Description {
	return sensor.Description{sc.sensorType, ""}
}

// compassClient satisfies a gRPC based compass.Compass. Refer to the interface
// for descriptions of its methods.
type compassClient struct {
	*sensorClient
}

func (cc *compassClient) Readings(ctx context.Context) ([]interface{}, error) {
	heading, err := cc.Heading(ctx)
	if err != nil {
		return nil, err
	}
	return []interface{}{heading}, nil
}

func (cc *compassClient) Heading(ctx context.Context) (float64, error) {
	resp, err := cc.rc.client.CompassHeading(ctx, &pb.CompassHeadingRequest{
		Name: cc.name,
	})
	if err != nil {
		return math.NaN(), err
	}
	return resp.Heading, nil
}

func (cc *compassClient) StartCalibration(ctx context.Context) error {
	_, err := cc.rc.client.CompassStartCalibration(ctx, &pb.CompassStartCalibrationRequest{
		Name: cc.name,
	})
	return err
}

func (cc *compassClient) StopCalibration(ctx context.Context) error {
	_, err := cc.rc.client.CompassStopCalibration(ctx, &pb.CompassStopCalibrationRequest{
		Name: cc.name,
	})
	return err
}

func (cc *compassClient) Desc() sensor.Description {
	return sensor.Description{compass.Type, ""}
}

// relativeCompassClient satisfies a gRPC based compass.RelativeCompass. Refer to the interface
// for descriptions of its methods.
type relativeCompassClient struct {
	*compassClient
}

func (rcc *relativeCompassClient) Mark(ctx context.Context) error {
	_, err := rcc.rc.client.CompassMark(ctx, &pb.CompassMarkRequest{
		Name: rcc.name,
	})
	return err
}

func (rcc *relativeCompassClient) Desc() sensor.Description {
	return sensor.Description{compass.RelativeType, ""}
}

// gpsClient satisfies a gRPC based gps.GPS. Refer to the interface
// for descriptions of its methods.
type gpsClient struct {
	*sensorClient
}

func (gc *gpsClient) Readings(ctx context.Context) ([]interface{}, error) {
	loc, err := gc.Location(ctx)
	if err != nil {
		return nil, err
	}
	alt, err := gc.Altitude(ctx)
	if err != nil {
		return nil, err
	}
	speed, err := gc.Speed(ctx)
	if err != nil {
		return nil, err
	}
	horzAcc, vertAcc, err := gc.Accuracy(ctx)
	if err != nil {
		return nil, err
	}
	return []interface{}{loc.Lat(), loc.Lng(), alt, speed, horzAcc, vertAcc}, nil
}

func (gc *gpsClient) Location(ctx context.Context) (*geo.Point, error) {
	resp, err := gc.rc.client.GPSLocation(ctx, &pb.GPSLocationRequest{
		Name: gc.name,
	})
	if err != nil {
		return nil, err
	}
	return geo.NewPoint(resp.Coordinate.Latitude, resp.Coordinate.Longitude), nil
}

func (gc *gpsClient) Altitude(ctx context.Context) (float64, error) {
	resp, err := gc.rc.client.GPSAltitude(ctx, &pb.GPSAltitudeRequest{
		Name: gc.name,
	})
	if err != nil {
		return math.NaN(), err
	}
	return resp.Altitude, nil
}

func (gc *gpsClient) Speed(ctx context.Context) (float64, error) {
	resp, err := gc.rc.client.GPSSpeed(ctx, &pb.GPSSpeedRequest{
		Name: gc.name,
	})
	if err != nil {
		return math.NaN(), err
	}
	return resp.SpeedKph, nil
}

func (gc *gpsClient) Satellites(ctx context.Context) (int, int, error) {
	return 0, 0, nil
}

func (gc *gpsClient) Accuracy(ctx context.Context) (float64, float64, error) {
	resp, err := gc.rc.client.GPSAccuracy(ctx, &pb.GPSAccuracyRequest{
		Name: gc.name,
	})
	if err != nil {
		return math.NaN(), math.NaN(), err
	}
	return resp.HorizontalAccuracy, resp.VerticalAccuracy, nil
}

func (gc *gpsClient) Valid(ctx context.Context) (bool, error) {
	return true, nil
}

<<<<<<< HEAD
// motorClient satisfies a gRPC based motor.Motor. Refer to the interface
// for descriptions of its methods.
type motorClient struct {
	rc   *RobotClient
	name string
}

func (mc *motorClient) PID() motor.PID {
	return nil
}
func (mc *motorClient) SetPower(ctx context.Context, powerPct float64) error {
	_, err := mc.rc.client.MotorPower(ctx, &pb.MotorPowerRequest{
		Name:     mc.name,
		PowerPct: powerPct,
	})
	return err
}

func (mc *motorClient) Go(ctx context.Context, powerPct float64) error {
	_, err := mc.rc.client.MotorGo(ctx, &pb.MotorGoRequest{
		Name:     mc.name,
		PowerPct: powerPct,
	})
	return err
}

func (mc *motorClient) GoFor(ctx context.Context, rpm float64, revolutions float64) error {
	_, err := mc.rc.client.MotorGoFor(ctx, &pb.MotorGoForRequest{
		Name:        mc.name,
		Rpm:         rpm,
		Revolutions: revolutions,
	})
	return err
}

func (mc *motorClient) Position(ctx context.Context) (float64, error) {
	resp, err := mc.rc.client.MotorPosition(ctx, &pb.MotorPositionRequest{
		Name: mc.name,
	})
	if err != nil {
		return math.NaN(), err
	}
	return resp.Position, nil
}

func (mc *motorClient) PositionSupported(ctx context.Context) (bool, error) {
	resp, err := mc.rc.client.MotorPositionSupported(ctx, &pb.MotorPositionSupportedRequest{
		Name: mc.name,
	})
	if err != nil {
		return false, err
	}
	return resp.Supported, nil
}

func (mc *motorClient) Off(ctx context.Context) error {
	_, err := mc.rc.client.MotorOff(ctx, &pb.MotorOffRequest{
		Name: mc.name,
	})
	return err
}

func (mc *motorClient) IsOn(ctx context.Context) (bool, error) {
	resp, err := mc.rc.client.MotorIsOn(ctx, &pb.MotorIsOnRequest{
		Name: mc.name,
	})
	if err != nil {
		return false, err
	}
	return resp.IsOn, nil
}

func (mc *motorClient) GoTo(ctx context.Context, rpm float64, position float64) error {
	_, err := mc.rc.client.MotorGoTo(ctx, &pb.MotorGoToRequest{
		Name:     mc.name,
		Rpm:      rpm,
		Position: position,
	})
	return err
}

func (mc *motorClient) GoTillStop(ctx context.Context, rpm float64, stopFunc func(ctx context.Context) bool) error {
	if stopFunc != nil {
		return errors.New("stopFunc must be nil when using gRPC")
	}
	_, err := mc.rc.client.MotorGoTillStop(ctx, &pb.MotorGoTillStopRequest{
		Name: mc.name,
		Rpm:  rpm,
	})
	return err
}

func (mc *motorClient) SetToZeroPosition(ctx context.Context, offset float64) error {
	_, err := mc.rc.client.MotorZero(ctx, &pb.MotorZeroRequest{
		Name:   mc.name,
		Offset: offset,
	})
	return err
=======
// inputControllerClient satisfies a gRPC based input.Controller. Refer to the interface
// for descriptions of its methods.
type inputControllerClient struct {
	rc            *RobotClient
	name          string
	streamCancel  context.CancelFunc
	streamHUP     bool
	streamRunning bool
	streamReady   bool
	streamMu      sync.Mutex
	mu            sync.RWMutex
	callbackWait  sync.WaitGroup
	callbacks     map[input.Control]map[input.EventType]input.ControlFunction
}

func (cc *inputControllerClient) Controls(ctx context.Context) ([]input.Control, error) {
	resp, err := cc.rc.client.InputControllerControls(ctx, &pb.InputControllerControlsRequest{
		Controller: cc.name,
	})
	if err != nil {
		return nil, err
	}
	var controls []input.Control
	for _, control := range resp.Controls {
		controls = append(controls, input.Control(control))
	}
	return controls, nil
}

func (cc *inputControllerClient) LastEvents(ctx context.Context) (map[input.Control]input.Event, error) {
	resp, err := cc.rc.client.InputControllerLastEvents(ctx, &pb.InputControllerLastEventsRequest{
		Controller: cc.name,
	})
	if err != nil {
		return nil, err
	}

	eventsOut := make(map[input.Control]input.Event)
	for _, eventIn := range resp.Events {
		eventsOut[input.Control(eventIn.Control)] = input.Event{
			Time:    eventIn.Time.AsTime(),
			Event:   input.EventType(eventIn.Event),
			Control: input.Control(eventIn.Control),
			Value:   eventIn.Value,
		}
	}
	return eventsOut, nil
}

// InjectEvent allows directly sending an Event (such as a button press) from external code
func (cc *inputControllerClient) InjectEvent(ctx context.Context, event input.Event) error {
	eventMsg := &pb.InputControllerEvent{
		Time:    timestamppb.New(event.Time),
		Event:   string(event.Event),
		Control: string(event.Control),
		Value:   event.Value,
	}

	_, err := cc.rc.client.InputControllerInjectEvent(ctx, &pb.InputControllerInjectEventRequest{
		Controller: cc.name,
		Event:      eventMsg,
	})

	return err
}

func (cc *inputControllerClient) RegisterControlCallback(
	ctx context.Context,
	control input.Control,
	triggers []input.EventType,
	ctrlFunc input.ControlFunction,
) error {
	cc.mu.Lock()
	if cc.callbacks == nil {
		cc.callbacks = make(map[input.Control]map[input.EventType]input.ControlFunction)
	}

	_, ok := cc.callbacks[control]
	if !ok {
		cc.callbacks[control] = make(map[input.EventType]input.ControlFunction)
	}

	for _, trigger := range triggers {
		if trigger == input.ButtonChange {
			cc.callbacks[control][input.ButtonRelease] = ctrlFunc
			cc.callbacks[control][input.ButtonPress] = ctrlFunc
		} else {
			cc.callbacks[control][trigger] = ctrlFunc
		}
	}
	cc.mu.Unlock()

	// We want to start one and only one connectStream()
	cc.streamMu.Lock()
	defer cc.streamMu.Unlock()
	if cc.streamRunning {
		for !cc.streamReady {
			if !utils.SelectContextOrWait(ctx, 50*time.Millisecond) {
				return ctx.Err()
			}
		}
		cc.streamHUP = true
		cc.streamReady = false
		cc.streamCancel()
	} else {
		cc.streamRunning = true
		cc.rc.activeBackgroundWorkers.Add(1)
		utils.PanicCapturingGo(func() {
			defer cc.rc.activeBackgroundWorkers.Done()
			cc.connectStream(cc.rc.closeContext)
		})
		cc.mu.RLock()
		ready := cc.streamReady
		cc.mu.RUnlock()
		for !ready {
			cc.mu.RLock()
			ready = cc.streamReady
			cc.mu.RUnlock()
			if !utils.SelectContextOrWait(ctx, 50*time.Millisecond) {
				return ctx.Err()
			}
		}
	}

	return nil
}

func (cc *inputControllerClient) connectStream(ctx context.Context) {
	defer func() {
		cc.streamMu.Lock()
		defer cc.streamMu.Unlock()
		cc.mu.Lock()
		defer cc.mu.Unlock()
		cc.streamCancel = nil
		cc.streamRunning = false
		cc.streamHUP = false
		cc.streamReady = false
		cc.callbackWait.Wait()
	}()

	// Will retry on connection errors and disconnects
	for {
		cc.mu.Lock()
		cc.streamReady = false
		cc.mu.Unlock()
		select {
		case <-ctx.Done():
			return
		default:
		}

		var haveCallbacks bool
		cc.mu.RLock()
		req := &pb.InputControllerEventStreamRequest{
			Controller: cc.name,
		}

		for control, v := range cc.callbacks {
			outEvent := &pb.InputControllerEventStreamRequest_Events{
				Control: string(control),
			}

			for event, ctrlFunc := range v {
				if ctrlFunc != nil {
					haveCallbacks = true
					outEvent.Events = append(outEvent.Events, string(event))
				} else {
					outEvent.CancelledEvents = append(outEvent.CancelledEvents, string(event))
				}
			}
			req.Events = append(req.Events, outEvent)
		}
		cc.mu.RUnlock()

		if !haveCallbacks {
			return
		}

		streamCtx, cancel := context.WithCancel(ctx)
		cc.streamCancel = cancel

		stream, err := cc.rc.client.InputControllerEventStream(streamCtx, req)
		if err != nil {
			cc.rc.Logger().Error(err)
			if utils.SelectContextOrWait(ctx, 3*time.Second) {
				continue
			} else {
				return
			}
		}

		cc.mu.RLock()
		hup := cc.streamHUP
		cc.mu.RUnlock()
		if !hup {
			cc.sendConnectionStatus(ctx, true)
		}

		// Handle the rest of the stream
		for {
			select {
			case <-ctx.Done():
				return
			default:
			}

			cc.mu.Lock()
			cc.streamHUP = false
			cc.streamReady = true
			cc.mu.Unlock()
			eventIn, err := stream.Recv()
			if err != nil && eventIn == nil {
				cc.mu.RLock()
				hup := cc.streamHUP
				cc.mu.RUnlock()
				if hup {
					break
				}
				cc.sendConnectionStatus(ctx, false)
				if utils.SelectContextOrWait(ctx, 3*time.Second) {
					cc.rc.Logger().Error(err)
					break
				} else {
					return
				}
			}
			if err != nil {
				cc.rc.Logger().Error(err)
			}

			eventOut := input.Event{
				Time:    eventIn.Time.AsTime(),
				Event:   input.EventType(eventIn.Event),
				Control: input.Control(eventIn.Control),
				Value:   eventIn.Value,
			}
			cc.execCallback(ctx, eventOut)
		}
	}
}

func (cc *inputControllerClient) sendConnectionStatus(ctx context.Context, connected bool) {
	cc.mu.RLock()
	defer cc.mu.RUnlock()
	evType := input.Disconnect
	now := time.Now()
	if connected {
		evType = input.Connect
	}

	for control := range cc.callbacks {
		eventOut := input.Event{
			Time:    now,
			Event:   evType,
			Control: control,
			Value:   0,
		}
		cc.execCallback(ctx, eventOut)
	}
}

func (cc *inputControllerClient) execCallback(ctx context.Context, event input.Event) {
	cc.mu.RLock()
	defer cc.mu.RUnlock()
	callbackMap, ok := cc.callbacks[event.Control]
	if !ok {
		return
	}

	callback, ok := callbackMap[event.Event]
	if ok && callback != nil {
		cc.callbackWait.Add(1)
		utils.PanicCapturingGo(func() {
			defer cc.callbackWait.Done()
			callback(ctx, event)
		})
	}
	callbackAll, ok := callbackMap[input.AllEvents]
	if ok && callbackAll != nil {
		cc.callbackWait.Add(1)
		utils.PanicCapturingGo(func() {
			defer cc.callbackWait.Done()
			callbackAll(ctx, event)
		})
	}
>>>>>>> b5e5c474
}

// forcematrixClient satisfies a gRPC based
// forcematrix.ForceMatrix.
// Refer to the ForceMatrix interface for descriptions of its methods.
type forcematrixClient struct {
	*sensorClient
}

func (fmc *forcematrixClient) Readings(ctx context.Context) ([]interface{}, error) {
	matrix, err := fmc.Matrix(ctx)
	if err != nil {
		return nil, err
	}
	return []interface{}{matrix}, nil
}

func (fmc *forcematrixClient) Matrix(ctx context.Context) ([][]int, error) {
	resp, err := fmc.rc.client.ForceMatrixMatrix(ctx,
		&pb.ForceMatrixMatrixRequest{
			Name: fmc.name,
		})
	if err != nil {
		return nil, err
	}
	return protoToMatrix(resp), nil
}

func (fmc *forcematrixClient) IsSlipping(ctx context.Context) (bool, error) {
	resp, err := fmc.rc.client.ForceMatrixSlipDetection(ctx,
		&pb.ForceMatrixSlipDetectionRequest{
			Name: fmc.name,
		})
	if err != nil {
		return false, err
	}

	return resp.GetIsSlipping(), nil
}

func (fmc *forcematrixClient) Desc() sensor.Description {
	return sensor.Description{forcematrix.Type, ""}
}

// Ensure implements ForceMatrix
var _ = forcematrix.ForceMatrix(&forcematrixClient{})

// protoToMatrix is a helper function to convert protobuf matrix values into a 2-dimensional int slice.
func protoToMatrix(matrixResponse *pb.ForceMatrixMatrixResponse) [][]int {
	numRows := matrixResponse.Matrix.Rows
	numCols := matrixResponse.Matrix.Cols

	matrix := make([][]int, numRows)
	for row := range matrix {
		matrix[row] = make([]int, numCols)
		for col := range matrix[row] {
			matrix[row][col] = int(matrixResponse.Matrix.Data[row*int(numCols)+col])
		}
	}
	return matrix
}<|MERGE_RESOLUTION|>--- conflicted
+++ resolved
@@ -55,7 +55,6 @@
 	client         pb.RobotServiceClient
 	metadataClient *metadataclient.MetadataServiceClient
 
-<<<<<<< HEAD
 	namesMu       *sync.RWMutex
 	baseNames     []string
 	boardNames    []boardInfo
@@ -63,16 +62,6 @@
 	functionNames []string
 	serviceNames  []string
 	resourceNames []resource.Name
-=======
-	namesMu              *sync.RWMutex
-	baseNames            []string
-	boardNames           []boardInfo
-	sensorNames          []string
-	inputControllerNames []string
-	functionNames        []string
-	serviceNames         []string
-	resourceNames        []resource.Name
->>>>>>> b5e5c474
 
 	sensorTypes map[string]sensor.Type
 
@@ -388,13 +377,6 @@
 func (rc *RobotClient) ResourceByName(name resource.Name) (interface{}, bool) {
 	// TODO(maximpertsov): remove this switch statement after the V2 migration is done
 	switch name.Subtype {
-<<<<<<< HEAD
-	case motor.Subtype:
-		return &motorClient{rc: rc, name: name.Name}, true
-=======
-	case input.Subtype:
-		return &inputControllerClient{rc: rc, name: name.Name}, true
->>>>>>> b5e5c474
 	default:
 		c := registry.ResourceSubtypeLookup(name.Subtype)
 		if c == nil || c.RPCClient == nil {
@@ -1115,394 +1097,6 @@
 	return true, nil
 }
 
-<<<<<<< HEAD
-// motorClient satisfies a gRPC based motor.Motor. Refer to the interface
-// for descriptions of its methods.
-type motorClient struct {
-	rc   *RobotClient
-	name string
-}
-
-func (mc *motorClient) PID() motor.PID {
-	return nil
-}
-func (mc *motorClient) SetPower(ctx context.Context, powerPct float64) error {
-	_, err := mc.rc.client.MotorPower(ctx, &pb.MotorPowerRequest{
-		Name:     mc.name,
-		PowerPct: powerPct,
-	})
-	return err
-}
-
-func (mc *motorClient) Go(ctx context.Context, powerPct float64) error {
-	_, err := mc.rc.client.MotorGo(ctx, &pb.MotorGoRequest{
-		Name:     mc.name,
-		PowerPct: powerPct,
-	})
-	return err
-}
-
-func (mc *motorClient) GoFor(ctx context.Context, rpm float64, revolutions float64) error {
-	_, err := mc.rc.client.MotorGoFor(ctx, &pb.MotorGoForRequest{
-		Name:        mc.name,
-		Rpm:         rpm,
-		Revolutions: revolutions,
-	})
-	return err
-}
-
-func (mc *motorClient) Position(ctx context.Context) (float64, error) {
-	resp, err := mc.rc.client.MotorPosition(ctx, &pb.MotorPositionRequest{
-		Name: mc.name,
-	})
-	if err != nil {
-		return math.NaN(), err
-	}
-	return resp.Position, nil
-}
-
-func (mc *motorClient) PositionSupported(ctx context.Context) (bool, error) {
-	resp, err := mc.rc.client.MotorPositionSupported(ctx, &pb.MotorPositionSupportedRequest{
-		Name: mc.name,
-	})
-	if err != nil {
-		return false, err
-	}
-	return resp.Supported, nil
-}
-
-func (mc *motorClient) Off(ctx context.Context) error {
-	_, err := mc.rc.client.MotorOff(ctx, &pb.MotorOffRequest{
-		Name: mc.name,
-	})
-	return err
-}
-
-func (mc *motorClient) IsOn(ctx context.Context) (bool, error) {
-	resp, err := mc.rc.client.MotorIsOn(ctx, &pb.MotorIsOnRequest{
-		Name: mc.name,
-	})
-	if err != nil {
-		return false, err
-	}
-	return resp.IsOn, nil
-}
-
-func (mc *motorClient) GoTo(ctx context.Context, rpm float64, position float64) error {
-	_, err := mc.rc.client.MotorGoTo(ctx, &pb.MotorGoToRequest{
-		Name:     mc.name,
-		Rpm:      rpm,
-		Position: position,
-	})
-	return err
-}
-
-func (mc *motorClient) GoTillStop(ctx context.Context, rpm float64, stopFunc func(ctx context.Context) bool) error {
-	if stopFunc != nil {
-		return errors.New("stopFunc must be nil when using gRPC")
-	}
-	_, err := mc.rc.client.MotorGoTillStop(ctx, &pb.MotorGoTillStopRequest{
-		Name: mc.name,
-		Rpm:  rpm,
-	})
-	return err
-}
-
-func (mc *motorClient) SetToZeroPosition(ctx context.Context, offset float64) error {
-	_, err := mc.rc.client.MotorZero(ctx, &pb.MotorZeroRequest{
-		Name:   mc.name,
-		Offset: offset,
-	})
-	return err
-=======
-// inputControllerClient satisfies a gRPC based input.Controller. Refer to the interface
-// for descriptions of its methods.
-type inputControllerClient struct {
-	rc            *RobotClient
-	name          string
-	streamCancel  context.CancelFunc
-	streamHUP     bool
-	streamRunning bool
-	streamReady   bool
-	streamMu      sync.Mutex
-	mu            sync.RWMutex
-	callbackWait  sync.WaitGroup
-	callbacks     map[input.Control]map[input.EventType]input.ControlFunction
-}
-
-func (cc *inputControllerClient) Controls(ctx context.Context) ([]input.Control, error) {
-	resp, err := cc.rc.client.InputControllerControls(ctx, &pb.InputControllerControlsRequest{
-		Controller: cc.name,
-	})
-	if err != nil {
-		return nil, err
-	}
-	var controls []input.Control
-	for _, control := range resp.Controls {
-		controls = append(controls, input.Control(control))
-	}
-	return controls, nil
-}
-
-func (cc *inputControllerClient) LastEvents(ctx context.Context) (map[input.Control]input.Event, error) {
-	resp, err := cc.rc.client.InputControllerLastEvents(ctx, &pb.InputControllerLastEventsRequest{
-		Controller: cc.name,
-	})
-	if err != nil {
-		return nil, err
-	}
-
-	eventsOut := make(map[input.Control]input.Event)
-	for _, eventIn := range resp.Events {
-		eventsOut[input.Control(eventIn.Control)] = input.Event{
-			Time:    eventIn.Time.AsTime(),
-			Event:   input.EventType(eventIn.Event),
-			Control: input.Control(eventIn.Control),
-			Value:   eventIn.Value,
-		}
-	}
-	return eventsOut, nil
-}
-
-// InjectEvent allows directly sending an Event (such as a button press) from external code
-func (cc *inputControllerClient) InjectEvent(ctx context.Context, event input.Event) error {
-	eventMsg := &pb.InputControllerEvent{
-		Time:    timestamppb.New(event.Time),
-		Event:   string(event.Event),
-		Control: string(event.Control),
-		Value:   event.Value,
-	}
-
-	_, err := cc.rc.client.InputControllerInjectEvent(ctx, &pb.InputControllerInjectEventRequest{
-		Controller: cc.name,
-		Event:      eventMsg,
-	})
-
-	return err
-}
-
-func (cc *inputControllerClient) RegisterControlCallback(
-	ctx context.Context,
-	control input.Control,
-	triggers []input.EventType,
-	ctrlFunc input.ControlFunction,
-) error {
-	cc.mu.Lock()
-	if cc.callbacks == nil {
-		cc.callbacks = make(map[input.Control]map[input.EventType]input.ControlFunction)
-	}
-
-	_, ok := cc.callbacks[control]
-	if !ok {
-		cc.callbacks[control] = make(map[input.EventType]input.ControlFunction)
-	}
-
-	for _, trigger := range triggers {
-		if trigger == input.ButtonChange {
-			cc.callbacks[control][input.ButtonRelease] = ctrlFunc
-			cc.callbacks[control][input.ButtonPress] = ctrlFunc
-		} else {
-			cc.callbacks[control][trigger] = ctrlFunc
-		}
-	}
-	cc.mu.Unlock()
-
-	// We want to start one and only one connectStream()
-	cc.streamMu.Lock()
-	defer cc.streamMu.Unlock()
-	if cc.streamRunning {
-		for !cc.streamReady {
-			if !utils.SelectContextOrWait(ctx, 50*time.Millisecond) {
-				return ctx.Err()
-			}
-		}
-		cc.streamHUP = true
-		cc.streamReady = false
-		cc.streamCancel()
-	} else {
-		cc.streamRunning = true
-		cc.rc.activeBackgroundWorkers.Add(1)
-		utils.PanicCapturingGo(func() {
-			defer cc.rc.activeBackgroundWorkers.Done()
-			cc.connectStream(cc.rc.closeContext)
-		})
-		cc.mu.RLock()
-		ready := cc.streamReady
-		cc.mu.RUnlock()
-		for !ready {
-			cc.mu.RLock()
-			ready = cc.streamReady
-			cc.mu.RUnlock()
-			if !utils.SelectContextOrWait(ctx, 50*time.Millisecond) {
-				return ctx.Err()
-			}
-		}
-	}
-
-	return nil
-}
-
-func (cc *inputControllerClient) connectStream(ctx context.Context) {
-	defer func() {
-		cc.streamMu.Lock()
-		defer cc.streamMu.Unlock()
-		cc.mu.Lock()
-		defer cc.mu.Unlock()
-		cc.streamCancel = nil
-		cc.streamRunning = false
-		cc.streamHUP = false
-		cc.streamReady = false
-		cc.callbackWait.Wait()
-	}()
-
-	// Will retry on connection errors and disconnects
-	for {
-		cc.mu.Lock()
-		cc.streamReady = false
-		cc.mu.Unlock()
-		select {
-		case <-ctx.Done():
-			return
-		default:
-		}
-
-		var haveCallbacks bool
-		cc.mu.RLock()
-		req := &pb.InputControllerEventStreamRequest{
-			Controller: cc.name,
-		}
-
-		for control, v := range cc.callbacks {
-			outEvent := &pb.InputControllerEventStreamRequest_Events{
-				Control: string(control),
-			}
-
-			for event, ctrlFunc := range v {
-				if ctrlFunc != nil {
-					haveCallbacks = true
-					outEvent.Events = append(outEvent.Events, string(event))
-				} else {
-					outEvent.CancelledEvents = append(outEvent.CancelledEvents, string(event))
-				}
-			}
-			req.Events = append(req.Events, outEvent)
-		}
-		cc.mu.RUnlock()
-
-		if !haveCallbacks {
-			return
-		}
-
-		streamCtx, cancel := context.WithCancel(ctx)
-		cc.streamCancel = cancel
-
-		stream, err := cc.rc.client.InputControllerEventStream(streamCtx, req)
-		if err != nil {
-			cc.rc.Logger().Error(err)
-			if utils.SelectContextOrWait(ctx, 3*time.Second) {
-				continue
-			} else {
-				return
-			}
-		}
-
-		cc.mu.RLock()
-		hup := cc.streamHUP
-		cc.mu.RUnlock()
-		if !hup {
-			cc.sendConnectionStatus(ctx, true)
-		}
-
-		// Handle the rest of the stream
-		for {
-			select {
-			case <-ctx.Done():
-				return
-			default:
-			}
-
-			cc.mu.Lock()
-			cc.streamHUP = false
-			cc.streamReady = true
-			cc.mu.Unlock()
-			eventIn, err := stream.Recv()
-			if err != nil && eventIn == nil {
-				cc.mu.RLock()
-				hup := cc.streamHUP
-				cc.mu.RUnlock()
-				if hup {
-					break
-				}
-				cc.sendConnectionStatus(ctx, false)
-				if utils.SelectContextOrWait(ctx, 3*time.Second) {
-					cc.rc.Logger().Error(err)
-					break
-				} else {
-					return
-				}
-			}
-			if err != nil {
-				cc.rc.Logger().Error(err)
-			}
-
-			eventOut := input.Event{
-				Time:    eventIn.Time.AsTime(),
-				Event:   input.EventType(eventIn.Event),
-				Control: input.Control(eventIn.Control),
-				Value:   eventIn.Value,
-			}
-			cc.execCallback(ctx, eventOut)
-		}
-	}
-}
-
-func (cc *inputControllerClient) sendConnectionStatus(ctx context.Context, connected bool) {
-	cc.mu.RLock()
-	defer cc.mu.RUnlock()
-	evType := input.Disconnect
-	now := time.Now()
-	if connected {
-		evType = input.Connect
-	}
-
-	for control := range cc.callbacks {
-		eventOut := input.Event{
-			Time:    now,
-			Event:   evType,
-			Control: control,
-			Value:   0,
-		}
-		cc.execCallback(ctx, eventOut)
-	}
-}
-
-func (cc *inputControllerClient) execCallback(ctx context.Context, event input.Event) {
-	cc.mu.RLock()
-	defer cc.mu.RUnlock()
-	callbackMap, ok := cc.callbacks[event.Control]
-	if !ok {
-		return
-	}
-
-	callback, ok := callbackMap[event.Event]
-	if ok && callback != nil {
-		cc.callbackWait.Add(1)
-		utils.PanicCapturingGo(func() {
-			defer cc.callbackWait.Done()
-			callback(ctx, event)
-		})
-	}
-	callbackAll, ok := callbackMap[input.AllEvents]
-	if ok && callbackAll != nil {
-		cc.callbackWait.Add(1)
-		utils.PanicCapturingGo(func() {
-			defer cc.callbackWait.Done()
-			callbackAll(ctx, event)
-		})
-	}
->>>>>>> b5e5c474
-}
-
 // forcematrixClient satisfies a gRPC based
 // forcematrix.ForceMatrix.
 // Refer to the ForceMatrix interface for descriptions of its methods.
