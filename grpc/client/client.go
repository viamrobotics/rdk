// Package client contains a gRPC based robot.Robot client.
package client

import (
	"bytes"
	"context"
	"fmt"
	"image"
	"math"
	"runtime/debug"
	"sync"
	"time"

	"github.com/go-errors/errors"
	geo "github.com/kellydunn/golang-geo"
	"go.uber.org/multierr"

	"go.viam.com/utils"
	"go.viam.com/utils/pexec"
	"go.viam.com/utils/rpc/dialer"

	rpcclient "go.viam.com/utils/rpc/client"

	"go.viam.com/core/base"
	"go.viam.com/core/board"
	"go.viam.com/core/camera"
	"go.viam.com/core/component/arm"
	"go.viam.com/core/config"
	"go.viam.com/core/gripper"
	"go.viam.com/core/grpc"
	metadataclient "go.viam.com/core/grpc/metadata/client"
	"go.viam.com/core/input"
	"go.viam.com/core/lidar"
	"go.viam.com/core/motor"
	"go.viam.com/core/pointcloud"
	pb "go.viam.com/core/proto/api/v1"
	"go.viam.com/core/referenceframe"
	"go.viam.com/core/registry"
	"go.viam.com/core/resource"
	"go.viam.com/core/rimage"
	"go.viam.com/core/robot"
	"go.viam.com/core/sensor"
	"go.viam.com/core/sensor/compass"
	"go.viam.com/core/sensor/forcematrix"
	"go.viam.com/core/sensor/gps"
	"go.viam.com/core/sensor/imu"
	"go.viam.com/core/servo"
	"go.viam.com/core/spatialmath"

	"github.com/edaniels/golog"
	"github.com/golang/geo/r2"
	"google.golang.org/grpc/codes"
	grpcstatus "google.golang.org/grpc/status"
)

// errUnimplemented is used for any unimplemented methods that should
// eventually be implemented server side or faked client side.
var errUnimplemented = errors.New("unimplemented")

// RobotClient satisfies the robot.Robot interface through a gRPC based
// client conforming to the robot.proto contract.
type RobotClient struct {
	grpc.Info
	conn           dialer.ClientConn
	client         pb.RobotServiceClient
	metadataClient *metadataclient.MetadataServiceClient

	namesMu              *sync.RWMutex
	baseNames            []string
	gripperNames         []string
	boardNames           []boardInfo
	cameraNames          []string
	lidarNames           []string
	sensorNames          []string
	servoNames           []string
	motorNames           []string
	inputControllerNames []string
	functionNames        []string
	serviceNames         []string
	resourceNames        []resource.Name

	sensorTypes map[string]sensor.Type

	activeBackgroundWorkers *sync.WaitGroup
	cancelBackgroundWorkers func()

	cachingStatus         bool
	cachedStatus          *pb.Status
	cachedStatusMu        *sync.Mutex
	cachedSubtypeClientMu *sync.Mutex
	cachedSubtypeClients  map[resource.Subtype]interface{}

	closeContext context.Context
}

// RobotClientOptions are extra construction time options.
type RobotClientOptions struct {
	// RefreshEvery is how often to refresh the status/parts of the
	// robot. If unset, it will not be refreshed automatically.
	RefreshEvery time.Duration

	// DialOptions are options using for clients dialing gRPC servers.
	DialOptions rpcclient.DialOptions
}

// NewClientWithOptions constructs a new RobotClient that is served at the given address. The given
// context can be used to cancel the operation. Additionally, construction time options can be given.
func NewClientWithOptions(ctx context.Context, address string, opts RobotClientOptions, logger golog.Logger) (*RobotClient, error) {
	conn, err := grpc.Dial(ctx, address, opts.DialOptions, logger)
	if err != nil {
		return nil, err
	}

	metadataClient, err := metadataclient.NewClient(
		ctx,
		address,
		// TODO(https://github.com/viamrobotics/core/issues/237): configurable
		rpcclient.DialOptions{Insecure: true},
		logger,
	)
	if err != nil {
		return nil, err
	}

	client := pb.NewRobotServiceClient(conn)
	closeCtx, cancel := context.WithCancel(context.Background())
	rc := &RobotClient{
		Info:                    grpc.Info{Address: address, DialOptions: opts.DialOptions, Logger: logger},
		conn:                    conn,
		client:                  client,
		metadataClient:          metadataClient,
		sensorTypes:             map[string]sensor.Type{},
		cancelBackgroundWorkers: cancel,
		namesMu:                 &sync.RWMutex{},
		activeBackgroundWorkers: &sync.WaitGroup{},
		cachedStatusMu:          &sync.Mutex{},
		cachedSubtypeClientMu:   &sync.Mutex{},
		cachedSubtypeClients:    map[resource.Subtype]interface{}{},
		closeContext:            closeCtx,
	}
	// refresh once to hydrate the robot.
	if err := rc.Refresh(ctx); err != nil {
		return nil, err
	}
	if opts.RefreshEvery != 0 {
		rc.cachingStatus = true
		rc.activeBackgroundWorkers.Add(1)
		utils.ManagedGo(func() {
			rc.RefreshEvery(closeCtx, opts.RefreshEvery)
		}, rc.activeBackgroundWorkers.Done)
	}
	return rc, nil
}

type boardInfo struct {
	name                  string
	spiNames              []string
	i2cNames              []string
	analogReaderNames     []string
	digitalInterruptNames []string
}

// NewClient constructs a new RobotClient that is served at the given address. The given
// context can be used to cancel the operation.
func NewClient(ctx context.Context, address string, logger golog.Logger) (*RobotClient, error) {
	return NewClientWithOptions(ctx, address, RobotClientOptions{
		DialOptions: rpcclient.DialOptions{
			// TODO(https://github.com/viamrobotics/core/issues/237): configurable
			Insecure: true,
		},
	}, logger)
}

// Close cleanly closes the underlying connections and stops the refresh goroutine
// if it is running.
func (rc *RobotClient) Close() error {
	rc.cancelBackgroundWorkers()
	rc.activeBackgroundWorkers.Wait()

	var err error = nil
	for _, v := range rc.cachedSubtypeClients {
		err = multierr.Combine(err, utils.TryClose(v))
	}
	return multierr.Combine(err, rc.conn.Close(), rc.metadataClient.Close())
}

// RefreshEvery refreshes the robot on the interval given by every until the
// given context is done.
func (rc *RobotClient) RefreshEvery(ctx context.Context, every time.Duration) {
	ticker := time.NewTicker(every)
	defer ticker.Stop()
	for {
		if !utils.SelectContextOrWaitChan(ctx, ticker.C) {
			return
		}

		if err := rc.Refresh(ctx); err != nil {
			// we want to keep refreshing and hopefully the ticker is not
			// too fast so that we do not thrash.
			rc.Logger().Errorw("failed to refresh status", "error", err)
		}
	}
}

// storeStatus atomically stores the status response from a robot server if and only
// if we are automatically refreshing.
func (rc *RobotClient) storeStatus(status *pb.Status) {
	if !rc.cachingStatus {
		return
	}
	rc.cachedStatusMu.Lock()
	rc.cachedStatus = status
	rc.cachedStatusMu.Unlock()
}

// storeStatus atomically gets the status response from a robot server if and only
// if we are automatically refreshing.
func (rc *RobotClient) getCachedStatus() *pb.Status {
	if !rc.cachingStatus {
		return nil
	}
	rc.cachedStatusMu.Lock()
	defer rc.cachedStatusMu.Unlock()
	return rc.cachedStatus
}

// status actually gets the latest status from the server.
func (rc *RobotClient) status(ctx context.Context) (*pb.Status, error) {
	resp, err := rc.client.Status(ctx, &pb.StatusRequest{})
	if err != nil {
		return nil, err
	}
	return resp.Status, nil
}

// Status either gets a cached or latest version of the status of the remote
// robot.
func (rc *RobotClient) Status(ctx context.Context) (*pb.Status, error) {
	if status := rc.getCachedStatus(); status != nil {
		return status, nil
	}
	return rc.status(ctx)
}

// Config gets the config from the remote robot
// It is only partial a config, including the pieces relevant to remote robots,
// And not the pieces relevant to local configuration (pins, security keys, etc...)
func (rc *RobotClient) Config(ctx context.Context) (*config.Config, error) {
	remoteConfig, err := rc.client.Config(ctx, &pb.ConfigRequest{})
	if err != nil {
		return nil, err
	}

	var cfg config.Config
	for _, c := range remoteConfig.Components {
		cc := config.Component{
			Name: c.Name,
			Type: config.ComponentType(c.Type),
		}
		// check if component has frame attribute, leave as nil if it doesn't
		if c.Parent != "" {
			cc.Frame = &config.Frame{Parent: c.Parent}
		}
		if cc.Frame != nil && c.Pose != nil {
			cc.Frame.Translation = spatialmath.Translation{
				X: c.Pose.X,
				Y: c.Pose.Y,
				Z: c.Pose.Z,
			}
			cc.Frame.Orientation = &spatialmath.OrientationVectorDegrees{
				OX:    c.Pose.OX,
				OY:    c.Pose.OY,
				OZ:    c.Pose.OZ,
				Theta: c.Pose.Theta,
			}
		}
		cfg.Components = append(cfg.Components, cc)
	}
	return &cfg, nil
}

// RemoteByName returns a remote robot by name. It is assumed to exist on the
// other end. Right now this method is unimplemented.
func (rc *RobotClient) RemoteByName(name string) (robot.Robot, bool) {
	debug.PrintStack()
	panic(errUnimplemented)
}

// ArmByName returns an arm by name. It is assumed to exist on the
// other end.
func (rc *RobotClient) ArmByName(name string) (arm.Arm, bool) {
	resource, ok := rc.ResourceByName(arm.Named(name))
	if !ok {
		return nil, false
	}
	actualArm, ok := resource.(arm.Arm)
	if !ok {
		return nil, false
	}
	return actualArm, true
}

// BaseByName returns a base by name. It is assumed to exist on the
// other end.
func (rc *RobotClient) BaseByName(name string) (base.Base, bool) {
	return &baseClient{rc, name}, true
}

// GripperByName returns a gripper by name. It is assumed to exist on the
// other end.
func (rc *RobotClient) GripperByName(name string) (gripper.Gripper, bool) {
	return &gripperClient{rc, name}, true
}

// CameraByName returns a camera by name. It is assumed to exist on the
// other end.
func (rc *RobotClient) CameraByName(name string) (camera.Camera, bool) {
	return &cameraClient{rc, name}, true
}

// LidarByName returns a lidar by name. It is assumed to exist on the
// other end.
func (rc *RobotClient) LidarByName(name string) (lidar.Lidar, bool) {
	return &lidarClient{rc, name}, true
}

// BoardByName returns a board by name. It is assumed to exist on the
// other end.
func (rc *RobotClient) BoardByName(name string) (board.Board, bool) {
	for _, info := range rc.boardNames {
		if info.name == name {
			return &boardClient{rc, info}, true
		}
	}
	return nil, false
}

// SensorByName returns a sensor by name. It is assumed to exist on the
// other end. Based on the known sensor names and types, a type specific
// sensor is attempted to be returned; otherwise it's a general purpose
// sensor.
func (rc *RobotClient) SensorByName(name string) (sensor.Sensor, bool) {
	sensorType := rc.sensorTypes[name]
	sc := &sensorClient{rc, name, sensorType}
	switch sensorType {
	case compass.Type:
		return &compassClient{sc}, true
	case compass.RelativeType:
		return &relativeCompassClient{&compassClient{sc}}, true
	case imu.Type:
		return &imuClient{sc}, true
	case gps.Type:
		return &gpsClient{sc}, true
	case forcematrix.Type:
		return &forcematrixClient{sc}, true
	default:
		return sc, true
	}
}

// ServoByName returns a servo by name. It is assumed to exist on the
// other end.
func (rc *RobotClient) ServoByName(name string) (servo.Servo, bool) {
	return &servoClient{
		rc:   rc,
		name: name,
	}, true
}

// MotorByName returns a motor by name. It is assumed to exist on the
// other end.
func (rc *RobotClient) MotorByName(name string) (motor.Motor, bool) {
	return &motorClient{
		rc:   rc,
		name: name,
	}, true
}

// InputControllerByName returns an input.Controller by name. It is assumed to exist on the
// other end.
func (rc *RobotClient) InputControllerByName(name string) (input.Controller, bool) {
	return &inputControllerClient{
		rc:   rc,
		name: name,
	}, true
}

// ServiceByName returns a service by name. It is assumed to exist on the
// other end.
func (rc *RobotClient) ServiceByName(name string) (interface{}, bool) {
	// TODO(erd): implement
	return nil, false
}

// ResourceByName returns resource by name.
func (rc *RobotClient) ResourceByName(name resource.Name) (interface{}, bool) {
	rc.cachedSubtypeClientMu.Lock()
	defer rc.cachedSubtypeClientMu.Unlock()
	c := registry.ResourceSubtypeLookup(name.Subtype)
	if c == nil || c.SubtypeClient == nil || c.ResourceClient == nil {
		// registration doesn't exist
		return nil, false
	}
	subtypeClient, ok := rc.cachedSubtypeClients[name.Subtype]

	if !ok {
		newClient, err := c.SubtypeClient(rc.closeContext, rc.Address, name.Name, rc.Logger())
		if err != nil {
			return nil, false
		}
		rc.cachedSubtypeClients[name.Subtype] = newClient
		subtypeClient = newClient
	}
	resourceClient, err := c.ResourceClient(subtypeClient, name.Name)
	if err != nil {
		return nil, false
	}

	return resourceClient, true
}

// Refresh manually updates the underlying parts of the robot based
// on a status retrieved from the server.
// TODO(https://github.com/viamrobotics/core/issues/57) - do not use status
// as we plan on making it a more expensive request with more details than
// needed for the purposes of this method.
func (rc *RobotClient) Refresh(ctx context.Context) (err error) {
	status, err := rc.status(ctx)
	if err != nil {
		return errors.Errorf("status call failed: %w", err)
	}

	rc.storeStatus(status)
	rc.namesMu.Lock()
	defer rc.namesMu.Unlock()

	// TODO: placeholder implementation
	// call metadata service.
	names, err := rc.metadataClient.Resources(ctx)
	// only return if it is not unimplemented - means a bigger error came up
	if err != nil && grpcstatus.Code(err) != codes.Unimplemented {
		return err
	}
	if err == nil {
		rc.resourceNames = make([]resource.Name, 0, len(names))
		for _, name := range names {
			newName := resource.NewName(
				resource.Namespace(name.Namespace),
				resource.TypeName(name.Type),
				resource.SubtypeName(name.Subtype),
				name.Name,
			)
			rc.resourceNames = append(rc.resourceNames, newName)
		}
	}

	rc.baseNames = nil
	if len(status.Bases) != 0 {
		rc.baseNames = make([]string, 0, len(status.Bases))
		for name := range status.Bases {
			rc.baseNames = append(rc.baseNames, name)
		}
	}
	rc.gripperNames = nil
	if len(status.Grippers) != 0 {
		rc.gripperNames = make([]string, 0, len(status.Grippers))
		for name := range status.Grippers {
			rc.gripperNames = append(rc.gripperNames, name)
		}
	}
	rc.boardNames = nil
	if len(status.Boards) != 0 {
		rc.boardNames = make([]boardInfo, 0, len(status.Boards))
		for name, boardStatus := range status.Boards {
			info := boardInfo{name: name}
			if len(boardStatus.Analogs) != 0 {
				info.analogReaderNames = make([]string, 0, len(boardStatus.Analogs))
				for name := range boardStatus.Analogs {
					info.analogReaderNames = append(info.analogReaderNames, name)
				}
			}
			if len(boardStatus.DigitalInterrupts) != 0 {
				info.digitalInterruptNames = make([]string, 0, len(boardStatus.DigitalInterrupts))
				for name := range boardStatus.DigitalInterrupts {
					info.digitalInterruptNames = append(info.digitalInterruptNames, name)
				}
			}
			rc.boardNames = append(rc.boardNames, info)
		}
	}
	rc.cameraNames = nil
	if len(status.Cameras) != 0 {
		rc.cameraNames = make([]string, 0, len(status.Cameras))
		for name := range status.Cameras {
			rc.cameraNames = append(rc.cameraNames, name)
		}
	}
	rc.lidarNames = nil
	if len(status.Lidars) != 0 {
		rc.lidarNames = make([]string, 0, len(status.Lidars))
		for name := range status.Lidars {
			rc.lidarNames = append(rc.lidarNames, name)
		}
	}
	rc.sensorNames = nil
	if len(status.Sensors) != 0 {
		rc.sensorNames = make([]string, 0, len(status.Sensors))
		for name, sensorStatus := range status.Sensors {
			rc.sensorNames = append(rc.sensorNames, name)
			rc.sensorTypes[name] = sensor.Type(sensorStatus.Type)
		}
	}
	rc.servoNames = nil
	if len(status.Servos) != 0 {
		rc.servoNames = make([]string, 0, len(status.Servos))
		for name := range status.Servos {
			rc.servoNames = append(rc.servoNames, name)
		}
	}
	rc.motorNames = nil
	if len(status.Motors) != 0 {
		rc.motorNames = make([]string, 0, len(status.Motors))
		for name := range status.Motors {
			rc.motorNames = append(rc.motorNames, name)
		}
	}
	rc.inputControllerNames = nil
	if len(status.InputControllers) != 0 {
		rc.inputControllerNames = make([]string, 0, len(status.InputControllers))
		for name := range status.InputControllers {
			rc.inputControllerNames = append(rc.inputControllerNames, name)
		}
	}
	rc.functionNames = nil
	if len(status.Functions) != 0 {
		rc.functionNames = make([]string, 0, len(status.Functions))
		for name := range status.Functions {
			rc.functionNames = append(rc.functionNames, name)
		}
	}
	rc.serviceNames = nil
	if len(status.Services) != 0 {
		rc.serviceNames = make([]string, 0, len(status.Services))
		for name := range status.Services {
			rc.serviceNames = append(rc.serviceNames, name)
		}
	}
	return nil
}

// copyStringSlice is a helper to simply copy a string slice
// so that no one mutates it.
func copyStringSlice(src []string) []string {
	out := make([]string, len(src))
	copy(out, src)
	return out
}

// RemoteNames returns the names of all known remotes.
func (rc *RobotClient) RemoteNames() []string {
	return nil
}

// ArmNames returns the names of all known arms.
func (rc *RobotClient) ArmNames() []string {
	rc.namesMu.RLock()
	defer rc.namesMu.RUnlock()
	names := []string{}
	for _, v := range rc.ResourceNames() {
		if v.Subtype == arm.Subtype {
			names = append(names, v.Name)
		}
	}
	return copyStringSlice(names)
}

// GripperNames returns the names of all known grippers.
func (rc *RobotClient) GripperNames() []string {
	rc.namesMu.RLock()
	defer rc.namesMu.RUnlock()
	return copyStringSlice(rc.gripperNames)
}

// CameraNames returns the names of all known cameras.
func (rc *RobotClient) CameraNames() []string {
	rc.namesMu.RLock()
	defer rc.namesMu.RUnlock()
	return copyStringSlice(rc.cameraNames)
}

// LidarNames returns the names of all known lidars.
func (rc *RobotClient) LidarNames() []string {
	rc.namesMu.RLock()
	defer rc.namesMu.RUnlock()
	return copyStringSlice(rc.lidarNames)
}

// BaseNames returns the names of all known bases.
func (rc *RobotClient) BaseNames() []string {
	rc.namesMu.RLock()
	defer rc.namesMu.RUnlock()
	return copyStringSlice(rc.baseNames)
}

// BoardNames returns the names of all known boards.
func (rc *RobotClient) BoardNames() []string {
	rc.namesMu.RLock()
	defer rc.namesMu.RUnlock()
	out := make([]string, 0, len(rc.boardNames))
	for _, info := range rc.boardNames {
		out = append(out, info.name)
	}
	return out
}

// SensorNames returns the names of all known sensors.
func (rc *RobotClient) SensorNames() []string {
	rc.namesMu.RLock()
	defer rc.namesMu.RUnlock()
	return copyStringSlice(rc.sensorNames)
}

// ServoNames returns the names of all known servos.
func (rc *RobotClient) ServoNames() []string {
	rc.namesMu.RLock()
	defer rc.namesMu.RUnlock()
	return copyStringSlice(rc.servoNames)
}

// MotorNames returns the names of all known motors.
func (rc *RobotClient) MotorNames() []string {
	rc.namesMu.RLock()
	defer rc.namesMu.RUnlock()
	return copyStringSlice(rc.motorNames)
}

// InputControllerNames returns the names of all known input controllers.
func (rc *RobotClient) InputControllerNames() []string {
	rc.namesMu.Lock()
	defer rc.namesMu.Unlock()
	return copyStringSlice(rc.inputControllerNames)
}

// FunctionNames returns the names of all known functions.
func (rc *RobotClient) FunctionNames() []string {
	rc.namesMu.RLock()
	defer rc.namesMu.RUnlock()
	return copyStringSlice(rc.functionNames)
}

// ServiceNames returns the names of all known services.
func (rc *RobotClient) ServiceNames() []string {
	rc.namesMu.Lock()
	defer rc.namesMu.Unlock()
	return copyStringSlice(rc.serviceNames)
}

// ProcessManager returns a useless process manager for the sake of
// satisfying the robot.Robot interface. Maybe it should not be part
// of the interface!
func (rc *RobotClient) ProcessManager() pexec.ProcessManager {
	return pexec.NoopProcessManager
}

// ResourceNames returns all resource names
func (rc *RobotClient) ResourceNames() []resource.Name {
	rc.namesMu.RLock()
	defer rc.namesMu.RUnlock()
	names := []resource.Name{}
	for _, v := range rc.resourceNames {
		names = append(
			names,
			resource.NewName(
				v.Namespace, v.ResourceType, v.ResourceSubtype, v.Name,
			),
		)
	}
	return names
}

// Logger returns the logger being used for this robot.
func (rc *RobotClient) Logger() golog.Logger {
	return rc.Info.Logger
}

// FrameSystem retrieves an ordered slice of the frame configs and then builds a FrameSystem from the configs
func (rc *RobotClient) FrameSystem(ctx context.Context, name, prefix string) (referenceframe.FrameSystem, error) {
	fs := referenceframe.NewEmptySimpleFrameSystem(name)
	// request the full config from the remote robot's frame system service.FrameSystemConfig()
	resp, err := rc.client.FrameServiceConfig(ctx, &pb.FrameServiceConfigRequest{})
	if err != nil {
		return nil, err
	}
	configs := resp.FrameSystemConfigs
	// using the configs, build a FrameSystem using model frames and static offset frames, the configs slice should already be sorted.
	for _, conf := range configs {
		part, err := config.ProtobufToFrameSystemPart(conf)
		if err != nil {
			return nil, err
		}
		// rename everything with prefixes
		part.Name = prefix + part.Name
		if part.FrameConfig.Parent != referenceframe.World {
			part.FrameConfig.Parent = prefix + part.FrameConfig.Parent
		}
		// make the frames from the configs
<<<<<<< HEAD
		modelFrame, staticOffsetFrame, err := framesystem.CreateFramesFromPart(part, rc.Logger())
=======
		modelFrame, staticOffsetFrame, err := config.CreateFramesFromPart(part, rc.logger)
>>>>>>> f35b7e4a
		if err != nil {
			return nil, err
		}
		// attach static offset frame to parent, attach model frame to static offset frame
		err = fs.AddFrame(staticOffsetFrame, fs.GetFrame(part.FrameConfig.Parent))
		if err != nil {
			return nil, err
		}
		err = fs.AddFrame(modelFrame, staticOffsetFrame)
		if err != nil {
			return nil, err
		}
	}
	return fs, nil
}

// baseClient satisfies a gRPC based base.Base. Refer to the interface
// for descriptions of its methods.
type baseClient struct {
	rc   *RobotClient
	name string
}

func (bc *baseClient) MoveStraight(ctx context.Context, distanceMillis int, millisPerSec float64, block bool) (int, error) {
	resp, err := bc.rc.client.BaseMoveStraight(ctx, &pb.BaseMoveStraightRequest{
		Name:           bc.name,
		MillisPerSec:   millisPerSec,
		DistanceMillis: int64(distanceMillis),
	})
	if err != nil {
		return 0, err
	}
	moved := int(resp.DistanceMillis)
	if resp.Success {
		return moved, nil
	}
	return moved, errors.New(resp.Error)
}

func (bc *baseClient) Spin(ctx context.Context, angleDeg float64, degsPerSec float64, block bool) (float64, error) {
	resp, err := bc.rc.client.BaseSpin(ctx, &pb.BaseSpinRequest{
		Name:       bc.name,
		AngleDeg:   angleDeg,
		DegsPerSec: degsPerSec,
	})
	if err != nil {
		return math.NaN(), err
	}
	spun := resp.AngleDeg
	if resp.Success {
		return spun, nil
	}
	return spun, errors.New(resp.Error)
}

func (bc *baseClient) Stop(ctx context.Context) error {
	_, err := bc.rc.client.BaseStop(ctx, &pb.BaseStopRequest{
		Name: bc.name,
	})
	return err
}

func (bc *baseClient) WidthMillis(ctx context.Context) (int, error) {
	resp, err := bc.rc.client.BaseWidthMillis(ctx, &pb.BaseWidthMillisRequest{
		Name: bc.name,
	})
	if err != nil {
		return 0, err
	}
	return int(resp.WidthMillis), nil
}

<<<<<<< HEAD
=======
// armClient satisfies a gRPC based arm.Arm. Refer to the interface
// for descriptions of its methods.
type armClient struct {
	rc   *RobotClient
	name string
}

func (ac *armClient) CurrentPosition(ctx context.Context) (*pb.Pose, error) {
	resp, err := ac.rc.client.ArmCurrentPosition(ctx, &pb.ArmCurrentPositionRequest{
		Name: ac.name,
	})
	if err != nil {
		return nil, err
	}
	return resp.Position, nil
}

func (ac *armClient) MoveToPosition(ctx context.Context, c *pb.Pose) error {
	_, err := ac.rc.client.ArmMoveToPosition(ctx, &pb.ArmMoveToPositionRequest{
		Name: ac.name,
		To:   c,
	})
	return err
}

func (ac *armClient) MoveToJointPositions(ctx context.Context, pos *pb.JointPositions) error {
	_, err := ac.rc.client.ArmMoveToJointPositions(ctx, &pb.ArmMoveToJointPositionsRequest{
		Name: ac.name,
		To:   pos,
	})
	return err
}

func (ac *armClient) CurrentJointPositions(ctx context.Context) (*pb.JointPositions, error) {
	resp, err := ac.rc.client.ArmCurrentJointPositions(ctx, &pb.ArmCurrentJointPositionsRequest{
		Name: ac.name,
	})
	if err != nil {
		return nil, err
	}
	return resp.Positions, nil
}

func (ac *armClient) JointMoveDelta(ctx context.Context, joint int, amountDegs float64) error {
	_, err := ac.rc.client.ArmJointMoveDelta(ctx, &pb.ArmJointMoveDeltaRequest{
		Name:       ac.name,
		Joint:      int32(joint),
		AmountDegs: amountDegs,
	})
	return err
}

func (ac *armClient) ModelFrame() *referenceframe.Model {
	// TODO(erh): this feels wrong
	return nil
}

>>>>>>> f35b7e4a
// gripperClient satisfies a gRPC based gripper.Gripper. Refer to the interface
// for descriptions of its methods.
type gripperClient struct {
	rc   *RobotClient
	name string
}

func (gc *gripperClient) Open(ctx context.Context) error {
	_, err := gc.rc.client.GripperOpen(ctx, &pb.GripperOpenRequest{
		Name: gc.name,
	})
	return err
}

func (gc *gripperClient) Grab(ctx context.Context) (bool, error) {
	resp, err := gc.rc.client.GripperGrab(ctx, &pb.GripperGrabRequest{
		Name: gc.name,
	})
	if err != nil {
		return false, err
	}
	return resp.Grabbed, nil
}

// boardClient satisfies a gRPC based board.Board. Refer to the interface
// for descriptions of its methods.
type boardClient struct {
	rc   *RobotClient
	info boardInfo
}

// SPIByName may need to be implemented
func (bc *boardClient) SPIByName(name string) (board.SPI, bool) {
	return nil, false
}

// I2CByName may need to be implemented
func (bc *boardClient) I2CByName(name string) (board.I2C, bool) {
	return nil, false
}

func (bc *boardClient) AnalogReaderByName(name string) (board.AnalogReader, bool) {
	return &analogReaderClient{
		rc:               bc.rc,
		boardName:        bc.info.name,
		analogReaderName: name,
	}, true
}

func (bc *boardClient) DigitalInterruptByName(name string) (board.DigitalInterrupt, bool) {
	return &digitalInterruptClient{
		rc:                   bc.rc,
		boardName:            bc.info.name,
		digitalInterruptName: name,
	}, true
}

func (bc *boardClient) GPIOSet(ctx context.Context, pin string, high bool) error {
	_, err := bc.rc.client.BoardGPIOSet(ctx, &pb.BoardGPIOSetRequest{
		Name: bc.info.name,
		Pin:  pin,
		High: high,
	})
	return err
}

func (bc *boardClient) GPIOGet(ctx context.Context, pin string) (bool, error) {
	resp, err := bc.rc.client.BoardGPIOGet(ctx, &pb.BoardGPIOGetRequest{
		Name: bc.info.name,
		Pin:  pin,
	})
	if err != nil {
		return false, err
	}
	return resp.High, nil
}

func (bc *boardClient) PWMSet(ctx context.Context, pin string, dutyCycle byte) error {
	_, err := bc.rc.client.BoardPWMSet(ctx, &pb.BoardPWMSetRequest{
		Name:      bc.info.name,
		Pin:       pin,
		DutyCycle: uint32(dutyCycle),
	})
	return err
}

func (bc *boardClient) PWMSetFreq(ctx context.Context, pin string, freq uint) error {
	_, err := bc.rc.client.BoardPWMSetFrequency(ctx, &pb.BoardPWMSetFrequencyRequest{
		Name:      bc.info.name,
		Pin:       pin,
		Frequency: uint64(freq),
	})
	return err
}

func (bc *boardClient) SPINames() []string {
	return copyStringSlice(bc.info.spiNames)
}

func (bc *boardClient) I2CNames() []string {
	return copyStringSlice(bc.info.i2cNames)
}

func (bc *boardClient) AnalogReaderNames() []string {
	return copyStringSlice(bc.info.analogReaderNames)
}

func (bc *boardClient) DigitalInterruptNames() []string {
	return copyStringSlice(bc.info.digitalInterruptNames)
}

// Status uses the parent robot client's cached status or a newly fetched
// board status to return the state of the board.
func (bc *boardClient) Status(ctx context.Context) (*pb.BoardStatus, error) {
	if status := bc.rc.getCachedStatus(); status != nil {
		boardStatus, ok := status.Boards[bc.info.name]
		if !ok {
			return nil, errors.Errorf("no board with name (%s)", bc.info.name)
		}
		return boardStatus, nil
	}
	resp, err := bc.rc.client.BoardStatus(ctx, &pb.BoardStatusRequest{
		Name: bc.info.name,
	})
	if err != nil {
		return nil, err
	}
	return resp.Status, nil
}

func (bc *boardClient) ModelAttributes() board.ModelAttributes {
	return board.ModelAttributes{Remote: true}
}

// Close shuts the board down, no methods should be called on the board after this
func (bc *boardClient) Close() error {
	return nil
}

// analogReaderClient satisfies a gRPC based motor.Motor. Refer to the interface
// for descriptions of its methods.
type analogReaderClient struct {
	rc               *RobotClient
	boardName        string
	analogReaderName string
}

func (arc *analogReaderClient) Read(ctx context.Context) (int, error) {
	resp, err := arc.rc.client.BoardAnalogReaderRead(ctx, &pb.BoardAnalogReaderReadRequest{
		BoardName:        arc.boardName,
		AnalogReaderName: arc.analogReaderName,
	})
	if err != nil {
		return 0, err
	}
	return int(resp.Value), nil
}

// digitalInterruptClient satisfies a gRPC based motor.Motor. Refer to the interface
// for descriptions of its methods.
type digitalInterruptClient struct {
	rc                   *RobotClient
	boardName            string
	digitalInterruptName string
}

func (dic *digitalInterruptClient) Config(ctx context.Context) (board.DigitalInterruptConfig, error) {
	resp, err := dic.rc.client.BoardDigitalInterruptConfig(ctx, &pb.BoardDigitalInterruptConfigRequest{
		BoardName:            dic.boardName,
		DigitalInterruptName: dic.digitalInterruptName,
	})
	if err != nil {
		return board.DigitalInterruptConfig{}, err
	}
	return DigitalInterruptConfigFromProto(resp.Config), nil
}

// DigitalInterruptConfigFromProto converts a proto based digital interrupt config to the
// codebase specific version.
func DigitalInterruptConfigFromProto(config *pb.DigitalInterruptConfig) board.DigitalInterruptConfig {
	return board.DigitalInterruptConfig{
		Name:    config.Name,
		Pin:     config.Pin,
		Type:    config.Type,
		Formula: config.Formula,
	}
}

func (dic *digitalInterruptClient) Value(ctx context.Context) (int64, error) {
	resp, err := dic.rc.client.BoardDigitalInterruptValue(ctx, &pb.BoardDigitalInterruptValueRequest{
		BoardName:            dic.boardName,
		DigitalInterruptName: dic.digitalInterruptName,
	})
	if err != nil {
		return 0, err
	}
	return resp.Value, nil
}

func (dic *digitalInterruptClient) Tick(ctx context.Context, high bool, nanos uint64) error {
	_, err := dic.rc.client.BoardDigitalInterruptTick(ctx, &pb.BoardDigitalInterruptTickRequest{
		BoardName:            dic.boardName,
		DigitalInterruptName: dic.digitalInterruptName,
		High:                 high,
		Nanos:                nanos,
	})
	return err
}

func (dic *digitalInterruptClient) AddCallback(c chan bool) {
	debug.PrintStack()
	panic(errUnimplemented)
}

func (dic *digitalInterruptClient) AddPostProcessor(pp board.PostProcessor) {
	debug.PrintStack()
	panic(errUnimplemented)
}

// cameraClient satisfies a gRPC based camera.Camera. Refer to the interface
// for descriptions of its methods.
type cameraClient struct {
	rc   *RobotClient
	name string
}

func (cc *cameraClient) Next(ctx context.Context) (image.Image, func(), error) {
	resp, err := cc.rc.client.CameraFrame(ctx, &pb.CameraFrameRequest{
		Name:     cc.name,
		MimeType: grpc.MimeTypeViamBest,
	})
	if err != nil {
		return nil, nil, err
	}
	switch resp.MimeType {
	case grpc.MimeTypeRawRGBA:
		img := image.NewNRGBA(image.Rect(0, 0, int(resp.DimX), int(resp.DimY)))
		img.Pix = resp.Frame
		return img, func() {}, nil
	case grpc.MimeTypeRawIWD:
		img, err := rimage.ImageWithDepthFromRawBytes(int(resp.DimX), int(resp.DimY), resp.Frame)
		return img, func() {}, err
	default:
		return nil, nil, errors.Errorf("do not how to decode MimeType %s", resp.MimeType)
	}

}

func (cc *cameraClient) NextPointCloud(ctx context.Context) (pointcloud.PointCloud, error) {
	resp, err := cc.rc.client.PointCloud(ctx, &pb.PointCloudRequest{
		Name:     cc.name,
		MimeType: grpc.MimeTypePCD,
	})
	if err != nil {
		return nil, err
	}

	if resp.MimeType != grpc.MimeTypePCD {
		return nil, fmt.Errorf("unknown pc mime type %s", resp.MimeType)
	}

	return pointcloud.ReadPCD(bytes.NewReader(resp.Frame))
}

func (cc *cameraClient) Close() error {
	return nil
}

// lidarClient satisfies a gRPC based lidar.Lidar. Refer to the interface
// for descriptions of its methods.
type lidarClient struct {
	rc   *RobotClient
	name string
}

func (ldc *lidarClient) Info(ctx context.Context) (map[string]interface{}, error) {
	resp, err := ldc.rc.client.LidarInfo(ctx, &pb.LidarInfoRequest{
		Name: ldc.name,
	})
	if err != nil {
		return nil, err
	}
	return resp.Info.AsMap(), nil
}

func (ldc *lidarClient) Start(ctx context.Context) error {
	_, err := ldc.rc.client.LidarStart(ctx, &pb.LidarStartRequest{
		Name: ldc.name,
	})
	return err
}

func (ldc *lidarClient) Stop(ctx context.Context) error {
	_, err := ldc.rc.client.LidarStop(ctx, &pb.LidarStopRequest{
		Name: ldc.name,
	})
	return err
}

func (ldc *lidarClient) Scan(ctx context.Context, options lidar.ScanOptions) (lidar.Measurements, error) {
	resp, err := ldc.rc.client.LidarScan(ctx, &pb.LidarScanRequest{
		Name:     ldc.name,
		Count:    int32(options.Count),
		NoFilter: options.NoFilter,
	})
	if err != nil {
		return nil, err
	}
	return MeasurementsFromProto(resp.Measurements), nil
}

func (ldc *lidarClient) Range(ctx context.Context) (float64, error) {
	resp, err := ldc.rc.client.LidarRange(ctx, &pb.LidarRangeRequest{
		Name: ldc.name,
	})
	if err != nil {
		return 0, err
	}
	return float64(resp.Range), nil
}

func (ldc *lidarClient) Bounds(ctx context.Context) (r2.Point, error) {
	resp, err := ldc.rc.client.LidarBounds(ctx, &pb.LidarBoundsRequest{
		Name: ldc.name,
	})
	if err != nil {
		return r2.Point{}, err
	}
	return r2.Point{float64(resp.X), float64(resp.Y)}, nil
}

func (ldc *lidarClient) AngularResolution(ctx context.Context) (float64, error) {
	resp, err := ldc.rc.client.LidarAngularResolution(ctx, &pb.LidarAngularResolutionRequest{
		Name: ldc.name,
	})
	if err != nil {
		return math.NaN(), err
	}
	return resp.AngularResolution, nil
}

func measurementFromProto(pm *pb.LidarMeasurement) *lidar.Measurement {
	return lidar.NewMeasurement(pm.AngleDeg, pm.Distance)
}

// MeasurementsFromProto converts proto based LiDAR measurements to the
// interface.
func MeasurementsFromProto(pms []*pb.LidarMeasurement) lidar.Measurements {
	ms := make(lidar.Measurements, 0, len(pms))
	for _, pm := range pms {
		ms = append(ms, measurementFromProto(pm))
	}
	return ms
}

// sensorClient satisfies a gRPC based sensor.Sensor. Refer to the interface
// for descriptions of its methods.
type sensorClient struct {
	rc         *RobotClient
	name       string
	sensorType sensor.Type
}

func (sc *sensorClient) Readings(ctx context.Context) ([]interface{}, error) {
	resp, err := sc.rc.client.SensorReadings(ctx, &pb.SensorReadingsRequest{
		Name: sc.name,
	})
	if err != nil {
		return nil, err
	}
	readings := make([]interface{}, 0, len(resp.Readings))
	for _, r := range resp.Readings {
		readings = append(readings, r.AsInterface())
	}
	return readings, nil
}

func (sc *sensorClient) Desc() sensor.Description {
	return sensor.Description{sc.sensorType, ""}
}

// compassClient satisfies a gRPC based compass.Compass. Refer to the interface
// for descriptions of its methods.
type compassClient struct {
	*sensorClient
}

func (cc *compassClient) Readings(ctx context.Context) ([]interface{}, error) {
	heading, err := cc.Heading(ctx)
	if err != nil {
		return nil, err
	}
	return []interface{}{heading}, nil
}

func (cc *compassClient) Heading(ctx context.Context) (float64, error) {
	resp, err := cc.rc.client.CompassHeading(ctx, &pb.CompassHeadingRequest{
		Name: cc.name,
	})
	if err != nil {
		return math.NaN(), err
	}
	return resp.Heading, nil
}

func (cc *compassClient) StartCalibration(ctx context.Context) error {
	_, err := cc.rc.client.CompassStartCalibration(ctx, &pb.CompassStartCalibrationRequest{
		Name: cc.name,
	})
	return err
}

func (cc *compassClient) StopCalibration(ctx context.Context) error {
	_, err := cc.rc.client.CompassStopCalibration(ctx, &pb.CompassStopCalibrationRequest{
		Name: cc.name,
	})
	return err
}

func (cc *compassClient) Desc() sensor.Description {
	return sensor.Description{compass.Type, ""}
}

// relativeCompassClient satisfies a gRPC based compass.RelativeCompass. Refer to the interface
// for descriptions of its methods.
type relativeCompassClient struct {
	*compassClient
}

func (rcc *relativeCompassClient) Mark(ctx context.Context) error {
	_, err := rcc.rc.client.CompassMark(ctx, &pb.CompassMarkRequest{
		Name: rcc.name,
	})
	return err
}

func (rcc *relativeCompassClient) Desc() sensor.Description {
	return sensor.Description{compass.RelativeType, ""}
}

// imuClient satisfies a gRPC based imu.IMU. Refer to the interface
// for descriptions of its methods.
type imuClient struct {
	*sensorClient
}

func (ic *imuClient) Readings(ctx context.Context) ([]interface{}, error) {
	vel, err := ic.AngularVelocity(ctx)
	if err != nil {
		return nil, err
	}
	orientation, err := ic.Orientation(ctx)
	if err != nil {
		return nil, err
	}
	ea := orientation.EulerAngles()
	return []interface{}{vel.X, vel.Y, vel.Z, ea.Roll, ea.Pitch, ea.Yaw}, nil
}

func (ic *imuClient) AngularVelocity(ctx context.Context) (spatialmath.AngularVelocity, error) {
	resp, err := ic.rc.client.IMUAngularVelocity(ctx, &pb.IMUAngularVelocityRequest{
		Name: ic.name,
	})
	if err != nil {
		return spatialmath.AngularVelocity{}, err
	}
	return spatialmath.AngularVelocity{
		X: resp.AngularVelocity.X,
		Y: resp.AngularVelocity.Y,
		Z: resp.AngularVelocity.Z,
	}, nil
}

func (ic *imuClient) Orientation(ctx context.Context) (spatialmath.Orientation, error) {
	resp, err := ic.rc.client.IMUOrientation(ctx, &pb.IMUOrientationRequest{
		Name: ic.name,
	})
	if err != nil {
		return nil, err
	}
	return &spatialmath.EulerAngles{
		Roll:  resp.Orientation.Roll,
		Pitch: resp.Orientation.Pitch,
		Yaw:   resp.Orientation.Yaw,
	}, nil
}

func (ic *imuClient) Desc() sensor.Description {
	return sensor.Description{imu.Type, ""}
}

// gpsClient satisfies a gRPC based gps.GPS. Refer to the interface
// for descriptions of its methods.
type gpsClient struct {
	*sensorClient
}

func (gc *gpsClient) Readings(ctx context.Context) ([]interface{}, error) {
	loc, err := gc.Location(ctx)
	if err != nil {
		return nil, err
	}
	alt, err := gc.Altitude(ctx)
	if err != nil {
		return nil, err
	}
	speed, err := gc.Speed(ctx)
	if err != nil {
		return nil, err
	}
	horzAcc, vertAcc, err := gc.Accuracy(ctx)
	if err != nil {
		return nil, err
	}
	return []interface{}{loc.Lat(), loc.Lng(), alt, speed, horzAcc, vertAcc}, nil
}

func (gc *gpsClient) Location(ctx context.Context) (*geo.Point, error) {
	resp, err := gc.rc.client.GPSLocation(ctx, &pb.GPSLocationRequest{
		Name: gc.name,
	})
	if err != nil {
		return nil, err
	}
	return geo.NewPoint(resp.Coordinate.Latitude, resp.Coordinate.Longitude), nil
}

func (gc *gpsClient) Altitude(ctx context.Context) (float64, error) {
	resp, err := gc.rc.client.GPSAltitude(ctx, &pb.GPSAltitudeRequest{
		Name: gc.name,
	})
	if err != nil {
		return math.NaN(), err
	}
	return resp.Altitude, nil
}

func (gc *gpsClient) Speed(ctx context.Context) (float64, error) {
	resp, err := gc.rc.client.GPSSpeed(ctx, &pb.GPSSpeedRequest{
		Name: gc.name,
	})
	if err != nil {
		return math.NaN(), err
	}
	return resp.SpeedKph, nil
}

func (gc *gpsClient) Satellites(ctx context.Context) (int, int, error) {
	return 0, 0, nil
}

func (gc *gpsClient) Accuracy(ctx context.Context) (float64, float64, error) {
	resp, err := gc.rc.client.GPSAccuracy(ctx, &pb.GPSAccuracyRequest{
		Name: gc.name,
	})
	if err != nil {
		return math.NaN(), math.NaN(), err
	}
	return resp.HorizontalAccuracy, resp.VerticalAccuracy, nil
}

func (gc *gpsClient) Valid(ctx context.Context) (bool, error) {
	return true, nil
}

// servoClient satisfies a gRPC based servo.Servo. Refer to the interface
// for descriptions of its methods.
type servoClient struct {
	rc   *RobotClient
	name string
}

func (sc *servoClient) Move(ctx context.Context, angleDeg uint8) error {
	_, err := sc.rc.client.ServoMove(ctx, &pb.ServoMoveRequest{
		Name:     sc.name,
		AngleDeg: uint32(angleDeg),
	})
	return err
}

func (sc *servoClient) Current(ctx context.Context) (uint8, error) {
	resp, err := sc.rc.client.ServoCurrent(ctx, &pb.ServoCurrentRequest{
		Name: sc.name,
	})
	if err != nil {
		return 0, err
	}
	return uint8(resp.AngleDeg), nil
}

// motorClient satisfies a gRPC based motor.Motor. Refer to the interface
// for descriptions of its methods.
type motorClient struct {
	rc   *RobotClient
	name string
}

func (mc *motorClient) PID() motor.PID {
	return nil
}
func (mc *motorClient) Power(ctx context.Context, powerPct float32) error {
	_, err := mc.rc.client.MotorPower(ctx, &pb.MotorPowerRequest{
		Name:     mc.name,
		PowerPct: powerPct,
	})
	return err
}

func (mc *motorClient) Go(ctx context.Context, d pb.DirectionRelative, powerPct float32) error {
	_, err := mc.rc.client.MotorGo(ctx, &pb.MotorGoRequest{
		Name:      mc.name,
		Direction: d,
		PowerPct:  powerPct,
	})
	return err
}

func (mc *motorClient) GoFor(ctx context.Context, d pb.DirectionRelative, rpm float64, revolutions float64) error {
	_, err := mc.rc.client.MotorGoFor(ctx, &pb.MotorGoForRequest{
		Name:        mc.name,
		Direction:   d,
		Rpm:         rpm,
		Revolutions: revolutions,
	})
	return err
}

func (mc *motorClient) Position(ctx context.Context) (float64, error) {
	resp, err := mc.rc.client.MotorPosition(ctx, &pb.MotorPositionRequest{
		Name: mc.name,
	})
	if err != nil {
		return math.NaN(), err
	}
	return resp.Position, nil
}

func (mc *motorClient) PositionSupported(ctx context.Context) (bool, error) {
	resp, err := mc.rc.client.MotorPositionSupported(ctx, &pb.MotorPositionSupportedRequest{
		Name: mc.name,
	})
	if err != nil {
		return false, err
	}
	return resp.Supported, nil
}

func (mc *motorClient) Off(ctx context.Context) error {
	_, err := mc.rc.client.MotorOff(ctx, &pb.MotorOffRequest{
		Name: mc.name,
	})
	return err
}

func (mc *motorClient) IsOn(ctx context.Context) (bool, error) {
	resp, err := mc.rc.client.MotorIsOn(ctx, &pb.MotorIsOnRequest{
		Name: mc.name,
	})
	if err != nil {
		return false, err
	}
	return resp.IsOn, nil
}

func (mc *motorClient) GoTo(ctx context.Context, rpm float64, position float64) error {
	_, err := mc.rc.client.MotorGoTo(ctx, &pb.MotorGoToRequest{
		Name:     mc.name,
		Rpm:      rpm,
		Position: position,
	})
	return err
}

func (mc *motorClient) GoTillStop(ctx context.Context, d pb.DirectionRelative, rpm float64, stopFunc func(ctx context.Context) bool) error {
	if stopFunc != nil {
		return errors.New("stopFunc must be nil when using gRPC")
	}
	_, err := mc.rc.client.MotorGoTillStop(ctx, &pb.MotorGoTillStopRequest{
		Name:      mc.name,
		Direction: d,
		Rpm:       rpm,
	})
	return err
}

func (mc *motorClient) Zero(ctx context.Context, offset float64) error {
	_, err := mc.rc.client.MotorZero(ctx, &pb.MotorZeroRequest{
		Name:   mc.name,
		Offset: offset,
	})
	return err
}

// inputControllerClient satisfies a gRPC based input.Controller. Refer to the interface
// for descriptions of its methods.
type inputControllerClient struct {
	rc            *RobotClient
	name          string
	streamCancel  context.CancelFunc
	streamHUP     bool
	streamRunning bool
	streamReady   bool
	streamMu      sync.Mutex
	mu            sync.RWMutex
	callbackWait  sync.WaitGroup
	callbacks     map[input.Control]map[input.EventType]input.ControlFunction
}

func (cc *inputControllerClient) Controls(ctx context.Context) ([]input.Control, error) {
	resp, err := cc.rc.client.InputControllerControls(ctx, &pb.InputControllerControlsRequest{
		Controller: cc.name,
	})
	if err != nil {
		return nil, err
	}
	var controls []input.Control
	for _, control := range resp.Controls {
		controls = append(controls, input.Control(control))
	}
	return controls, nil
}

func (cc *inputControllerClient) LastEvents(ctx context.Context) (map[input.Control]input.Event, error) {
	resp, err := cc.rc.client.InputControllerLastEvents(ctx, &pb.InputControllerLastEventsRequest{
		Controller: cc.name,
	})
	if err != nil {
		return nil, err
	}

	eventsOut := make(map[input.Control]input.Event)
	for _, eventIn := range resp.Events {
		eventsOut[input.Control(eventIn.Control)] = input.Event{
			Time:    eventIn.Time.AsTime(),
			Event:   input.EventType(eventIn.Event),
			Control: input.Control(eventIn.Control),
			Value:   eventIn.Value,
		}
	}
	return eventsOut, nil
}

func (cc *inputControllerClient) RegisterControlCallback(ctx context.Context, control input.Control, triggers []input.EventType, ctrlFunc input.ControlFunction) error {
	cc.mu.Lock()
	if cc.callbacks == nil {
		cc.callbacks = make(map[input.Control]map[input.EventType]input.ControlFunction)
	}

	_, ok := cc.callbacks[control]
	if !ok {
		cc.callbacks[control] = make(map[input.EventType]input.ControlFunction)
	}

	for _, trigger := range triggers {
		if trigger == input.ButtonChange {
			cc.callbacks[control][input.ButtonRelease] = ctrlFunc
			cc.callbacks[control][input.ButtonPress] = ctrlFunc
		} else {
			cc.callbacks[control][trigger] = ctrlFunc
		}
	}
	cc.mu.Unlock()

	// We want to start one and only one connectStream()
	cc.streamMu.Lock()
	defer cc.streamMu.Unlock()
	if cc.streamRunning {
		for !cc.streamReady {
			if !utils.SelectContextOrWait(ctx, 50*time.Millisecond) {
				return ctx.Err()
			}
		}
		cc.streamHUP = true
		cc.streamReady = false
		cc.streamCancel()
	} else {
		cc.streamRunning = true
		cc.rc.activeBackgroundWorkers.Add(1)
		utils.PanicCapturingGo(func() {
			defer cc.rc.activeBackgroundWorkers.Done()
			cc.connectStream(cc.rc.closeContext)
		})
		cc.mu.RLock()
		ready := cc.streamReady
		cc.mu.RUnlock()
		for !ready {
			cc.mu.RLock()
			ready = cc.streamReady
			cc.mu.RUnlock()
			if !utils.SelectContextOrWait(ctx, 50*time.Millisecond) {
				return ctx.Err()
			}
		}
	}

	return nil
}

func (cc *inputControllerClient) connectStream(ctx context.Context) {
	defer func() {
		cc.streamMu.Lock()
		defer cc.streamMu.Unlock()
		cc.mu.Lock()
		defer cc.mu.Unlock()
		cc.streamCancel = nil
		cc.streamRunning = false
		cc.streamHUP = false
		cc.streamReady = false
		cc.callbackWait.Wait()
	}()

	// Will retry on connection errors and disconnects
	for {
		cc.mu.Lock()
		cc.streamReady = false
		cc.mu.Unlock()
		select {
		case <-ctx.Done():
			return
		default:
		}

		var haveCallbacks bool
		cc.mu.RLock()
		req := &pb.InputControllerEventStreamRequest{
			Controller: cc.name,
		}

		for control, v := range cc.callbacks {
			outEvent := &pb.InputControllerEventStreamRequest_Events{
				Control: string(control),
			}

			for event, ctrlFunc := range v {
				if ctrlFunc != nil {
					haveCallbacks = true
					outEvent.Events = append(outEvent.Events, string(event))
				} else {
					outEvent.CancelledEvents = append(outEvent.CancelledEvents, string(event))
				}
			}
			req.Events = append(req.Events, outEvent)
		}
		cc.mu.RUnlock()

		if !haveCallbacks {
			return
		}

		streamCtx, cancel := context.WithCancel(ctx)
		cc.streamCancel = cancel

		stream, err := cc.rc.client.InputControllerEventStream(streamCtx, req)
		if err != nil {
			cc.rc.Logger().Error(err)
			if utils.SelectContextOrWait(ctx, 3*time.Second) {
				continue
			} else {
				return
			}
		}

		cc.mu.RLock()
		hup := cc.streamHUP
		cc.mu.RUnlock()
		if !hup {
			cc.sendConnectionStatus(ctx, true)
		}

		// Handle the rest of the stream
		for {
			select {
			case <-ctx.Done():
				return
			default:
			}

			cc.mu.Lock()
			cc.streamHUP = false
			cc.streamReady = true
			cc.mu.Unlock()
			eventIn, err := stream.Recv()
			if err != nil && eventIn == nil {
				cc.mu.RLock()
				hup := cc.streamHUP
				cc.mu.RUnlock()
				if hup {
					break
				}
				cc.sendConnectionStatus(ctx, false)
				if utils.SelectContextOrWait(ctx, 3*time.Second) {
					cc.rc.Logger().Error(err)
					break
				} else {
					return
				}
			}
			if err != nil {
				cc.rc.Logger().Error(err)
			}

			eventOut := input.Event{
				Time:    eventIn.Time.AsTime(),
				Event:   input.EventType(eventIn.Event),
				Control: input.Control(eventIn.Control),
				Value:   eventIn.Value,
			}
			cc.execCallback(ctx, eventOut)
		}
	}
}

func (cc *inputControllerClient) sendConnectionStatus(ctx context.Context, connected bool) {
	cc.mu.RLock()
	defer cc.mu.RUnlock()
	evType := input.Disconnect
	now := time.Now()
	if connected {
		evType = input.Connect
	}

	for control := range cc.callbacks {
		eventOut := input.Event{
			Time:    now,
			Event:   evType,
			Control: control,
			Value:   0,
		}
		cc.execCallback(ctx, eventOut)
	}
}

func (cc *inputControllerClient) execCallback(ctx context.Context, event input.Event) {
	cc.mu.RLock()
	defer cc.mu.RUnlock()
	callbackMap, ok := cc.callbacks[event.Control]
	if !ok {
		return
	}

	callback, ok := callbackMap[event.Event]
	if ok && callback != nil {
		cc.callbackWait.Add(1)
		utils.PanicCapturingGo(func() {
			defer cc.callbackWait.Done()
			callback(ctx, event)
		})
	}
	callbackAll, ok := callbackMap[input.AllEvents]
	if ok && callbackAll != nil {
		cc.callbackWait.Add(1)
		utils.PanicCapturingGo(func() {
			defer cc.callbackWait.Done()
			callbackAll(ctx, event)
		})
	}
}

// forcematrixClient satisfies a gRPC based
// forcematrix.ForceMatrix.
// Refer to the ForceMatrix interface for descriptions of its methods.
type forcematrixClient struct {
	*sensorClient
}

func (fmc *forcematrixClient) Readings(ctx context.Context) ([]interface{}, error) {
	matrix, err := fmc.Matrix(ctx)
	if err != nil {
		return nil, err
	}
	return []interface{}{matrix}, nil
}

func (fmc *forcematrixClient) Matrix(ctx context.Context) ([][]int, error) {
	resp, err := fmc.rc.client.ForceMatrixMatrix(ctx,
		&pb.ForceMatrixMatrixRequest{
			Name: fmc.name,
		})
	if err != nil {
		return nil, err
	}
	return protoToMatrix(resp), nil
}

func (fmc *forcematrixClient) IsSlipping(ctx context.Context) (bool, error) {
	resp, err := fmc.rc.client.ForceMatrixSlipDetection(ctx,
		&pb.ForceMatrixSlipDetectionRequest{
			Name: fmc.name,
		})
	if err != nil {
		return false, err
	}

	return resp.GetIsSlipping(), nil
}

func (fmc *forcematrixClient) Desc() sensor.Description {
	return sensor.Description{forcematrix.Type, ""}
}

// Ensure implements ForceMatrix
var _ = forcematrix.ForceMatrix(&forcematrixClient{})

// protoToMatrix is a helper function to convert protobuf matrix values into a 2-dimensional int slice.
func protoToMatrix(matrixResponse *pb.ForceMatrixMatrixResponse) [][]int {
	rows := matrixResponse.Matrix.Rows
	cols := matrixResponse.Matrix.Cols
	matrix := make([][]int, rows)
	for r := range matrix {
		matrix[r] = make([]int, cols)
		for c := range matrix[r] {
			matrix[r][c] = int(matrixResponse.Matrix.Data[r*int(cols)+c])
		}
	}
	return matrix
}<|MERGE_RESOLUTION|>--- conflicted
+++ resolved
@@ -704,11 +704,7 @@
 			part.FrameConfig.Parent = prefix + part.FrameConfig.Parent
 		}
 		// make the frames from the configs
-<<<<<<< HEAD
-		modelFrame, staticOffsetFrame, err := framesystem.CreateFramesFromPart(part, rc.Logger())
-=======
-		modelFrame, staticOffsetFrame, err := config.CreateFramesFromPart(part, rc.logger)
->>>>>>> f35b7e4a
+		modelFrame, staticOffsetFrame, err := config.CreateFramesFromPart(part, rc.Logger())
 		if err != nil {
 			return nil, err
 		}
@@ -781,66 +777,6 @@
 	return int(resp.WidthMillis), nil
 }
 
-<<<<<<< HEAD
-=======
-// armClient satisfies a gRPC based arm.Arm. Refer to the interface
-// for descriptions of its methods.
-type armClient struct {
-	rc   *RobotClient
-	name string
-}
-
-func (ac *armClient) CurrentPosition(ctx context.Context) (*pb.Pose, error) {
-	resp, err := ac.rc.client.ArmCurrentPosition(ctx, &pb.ArmCurrentPositionRequest{
-		Name: ac.name,
-	})
-	if err != nil {
-		return nil, err
-	}
-	return resp.Position, nil
-}
-
-func (ac *armClient) MoveToPosition(ctx context.Context, c *pb.Pose) error {
-	_, err := ac.rc.client.ArmMoveToPosition(ctx, &pb.ArmMoveToPositionRequest{
-		Name: ac.name,
-		To:   c,
-	})
-	return err
-}
-
-func (ac *armClient) MoveToJointPositions(ctx context.Context, pos *pb.JointPositions) error {
-	_, err := ac.rc.client.ArmMoveToJointPositions(ctx, &pb.ArmMoveToJointPositionsRequest{
-		Name: ac.name,
-		To:   pos,
-	})
-	return err
-}
-
-func (ac *armClient) CurrentJointPositions(ctx context.Context) (*pb.JointPositions, error) {
-	resp, err := ac.rc.client.ArmCurrentJointPositions(ctx, &pb.ArmCurrentJointPositionsRequest{
-		Name: ac.name,
-	})
-	if err != nil {
-		return nil, err
-	}
-	return resp.Positions, nil
-}
-
-func (ac *armClient) JointMoveDelta(ctx context.Context, joint int, amountDegs float64) error {
-	_, err := ac.rc.client.ArmJointMoveDelta(ctx, &pb.ArmJointMoveDeltaRequest{
-		Name:       ac.name,
-		Joint:      int32(joint),
-		AmountDegs: amountDegs,
-	})
-	return err
-}
-
-func (ac *armClient) ModelFrame() *referenceframe.Model {
-	// TODO(erh): this feels wrong
-	return nil
-}
-
->>>>>>> f35b7e4a
 // gripperClient satisfies a gRPC based gripper.Gripper. Refer to the interface
 // for descriptions of its methods.
 type gripperClient struct {
