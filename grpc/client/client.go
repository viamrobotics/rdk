// Package client contains a gRPC based robot.Robot client.
package client

import (
	"context"
	"math"
	"runtime/debug"
	"sync"
	"time"

	"github.com/edaniels/golog"
	geo "github.com/kellydunn/golang-geo"
	"github.com/pkg/errors"
	"go.uber.org/multierr"
	"go.viam.com/utils"
	"go.viam.com/utils/pexec"
	"go.viam.com/utils/rpc"
	"google.golang.org/grpc/codes"
	grpcstatus "google.golang.org/grpc/status"

	"go.viam.com/rdk/base"
	"go.viam.com/rdk/component/arm"
	"go.viam.com/rdk/component/board"
	"go.viam.com/rdk/component/camera"
	"go.viam.com/rdk/component/gripper"
	"go.viam.com/rdk/component/input"
	"go.viam.com/rdk/component/motor"
	"go.viam.com/rdk/component/servo"
	"go.viam.com/rdk/config"
	"go.viam.com/rdk/grpc"
	metadataclient "go.viam.com/rdk/grpc/metadata/client"
	pb "go.viam.com/rdk/proto/api/v1"
	"go.viam.com/rdk/referenceframe"
	"go.viam.com/rdk/registry"
	"go.viam.com/rdk/resource"
	"go.viam.com/rdk/robot"
	"go.viam.com/rdk/sensor"
	"go.viam.com/rdk/sensor/compass"
	"go.viam.com/rdk/sensor/gps"
	"go.viam.com/rdk/spatialmath"
)

// errUnimplemented is used for any unimplemented methods that should
// eventually be implemented server side or faked client side.
var errUnimplemented = errors.New("unimplemented")

// RobotClient satisfies the robot.Robot interface through a gRPC based
// client conforming to the robot.proto contract.
type RobotClient struct {
	address        string
	conn           rpc.ClientConn
	client         pb.RobotServiceClient
	metadataClient *metadataclient.MetadataServiceClient

	namesMu       *sync.RWMutex
	baseNames     []string
	sensorNames   []string
	functionNames []string
	serviceNames  []string
	resourceNames []resource.Name

	sensorTypes map[string]sensor.Type

	activeBackgroundWorkers *sync.WaitGroup
	cancelBackgroundWorkers func()
	logger                  golog.Logger

	cachingStatus  bool
	cachedStatus   *pb.Status
	cachedStatusMu *sync.Mutex

	closeContext context.Context
}

// New constructs a new RobotClient that is served at the given address. The given
// context can be used to cancel the operation.
func New(ctx context.Context, address string, logger golog.Logger, opts ...RobotClientOption) (*RobotClient, error) {
	var rOpts robotClientOpts
	for _, opt := range opts {
		opt.apply(&rOpts)
	}

	conn, err := grpc.Dial(ctx, address, logger, rOpts.dialOptions...)
	if err != nil {
		return nil, err
	}

	metadataClient, err := metadataclient.New(ctx, address, logger, rOpts.dialOptions...)
	if err != nil {
		return nil, err
	}

	client := pb.NewRobotServiceClient(conn)
	closeCtx, cancel := context.WithCancel(context.Background())
	rc := &RobotClient{
		address:                 address,
		conn:                    conn,
		client:                  client,
		metadataClient:          metadataClient,
		sensorTypes:             map[string]sensor.Type{},
		cancelBackgroundWorkers: cancel,
		namesMu:                 &sync.RWMutex{},
		activeBackgroundWorkers: &sync.WaitGroup{},
		logger:                  logger,
		cachedStatusMu:          &sync.Mutex{},
		closeContext:            closeCtx,
	}
	// refresh once to hydrate the robot.
	if err := rc.Refresh(ctx); err != nil {
		return nil, multierr.Combine(err, metadataClient.Close(), conn.Close())
	}
	if rOpts.refreshEvery != 0 {
		rc.cachingStatus = true
		rc.activeBackgroundWorkers.Add(1)
		utils.ManagedGo(func() {
			rc.RefreshEvery(closeCtx, rOpts.refreshEvery)
		}, rc.activeBackgroundWorkers.Done)
	}
	return rc, nil
}

// Close cleanly closes the underlying connections and stops the refresh goroutine
// if it is running.
func (rc *RobotClient) Close(ctx context.Context) error {
	rc.cancelBackgroundWorkers()
	rc.activeBackgroundWorkers.Wait()

	return multierr.Combine(rc.conn.Close(), rc.metadataClient.Close())
}

// RefreshEvery refreshes the robot on the interval given by every until the
// given context is done.
func (rc *RobotClient) RefreshEvery(ctx context.Context, every time.Duration) {
	ticker := time.NewTicker(every)
	defer ticker.Stop()
	for {
		if !utils.SelectContextOrWaitChan(ctx, ticker.C) {
			return
		}

		if err := rc.Refresh(ctx); err != nil {
			// we want to keep refreshing and hopefully the ticker is not
			// too fast so that we do not thrash.
			rc.Logger().Errorw("failed to refresh status", "error", err)
		}
	}
}

// storeStatus atomically stores the status response from a robot server if and only
// if we are automatically refreshing.
func (rc *RobotClient) storeStatus(status *pb.Status) {
	if !rc.cachingStatus {
		return
	}
	rc.cachedStatusMu.Lock()
	rc.cachedStatus = status
	rc.cachedStatusMu.Unlock()
}

// storeStatus atomically gets the status response from a robot server if and only
// if we are automatically refreshing.
func (rc *RobotClient) getCachedStatus() *pb.Status {
	if !rc.cachingStatus {
		return nil
	}
	rc.cachedStatusMu.Lock()
	defer rc.cachedStatusMu.Unlock()
	return rc.cachedStatus
}

// status actually gets the latest status from the server.
func (rc *RobotClient) status(ctx context.Context) (*pb.Status, error) {
	resp, err := rc.client.Status(ctx, &pb.StatusRequest{})
	if err != nil {
		return nil, err
	}
	return resp.Status, nil
}

// Status either gets a cached or latest version of the status of the remote
// robot.
func (rc *RobotClient) Status(ctx context.Context) (*pb.Status, error) {
	if status := rc.getCachedStatus(); status != nil {
		return status, nil
	}
	return rc.status(ctx)
}

// Config gets the config from the remote robot
// It is only partial a config, including the pieces relevant to remote robots,
// And not the pieces relevant to local configuration (pins, security keys, etc...)
func (rc *RobotClient) Config(ctx context.Context) (*config.Config, error) {
	remoteConfig, err := rc.client.Config(ctx, &pb.ConfigRequest{})
	if err != nil {
		return nil, err
	}

	var cfg config.Config
	for _, c := range remoteConfig.Components {
		cc := config.Component{
			Name: c.Name,
			Type: config.ComponentType(c.Type),
		}
		// check if component has frame attribute, leave as nil if it doesn't
		if c.Parent != "" {
			cc.Frame = &config.Frame{Parent: c.Parent}
		}
		if cc.Frame != nil && c.Pose != nil {
			cc.Frame.Translation = spatialmath.Translation{
				X: c.Pose.X,
				Y: c.Pose.Y,
				Z: c.Pose.Z,
			}
			cc.Frame.Orientation = &spatialmath.OrientationVectorDegrees{
				OX:    c.Pose.OX,
				OY:    c.Pose.OY,
				OZ:    c.Pose.OZ,
				Theta: c.Pose.Theta,
			}
		}
		cfg.Components = append(cfg.Components, cc)
	}
	return &cfg, nil
}

// RemoteByName returns a remote robot by name. It is assumed to exist on the
// other end. Right now this method is unimplemented.
func (rc *RobotClient) RemoteByName(name string) (robot.Robot, bool) {
	debug.PrintStack()
	panic(errUnimplemented)
}

// ArmByName returns an arm by name. It is assumed to exist on the
// other end.
func (rc *RobotClient) ArmByName(name string) (arm.Arm, bool) {
	resource, ok := rc.ResourceByName(arm.Named(name))
	if !ok {
		return nil, false
	}
	actualArm, ok := resource.(arm.Arm)
	if !ok {
		return nil, false
	}
	return actualArm, true
}

// BaseByName returns a base by name. It is assumed to exist on the
// other end.
func (rc *RobotClient) BaseByName(name string) (base.Base, bool) {
	return &baseClient{rc, name}, true
}

// GripperByName returns a gripper by name. It is assumed to exist on the
// other end.
func (rc *RobotClient) GripperByName(name string) (gripper.Gripper, bool) {
	resource, ok := rc.ResourceByName(gripper.Named(name))
	if !ok {
		return nil, false
	}
	actual, ok := resource.(gripper.Gripper)
	if !ok {
		return nil, false
	}
	return actual, true
}

// CameraByName returns a camera by name. It is assumed to exist on the
// other end.
func (rc *RobotClient) CameraByName(name string) (camera.Camera, bool) {
	resource, ok := rc.ResourceByName(camera.Named(name))
	if !ok {
		return nil, false
	}
	actual, ok := resource.(camera.Camera)
	if !ok {
		return nil, false
	}
	return actual, true
}

// BoardByName returns a board by name. It is assumed to exist on the
// other end.
func (rc *RobotClient) BoardByName(name string) (board.Board, bool) {
	resource, ok := rc.ResourceByName(board.Named(name))
	if !ok {
		return nil, false
	}
	actualBoard, ok := resource.(board.Board)
	if !ok {
		return nil, false
	}
	return actualBoard, true
}

// SensorByName returns a sensor by name. It is assumed to exist on the
// other end. Based on the known sensor names and types, a type specific
// sensor is attempted to be returned; otherwise it's a general purpose
// sensor.
func (rc *RobotClient) SensorByName(name string) (sensor.Sensor, bool) {
	sensorType := rc.sensorTypes[name]
	sc := &sensorClient{rc, name, sensorType}
	switch sensorType {
	case compass.Type:
		return &compassClient{sc}, true
	case compass.RelativeType:
		return &relativeCompassClient{&compassClient{sc}}, true
	case gps.Type:
		return &gpsClient{sc}, true
	default:
		return sc, true
	}
}

// ServoByName returns a servo by name. It is assumed to exist on the
// other end.
func (rc *RobotClient) ServoByName(name string) (servo.Servo, bool) {
	nameObj := servo.Named(name)
	resource, ok := rc.ResourceByName(nameObj)
	if !ok {
		return nil, false
	}
	actualServo, ok := resource.(servo.Servo)
	if !ok {
		return nil, false
	}
	return actualServo, true
}

// MotorByName returns a motor by name. It is assumed to exist on the
// other end.
func (rc *RobotClient) MotorByName(name string) (motor.Motor, bool) {
	nameObj := motor.Named(name)
	resource, ok := rc.ResourceByName(nameObj)
	if !ok {
		return nil, false
	}
	actualMotor, ok := resource.(motor.Motor)
	if !ok {
		return nil, false
	}
	return actualMotor, true
}

// InputControllerByName returns an input.Controller by name. It is assumed to exist on the
// other end.
func (rc *RobotClient) InputControllerByName(name string) (input.Controller, bool) {
	resource, ok := rc.ResourceByName(input.Named(name))
	if !ok {
		return nil, false
	}
	actual, ok := resource.(input.Controller)
	if !ok {
		return nil, false
	}
	return actual, true
}

// ResourceByName returns resource by name.
func (rc *RobotClient) ResourceByName(name resource.Name) (interface{}, bool) {
	// TODO(https://github.com/viamrobotics/rdk/issues/375): remove this switch statement after the V2 migration is done
	switch name.Subtype {
<<<<<<< HEAD
	case forcematrix.Subtype:
		sensorType := rc.sensorTypes[name.Name]
		sc := &sensorClient{rc, name.Name, sensorType}
		return &forcematrixClient{sc}, true
=======
	case board.Subtype:
		for _, info := range rc.boardNames {
			if info.name == name.Name {
				return &boardClient{rc, info}, true
			}
		}
		return nil, false
>>>>>>> 1c76e2af
	default:
		c := registry.ResourceSubtypeLookup(name.Subtype)
		if c == nil || c.RPCClient == nil {
			// registration doesn't exist
			return nil, false
		}
		// pass in conn
		resourceClient := c.RPCClient(rc.closeContext, rc.conn, name.Name, rc.Logger())
		return resourceClient, true
	}
}

// Refresh manually updates the underlying parts of the robot based
// on a status retrieved from the server.
// TODO(https://github.com/viamrobotics/rdk/issues/57) - do not use status
// as we plan on making it a more expensive request with more details than
// needed for the purposes of this method.
func (rc *RobotClient) Refresh(ctx context.Context) (err error) {
	status, err := rc.status(ctx)
	if err != nil {
		return errors.Wrap(err, "status call failed")
	}

	rc.storeStatus(status)
	rc.namesMu.Lock()
	defer rc.namesMu.Unlock()

	// TODO: placeholder implementation
	// call metadata service.
	names, err := rc.metadataClient.Resources(ctx)
	// only return if it is not unimplemented - means a bigger error came up
	if err != nil && grpcstatus.Code(err) != codes.Unimplemented {
		return err
	}
	if err == nil {
		rc.resourceNames = make([]resource.Name, 0, len(names))
		for _, name := range names {
			newName := resource.NewName(
				resource.Namespace(name.Namespace),
				resource.TypeName(name.Type),
				resource.SubtypeName(name.Subtype),
				name.Name,
			)
			rc.resourceNames = append(rc.resourceNames, newName)
		}
	}

	rc.baseNames = nil
	if len(status.Bases) != 0 {
		rc.baseNames = make([]string, 0, len(status.Bases))
		for name := range status.Bases {
			rc.baseNames = append(rc.baseNames, name)
		}
	}

	rc.sensorNames = nil
	if len(status.Sensors) != 0 {
		rc.sensorNames = make([]string, 0, len(status.Sensors))
		for name, sensorStatus := range status.Sensors {
			rc.sensorNames = append(rc.sensorNames, name)
			rc.sensorTypes[name] = sensor.Type(sensorStatus.Type)
		}
	}
	rc.functionNames = nil
	if len(status.Functions) != 0 {
		rc.functionNames = make([]string, 0, len(status.Functions))
		for name := range status.Functions {
			rc.functionNames = append(rc.functionNames, name)
		}
	}
	rc.serviceNames = nil
	if len(status.Services) != 0 {
		rc.serviceNames = make([]string, 0, len(status.Services))
		for name := range status.Services {
			rc.serviceNames = append(rc.serviceNames, name)
		}
	}
	return nil
}

// copyStringSlice is a helper to simply copy a string slice
// so that no one mutates it.
func copyStringSlice(src []string) []string {
	out := make([]string, len(src))
	copy(out, src)
	return out
}

// RemoteNames returns the names of all known remotes.
func (rc *RobotClient) RemoteNames() []string {
	return nil
}

// ArmNames returns the names of all known arms.
func (rc *RobotClient) ArmNames() []string {
	rc.namesMu.RLock()
	defer rc.namesMu.RUnlock()
	names := []string{}
	for _, v := range rc.ResourceNames() {
		if v.Subtype == arm.Subtype {
			names = append(names, v.Name)
		}
	}
	return copyStringSlice(names)
}

// GripperNames returns the names of all known grippers.
func (rc *RobotClient) GripperNames() []string {
	rc.namesMu.RLock()
	defer rc.namesMu.RUnlock()
	names := []string{}
	for _, v := range rc.ResourceNames() {
		if v.Subtype == gripper.Subtype {
			names = append(names, v.Name)
		}
	}
	return copyStringSlice(names)
}

// CameraNames returns the names of all known cameras.
func (rc *RobotClient) CameraNames() []string {
	rc.namesMu.RLock()
	defer rc.namesMu.RUnlock()
	names := []string{}
	for _, v := range rc.ResourceNames() {
		if v.Subtype == camera.Subtype {
			names = append(names, v.Name)
		}
	}
	return copyStringSlice(names)
}

// BaseNames returns the names of all known bases.
func (rc *RobotClient) BaseNames() []string {
	rc.namesMu.RLock()
	defer rc.namesMu.RUnlock()
	return copyStringSlice(rc.baseNames)
}

// BoardNames returns the names of all known boards.
func (rc *RobotClient) BoardNames() []string {
	rc.namesMu.RLock()
	defer rc.namesMu.RUnlock()
	names := []string{}
	for _, v := range rc.ResourceNames() {
		if v.Subtype == board.Subtype {
			names = append(names, v.Name)
		}
	}
	return copyStringSlice(names)
}

// SensorNames returns the names of all known sensors.
func (rc *RobotClient) SensorNames() []string {
	rc.namesMu.RLock()
	defer rc.namesMu.RUnlock()
	return copyStringSlice(rc.sensorNames)
}

// ServoNames returns the names of all known servos.
func (rc *RobotClient) ServoNames() []string {
	rc.namesMu.RLock()
	defer rc.namesMu.RUnlock()
	names := []string{}
	for _, res := range rc.ResourceNames() {
		if res.Subtype == servo.Subtype {
			names = append(names, res.Name)
		}
	}
	return copyStringSlice(names)
}

// MotorNames returns the names of all known motors.
func (rc *RobotClient) MotorNames() []string {
	rc.namesMu.RLock()
	defer rc.namesMu.RUnlock()
	names := []string{}
	for _, res := range rc.ResourceNames() {
		if res.Subtype == motor.Subtype {
			names = append(names, res.Name)
		}
	}
	return copyStringSlice(names)
}

// InputControllerNames returns the names of all known input controllers.
func (rc *RobotClient) InputControllerNames() []string {
	rc.namesMu.Lock()
	defer rc.namesMu.Unlock()
	names := []string{}
	for _, res := range rc.ResourceNames() {
		if res.Subtype == input.Subtype {
			names = append(names, res.Name)
		}
	}
	return copyStringSlice(names)
}

// FunctionNames returns the names of all known functions.
func (rc *RobotClient) FunctionNames() []string {
	rc.namesMu.RLock()
	defer rc.namesMu.RUnlock()
	return copyStringSlice(rc.functionNames)
}

// ProcessManager returns a useless process manager for the sake of
// satisfying the robot.Robot interface. Maybe it should not be part
// of the interface!
func (rc *RobotClient) ProcessManager() pexec.ProcessManager {
	return pexec.NoopProcessManager
}

// ResourceNames returns all resource names.
func (rc *RobotClient) ResourceNames() []resource.Name {
	rc.namesMu.RLock()
	defer rc.namesMu.RUnlock()
	names := []resource.Name{}
	for _, v := range rc.resourceNames {
		names = append(
			names,
			resource.NewName(
				v.Namespace, v.ResourceType, v.ResourceSubtype, v.Name,
			),
		)
	}
	return names
}

// Logger returns the logger being used for this robot.
func (rc *RobotClient) Logger() golog.Logger {
	return rc.logger
}

// FrameSystem retrieves an ordered slice of the frame configs and then builds a FrameSystem from the configs.
func (rc *RobotClient) FrameSystem(ctx context.Context, name, prefix string) (referenceframe.FrameSystem, error) {
	fs := referenceframe.NewEmptySimpleFrameSystem(name)
	// request the full config from the remote robot's frame system service.FrameSystemConfig()
	resp, err := rc.client.FrameServiceConfig(ctx, &pb.FrameServiceConfigRequest{})
	if err != nil {
		return nil, err
	}
	configs := resp.FrameSystemConfigs
	// using the configs, build a FrameSystem using model frames and static offset frames, the configs slice should already be sorted.
	for _, conf := range configs {
		part, err := config.ProtobufToFrameSystemPart(conf)
		if err != nil {
			return nil, err
		}
		// rename everything with prefixes
		part.Name = prefix + part.Name
		if part.FrameConfig.Parent != referenceframe.World {
			part.FrameConfig.Parent = prefix + part.FrameConfig.Parent
		}
		// make the frames from the configs
		modelFrame, staticOffsetFrame, err := config.CreateFramesFromPart(part, rc.Logger())
		if err != nil {
			return nil, err
		}
		// attach static offset frame to parent, attach model frame to static offset frame
		err = fs.AddFrame(staticOffsetFrame, fs.GetFrame(part.FrameConfig.Parent))
		if err != nil {
			return nil, err
		}
		err = fs.AddFrame(modelFrame, staticOffsetFrame)
		if err != nil {
			return nil, err
		}
	}
	return fs, nil
}

// baseClient satisfies a gRPC based base.Base. Refer to the interface
// for descriptions of its methods.
type baseClient struct {
	rc   *RobotClient
	name string
}

func (bc *baseClient) MoveStraight(ctx context.Context, distanceMillis int, millisPerSec float64, block bool) error {
	resp, err := bc.rc.client.BaseMoveStraight(ctx, &pb.BaseMoveStraightRequest{
		Name:           bc.name,
		MillisPerSec:   millisPerSec,
		DistanceMillis: int64(distanceMillis),
	})
	if err != nil {
		return err
	}
	if resp.Success {
		return nil
	}
	return errors.New(resp.Error)
}

func (bc *baseClient) MoveArc(ctx context.Context, distanceMillis int, millisPerSec float64, degsPerSec float64, block bool) error {
	resp, err := bc.rc.client.BaseMoveArc(ctx, &pb.BaseMoveArcRequest{
		Name:           bc.name,
		MillisPerSec:   millisPerSec,
		AngleDeg:       degsPerSec,
		DistanceMillis: int64(distanceMillis),
	})
	if err != nil {
		return err
	}
	if resp.Success {
		return nil
	}
	return errors.New(resp.Error)
}

func (bc *baseClient) Spin(ctx context.Context, angleDeg float64, degsPerSec float64, block bool) error {
	resp, err := bc.rc.client.BaseSpin(ctx, &pb.BaseSpinRequest{
		Name:       bc.name,
		AngleDeg:   angleDeg,
		DegsPerSec: degsPerSec,
	})
	if err != nil {
		return err
	}
	if resp.Success {
		return nil
	}
	return errors.New(resp.Error)
}

func (bc *baseClient) Stop(ctx context.Context) error {
	_, err := bc.rc.client.BaseStop(ctx, &pb.BaseStopRequest{
		Name: bc.name,
	})
	return err
}

func (bc *baseClient) WidthMillis(ctx context.Context) (int, error) {
	resp, err := bc.rc.client.BaseWidthMillis(ctx, &pb.BaseWidthMillisRequest{
		Name: bc.name,
	})
	if err != nil {
		return 0, err
	}
	return int(resp.WidthMillis), nil
}

// sensorClient satisfies a gRPC based sensor.Sensor. Refer to the interface
// for descriptions of its methods.
type sensorClient struct {
	rc         *RobotClient
	name       string
	sensorType sensor.Type
}

func (sc *sensorClient) Readings(ctx context.Context) ([]interface{}, error) {
	resp, err := sc.rc.client.SensorReadings(ctx, &pb.SensorReadingsRequest{
		Name: sc.name,
	})
	if err != nil {
		return nil, err
	}
	readings := make([]interface{}, 0, len(resp.Readings))
	for _, r := range resp.Readings {
		readings = append(readings, r.AsInterface())
	}
	return readings, nil
}

func (sc *sensorClient) Desc() sensor.Description {
	return sensor.Description{sc.sensorType, ""}
}

// compassClient satisfies a gRPC based compass.Compass. Refer to the interface
// for descriptions of its methods.
type compassClient struct {
	*sensorClient
}

func (cc *compassClient) Readings(ctx context.Context) ([]interface{}, error) {
	heading, err := cc.Heading(ctx)
	if err != nil {
		return nil, err
	}
	return []interface{}{heading}, nil
}

func (cc *compassClient) Heading(ctx context.Context) (float64, error) {
	resp, err := cc.rc.client.CompassHeading(ctx, &pb.CompassHeadingRequest{
		Name: cc.name,
	})
	if err != nil {
		return math.NaN(), err
	}
	return resp.Heading, nil
}

func (cc *compassClient) StartCalibration(ctx context.Context) error {
	_, err := cc.rc.client.CompassStartCalibration(ctx, &pb.CompassStartCalibrationRequest{
		Name: cc.name,
	})
	return err
}

func (cc *compassClient) StopCalibration(ctx context.Context) error {
	_, err := cc.rc.client.CompassStopCalibration(ctx, &pb.CompassStopCalibrationRequest{
		Name: cc.name,
	})
	return err
}

func (cc *compassClient) Desc() sensor.Description {
	return sensor.Description{compass.Type, ""}
}

// relativeCompassClient satisfies a gRPC based compass.RelativeCompass. Refer to the interface
// for descriptions of its methods.
type relativeCompassClient struct {
	*compassClient
}

func (rcc *relativeCompassClient) Mark(ctx context.Context) error {
	_, err := rcc.rc.client.CompassMark(ctx, &pb.CompassMarkRequest{
		Name: rcc.name,
	})
	return err
}

func (rcc *relativeCompassClient) Desc() sensor.Description {
	return sensor.Description{compass.RelativeType, ""}
}

// gpsClient satisfies a gRPC based gps.GPS. Refer to the interface
// for descriptions of its methods.
type gpsClient struct {
	*sensorClient
}

func (gc *gpsClient) Readings(ctx context.Context) ([]interface{}, error) {
	loc, err := gc.Location(ctx)
	if err != nil {
		return nil, err
	}
	alt, err := gc.Altitude(ctx)
	if err != nil {
		return nil, err
	}
	speed, err := gc.Speed(ctx)
	if err != nil {
		return nil, err
	}
	horzAcc, vertAcc, err := gc.Accuracy(ctx)
	if err != nil {
		return nil, err
	}
	return []interface{}{loc.Lat(), loc.Lng(), alt, speed, horzAcc, vertAcc}, nil
}

func (gc *gpsClient) Location(ctx context.Context) (*geo.Point, error) {
	resp, err := gc.rc.client.GPSLocation(ctx, &pb.GPSLocationRequest{
		Name: gc.name,
	})
	if err != nil {
		return nil, err
	}
	return geo.NewPoint(resp.Coordinate.Latitude, resp.Coordinate.Longitude), nil
}

func (gc *gpsClient) Altitude(ctx context.Context) (float64, error) {
	resp, err := gc.rc.client.GPSAltitude(ctx, &pb.GPSAltitudeRequest{
		Name: gc.name,
	})
	if err != nil {
		return math.NaN(), err
	}
	return resp.Altitude, nil
}

func (gc *gpsClient) Speed(ctx context.Context) (float64, error) {
	resp, err := gc.rc.client.GPSSpeed(ctx, &pb.GPSSpeedRequest{
		Name: gc.name,
	})
	if err != nil {
		return math.NaN(), err
	}
	return resp.SpeedKph, nil
}

func (gc *gpsClient) Satellites(ctx context.Context) (int, int, error) {
	return 0, 0, nil
}

func (gc *gpsClient) Accuracy(ctx context.Context) (float64, float64, error) {
	resp, err := gc.rc.client.GPSAccuracy(ctx, &pb.GPSAccuracyRequest{
		Name: gc.name,
	})
	if err != nil {
		return math.NaN(), math.NaN(), err
	}
	return resp.HorizontalAccuracy, resp.VerticalAccuracy, nil
}

func (gc *gpsClient) Valid(ctx context.Context) (bool, error) {
	return true, nil
}<|MERGE_RESOLUTION|>--- conflicted
+++ resolved
@@ -358,21 +358,8 @@
 // ResourceByName returns resource by name.
 func (rc *RobotClient) ResourceByName(name resource.Name) (interface{}, bool) {
 	// TODO(https://github.com/viamrobotics/rdk/issues/375): remove this switch statement after the V2 migration is done
+	//nolint:gocritic
 	switch name.Subtype {
-<<<<<<< HEAD
-	case forcematrix.Subtype:
-		sensorType := rc.sensorTypes[name.Name]
-		sc := &sensorClient{rc, name.Name, sensorType}
-		return &forcematrixClient{sc}, true
-=======
-	case board.Subtype:
-		for _, info := range rc.boardNames {
-			if info.name == name.Name {
-				return &boardClient{rc, info}, true
-			}
-		}
-		return nil, false
->>>>>>> 1c76e2af
 	default:
 		c := registry.ResourceSubtypeLookup(name.Subtype)
 		if c == nil || c.RPCClient == nil {
