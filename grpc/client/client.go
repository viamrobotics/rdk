--- conflicted
+++ resolved
@@ -358,20 +358,10 @@
 	// TODO(https://github.com/viamrobotics/rdk/issues/375): remove this switch statement after the V2 migration is done
 	//nolint:gocritic
 	switch name.Subtype {
-<<<<<<< HEAD
-	case board.Subtype:
-		for _, info := range rc.boardNames {
-			if info.name == name.Name {
-				return &boardClient{rc, info}, true
-			}
-		}
-		return nil, false
 	case gps.Subtype:
 		sensorType := rc.sensorTypes[name.Name]
 		sc := &sensorClient{rc, name.Name, sensorType}
 		return &gpsClient{sc}, true
-=======
->>>>>>> da9c62af
 	default:
 		c := registry.ResourceSubtypeLookup(name.Subtype)
 		if c == nil || c.RPCClient == nil {
