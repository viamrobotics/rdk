// Package client contains a gRPC based robot.Robot client.
package client

import (
	"context"
	"math"
	"runtime/debug"
	"sync"
	"time"

	"github.com/go-errors/errors"
	geo "github.com/kellydunn/golang-geo"
	"go.uber.org/multierr"

	"go.viam.com/utils"
	"go.viam.com/utils/pexec"
	"go.viam.com/utils/rpc/dialer"

	rpcclient "go.viam.com/utils/rpc/client"

	"go.viam.com/core/base"
	"go.viam.com/core/board"
	"go.viam.com/core/component/arm"
	"go.viam.com/core/component/camera"
	"go.viam.com/core/component/gripper"
	"go.viam.com/core/component/servo"
	"go.viam.com/core/config"
	"go.viam.com/core/grpc"
	metadataclient "go.viam.com/core/grpc/metadata/client"
	"go.viam.com/core/input"
	"go.viam.com/core/lidar"
	"go.viam.com/core/motor"
	pb "go.viam.com/core/proto/api/v1"
	"go.viam.com/core/referenceframe"
	"go.viam.com/core/registry"
	"go.viam.com/core/resource"
	"go.viam.com/core/robot"
	"go.viam.com/core/sensor"
	"go.viam.com/core/sensor/compass"
	"go.viam.com/core/sensor/forcematrix"
	"go.viam.com/core/sensor/gps"
	"go.viam.com/core/spatialmath"

	"github.com/edaniels/golog"
	"github.com/golang/geo/r2"
	"google.golang.org/grpc/codes"
	grpcstatus "google.golang.org/grpc/status"
	"google.golang.org/protobuf/types/known/timestamppb"
)

// errUnimplemented is used for any unimplemented methods that should
// eventually be implemented server side or faked client side.
var errUnimplemented = errors.New("unimplemented")

// RobotClient satisfies the robot.Robot interface through a gRPC based
// client conforming to the robot.proto contract.
type RobotClient struct {
	address        string
	conn           dialer.ClientConn
	client         pb.RobotServiceClient
	metadataClient *metadataclient.MetadataServiceClient

	namesMu              *sync.RWMutex
	baseNames            []string
	boardNames           []boardInfo
	lidarNames           []string
	sensorNames          []string
	motorNames           []string
	inputControllerNames []string
	functionNames        []string
	serviceNames         []string
	resourceNames        []resource.Name

	sensorTypes map[string]sensor.Type

	activeBackgroundWorkers *sync.WaitGroup
	cancelBackgroundWorkers func()
	logger                  golog.Logger

	cachingStatus  bool
	cachedStatus   *pb.Status
	cachedStatusMu *sync.Mutex

	closeContext context.Context
}

// RobotClientOptions are extra construction time options.
type RobotClientOptions struct {
	// RefreshEvery is how often to refresh the status/parts of the
	// robot. If unset, it will not be refreshed automatically.
	RefreshEvery time.Duration

	// DialOptions are options using for clients dialing gRPC servers.
	DialOptions rpcclient.DialOptions
}

// NewClientWithOptions constructs a new RobotClient that is served at the given address. The given
// context can be used to cancel the operation. Additionally, construction time options can be given.
func NewClientWithOptions(ctx context.Context, address string, opts RobotClientOptions, logger golog.Logger) (*RobotClient, error) {
	conn, err := grpc.Dial(ctx, address, opts.DialOptions, logger)
	if err != nil {
		return nil, err
	}

	metadataClient, err := metadataclient.NewClient(
		ctx,
		address,
		// TODO(https://github.com/viamrobotics/core/issues/237): configurable
		rpcclient.DialOptions{Insecure: true},
		logger,
	)
	if err != nil {
		return nil, err
	}

	client := pb.NewRobotServiceClient(conn)
	closeCtx, cancel := context.WithCancel(context.Background())
	rc := &RobotClient{
		address:                 address,
		conn:                    conn,
		client:                  client,
		metadataClient:          metadataClient,
		sensorTypes:             map[string]sensor.Type{},
		cancelBackgroundWorkers: cancel,
		namesMu:                 &sync.RWMutex{},
		activeBackgroundWorkers: &sync.WaitGroup{},
		logger:                  logger,
		cachedStatusMu:          &sync.Mutex{},
		closeContext:            closeCtx,
	}
	// refresh once to hydrate the robot.
	if err := rc.Refresh(ctx); err != nil {
		return nil, err
	}
	if opts.RefreshEvery != 0 {
		rc.cachingStatus = true
		rc.activeBackgroundWorkers.Add(1)
		utils.ManagedGo(func() {
			rc.RefreshEvery(closeCtx, opts.RefreshEvery)
		}, rc.activeBackgroundWorkers.Done)
	}
	return rc, nil
}

type boardInfo struct {
	name                  string
	spiNames              []string
	i2cNames              []string
	analogReaderNames     []string
	digitalInterruptNames []string
}

// NewClient constructs a new RobotClient that is served at the given address. The given
// context can be used to cancel the operation.
func NewClient(ctx context.Context, address string, logger golog.Logger) (*RobotClient, error) {
	return NewClientWithOptions(ctx, address, RobotClientOptions{
		DialOptions: rpcclient.DialOptions{
			// TODO(https://github.com/viamrobotics/core/issues/237): configurable
			Insecure: true,
		},
	}, logger)
}

// Close cleanly closes the underlying connections and stops the refresh goroutine
// if it is running.
func (rc *RobotClient) Close() error {
	rc.cancelBackgroundWorkers()
	rc.activeBackgroundWorkers.Wait()

	return multierr.Combine(rc.conn.Close(), rc.metadataClient.Close())
}

// RefreshEvery refreshes the robot on the interval given by every until the
// given context is done.
func (rc *RobotClient) RefreshEvery(ctx context.Context, every time.Duration) {
	ticker := time.NewTicker(every)
	defer ticker.Stop()
	for {
		if !utils.SelectContextOrWaitChan(ctx, ticker.C) {
			return
		}

		if err := rc.Refresh(ctx); err != nil {
			// we want to keep refreshing and hopefully the ticker is not
			// too fast so that we do not thrash.
			rc.Logger().Errorw("failed to refresh status", "error", err)
		}
	}
}

// storeStatus atomically stores the status response from a robot server if and only
// if we are automatically refreshing.
func (rc *RobotClient) storeStatus(status *pb.Status) {
	if !rc.cachingStatus {
		return
	}
	rc.cachedStatusMu.Lock()
	rc.cachedStatus = status
	rc.cachedStatusMu.Unlock()
}

// storeStatus atomically gets the status response from a robot server if and only
// if we are automatically refreshing.
func (rc *RobotClient) getCachedStatus() *pb.Status {
	if !rc.cachingStatus {
		return nil
	}
	rc.cachedStatusMu.Lock()
	defer rc.cachedStatusMu.Unlock()
	return rc.cachedStatus
}

// status actually gets the latest status from the server.
func (rc *RobotClient) status(ctx context.Context) (*pb.Status, error) {
	resp, err := rc.client.Status(ctx, &pb.StatusRequest{})
	if err != nil {
		return nil, err
	}
	return resp.Status, nil
}

// Status either gets a cached or latest version of the status of the remote
// robot.
func (rc *RobotClient) Status(ctx context.Context) (*pb.Status, error) {
	if status := rc.getCachedStatus(); status != nil {
		return status, nil
	}
	return rc.status(ctx)
}

// Config gets the config from the remote robot
// It is only partial a config, including the pieces relevant to remote robots,
// And not the pieces relevant to local configuration (pins, security keys, etc...)
func (rc *RobotClient) Config(ctx context.Context) (*config.Config, error) {
	remoteConfig, err := rc.client.Config(ctx, &pb.ConfigRequest{})
	if err != nil {
		return nil, err
	}

	var cfg config.Config
	for _, c := range remoteConfig.Components {
		cc := config.Component{
			Name: c.Name,
			Type: config.ComponentType(c.Type),
		}
		// check if component has frame attribute, leave as nil if it doesn't
		if c.Parent != "" {
			cc.Frame = &config.Frame{Parent: c.Parent}
		}
		if cc.Frame != nil && c.Pose != nil {
			cc.Frame.Translation = spatialmath.Translation{
				X: c.Pose.X,
				Y: c.Pose.Y,
				Z: c.Pose.Z,
			}
			cc.Frame.Orientation = &spatialmath.OrientationVectorDegrees{
				OX:    c.Pose.OX,
				OY:    c.Pose.OY,
				OZ:    c.Pose.OZ,
				Theta: c.Pose.Theta,
			}
		}
		cfg.Components = append(cfg.Components, cc)
	}
	return &cfg, nil
}

// RemoteByName returns a remote robot by name. It is assumed to exist on the
// other end. Right now this method is unimplemented.
func (rc *RobotClient) RemoteByName(name string) (robot.Robot, bool) {
	debug.PrintStack()
	panic(errUnimplemented)
}

// ArmByName returns an arm by name. It is assumed to exist on the
// other end.
func (rc *RobotClient) ArmByName(name string) (arm.Arm, bool) {
	resource, ok := rc.ResourceByName(arm.Named(name))
	if !ok {
		return nil, false
	}
	actualArm, ok := resource.(arm.Arm)
	if !ok {
		return nil, false
	}
	return actualArm, true
}

// BaseByName returns a base by name. It is assumed to exist on the
// other end.
func (rc *RobotClient) BaseByName(name string) (base.Base, bool) {
	return &baseClient{rc, name}, true
}

// GripperByName returns a gripper by name. It is assumed to exist on the
// other end.
func (rc *RobotClient) GripperByName(name string) (gripper.Gripper, bool) {
	resource, ok := rc.ResourceByName(gripper.Named(name))
	if !ok {
		return nil, false
	}
	actual, ok := resource.(gripper.Gripper)
	if !ok {
		return nil, false
	}
	return actual, true
}

// CameraByName returns a camera by name. It is assumed to exist on the
// other end.
func (rc *RobotClient) CameraByName(name string) (camera.Camera, bool) {
	resource, ok := rc.ResourceByName(camera.Named(name))
	if !ok {
		return nil, false
	}
	actual, ok := resource.(camera.Camera)
	if !ok {
		return nil, false
	}
	return actual, true
}

// LidarByName returns a lidar by name. It is assumed to exist on the
// other end.
func (rc *RobotClient) LidarByName(name string) (lidar.Lidar, bool) {
	return &lidarClient{rc, name}, true
}

// BoardByName returns a board by name. It is assumed to exist on the
// other end.
func (rc *RobotClient) BoardByName(name string) (board.Board, bool) {
	for _, info := range rc.boardNames {
		if info.name == name {
			return &boardClient{rc, info}, true
		}
	}
	return nil, false
}

// SensorByName returns a sensor by name. It is assumed to exist on the
// other end. Based on the known sensor names and types, a type specific
// sensor is attempted to be returned; otherwise it's a general purpose
// sensor.
func (rc *RobotClient) SensorByName(name string) (sensor.Sensor, bool) {
	sensorType := rc.sensorTypes[name]
	sc := &sensorClient{rc, name, sensorType}
	switch sensorType {
	case compass.Type:
		return &compassClient{sc}, true
	case compass.RelativeType:
		return &relativeCompassClient{&compassClient{sc}}, true
	case gps.Type:
		return &gpsClient{sc}, true
	case forcematrix.Type:
		return &forcematrixClient{sc}, true
	default:
		return sc, true
	}
}

// ServoByName returns a servo by name. It is assumed to exist on the
// other end.
func (rc *RobotClient) ServoByName(name string) (servo.Servo, bool) {
	nameObj := servo.Named(name)
	resource, ok := rc.ResourceByName(nameObj)
	if !ok {
		return nil, false
	}
	actualServo, ok := resource.(servo.Servo)
	if !ok {
		return nil, false
	}
	return actualServo, true
}

// MotorByName returns a motor by name. It is assumed to exist on the
// other end.
func (rc *RobotClient) MotorByName(name string) (motor.Motor, bool) {
	return &motorClient{
		rc:   rc,
		name: name,
	}, true
}

// InputControllerByName returns an input.Controller by name. It is assumed to exist on the
// other end.
func (rc *RobotClient) InputControllerByName(name string) (input.Controller, bool) {
	return &inputControllerClient{
		rc:   rc,
		name: name,
	}, true
}

// ServiceByName returns a service by name. It is assumed to exist on the
// other end.
func (rc *RobotClient) ServiceByName(name string) (interface{}, bool) {
	// TODO(erd): implement
	return nil, false
}

// ResourceByName returns resource by name.
func (rc *RobotClient) ResourceByName(name resource.Name) (interface{}, bool) {
	switch name.Subtype {
<<<<<<< HEAD
	case camera.Subtype:
		return &cameraClient{rc: rc, name: name.Name}, true
=======
	case imu.Subtype:
		sensorType := rc.sensorTypes[name.Name]
		sc := &sensorClient{rc, name.Name, sensorType}
		return &imuClient{sc}, true
>>>>>>> a3eae6ef
	default:
		c := registry.ResourceSubtypeLookup(name.Subtype)
		if c == nil || c.RPCClient == nil {
			// registration doesn't exist
			return nil, false
		}
		// pass in conn
		resourceClient := c.RPCClient(rc.conn, name.Name, rc.Logger())
		return resourceClient, true
	}
}

// Refresh manually updates the underlying parts of the robot based
// on a status retrieved from the server.
// TODO(https://github.com/viamrobotics/core/issues/57) - do not use status
// as we plan on making it a more expensive request with more details than
// needed for the purposes of this method.
func (rc *RobotClient) Refresh(ctx context.Context) (err error) {
	status, err := rc.status(ctx)
	if err != nil {
		return errors.Errorf("status call failed: %w", err)
	}

	rc.storeStatus(status)
	rc.namesMu.Lock()
	defer rc.namesMu.Unlock()

	// TODO: placeholder implementation
	// call metadata service.
	names, err := rc.metadataClient.Resources(ctx)
	// only return if it is not unimplemented - means a bigger error came up
	if err != nil && grpcstatus.Code(err) != codes.Unimplemented {
		return err
	}
	if err == nil {
		rc.resourceNames = make([]resource.Name, 0, len(names))
		for _, name := range names {
			newName := resource.NewName(
				resource.Namespace(name.Namespace),
				resource.TypeName(name.Type),
				resource.SubtypeName(name.Subtype),
				name.Name,
			)
			rc.resourceNames = append(rc.resourceNames, newName)
		}
	}

	rc.baseNames = nil
	if len(status.Bases) != 0 {
		rc.baseNames = make([]string, 0, len(status.Bases))
		for name := range status.Bases {
			rc.baseNames = append(rc.baseNames, name)
		}
	}

	rc.boardNames = nil
	if len(status.Boards) != 0 {
		rc.boardNames = make([]boardInfo, 0, len(status.Boards))
		for name, boardStatus := range status.Boards {
			info := boardInfo{name: name}
			if len(boardStatus.Analogs) != 0 {
				info.analogReaderNames = make([]string, 0, len(boardStatus.Analogs))
				for name := range boardStatus.Analogs {
					info.analogReaderNames = append(info.analogReaderNames, name)
				}
			}
			if len(boardStatus.DigitalInterrupts) != 0 {
				info.digitalInterruptNames = make([]string, 0, len(boardStatus.DigitalInterrupts))
				for name := range boardStatus.DigitalInterrupts {
					info.digitalInterruptNames = append(info.digitalInterruptNames, name)
				}
			}
			rc.boardNames = append(rc.boardNames, info)
		}
	}
	rc.lidarNames = nil
	if len(status.Lidars) != 0 {
		rc.lidarNames = make([]string, 0, len(status.Lidars))
		for name := range status.Lidars {
			rc.lidarNames = append(rc.lidarNames, name)
		}
	}
	rc.sensorNames = nil
	if len(status.Sensors) != 0 {
		rc.sensorNames = make([]string, 0, len(status.Sensors))
		for name, sensorStatus := range status.Sensors {
			rc.sensorNames = append(rc.sensorNames, name)
			rc.sensorTypes[name] = sensor.Type(sensorStatus.Type)
		}
	}
	rc.motorNames = nil
	if len(status.Motors) != 0 {
		rc.motorNames = make([]string, 0, len(status.Motors))
		for name := range status.Motors {
			rc.motorNames = append(rc.motorNames, name)
		}
	}
	rc.inputControllerNames = nil
	if len(status.InputControllers) != 0 {
		rc.inputControllerNames = make([]string, 0, len(status.InputControllers))
		for name := range status.InputControllers {
			rc.inputControllerNames = append(rc.inputControllerNames, name)
		}
	}
	rc.functionNames = nil
	if len(status.Functions) != 0 {
		rc.functionNames = make([]string, 0, len(status.Functions))
		for name := range status.Functions {
			rc.functionNames = append(rc.functionNames, name)
		}
	}
	rc.serviceNames = nil
	if len(status.Services) != 0 {
		rc.serviceNames = make([]string, 0, len(status.Services))
		for name := range status.Services {
			rc.serviceNames = append(rc.serviceNames, name)
		}
	}
	return nil
}

// copyStringSlice is a helper to simply copy a string slice
// so that no one mutates it.
func copyStringSlice(src []string) []string {
	out := make([]string, len(src))
	copy(out, src)
	return out
}

// RemoteNames returns the names of all known remotes.
func (rc *RobotClient) RemoteNames() []string {
	return nil
}

// ArmNames returns the names of all known arms.
func (rc *RobotClient) ArmNames() []string {
	rc.namesMu.RLock()
	defer rc.namesMu.RUnlock()
	names := []string{}
	for _, v := range rc.ResourceNames() {
		if v.Subtype == arm.Subtype {
			names = append(names, v.Name)
		}
	}
	return copyStringSlice(names)
}

// GripperNames returns the names of all known grippers.
func (rc *RobotClient) GripperNames() []string {
	rc.namesMu.RLock()
	defer rc.namesMu.RUnlock()
	names := []string{}
	for _, v := range rc.ResourceNames() {
		if v.Subtype == gripper.Subtype {
			names = append(names, v.Name)
		}
	}
	return copyStringSlice(names)
}

// CameraNames returns the names of all known cameras.
func (rc *RobotClient) CameraNames() []string {
	rc.namesMu.RLock()
	defer rc.namesMu.RUnlock()
	names := []string{}
	for _, v := range rc.ResourceNames() {
		if v.Subtype == camera.Subtype {
			names = append(names, v.Name)
		}
	}
	return copyStringSlice(names)
}

// LidarNames returns the names of all known lidars.
func (rc *RobotClient) LidarNames() []string {
	rc.namesMu.RLock()
	defer rc.namesMu.RUnlock()
	return copyStringSlice(rc.lidarNames)
}

// BaseNames returns the names of all known bases.
func (rc *RobotClient) BaseNames() []string {
	rc.namesMu.RLock()
	defer rc.namesMu.RUnlock()
	return copyStringSlice(rc.baseNames)
}

// BoardNames returns the names of all known boards.
func (rc *RobotClient) BoardNames() []string {
	rc.namesMu.RLock()
	defer rc.namesMu.RUnlock()
	out := make([]string, 0, len(rc.boardNames))
	for _, info := range rc.boardNames {
		out = append(out, info.name)
	}
	return out
}

// SensorNames returns the names of all known sensors.
func (rc *RobotClient) SensorNames() []string {
	rc.namesMu.RLock()
	defer rc.namesMu.RUnlock()
	return copyStringSlice(rc.sensorNames)
}

// ServoNames returns the names of all known servos.
func (rc *RobotClient) ServoNames() []string {
	rc.namesMu.RLock()
	defer rc.namesMu.RUnlock()
	names := []string{}
	for _, res := range rc.ResourceNames() {
		if res.Subtype == servo.Subtype {
			names = append(names, res.Name)
		}
	}
	return copyStringSlice(names)
}

// MotorNames returns the names of all known motors.
func (rc *RobotClient) MotorNames() []string {
	rc.namesMu.RLock()
	defer rc.namesMu.RUnlock()
	return copyStringSlice(rc.motorNames)
}

// InputControllerNames returns the names of all known input controllers.
func (rc *RobotClient) InputControllerNames() []string {
	rc.namesMu.Lock()
	defer rc.namesMu.Unlock()
	return copyStringSlice(rc.inputControllerNames)
}

// FunctionNames returns the names of all known functions.
func (rc *RobotClient) FunctionNames() []string {
	rc.namesMu.RLock()
	defer rc.namesMu.RUnlock()
	return copyStringSlice(rc.functionNames)
}

// ServiceNames returns the names of all known services.
func (rc *RobotClient) ServiceNames() []string {
	rc.namesMu.Lock()
	defer rc.namesMu.Unlock()
	return copyStringSlice(rc.serviceNames)
}

// ProcessManager returns a useless process manager for the sake of
// satisfying the robot.Robot interface. Maybe it should not be part
// of the interface!
func (rc *RobotClient) ProcessManager() pexec.ProcessManager {
	return pexec.NoopProcessManager
}

// ResourceNames returns all resource names
func (rc *RobotClient) ResourceNames() []resource.Name {
	rc.namesMu.RLock()
	defer rc.namesMu.RUnlock()
	names := []resource.Name{}
	for _, v := range rc.resourceNames {
		names = append(
			names,
			resource.NewName(
				v.Namespace, v.ResourceType, v.ResourceSubtype, v.Name,
			),
		)
	}
	return names
}

// Logger returns the logger being used for this robot.
func (rc *RobotClient) Logger() golog.Logger {
	return rc.logger
}

// FrameSystem retrieves an ordered slice of the frame configs and then builds a FrameSystem from the configs
func (rc *RobotClient) FrameSystem(ctx context.Context, name, prefix string) (referenceframe.FrameSystem, error) {
	fs := referenceframe.NewEmptySimpleFrameSystem(name)
	// request the full config from the remote robot's frame system service.FrameSystemConfig()
	resp, err := rc.client.FrameServiceConfig(ctx, &pb.FrameServiceConfigRequest{})
	if err != nil {
		return nil, err
	}
	configs := resp.FrameSystemConfigs
	// using the configs, build a FrameSystem using model frames and static offset frames, the configs slice should already be sorted.
	for _, conf := range configs {
		part, err := config.ProtobufToFrameSystemPart(conf)
		if err != nil {
			return nil, err
		}
		// rename everything with prefixes
		part.Name = prefix + part.Name
		if part.FrameConfig.Parent != referenceframe.World {
			part.FrameConfig.Parent = prefix + part.FrameConfig.Parent
		}
		// make the frames from the configs
		modelFrame, staticOffsetFrame, err := config.CreateFramesFromPart(part, rc.Logger())
		if err != nil {
			return nil, err
		}
		// attach static offset frame to parent, attach model frame to static offset frame
		err = fs.AddFrame(staticOffsetFrame, fs.GetFrame(part.FrameConfig.Parent))
		if err != nil {
			return nil, err
		}
		err = fs.AddFrame(modelFrame, staticOffsetFrame)
		if err != nil {
			return nil, err
		}
	}
	return fs, nil
}

// baseClient satisfies a gRPC based base.Base. Refer to the interface
// for descriptions of its methods.
type baseClient struct {
	rc   *RobotClient
	name string
}

func (bc *baseClient) MoveStraight(ctx context.Context, distanceMillis int, millisPerSec float64, block bool) (int, error) {
	resp, err := bc.rc.client.BaseMoveStraight(ctx, &pb.BaseMoveStraightRequest{
		Name:           bc.name,
		MillisPerSec:   millisPerSec,
		DistanceMillis: int64(distanceMillis),
	})
	if err != nil {
		return 0, err
	}
	moved := int(resp.DistanceMillis)
	if resp.Success {
		return moved, nil
	}
	return moved, errors.New(resp.Error)
}

func (bc *baseClient) MoveArc(ctx context.Context, distanceMillis int, millisPerSec float64, degsPerSec float64, block bool) (int, error) {
	resp, err := bc.rc.client.BaseMoveArc(ctx, &pb.BaseMoveArcRequest{
		Name:           bc.name,
		MillisPerSec:   millisPerSec,
		AngleDeg:       degsPerSec,
		DistanceMillis: int64(distanceMillis),
	})
	if err != nil {
		return 0, err
	}
	moved := int(resp.DistanceMillis)
	if resp.Success {
		return moved, nil
	}
	return moved, errors.New(resp.Error)
}

func (bc *baseClient) Spin(ctx context.Context, angleDeg float64, degsPerSec float64, block bool) (float64, error) {
	resp, err := bc.rc.client.BaseSpin(ctx, &pb.BaseSpinRequest{
		Name:       bc.name,
		AngleDeg:   angleDeg,
		DegsPerSec: degsPerSec,
	})
	if err != nil {
		return math.NaN(), err
	}
	spun := resp.AngleDeg
	if resp.Success {
		return spun, nil
	}
	return spun, errors.New(resp.Error)
}

func (bc *baseClient) Stop(ctx context.Context) error {
	_, err := bc.rc.client.BaseStop(ctx, &pb.BaseStopRequest{
		Name: bc.name,
	})
	return err
}

func (bc *baseClient) WidthMillis(ctx context.Context) (int, error) {
	resp, err := bc.rc.client.BaseWidthMillis(ctx, &pb.BaseWidthMillisRequest{
		Name: bc.name,
	})
	if err != nil {
		return 0, err
	}
	return int(resp.WidthMillis), nil
}

// boardClient satisfies a gRPC based board.Board. Refer to the interface
// for descriptions of its methods.
type boardClient struct {
	rc   *RobotClient
	info boardInfo
}

// SPIByName may need to be implemented
func (bc *boardClient) SPIByName(name string) (board.SPI, bool) {
	return nil, false
}

// I2CByName may need to be implemented
func (bc *boardClient) I2CByName(name string) (board.I2C, bool) {
	return nil, false
}

func (bc *boardClient) AnalogReaderByName(name string) (board.AnalogReader, bool) {
	return &analogReaderClient{
		rc:               bc.rc,
		boardName:        bc.info.name,
		analogReaderName: name,
	}, true
}

func (bc *boardClient) DigitalInterruptByName(name string) (board.DigitalInterrupt, bool) {
	return &digitalInterruptClient{
		rc:                   bc.rc,
		boardName:            bc.info.name,
		digitalInterruptName: name,
	}, true
}

func (bc *boardClient) GPIOSet(ctx context.Context, pin string, high bool) error {
	_, err := bc.rc.client.BoardGPIOSet(ctx, &pb.BoardGPIOSetRequest{
		Name: bc.info.name,
		Pin:  pin,
		High: high,
	})
	return err
}

func (bc *boardClient) GPIOGet(ctx context.Context, pin string) (bool, error) {
	resp, err := bc.rc.client.BoardGPIOGet(ctx, &pb.BoardGPIOGetRequest{
		Name: bc.info.name,
		Pin:  pin,
	})
	if err != nil {
		return false, err
	}
	return resp.High, nil
}

func (bc *boardClient) PWMSet(ctx context.Context, pin string, dutyCycle byte) error {
	_, err := bc.rc.client.BoardPWMSet(ctx, &pb.BoardPWMSetRequest{
		Name:      bc.info.name,
		Pin:       pin,
		DutyCycle: uint32(dutyCycle),
	})
	return err
}

func (bc *boardClient) PWMSetFreq(ctx context.Context, pin string, freq uint) error {
	_, err := bc.rc.client.BoardPWMSetFrequency(ctx, &pb.BoardPWMSetFrequencyRequest{
		Name:      bc.info.name,
		Pin:       pin,
		Frequency: uint64(freq),
	})
	return err
}

func (bc *boardClient) SPINames() []string {
	return copyStringSlice(bc.info.spiNames)
}

func (bc *boardClient) I2CNames() []string {
	return copyStringSlice(bc.info.i2cNames)
}

func (bc *boardClient) AnalogReaderNames() []string {
	return copyStringSlice(bc.info.analogReaderNames)
}

func (bc *boardClient) DigitalInterruptNames() []string {
	return copyStringSlice(bc.info.digitalInterruptNames)
}

// Status uses the parent robot client's cached status or a newly fetched
// board status to return the state of the board.
func (bc *boardClient) Status(ctx context.Context) (*pb.BoardStatus, error) {
	if status := bc.rc.getCachedStatus(); status != nil {
		boardStatus, ok := status.Boards[bc.info.name]
		if !ok {
			return nil, errors.Errorf("no board with name (%s)", bc.info.name)
		}
		return boardStatus, nil
	}
	resp, err := bc.rc.client.BoardStatus(ctx, &pb.BoardStatusRequest{
		Name: bc.info.name,
	})
	if err != nil {
		return nil, err
	}
	return resp.Status, nil
}

func (bc *boardClient) ModelAttributes() board.ModelAttributes {
	return board.ModelAttributes{Remote: true}
}

// Close shuts the board down, no methods should be called on the board after this
func (bc *boardClient) Close() error {
	return nil
}

// analogReaderClient satisfies a gRPC based motor.Motor. Refer to the interface
// for descriptions of its methods.
type analogReaderClient struct {
	rc               *RobotClient
	boardName        string
	analogReaderName string
}

func (arc *analogReaderClient) Read(ctx context.Context) (int, error) {
	resp, err := arc.rc.client.BoardAnalogReaderRead(ctx, &pb.BoardAnalogReaderReadRequest{
		BoardName:        arc.boardName,
		AnalogReaderName: arc.analogReaderName,
	})
	if err != nil {
		return 0, err
	}
	return int(resp.Value), nil
}

// digitalInterruptClient satisfies a gRPC based motor.Motor. Refer to the interface
// for descriptions of its methods.
type digitalInterruptClient struct {
	rc                   *RobotClient
	boardName            string
	digitalInterruptName string
}

func (dic *digitalInterruptClient) Config(ctx context.Context) (board.DigitalInterruptConfig, error) {
	resp, err := dic.rc.client.BoardDigitalInterruptConfig(ctx, &pb.BoardDigitalInterruptConfigRequest{
		BoardName:            dic.boardName,
		DigitalInterruptName: dic.digitalInterruptName,
	})
	if err != nil {
		return board.DigitalInterruptConfig{}, err
	}
	return DigitalInterruptConfigFromProto(resp.Config), nil
}

// DigitalInterruptConfigFromProto converts a proto based digital interrupt config to the
// codebase specific version.
func DigitalInterruptConfigFromProto(config *pb.DigitalInterruptConfig) board.DigitalInterruptConfig {
	return board.DigitalInterruptConfig{
		Name:    config.Name,
		Pin:     config.Pin,
		Type:    config.Type,
		Formula: config.Formula,
	}
}

func (dic *digitalInterruptClient) Value(ctx context.Context) (int64, error) {
	resp, err := dic.rc.client.BoardDigitalInterruptValue(ctx, &pb.BoardDigitalInterruptValueRequest{
		BoardName:            dic.boardName,
		DigitalInterruptName: dic.digitalInterruptName,
	})
	if err != nil {
		return 0, err
	}
	return resp.Value, nil
}

func (dic *digitalInterruptClient) Tick(ctx context.Context, high bool, nanos uint64) error {
	_, err := dic.rc.client.BoardDigitalInterruptTick(ctx, &pb.BoardDigitalInterruptTickRequest{
		BoardName:            dic.boardName,
		DigitalInterruptName: dic.digitalInterruptName,
		High:                 high,
		Nanos:                nanos,
	})
	return err
}

func (dic *digitalInterruptClient) AddCallback(c chan bool) {
	debug.PrintStack()
	panic(errUnimplemented)
}

func (dic *digitalInterruptClient) AddPostProcessor(pp board.PostProcessor) {
	debug.PrintStack()
	panic(errUnimplemented)
}

// lidarClient satisfies a gRPC based lidar.Lidar. Refer to the interface
// for descriptions of its methods.
type lidarClient struct {
	rc   *RobotClient
	name string
}

func (ldc *lidarClient) Info(ctx context.Context) (map[string]interface{}, error) {
	resp, err := ldc.rc.client.LidarInfo(ctx, &pb.LidarInfoRequest{
		Name: ldc.name,
	})
	if err != nil {
		return nil, err
	}
	return resp.Info.AsMap(), nil
}

func (ldc *lidarClient) Start(ctx context.Context) error {
	_, err := ldc.rc.client.LidarStart(ctx, &pb.LidarStartRequest{
		Name: ldc.name,
	})
	return err
}

func (ldc *lidarClient) Stop(ctx context.Context) error {
	_, err := ldc.rc.client.LidarStop(ctx, &pb.LidarStopRequest{
		Name: ldc.name,
	})
	return err
}

func (ldc *lidarClient) Scan(ctx context.Context, options lidar.ScanOptions) (lidar.Measurements, error) {
	resp, err := ldc.rc.client.LidarScan(ctx, &pb.LidarScanRequest{
		Name:     ldc.name,
		Count:    int32(options.Count),
		NoFilter: options.NoFilter,
	})
	if err != nil {
		return nil, err
	}
	return MeasurementsFromProto(resp.Measurements), nil
}

func (ldc *lidarClient) Range(ctx context.Context) (float64, error) {
	resp, err := ldc.rc.client.LidarRange(ctx, &pb.LidarRangeRequest{
		Name: ldc.name,
	})
	if err != nil {
		return 0, err
	}
	return float64(resp.Range), nil
}

func (ldc *lidarClient) Bounds(ctx context.Context) (r2.Point, error) {
	resp, err := ldc.rc.client.LidarBounds(ctx, &pb.LidarBoundsRequest{
		Name: ldc.name,
	})
	if err != nil {
		return r2.Point{}, err
	}
	return r2.Point{float64(resp.X), float64(resp.Y)}, nil
}

func (ldc *lidarClient) AngularResolution(ctx context.Context) (float64, error) {
	resp, err := ldc.rc.client.LidarAngularResolution(ctx, &pb.LidarAngularResolutionRequest{
		Name: ldc.name,
	})
	if err != nil {
		return math.NaN(), err
	}
	return resp.AngularResolution, nil
}

func measurementFromProto(pm *pb.LidarMeasurement) *lidar.Measurement {
	return lidar.NewMeasurement(pm.AngleDeg, pm.Distance)
}

// MeasurementsFromProto converts proto based LiDAR measurements to the
// interface.
func MeasurementsFromProto(pms []*pb.LidarMeasurement) lidar.Measurements {
	ms := make(lidar.Measurements, 0, len(pms))
	for _, pm := range pms {
		ms = append(ms, measurementFromProto(pm))
	}
	return ms
}

// sensorClient satisfies a gRPC based sensor.Sensor. Refer to the interface
// for descriptions of its methods.
type sensorClient struct {
	rc         *RobotClient
	name       string
	sensorType sensor.Type
}

func (sc *sensorClient) Readings(ctx context.Context) ([]interface{}, error) {
	resp, err := sc.rc.client.SensorReadings(ctx, &pb.SensorReadingsRequest{
		Name: sc.name,
	})
	if err != nil {
		return nil, err
	}
	readings := make([]interface{}, 0, len(resp.Readings))
	for _, r := range resp.Readings {
		readings = append(readings, r.AsInterface())
	}
	return readings, nil
}

func (sc *sensorClient) Desc() sensor.Description {
	return sensor.Description{sc.sensorType, ""}
}

// compassClient satisfies a gRPC based compass.Compass. Refer to the interface
// for descriptions of its methods.
type compassClient struct {
	*sensorClient
}

func (cc *compassClient) Readings(ctx context.Context) ([]interface{}, error) {
	heading, err := cc.Heading(ctx)
	if err != nil {
		return nil, err
	}
	return []interface{}{heading}, nil
}

func (cc *compassClient) Heading(ctx context.Context) (float64, error) {
	resp, err := cc.rc.client.CompassHeading(ctx, &pb.CompassHeadingRequest{
		Name: cc.name,
	})
	if err != nil {
		return math.NaN(), err
	}
	return resp.Heading, nil
}

func (cc *compassClient) StartCalibration(ctx context.Context) error {
	_, err := cc.rc.client.CompassStartCalibration(ctx, &pb.CompassStartCalibrationRequest{
		Name: cc.name,
	})
	return err
}

func (cc *compassClient) StopCalibration(ctx context.Context) error {
	_, err := cc.rc.client.CompassStopCalibration(ctx, &pb.CompassStopCalibrationRequest{
		Name: cc.name,
	})
	return err
}

func (cc *compassClient) Desc() sensor.Description {
	return sensor.Description{compass.Type, ""}
}

// relativeCompassClient satisfies a gRPC based compass.RelativeCompass. Refer to the interface
// for descriptions of its methods.
type relativeCompassClient struct {
	*compassClient
}

func (rcc *relativeCompassClient) Mark(ctx context.Context) error {
	_, err := rcc.rc.client.CompassMark(ctx, &pb.CompassMarkRequest{
		Name: rcc.name,
	})
	return err
}

func (rcc *relativeCompassClient) Desc() sensor.Description {
	return sensor.Description{compass.RelativeType, ""}
}

// gpsClient satisfies a gRPC based gps.GPS. Refer to the interface
// for descriptions of its methods.
type gpsClient struct {
	*sensorClient
}

func (gc *gpsClient) Readings(ctx context.Context) ([]interface{}, error) {
	loc, err := gc.Location(ctx)
	if err != nil {
		return nil, err
	}
	alt, err := gc.Altitude(ctx)
	if err != nil {
		return nil, err
	}
	speed, err := gc.Speed(ctx)
	if err != nil {
		return nil, err
	}
	horzAcc, vertAcc, err := gc.Accuracy(ctx)
	if err != nil {
		return nil, err
	}
	return []interface{}{loc.Lat(), loc.Lng(), alt, speed, horzAcc, vertAcc}, nil
}

func (gc *gpsClient) Location(ctx context.Context) (*geo.Point, error) {
	resp, err := gc.rc.client.GPSLocation(ctx, &pb.GPSLocationRequest{
		Name: gc.name,
	})
	if err != nil {
		return nil, err
	}
	return geo.NewPoint(resp.Coordinate.Latitude, resp.Coordinate.Longitude), nil
}

func (gc *gpsClient) Altitude(ctx context.Context) (float64, error) {
	resp, err := gc.rc.client.GPSAltitude(ctx, &pb.GPSAltitudeRequest{
		Name: gc.name,
	})
	if err != nil {
		return math.NaN(), err
	}
	return resp.Altitude, nil
}

func (gc *gpsClient) Speed(ctx context.Context) (float64, error) {
	resp, err := gc.rc.client.GPSSpeed(ctx, &pb.GPSSpeedRequest{
		Name: gc.name,
	})
	if err != nil {
		return math.NaN(), err
	}
	return resp.SpeedKph, nil
}

func (gc *gpsClient) Satellites(ctx context.Context) (int, int, error) {
	return 0, 0, nil
}

func (gc *gpsClient) Accuracy(ctx context.Context) (float64, float64, error) {
	resp, err := gc.rc.client.GPSAccuracy(ctx, &pb.GPSAccuracyRequest{
		Name: gc.name,
	})
	if err != nil {
		return math.NaN(), math.NaN(), err
	}
	return resp.HorizontalAccuracy, resp.VerticalAccuracy, nil
}

func (gc *gpsClient) Valid(ctx context.Context) (bool, error) {
	return true, nil
}

// motorClient satisfies a gRPC based motor.Motor. Refer to the interface
// for descriptions of its methods.
type motorClient struct {
	rc   *RobotClient
	name string
}

func (mc *motorClient) PID() motor.PID {
	return nil
}
func (mc *motorClient) Power(ctx context.Context, powerPct float32) error {
	_, err := mc.rc.client.MotorPower(ctx, &pb.MotorPowerRequest{
		Name:     mc.name,
		PowerPct: powerPct,
	})
	return err
}

func (mc *motorClient) Go(ctx context.Context, d pb.DirectionRelative, powerPct float32) error {
	_, err := mc.rc.client.MotorGo(ctx, &pb.MotorGoRequest{
		Name:      mc.name,
		Direction: d,
		PowerPct:  powerPct,
	})
	return err
}

func (mc *motorClient) GoFor(ctx context.Context, d pb.DirectionRelative, rpm float64, revolutions float64) error {
	_, err := mc.rc.client.MotorGoFor(ctx, &pb.MotorGoForRequest{
		Name:        mc.name,
		Direction:   d,
		Rpm:         rpm,
		Revolutions: revolutions,
	})
	return err
}

func (mc *motorClient) Position(ctx context.Context) (float64, error) {
	resp, err := mc.rc.client.MotorPosition(ctx, &pb.MotorPositionRequest{
		Name: mc.name,
	})
	if err != nil {
		return math.NaN(), err
	}
	return resp.Position, nil
}

func (mc *motorClient) PositionSupported(ctx context.Context) (bool, error) {
	resp, err := mc.rc.client.MotorPositionSupported(ctx, &pb.MotorPositionSupportedRequest{
		Name: mc.name,
	})
	if err != nil {
		return false, err
	}
	return resp.Supported, nil
}

func (mc *motorClient) Off(ctx context.Context) error {
	_, err := mc.rc.client.MotorOff(ctx, &pb.MotorOffRequest{
		Name: mc.name,
	})
	return err
}

func (mc *motorClient) IsOn(ctx context.Context) (bool, error) {
	resp, err := mc.rc.client.MotorIsOn(ctx, &pb.MotorIsOnRequest{
		Name: mc.name,
	})
	if err != nil {
		return false, err
	}
	return resp.IsOn, nil
}

func (mc *motorClient) GoTo(ctx context.Context, rpm float64, position float64) error {
	_, err := mc.rc.client.MotorGoTo(ctx, &pb.MotorGoToRequest{
		Name:     mc.name,
		Rpm:      rpm,
		Position: position,
	})
	return err
}

func (mc *motorClient) GoTillStop(ctx context.Context, d pb.DirectionRelative, rpm float64, stopFunc func(ctx context.Context) bool) error {
	if stopFunc != nil {
		return errors.New("stopFunc must be nil when using gRPC")
	}
	_, err := mc.rc.client.MotorGoTillStop(ctx, &pb.MotorGoTillStopRequest{
		Name:      mc.name,
		Direction: d,
		Rpm:       rpm,
	})
	return err
}

func (mc *motorClient) Zero(ctx context.Context, offset float64) error {
	_, err := mc.rc.client.MotorZero(ctx, &pb.MotorZeroRequest{
		Name:   mc.name,
		Offset: offset,
	})
	return err
}

// inputControllerClient satisfies a gRPC based input.Controller. Refer to the interface
// for descriptions of its methods.
type inputControllerClient struct {
	rc            *RobotClient
	name          string
	streamCancel  context.CancelFunc
	streamHUP     bool
	streamRunning bool
	streamReady   bool
	streamMu      sync.Mutex
	mu            sync.RWMutex
	callbackWait  sync.WaitGroup
	callbacks     map[input.Control]map[input.EventType]input.ControlFunction
}

func (cc *inputControllerClient) Controls(ctx context.Context) ([]input.Control, error) {
	resp, err := cc.rc.client.InputControllerControls(ctx, &pb.InputControllerControlsRequest{
		Controller: cc.name,
	})
	if err != nil {
		return nil, err
	}
	var controls []input.Control
	for _, control := range resp.Controls {
		controls = append(controls, input.Control(control))
	}
	return controls, nil
}

func (cc *inputControllerClient) LastEvents(ctx context.Context) (map[input.Control]input.Event, error) {
	resp, err := cc.rc.client.InputControllerLastEvents(ctx, &pb.InputControllerLastEventsRequest{
		Controller: cc.name,
	})
	if err != nil {
		return nil, err
	}

	eventsOut := make(map[input.Control]input.Event)
	for _, eventIn := range resp.Events {
		eventsOut[input.Control(eventIn.Control)] = input.Event{
			Time:    eventIn.Time.AsTime(),
			Event:   input.EventType(eventIn.Event),
			Control: input.Control(eventIn.Control),
			Value:   eventIn.Value,
		}
	}
	return eventsOut, nil
}

// InjectEvent allows directly sending an Event (such as a button press) from external code
func (cc *inputControllerClient) InjectEvent(ctx context.Context, event input.Event) error {
	eventMsg := &pb.InputControllerEvent{
		Time:    timestamppb.New(event.Time),
		Event:   string(event.Event),
		Control: string(event.Control),
		Value:   event.Value,
	}

	_, err := cc.rc.client.InputControllerInjectEvent(ctx, &pb.InputControllerInjectEventRequest{
		Controller: cc.name,
		Event:      eventMsg,
	})

	return err
}

func (cc *inputControllerClient) RegisterControlCallback(ctx context.Context, control input.Control, triggers []input.EventType, ctrlFunc input.ControlFunction) error {
	cc.mu.Lock()
	if cc.callbacks == nil {
		cc.callbacks = make(map[input.Control]map[input.EventType]input.ControlFunction)
	}

	_, ok := cc.callbacks[control]
	if !ok {
		cc.callbacks[control] = make(map[input.EventType]input.ControlFunction)
	}

	for _, trigger := range triggers {
		if trigger == input.ButtonChange {
			cc.callbacks[control][input.ButtonRelease] = ctrlFunc
			cc.callbacks[control][input.ButtonPress] = ctrlFunc
		} else {
			cc.callbacks[control][trigger] = ctrlFunc
		}
	}
	cc.mu.Unlock()

	// We want to start one and only one connectStream()
	cc.streamMu.Lock()
	defer cc.streamMu.Unlock()
	if cc.streamRunning {
		for !cc.streamReady {
			if !utils.SelectContextOrWait(ctx, 50*time.Millisecond) {
				return ctx.Err()
			}
		}
		cc.streamHUP = true
		cc.streamReady = false
		cc.streamCancel()
	} else {
		cc.streamRunning = true
		cc.rc.activeBackgroundWorkers.Add(1)
		utils.PanicCapturingGo(func() {
			defer cc.rc.activeBackgroundWorkers.Done()
			cc.connectStream(cc.rc.closeContext)
		})
		cc.mu.RLock()
		ready := cc.streamReady
		cc.mu.RUnlock()
		for !ready {
			cc.mu.RLock()
			ready = cc.streamReady
			cc.mu.RUnlock()
			if !utils.SelectContextOrWait(ctx, 50*time.Millisecond) {
				return ctx.Err()
			}
		}
	}

	return nil
}

func (cc *inputControllerClient) connectStream(ctx context.Context) {
	defer func() {
		cc.streamMu.Lock()
		defer cc.streamMu.Unlock()
		cc.mu.Lock()
		defer cc.mu.Unlock()
		cc.streamCancel = nil
		cc.streamRunning = false
		cc.streamHUP = false
		cc.streamReady = false
		cc.callbackWait.Wait()
	}()

	// Will retry on connection errors and disconnects
	for {
		cc.mu.Lock()
		cc.streamReady = false
		cc.mu.Unlock()
		select {
		case <-ctx.Done():
			return
		default:
		}

		var haveCallbacks bool
		cc.mu.RLock()
		req := &pb.InputControllerEventStreamRequest{
			Controller: cc.name,
		}

		for control, v := range cc.callbacks {
			outEvent := &pb.InputControllerEventStreamRequest_Events{
				Control: string(control),
			}

			for event, ctrlFunc := range v {
				if ctrlFunc != nil {
					haveCallbacks = true
					outEvent.Events = append(outEvent.Events, string(event))
				} else {
					outEvent.CancelledEvents = append(outEvent.CancelledEvents, string(event))
				}
			}
			req.Events = append(req.Events, outEvent)
		}
		cc.mu.RUnlock()

		if !haveCallbacks {
			return
		}

		streamCtx, cancel := context.WithCancel(ctx)
		cc.streamCancel = cancel

		stream, err := cc.rc.client.InputControllerEventStream(streamCtx, req)
		if err != nil {
			cc.rc.Logger().Error(err)
			if utils.SelectContextOrWait(ctx, 3*time.Second) {
				continue
			} else {
				return
			}
		}

		cc.mu.RLock()
		hup := cc.streamHUP
		cc.mu.RUnlock()
		if !hup {
			cc.sendConnectionStatus(ctx, true)
		}

		// Handle the rest of the stream
		for {
			select {
			case <-ctx.Done():
				return
			default:
			}

			cc.mu.Lock()
			cc.streamHUP = false
			cc.streamReady = true
			cc.mu.Unlock()
			eventIn, err := stream.Recv()
			if err != nil && eventIn == nil {
				cc.mu.RLock()
				hup := cc.streamHUP
				cc.mu.RUnlock()
				if hup {
					break
				}
				cc.sendConnectionStatus(ctx, false)
				if utils.SelectContextOrWait(ctx, 3*time.Second) {
					cc.rc.Logger().Error(err)
					break
				} else {
					return
				}
			}
			if err != nil {
				cc.rc.Logger().Error(err)
			}

			eventOut := input.Event{
				Time:    eventIn.Time.AsTime(),
				Event:   input.EventType(eventIn.Event),
				Control: input.Control(eventIn.Control),
				Value:   eventIn.Value,
			}
			cc.execCallback(ctx, eventOut)
		}
	}
}

func (cc *inputControllerClient) sendConnectionStatus(ctx context.Context, connected bool) {
	cc.mu.RLock()
	defer cc.mu.RUnlock()
	evType := input.Disconnect
	now := time.Now()
	if connected {
		evType = input.Connect
	}

	for control := range cc.callbacks {
		eventOut := input.Event{
			Time:    now,
			Event:   evType,
			Control: control,
			Value:   0,
		}
		cc.execCallback(ctx, eventOut)
	}
}

func (cc *inputControllerClient) execCallback(ctx context.Context, event input.Event) {
	cc.mu.RLock()
	defer cc.mu.RUnlock()
	callbackMap, ok := cc.callbacks[event.Control]
	if !ok {
		return
	}

	callback, ok := callbackMap[event.Event]
	if ok && callback != nil {
		cc.callbackWait.Add(1)
		utils.PanicCapturingGo(func() {
			defer cc.callbackWait.Done()
			callback(ctx, event)
		})
	}
	callbackAll, ok := callbackMap[input.AllEvents]
	if ok && callbackAll != nil {
		cc.callbackWait.Add(1)
		utils.PanicCapturingGo(func() {
			defer cc.callbackWait.Done()
			callbackAll(ctx, event)
		})
	}
}

// forcematrixClient satisfies a gRPC based
// forcematrix.ForceMatrix.
// Refer to the ForceMatrix interface for descriptions of its methods.
type forcematrixClient struct {
	*sensorClient
}

func (fmc *forcematrixClient) Readings(ctx context.Context) ([]interface{}, error) {
	matrix, err := fmc.Matrix(ctx)
	if err != nil {
		return nil, err
	}
	return []interface{}{matrix}, nil
}

func (fmc *forcematrixClient) Matrix(ctx context.Context) ([][]int, error) {
	resp, err := fmc.rc.client.ForceMatrixMatrix(ctx,
		&pb.ForceMatrixMatrixRequest{
			Name: fmc.name,
		})
	if err != nil {
		return nil, err
	}
	return protoToMatrix(resp), nil
}

func (fmc *forcematrixClient) IsSlipping(ctx context.Context) (bool, error) {
	resp, err := fmc.rc.client.ForceMatrixSlipDetection(ctx,
		&pb.ForceMatrixSlipDetectionRequest{
			Name: fmc.name,
		})
	if err != nil {
		return false, err
	}

	return resp.GetIsSlipping(), nil
}

func (fmc *forcematrixClient) Desc() sensor.Description {
	return sensor.Description{forcematrix.Type, ""}
}

// Ensure implements ForceMatrix
var _ = forcematrix.ForceMatrix(&forcematrixClient{})

// protoToMatrix is a helper function to convert protobuf matrix values into a 2-dimensional int slice.
func protoToMatrix(matrixResponse *pb.ForceMatrixMatrixResponse) [][]int {
	rows := matrixResponse.Matrix.Rows
	cols := matrixResponse.Matrix.Cols
	matrix := make([][]int, rows)
	for r := range matrix {
		matrix[r] = make([]int, cols)
		for c := range matrix[r] {
			matrix[r][c] = int(matrixResponse.Matrix.Data[r*int(cols)+c])
		}
	}
	return matrix
}<|MERGE_RESOLUTION|>--- conflicted
+++ resolved
@@ -401,15 +401,10 @@
 // ResourceByName returns resource by name.
 func (rc *RobotClient) ResourceByName(name resource.Name) (interface{}, bool) {
 	switch name.Subtype {
-<<<<<<< HEAD
-	case camera.Subtype:
-		return &cameraClient{rc: rc, name: name.Name}, true
-=======
 	case imu.Subtype:
 		sensorType := rc.sensorTypes[name.Name]
 		sc := &sensorClient{rc, name.Name, sensorType}
 		return &imuClient{sc}, true
->>>>>>> a3eae6ef
 	default:
 		c := registry.ResourceSubtypeLookup(name.Subtype)
 		if c == nil || c.RPCClient == nil {
