// Package client contains a gRPC based robot.Robot client.
package client

import (
	"context"
	"math"
	"runtime/debug"
	"sync"
	"time"

	"github.com/edaniels/golog"
	"github.com/pkg/errors"
	"go.uber.org/multierr"
	"go.viam.com/utils"
	"go.viam.com/utils/pexec"
	"go.viam.com/utils/rpc"
	"google.golang.org/grpc/codes"
	grpcstatus "google.golang.org/grpc/status"

	"go.viam.com/rdk/component/arm"
	"go.viam.com/rdk/component/base"
	"go.viam.com/rdk/component/board"
	"go.viam.com/rdk/component/camera"
	"go.viam.com/rdk/component/gripper"
	"go.viam.com/rdk/component/input"
	"go.viam.com/rdk/component/motor"
	"go.viam.com/rdk/component/servo"
	"go.viam.com/rdk/config"
	"go.viam.com/rdk/grpc"
	metadataclient "go.viam.com/rdk/grpc/metadata/client"
	pb "go.viam.com/rdk/proto/api/v1"
	"go.viam.com/rdk/referenceframe"
	"go.viam.com/rdk/registry"
	"go.viam.com/rdk/resource"
	"go.viam.com/rdk/robot"
	"go.viam.com/rdk/sensor"
	"go.viam.com/rdk/sensor/compass"
	"go.viam.com/rdk/spatialmath"
)

// errUnimplemented is used for any unimplemented methods that should
// eventually be implemented server side or faked client side.
var errUnimplemented = errors.New("unimplemented")

// RobotClient satisfies the robot.Robot interface through a gRPC based
// client conforming to the robot.proto contract.
type RobotClient struct {
	address        string
	conn           rpc.ClientConn
	client         pb.RobotServiceClient
	metadataClient *metadataclient.MetadataServiceClient

	namesMu       *sync.RWMutex
	baseNames     []string
	sensorNames   []string
	functionNames []string
	serviceNames  []string
	resourceNames []resource.Name

	sensorTypes map[string]sensor.Type

	activeBackgroundWorkers *sync.WaitGroup
	cancelBackgroundWorkers func()
	logger                  golog.Logger

	cachingStatus  bool
	cachedStatus   *pb.Status
	cachedStatusMu *sync.Mutex

	closeContext context.Context
}

// New constructs a new RobotClient that is served at the given address. The given
// context can be used to cancel the operation.
func New(ctx context.Context, address string, logger golog.Logger, opts ...RobotClientOption) (*RobotClient, error) {
	var rOpts robotClientOpts
	for _, opt := range opts {
		opt.apply(&rOpts)
	}

	conn, err := grpc.Dial(ctx, address, logger, rOpts.dialOptions...)
	if err != nil {
		return nil, err
	}

	metadataClient, err := metadataclient.New(ctx, address, logger, rOpts.dialOptions...)
	if err != nil {
		return nil, err
	}

	client := pb.NewRobotServiceClient(conn)
	closeCtx, cancel := context.WithCancel(context.Background())
	rc := &RobotClient{
		address:                 address,
		conn:                    conn,
		client:                  client,
		metadataClient:          metadataClient,
		sensorTypes:             map[string]sensor.Type{},
		cancelBackgroundWorkers: cancel,
		namesMu:                 &sync.RWMutex{},
		activeBackgroundWorkers: &sync.WaitGroup{},
		logger:                  logger,
		cachedStatusMu:          &sync.Mutex{},
		closeContext:            closeCtx,
	}
	// refresh once to hydrate the robot.
	if err := rc.Refresh(ctx); err != nil {
		return nil, multierr.Combine(err, metadataClient.Close(), conn.Close())
	}
	if rOpts.refreshEvery != 0 {
		rc.cachingStatus = true
		rc.activeBackgroundWorkers.Add(1)
		utils.ManagedGo(func() {
			rc.RefreshEvery(closeCtx, rOpts.refreshEvery)
		}, rc.activeBackgroundWorkers.Done)
	}
	return rc, nil
}

// Close cleanly closes the underlying connections and stops the refresh goroutine
// if it is running.
func (rc *RobotClient) Close(ctx context.Context) error {
	rc.cancelBackgroundWorkers()
	rc.activeBackgroundWorkers.Wait()

	return multierr.Combine(rc.conn.Close(), rc.metadataClient.Close())
}

// RefreshEvery refreshes the robot on the interval given by every until the
// given context is done.
func (rc *RobotClient) RefreshEvery(ctx context.Context, every time.Duration) {
	ticker := time.NewTicker(every)
	defer ticker.Stop()
	for {
		if !utils.SelectContextOrWaitChan(ctx, ticker.C) {
			return
		}

		if err := rc.Refresh(ctx); err != nil {
			// we want to keep refreshing and hopefully the ticker is not
			// too fast so that we do not thrash.
			rc.Logger().Errorw("failed to refresh status", "error", err)
		}
	}
}

// storeStatus atomically stores the status response from a robot server if and only
// if we are automatically refreshing.
func (rc *RobotClient) storeStatus(status *pb.Status) {
	if !rc.cachingStatus {
		return
	}
	rc.cachedStatusMu.Lock()
	rc.cachedStatus = status
	rc.cachedStatusMu.Unlock()
}

// storeStatus atomically gets the status response from a robot server if and only
// if we are automatically refreshing.
func (rc *RobotClient) getCachedStatus() *pb.Status {
	if !rc.cachingStatus {
		return nil
	}
	rc.cachedStatusMu.Lock()
	defer rc.cachedStatusMu.Unlock()
	return rc.cachedStatus
}

// status actually gets the latest status from the server.
func (rc *RobotClient) status(ctx context.Context) (*pb.Status, error) {
	resp, err := rc.client.Status(ctx, &pb.StatusRequest{})
	if err != nil {
		return nil, err
	}
	return resp.Status, nil
}

// Status either gets a cached or latest version of the status of the remote
// robot.
func (rc *RobotClient) Status(ctx context.Context) (*pb.Status, error) {
	if status := rc.getCachedStatus(); status != nil {
		return status, nil
	}
	return rc.status(ctx)
}

// Config gets the config from the remote robot
// It is only partial a config, including the pieces relevant to remote robots,
// And not the pieces relevant to local configuration (pins, security keys, etc...)
func (rc *RobotClient) Config(ctx context.Context) (*config.Config, error) {
	remoteConfig, err := rc.client.Config(ctx, &pb.ConfigRequest{})
	if err != nil {
		return nil, err
	}

	var cfg config.Config
	for _, c := range remoteConfig.Components {
		cc := config.Component{
			Name: c.Name,
			Type: config.ComponentType(c.Type),
		}
		// check if component has frame attribute, leave as nil if it doesn't
		if c.Parent != "" {
			cc.Frame = &config.Frame{Parent: c.Parent}
		}
		if cc.Frame != nil && c.Pose != nil {
			cc.Frame.Translation = spatialmath.Translation{
				X: c.Pose.X,
				Y: c.Pose.Y,
				Z: c.Pose.Z,
			}
			cc.Frame.Orientation = &spatialmath.OrientationVectorDegrees{
				OX:    c.Pose.OX,
				OY:    c.Pose.OY,
				OZ:    c.Pose.OZ,
				Theta: c.Pose.Theta,
			}
		}
		cfg.Components = append(cfg.Components, cc)
	}
	return &cfg, nil
}

// RemoteByName returns a remote robot by name. It is assumed to exist on the
// other end. Right now this method is unimplemented.
func (rc *RobotClient) RemoteByName(name string) (robot.Robot, bool) {
	debug.PrintStack()
	panic(errUnimplemented)
}

// ArmByName returns an arm by name. It is assumed to exist on the
// other end.
func (rc *RobotClient) ArmByName(name string) (arm.Arm, bool) {
	resource, ok := rc.ResourceByName(arm.Named(name))
	if !ok {
		return nil, false
	}
	actualArm, ok := resource.(arm.Arm)
	if !ok {
		return nil, false
	}
	return actualArm, true
}

// BaseByName returns a base by name. It is assumed to exist on the
// other end.
func (rc *RobotClient) BaseByName(name string) (base.Base, bool) {
	return &baseClient{rc, name}, true
}

// GripperByName returns a gripper by name. It is assumed to exist on the
// other end.
func (rc *RobotClient) GripperByName(name string) (gripper.Gripper, bool) {
	resource, ok := rc.ResourceByName(gripper.Named(name))
	if !ok {
		return nil, false
	}
	actual, ok := resource.(gripper.Gripper)
	if !ok {
		return nil, false
	}
	return actual, true
}

// CameraByName returns a camera by name. It is assumed to exist on the
// other end.
func (rc *RobotClient) CameraByName(name string) (camera.Camera, bool) {
	resource, ok := rc.ResourceByName(camera.Named(name))
	if !ok {
		return nil, false
	}
	actual, ok := resource.(camera.Camera)
	if !ok {
		return nil, false
	}
	return actual, true
}

// BoardByName returns a board by name. It is assumed to exist on the
// other end.
func (rc *RobotClient) BoardByName(name string) (board.Board, bool) {
	resource, ok := rc.ResourceByName(board.Named(name))
	if !ok {
		return nil, false
	}
	actualBoard, ok := resource.(board.Board)
	if !ok {
		return nil, false
	}
	return actualBoard, true
}

// SensorByName returns a sensor by name. It is assumed to exist on the
// other end. Based on the known sensor names and types, a type specific
// sensor is attempted to be returned; otherwise it's a general purpose
// sensor.
func (rc *RobotClient) SensorByName(name string) (sensor.Sensor, bool) {
	sensorType := rc.sensorTypes[name]
	sc := &sensorClient{rc, name, sensorType}
	switch sensorType {
	case compass.Type:
		return &compassClient{sc}, true
	case compass.RelativeType:
		return &relativeCompassClient{&compassClient{sc}}, true
	default:
		return sc, true
	}
}

// ServoByName returns a servo by name. It is assumed to exist on the
// other end.
func (rc *RobotClient) ServoByName(name string) (servo.Servo, bool) {
	nameObj := servo.Named(name)
	resource, ok := rc.ResourceByName(nameObj)
	if !ok {
		return nil, false
	}
	actualServo, ok := resource.(servo.Servo)
	if !ok {
		return nil, false
	}
	return actualServo, true
}

// MotorByName returns a motor by name. It is assumed to exist on the
// other end.
func (rc *RobotClient) MotorByName(name string) (motor.Motor, bool) {
	nameObj := motor.Named(name)
	resource, ok := rc.ResourceByName(nameObj)
	if !ok {
		return nil, false
	}
	actualMotor, ok := resource.(motor.Motor)
	if !ok {
		return nil, false
	}
	return actualMotor, true
}

// InputControllerByName returns an input.Controller by name. It is assumed to exist on the
// other end.
func (rc *RobotClient) InputControllerByName(name string) (input.Controller, bool) {
	resource, ok := rc.ResourceByName(input.Named(name))
	if !ok {
		return nil, false
	}
	actual, ok := resource.(input.Controller)
	if !ok {
		return nil, false
	}
	return actual, true
}

// ResourceByName returns resource by name.
func (rc *RobotClient) ResourceByName(name resource.Name) (interface{}, bool) {
	// TODO(https://github.com/viamrobotics/rdk/issues/375): remove this switch statement after the V2 migration is done
	//nolint:gocritic
	switch name.Subtype {
<<<<<<< HEAD
=======
	case gps.Subtype:
		sensorType := rc.sensorTypes[name.Name]
		sc := &sensorClient{rc, name.Name, sensorType}
		return &gpsClient{sc}, true
	case base.Subtype:
		return &baseClient{rc, name.Name}, true
>>>>>>> 2249487b
	default:
		c := registry.ResourceSubtypeLookup(name.Subtype)
		if c == nil || c.RPCClient == nil {
			// registration doesn't exist
			return nil, false
		}
		// pass in conn
		resourceClient := c.RPCClient(rc.closeContext, rc.conn, name.Name, rc.Logger())
		return resourceClient, true
	}
}

// Refresh manually updates the underlying parts of the robot based
// on a status retrieved from the server.
// TODO(https://github.com/viamrobotics/rdk/issues/57) - do not use status
// as we plan on making it a more expensive request with more details than
// needed for the purposes of this method.
func (rc *RobotClient) Refresh(ctx context.Context) (err error) {
	status, err := rc.status(ctx)
	if err != nil {
		return errors.Wrap(err, "status call failed")
	}

	rc.storeStatus(status)
	rc.namesMu.Lock()
	defer rc.namesMu.Unlock()

	// TODO: placeholder implementation
	// call metadata service.
	names, err := rc.metadataClient.Resources(ctx)
	// only return if it is not unimplemented - means a bigger error came up
	if err != nil && grpcstatus.Code(err) != codes.Unimplemented {
		return err
	}
	if err == nil {
		rc.resourceNames = make([]resource.Name, 0, len(names))
		for _, name := range names {
			newName := resource.NewName(
				resource.Namespace(name.Namespace),
				resource.TypeName(name.Type),
				resource.SubtypeName(name.Subtype),
				name.Name,
			)
			rc.resourceNames = append(rc.resourceNames, newName)
		}
	}

	rc.baseNames = nil
	if len(status.Bases) != 0 {
		rc.baseNames = make([]string, 0, len(status.Bases))
		for name := range status.Bases {
			rc.baseNames = append(rc.baseNames, name)
		}
	}

	rc.sensorNames = nil
	if len(status.Sensors) != 0 {
		rc.sensorNames = make([]string, 0, len(status.Sensors))
		for name, sensorStatus := range status.Sensors {
			rc.sensorNames = append(rc.sensorNames, name)
			rc.sensorTypes[name] = sensor.Type(sensorStatus.Type)
		}
	}
	rc.functionNames = nil
	if len(status.Functions) != 0 {
		rc.functionNames = make([]string, 0, len(status.Functions))
		for name := range status.Functions {
			rc.functionNames = append(rc.functionNames, name)
		}
	}
	rc.serviceNames = nil
	if len(status.Services) != 0 {
		rc.serviceNames = make([]string, 0, len(status.Services))
		for name := range status.Services {
			rc.serviceNames = append(rc.serviceNames, name)
		}
	}
	return nil
}

// copyStringSlice is a helper to simply copy a string slice
// so that no one mutates it.
func copyStringSlice(src []string) []string {
	out := make([]string, len(src))
	copy(out, src)
	return out
}

// RemoteNames returns the names of all known remotes.
func (rc *RobotClient) RemoteNames() []string {
	return nil
}

// ArmNames returns the names of all known arms.
func (rc *RobotClient) ArmNames() []string {
	rc.namesMu.RLock()
	defer rc.namesMu.RUnlock()
	names := []string{}
	for _, v := range rc.ResourceNames() {
		if v.Subtype == arm.Subtype {
			names = append(names, v.Name)
		}
	}
	return copyStringSlice(names)
}

// GripperNames returns the names of all known grippers.
func (rc *RobotClient) GripperNames() []string {
	rc.namesMu.RLock()
	defer rc.namesMu.RUnlock()
	names := []string{}
	for _, v := range rc.ResourceNames() {
		if v.Subtype == gripper.Subtype {
			names = append(names, v.Name)
		}
	}
	return copyStringSlice(names)
}

// CameraNames returns the names of all known cameras.
func (rc *RobotClient) CameraNames() []string {
	rc.namesMu.RLock()
	defer rc.namesMu.RUnlock()
	names := []string{}
	for _, v := range rc.ResourceNames() {
		if v.Subtype == camera.Subtype {
			names = append(names, v.Name)
		}
	}
	return copyStringSlice(names)
}

// BaseNames returns the names of all known bases.
func (rc *RobotClient) BaseNames() []string {
	rc.namesMu.RLock()
	defer rc.namesMu.RUnlock()
	return copyStringSlice(rc.baseNames)
}

// BoardNames returns the names of all known boards.
func (rc *RobotClient) BoardNames() []string {
	rc.namesMu.RLock()
	defer rc.namesMu.RUnlock()
	names := []string{}
	for _, v := range rc.ResourceNames() {
		if v.Subtype == board.Subtype {
			names = append(names, v.Name)
		}
	}
	return copyStringSlice(names)
}

// SensorNames returns the names of all known sensors.
func (rc *RobotClient) SensorNames() []string {
	rc.namesMu.RLock()
	defer rc.namesMu.RUnlock()
	return copyStringSlice(rc.sensorNames)
}

// ServoNames returns the names of all known servos.
func (rc *RobotClient) ServoNames() []string {
	rc.namesMu.RLock()
	defer rc.namesMu.RUnlock()
	names := []string{}
	for _, res := range rc.ResourceNames() {
		if res.Subtype == servo.Subtype {
			names = append(names, res.Name)
		}
	}
	return copyStringSlice(names)
}

// MotorNames returns the names of all known motors.
func (rc *RobotClient) MotorNames() []string {
	rc.namesMu.RLock()
	defer rc.namesMu.RUnlock()
	names := []string{}
	for _, res := range rc.ResourceNames() {
		if res.Subtype == motor.Subtype {
			names = append(names, res.Name)
		}
	}
	return copyStringSlice(names)
}

// InputControllerNames returns the names of all known input controllers.
func (rc *RobotClient) InputControllerNames() []string {
	rc.namesMu.Lock()
	defer rc.namesMu.Unlock()
	names := []string{}
	for _, res := range rc.ResourceNames() {
		if res.Subtype == input.Subtype {
			names = append(names, res.Name)
		}
	}
	return copyStringSlice(names)
}

// FunctionNames returns the names of all known functions.
func (rc *RobotClient) FunctionNames() []string {
	rc.namesMu.RLock()
	defer rc.namesMu.RUnlock()
	return copyStringSlice(rc.functionNames)
}

// ProcessManager returns a useless process manager for the sake of
// satisfying the robot.Robot interface. Maybe it should not be part
// of the interface!
func (rc *RobotClient) ProcessManager() pexec.ProcessManager {
	return pexec.NoopProcessManager
}

// ResourceNames returns all resource names.
func (rc *RobotClient) ResourceNames() []resource.Name {
	rc.namesMu.RLock()
	defer rc.namesMu.RUnlock()
	names := []resource.Name{}
	for _, v := range rc.resourceNames {
		names = append(
			names,
			resource.NewName(
				v.Namespace, v.ResourceType, v.ResourceSubtype, v.Name,
			),
		)
	}
	return names
}

// Logger returns the logger being used for this robot.
func (rc *RobotClient) Logger() golog.Logger {
	return rc.logger
}

// FrameSystem retrieves an ordered slice of the frame configs and then builds a FrameSystem from the configs.
func (rc *RobotClient) FrameSystem(ctx context.Context, name, prefix string) (referenceframe.FrameSystem, error) {
	fs := referenceframe.NewEmptySimpleFrameSystem(name)
	// request the full config from the remote robot's frame system service.FrameSystemConfig()
	resp, err := rc.client.FrameServiceConfig(ctx, &pb.FrameServiceConfigRequest{})
	if err != nil {
		return nil, err
	}
	configs := resp.FrameSystemConfigs
	// using the configs, build a FrameSystem using model frames and static offset frames, the configs slice should already be sorted.
	for _, conf := range configs {
		part, err := config.ProtobufToFrameSystemPart(conf)
		if err != nil {
			return nil, err
		}
		// rename everything with prefixes
		part.Name = prefix + part.Name
		if part.FrameConfig.Parent != referenceframe.World {
			part.FrameConfig.Parent = prefix + part.FrameConfig.Parent
		}
		// make the frames from the configs
		modelFrame, staticOffsetFrame, err := config.CreateFramesFromPart(part, rc.Logger())
		if err != nil {
			return nil, err
		}
		// attach static offset frame to parent, attach model frame to static offset frame
		err = fs.AddFrame(staticOffsetFrame, fs.GetFrame(part.FrameConfig.Parent))
		if err != nil {
			return nil, err
		}
		err = fs.AddFrame(modelFrame, staticOffsetFrame)
		if err != nil {
			return nil, err
		}
	}
	return fs, nil
}

// baseClient satisfies a gRPC based base.Base. Refer to the interface
// for descriptions of its methods.
type baseClient struct {
	rc   *RobotClient
	name string
}

func (bc *baseClient) MoveStraight(ctx context.Context, distanceMillis int, millisPerSec float64, block bool) error {
	resp, err := bc.rc.client.BaseMoveStraight(ctx, &pb.BaseMoveStraightRequest{
		Name:           bc.name,
		MillisPerSec:   millisPerSec,
		DistanceMillis: int64(distanceMillis),
	})
	if err != nil {
		return err
	}
	if resp.Success {
		return nil
	}
	return errors.New(resp.Error)
}

func (bc *baseClient) MoveArc(ctx context.Context, distanceMillis int, millisPerSec float64, degsPerSec float64, block bool) error {
	resp, err := bc.rc.client.BaseMoveArc(ctx, &pb.BaseMoveArcRequest{
		Name:           bc.name,
		MillisPerSec:   millisPerSec,
		AngleDeg:       degsPerSec,
		DistanceMillis: int64(distanceMillis),
	})
	if err != nil {
		return err
	}
	if resp.Success {
		return nil
	}
	return errors.New(resp.Error)
}

func (bc *baseClient) Spin(ctx context.Context, angleDeg float64, degsPerSec float64, block bool) error {
	resp, err := bc.rc.client.BaseSpin(ctx, &pb.BaseSpinRequest{
		Name:       bc.name,
		AngleDeg:   angleDeg,
		DegsPerSec: degsPerSec,
	})
	if err != nil {
		return err
	}
	if resp.Success {
		return nil
	}
	return errors.New(resp.Error)
}

func (bc *baseClient) Stop(ctx context.Context) error {
	_, err := bc.rc.client.BaseStop(ctx, &pb.BaseStopRequest{
		Name: bc.name,
	})
	return err
}

func (bc *baseClient) WidthGet(ctx context.Context) (int, error) {
	resp, err := bc.rc.client.BaseWidthMillis(ctx, &pb.BaseWidthMillisRequest{
		Name: bc.name,
	})
	if err != nil {
		return 0, err
	}
	return int(resp.WidthMillis), nil
}

// sensorClient satisfies a gRPC based sensor.Sensor. Refer to the interface
// for descriptions of its methods.
type sensorClient struct {
	rc         *RobotClient
	name       string
	sensorType sensor.Type
}

func (sc *sensorClient) Readings(ctx context.Context) ([]interface{}, error) {
	resp, err := sc.rc.client.SensorReadings(ctx, &pb.SensorReadingsRequest{
		Name: sc.name,
	})
	if err != nil {
		return nil, err
	}
	readings := make([]interface{}, 0, len(resp.Readings))
	for _, r := range resp.Readings {
		readings = append(readings, r.AsInterface())
	}
	return readings, nil
}

func (sc *sensorClient) Desc() sensor.Description {
	return sensor.Description{sc.sensorType, ""}
}

// compassClient satisfies a gRPC based compass.Compass. Refer to the interface
// for descriptions of its methods.
type compassClient struct {
	*sensorClient
}

func (cc *compassClient) Readings(ctx context.Context) ([]interface{}, error) {
	heading, err := cc.Heading(ctx)
	if err != nil {
		return nil, err
	}
	return []interface{}{heading}, nil
}

func (cc *compassClient) Heading(ctx context.Context) (float64, error) {
	resp, err := cc.rc.client.CompassHeading(ctx, &pb.CompassHeadingRequest{
		Name: cc.name,
	})
	if err != nil {
		return math.NaN(), err
	}
	return resp.Heading, nil
}

func (cc *compassClient) StartCalibration(ctx context.Context) error {
	_, err := cc.rc.client.CompassStartCalibration(ctx, &pb.CompassStartCalibrationRequest{
		Name: cc.name,
	})
	return err
}

func (cc *compassClient) StopCalibration(ctx context.Context) error {
	_, err := cc.rc.client.CompassStopCalibration(ctx, &pb.CompassStopCalibrationRequest{
		Name: cc.name,
	})
	return err
}

func (cc *compassClient) Desc() sensor.Description {
	return sensor.Description{compass.Type, ""}
}

// relativeCompassClient satisfies a gRPC based compass.RelativeCompass. Refer to the interface
// for descriptions of its methods.
type relativeCompassClient struct {
	*compassClient
}

func (rcc *relativeCompassClient) Mark(ctx context.Context) error {
	_, err := rcc.rc.client.CompassMark(ctx, &pb.CompassMarkRequest{
		Name: rcc.name,
	})
	return err
}

func (rcc *relativeCompassClient) Desc() sensor.Description {
	return sensor.Description{compass.RelativeType, ""}
}<|MERGE_RESOLUTION|>--- conflicted
+++ resolved
@@ -356,15 +356,8 @@
 	// TODO(https://github.com/viamrobotics/rdk/issues/375): remove this switch statement after the V2 migration is done
 	//nolint:gocritic
 	switch name.Subtype {
-<<<<<<< HEAD
-=======
-	case gps.Subtype:
-		sensorType := rc.sensorTypes[name.Name]
-		sc := &sensorClient{rc, name.Name, sensorType}
-		return &gpsClient{sc}, true
 	case base.Subtype:
 		return &baseClient{rc, name.Name}, true
->>>>>>> 2249487b
 	default:
 		c := registry.ResourceSubtypeLookup(name.Subtype)
 		if c == nil || c.RPCClient == nil {
