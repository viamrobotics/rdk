// Package client contains a gRPC based robot.Robot client.
package client

import (
	"context"
	"runtime/debug"
	"strings"
	"sync"
	"time"

	"github.com/edaniels/golog"
	"github.com/pkg/errors"
	"go.uber.org/multierr"
	"go.viam.com/utils"
	"go.viam.com/utils/pexec"
	"go.viam.com/utils/rpc"
	"google.golang.org/grpc/codes"
	grpcstatus "google.golang.org/grpc/status"

	"go.viam.com/rdk/grpc"
	"go.viam.com/rdk/operation"
	pb "go.viam.com/rdk/proto/api/robot/v1"
	"go.viam.com/rdk/protoutils"
	"go.viam.com/rdk/registry"
	"go.viam.com/rdk/resource"
	"go.viam.com/rdk/robot"
)

// errUnimplemented is used for any unimplemented methods that should
// eventually be implemented server side or faked client side.
var errUnimplemented = errors.New("unimplemented")

// RobotClient satisfies the robot.Robot interface through a gRPC based
// client conforming to the robot.proto contract.
type RobotClient struct {
<<<<<<< HEAD
	address string
	conn    rpc.ClientConn
	client  pb.RobotServiceClient
=======
	address        string
	conn           rpc.ClientConn
	client         pb.RobotServiceClient
	metadataClient metadata.Service
	dialOptions    []rpc.DialOption
>>>>>>> 45f508bf

	mu            *sync.RWMutex
	resourceNames []resource.Name

	connected  bool
	changeChan chan bool

	activeBackgroundWorkers *sync.WaitGroup
	cancelBackgroundWorkers func()
	logger                  golog.Logger

	closeContext context.Context
}

// New constructs a new RobotClient that is served at the given address. The given
// context can be used to cancel the operation.
func New(ctx context.Context, address string, logger golog.Logger, opts ...RobotClientOption) (*RobotClient, error) {
	var rOpts robotClientOpts
	for _, opt := range opts {
		opt.apply(&rOpts)
	}

<<<<<<< HEAD
	conn, err := grpc.Dial(ctx, address, logger, rOpts.dialOptions...)
	if err != nil {
		return nil, err
	}

	client := pb.NewRobotServiceClient(conn)
	closeCtx, cancel := context.WithCancel(context.Background())

	rc := &RobotClient{
		address:                 address,
		conn:                    conn,
		client:                  client,
=======
	closeCtx, cancel := context.WithCancel(ctx)

	rc := &RobotClient{
		address:                 address,
>>>>>>> 45f508bf
		cancelBackgroundWorkers: cancel,
		mu:                      &sync.RWMutex{},
		activeBackgroundWorkers: &sync.WaitGroup{},
		logger:                  logger,
		closeContext:            closeCtx,
		dialOptions:             rOpts.dialOptions,
	}
	if err := rc.connect(ctx); err != nil {
		return nil, err
	}

	// refresh once to hydrate the robot.
	if err := rc.Refresh(ctx); err != nil {
<<<<<<< HEAD
		return nil, multierr.Combine(err, conn.Close())
=======
		return nil, multierr.Combine(err, rc.conn.Close())
>>>>>>> 45f508bf
	}

	if rOpts.refreshEvery != 0 {
		rc.activeBackgroundWorkers.Add(1)
		utils.ManagedGo(func() {
			rc.RefreshEvery(closeCtx, rOpts.refreshEvery)
		}, rc.activeBackgroundWorkers.Done)
	}

	if rOpts.checkConnectedEvery != 0 {
		rc.activeBackgroundWorkers.Add(1)
		utils.ManagedGo(func() {
			rc.checkConnection(closeCtx, rOpts.checkConnectedEvery, rOpts.reconnectEvery)
		}, rc.activeBackgroundWorkers.Done)
	}

	return rc, nil
}

// Connected exposes whether a robot client is connected to the remote.
func (rc *RobotClient) Connected() bool {
	return rc.connected
}

// Changed watches for whether the remote has changed.
func (rc *RobotClient) Changed() <-chan bool {
	rc.mu.Lock()
	defer rc.mu.Unlock()
	if rc.changeChan == nil {
		rc.changeChan = make(chan bool)
	}
	return rc.changeChan
}

func (rc *RobotClient) connect(ctx context.Context) error {
	if rc.conn != nil {
		if err := rc.conn.Close(); err != nil {
			return err
		}
	}
	conn, err := grpc.Dial(ctx, rc.address, rc.logger, rc.dialOptions...)
	if err != nil {
		return err
	}

	rc.mu.Lock()
	defer rc.mu.Unlock()

	client := pb.NewRobotServiceClient(conn)
	metadataClient := metadata.NewClientFromConn(ctx, conn, "", rc.logger)
	rc.conn = conn
	rc.client = client
	rc.metadataClient = metadataClient
	rc.connected = true
	if rc.changeChan != nil {
		rc.changeChan <- true
	}
	return nil
}

// checkConnection either checks if the client is still connected, or attempts to reconnect to the remote.
func (rc *RobotClient) checkConnection(ctx context.Context, checkEvery time.Duration, reconnectEvery time.Duration) {
	for {
		var waitTime time.Duration
		if rc.Connected() {
			waitTime = checkEvery
		} else {
			if reconnectEvery != 0 {
				waitTime = reconnectEvery
			} else {
				// if reconnectEvery is unset, we will not attempt to reconnect
				return
			}
		}
		if !utils.SelectContextOrWait(ctx, waitTime) {
			return
		}
		if !rc.Connected() {
			rc.Logger().Debugw("trying to reconnect to remote at address", "address", rc.address)
			if err := rc.connect(ctx); err != nil {
				rc.Logger().Debugw("failed to reconnect remote", "error", err, "address", rc.address)
				continue
			}
			rc.Logger().Debugf("successfully reconnected remote at address", "address", rc.address)
		} else {
			check := func() error {
				timeoutCtx, cancel := context.WithTimeout(ctx, 5*time.Second)
				defer cancel()
				if _, err := rc.metadataClient.Resources(timeoutCtx); err != nil {
					return err
				}
				return nil
			}
			var outerError error
			for attempt := 0; attempt < 3; attempt++ {
				err := check()
				if err != nil {
					outerError = err
					// if pipe is closed, we know for sure we lost connection
					if strings.Contains(err.Error(), "read/write on closed pipe") {
						break
					} else {
						// otherwise retry
						continue
					}
				} else {
					outerError = nil
					break
				}
			}
			if outerError != nil {
				rc.Logger().Errorw(
					"lost connection to remote",
					"error", outerError,
					"address", rc.address,
					"reconnect_interval", reconnectEvery.Seconds(),
				)
				rc.mu.Lock()
				rc.connected = false
				if rc.changeChan != nil {
					rc.changeChan <- true
				}
				rc.mu.Unlock()
			}
		}
	}
}

// Close cleanly closes the underlying connections and stops the refresh goroutine
// if it is running.
func (rc *RobotClient) Close(ctx context.Context) error {
	rc.cancelBackgroundWorkers()
	rc.activeBackgroundWorkers.Wait()
	if rc.changeChan != nil {
		close(rc.changeChan)
		rc.changeChan = nil
	}
	return rc.conn.Close()
}

<<<<<<< HEAD
	return rc.conn.Close()
=======
func (rc *RobotClient) checkConnected() error {
	if !rc.Connected() {
		return errors.Errorf("not connected to remote robot at %s", rc.address)
	}
	return nil
>>>>>>> 45f508bf
}

// RefreshEvery refreshes the robot on the interval given by every until the
// given context is done.
func (rc *RobotClient) RefreshEvery(ctx context.Context, every time.Duration) {
	ticker := time.NewTicker(every)
	defer ticker.Stop()
	for {
		if !utils.SelectContextOrWaitChan(ctx, ticker.C) {
			return
		}
		if err := rc.Refresh(ctx); err != nil {
			// we want to keep refreshing and hopefully the ticker is not
			// too fast so that we do not thrash.
			rc.Logger().Errorw("failed to refresh status", "error", err)
		}
	}
}

// RemoteByName returns a remote robot by name. It is assumed to exist on the
// other end. Right now this method is unimplemented.
func (rc *RobotClient) RemoteByName(name string) (robot.Robot, bool) {
	debug.PrintStack()
	panic(errUnimplemented)
}

// ResourceByName returns resource by name.
func (rc *RobotClient) ResourceByName(name resource.Name) (interface{}, error) {
	if err := rc.checkConnected(); err != nil {
		return nil, err
	}
	c := registry.ResourceSubtypeLookup(name.Subtype)
	if c == nil || c.RPCClient == nil {
		// registration doesn't exist
		return nil, errors.New("resource client registration doesn't exist")
	}
	// pass in conn
	resourceClient := c.RPCClient(rc.closeContext, rc.conn, name.Name, rc.Logger())
	return resourceClient, nil
}

func (rc *RobotClient) resources(ctx context.Context) ([]resource.Name, error) {
	resp, err := rc.client.ResourceNames(ctx, &pb.ResourceNamesRequest{})
	if err != nil {
		return nil, err
	}

	resources := make([]resource.Name, 0, len(resp.Resources))

	for _, name := range resp.Resources {
		newName := protoutils.ResourceNameFromProto(name)
		resources = append(resources, newName)
	}
	return resources, nil
}

// Refresh manually updates the underlying parts of the robot based
// on its metadata response.
func (rc *RobotClient) Refresh(ctx context.Context) (err error) {
	rc.mu.Lock()
	defer rc.mu.Unlock()
	if err := rc.checkConnected(); err != nil {
		return err
	}

	// call metadata service.
	names, err := rc.resources(ctx)
	// only return if it is not unimplemented - means a bigger error came up
	if err != nil && grpcstatus.Code(err) != codes.Unimplemented {
		return err
	}
	if err == nil {
		rc.resourceNames = make([]resource.Name, 0, len(names))
		rc.resourceNames = append(rc.resourceNames, names...)
	}
	return nil
}

// RemoteNames returns the names of all known remotes.
func (rc *RobotClient) RemoteNames() []string {
	return nil
}

// ProcessManager returns a useless process manager for the sake of
// satisfying the robot.Robot interface. Maybe it should not be part
// of the interface!
func (rc *RobotClient) ProcessManager() pexec.ProcessManager {
	return pexec.NoopProcessManager
}

// OperationManager returns nil.
func (rc *RobotClient) OperationManager() *operation.Manager {
	return nil
}

// ResourceNames returns all resource names.
func (rc *RobotClient) ResourceNames() []resource.Name {
	rc.mu.RLock()
	defer rc.mu.RUnlock()
	if err := rc.checkConnected(); err != nil {
		rc.Logger().Errorw("failed to get remote resource names", "error", err)
		return []resource.Name{}
	}
	names := []resource.Name{}
	for _, v := range rc.resourceNames {
		names = append(
			names,
			resource.NewName(
				v.Namespace, v.ResourceType, v.ResourceSubtype, v.Name,
			),
		)
	}
	return names
}

// Logger returns the logger being used for this robot.
func (rc *RobotClient) Logger() golog.Logger {
	return rc.logger
}<|MERGE_RESOLUTION|>--- conflicted
+++ resolved
@@ -33,22 +33,15 @@
 // RobotClient satisfies the robot.Robot interface through a gRPC based
 // client conforming to the robot.proto contract.
 type RobotClient struct {
-<<<<<<< HEAD
 	address string
 	conn    rpc.ClientConn
 	client  pb.RobotServiceClient
-=======
-	address        string
-	conn           rpc.ClientConn
-	client         pb.RobotServiceClient
-	metadataClient metadata.Service
 	dialOptions    []rpc.DialOption
->>>>>>> 45f508bf
 
 	mu            *sync.RWMutex
 	resourceNames []resource.Name
-
-	connected  bool
+  
+  connected  bool
 	changeChan chan bool
 
 	activeBackgroundWorkers *sync.WaitGroup
@@ -66,25 +59,10 @@
 		opt.apply(&rOpts)
 	}
 
-<<<<<<< HEAD
-	conn, err := grpc.Dial(ctx, address, logger, rOpts.dialOptions...)
-	if err != nil {
-		return nil, err
-	}
-
-	client := pb.NewRobotServiceClient(conn)
-	closeCtx, cancel := context.WithCancel(context.Background())
+	closeCtx, cancel := context.WithCancel(ctx)
 
 	rc := &RobotClient{
 		address:                 address,
-		conn:                    conn,
-		client:                  client,
-=======
-	closeCtx, cancel := context.WithCancel(ctx)
-
-	rc := &RobotClient{
-		address:                 address,
->>>>>>> 45f508bf
 		cancelBackgroundWorkers: cancel,
 		mu:                      &sync.RWMutex{},
 		activeBackgroundWorkers: &sync.WaitGroup{},
@@ -98,11 +76,7 @@
 
 	// refresh once to hydrate the robot.
 	if err := rc.Refresh(ctx); err != nil {
-<<<<<<< HEAD
-		return nil, multierr.Combine(err, conn.Close())
-=======
 		return nil, multierr.Combine(err, rc.conn.Close())
->>>>>>> 45f508bf
 	}
 
 	if rOpts.refreshEvery != 0 {
@@ -243,15 +217,11 @@
 	return rc.conn.Close()
 }
 
-<<<<<<< HEAD
-	return rc.conn.Close()
-=======
 func (rc *RobotClient) checkConnected() error {
 	if !rc.Connected() {
 		return errors.Errorf("not connected to remote robot at %s", rc.address)
 	}
 	return nil
->>>>>>> 45f508bf
 }
 
 // RefreshEvery refreshes the robot on the interval given by every until the
