--- conflicted
+++ resolved
@@ -16,12 +16,6 @@
 	"google.golang.org/grpc/codes"
 	grpcstatus "google.golang.org/grpc/status"
 
-<<<<<<< HEAD
-	"go.viam.com/rdk/component/base"
-	"go.viam.com/rdk/component/camera"
-=======
-	"go.viam.com/rdk/component/board"
->>>>>>> bc5ac5c6
 	"go.viam.com/rdk/component/motor"
 	"go.viam.com/rdk/config"
 	"go.viam.com/rdk/grpc"
@@ -219,49 +213,6 @@
 	panic(errUnimplemented)
 }
 
-<<<<<<< HEAD
-// BaseByName returns a base by name. It is assumed to exist on the
-// other end.
-func (rc *RobotClient) BaseByName(name string) (base.Base, bool) {
-	resource, ok := rc.ResourceByName(base.Named(name))
-	if !ok {
-		return nil, false
-	}
-	actualBase, ok := resource.(base.Base)
-	if !ok {
-		return nil, false
-	}
-	return actualBase, true
-}
-
-// CameraByName returns a camera by name. It is assumed to exist on the
-// other end.
-func (rc *RobotClient) CameraByName(name string) (camera.Camera, bool) {
-	resource, ok := rc.ResourceByName(camera.Named(name))
-	if !ok {
-		return nil, false
-	}
-	actual, ok := resource.(camera.Camera)
-	if !ok {
-		return nil, false
-	}
-	return actual, true
-=======
-// BoardByName returns a board by name. It is assumed to exist on the
-// other end.
-func (rc *RobotClient) BoardByName(name string) (board.Board, bool) {
-	resource, ok := rc.ResourceByName(board.Named(name))
-	if !ok {
-		return nil, false
-	}
-	actualBoard, ok := resource.(board.Board)
-	if !ok {
-		return nil, false
-	}
-	return actualBoard, true
->>>>>>> bc5ac5c6
-}
-
 // MotorByName returns a motor by name. It is assumed to exist on the
 // other end.
 func (rc *RobotClient) MotorByName(name string) (motor.Motor, bool) {
@@ -352,41 +303,6 @@
 // RemoteNames returns the names of all known remotes.
 func (rc *RobotClient) RemoteNames() []string {
 	return nil
-}
-
-<<<<<<< HEAD
-// CameraNames returns the names of all known cameras.
-func (rc *RobotClient) CameraNames() []string {
-=======
-// BoardNames returns the names of all known boards.
-func (rc *RobotClient) BoardNames() []string {
->>>>>>> bc5ac5c6
-	rc.namesMu.RLock()
-	defer rc.namesMu.RUnlock()
-	names := []string{}
-	for _, v := range rc.ResourceNames() {
-<<<<<<< HEAD
-		if v.Subtype == camera.Subtype {
-			names = append(names, v.Name)
-		}
-	}
-	return copyStringSlice(names)
-}
-
-// BaseNames returns the names of all known bases.
-func (rc *RobotClient) BaseNames() []string {
-	rc.namesMu.RLock()
-	defer rc.namesMu.RUnlock()
-	names := []string{}
-	for _, v := range rc.ResourceNames() {
-		if v.Subtype == base.Subtype {
-=======
-		if v.Subtype == board.Subtype {
->>>>>>> bc5ac5c6
-			names = append(names, v.Name)
-		}
-	}
-	return copyStringSlice(names)
 }
 
 // MotorNames returns the names of all known motors.
