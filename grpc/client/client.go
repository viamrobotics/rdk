--- conflicted
+++ resolved
@@ -17,11 +17,8 @@
 	"google.golang.org/grpc/codes"
 	grpcstatus "google.golang.org/grpc/status"
 
-<<<<<<< HEAD
+	"go.viam.com/rdk/config"
 	"go.viam.com/rdk/discovery"
-=======
-	"go.viam.com/rdk/config"
->>>>>>> 80f74948
 	"go.viam.com/rdk/grpc"
 	"go.viam.com/rdk/operation"
 	commonpb "go.viam.com/rdk/proto/api/common/v1"
@@ -348,7 +345,6 @@
 	return rc.logger
 }
 
-<<<<<<< HEAD
 // Discover takes a list of subtype and model name pairs and returns their corresponding
 // discoveries.
 func (rc *RobotClient) Discover(ctx context.Context, keys []discovery.Key) ([]discovery.Discovery, error) {
@@ -378,7 +374,8 @@
 			})
 	}
 	return discoveries, nil
-=======
+}
+
 // FrameSystemConfig returns the info of each individual part that makes up the frame system.
 func (rc *RobotClient) FrameSystemConfig(ctx context.Context, additionalTransforms []*commonpb.Transform) (framesystemparts.Parts, error) {
 	resp, err := rc.client.FrameSystemConfig(ctx, &pb.FrameSystemConfigRequest{
@@ -415,5 +412,4 @@
 		return nil, err
 	}
 	return referenceframe.ProtobufToPoseInFrame(resp.Pose), nil
->>>>>>> 80f74948
 }