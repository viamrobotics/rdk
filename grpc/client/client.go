--- conflicted
+++ resolved
@@ -380,8 +380,6 @@
 func (rc *RobotClient) ResourceByName(name resource.Name) (interface{}, bool) {
 	// TODO(https://github.com/viamrobotics/core/issues/375): remove this switch statement after the V2 migration is done
 	switch name.Subtype {
-<<<<<<< HEAD
-=======
 	case board.Subtype:
 		for _, info := range rc.boardNames {
 			if info.name == name.Name {
@@ -389,9 +387,6 @@
 			}
 		}
 		return nil, false
-	case input.Subtype:
-		return &inputControllerClient{rc: rc, name: name.Name}, true
->>>>>>> 5e9a169b
 	default:
 		c := registry.ResourceSubtypeLookup(name.Subtype)
 		if c == nil || c.RPCClient == nil {
