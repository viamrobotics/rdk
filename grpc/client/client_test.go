package client

import (
	"bytes"
	"context"
	"image"
	"image/jpeg"
	"net"
	"testing"
	"time"

	"github.com/edaniels/golog"
	"github.com/pkg/errors"
	"go.viam.com/test"
	"go.viam.com/utils"
	"go.viam.com/utils/rpc"
	"google.golang.org/grpc"

	"go.viam.com/rdk/component/arm"
	"go.viam.com/rdk/component/base"
	"go.viam.com/rdk/component/board"
	"go.viam.com/rdk/component/camera"
	"go.viam.com/rdk/component/gripper"
	"go.viam.com/rdk/component/input"
	"go.viam.com/rdk/component/motor"
	_ "go.viam.com/rdk/component/motor/register"
	"go.viam.com/rdk/component/sensor"
	"go.viam.com/rdk/component/servo"
	"go.viam.com/rdk/config"
	metadataserver "go.viam.com/rdk/grpc/metadata/server"
	"go.viam.com/rdk/grpc/server"
	commonpb "go.viam.com/rdk/proto/api/common/v1"
	componentpb "go.viam.com/rdk/proto/api/component/v1"
	servicepb "go.viam.com/rdk/proto/api/service/v1"
	pb "go.viam.com/rdk/proto/api/v1"
	"go.viam.com/rdk/resource"
	"go.viam.com/rdk/rimage"
	"go.viam.com/rdk/services/framesystem"
	"go.viam.com/rdk/spatialmath"
	"go.viam.com/rdk/subtype"
	"go.viam.com/rdk/testutils"
	"go.viam.com/rdk/testutils/inject"
)

var emptyStatus = &pb.Status{
	Arms: map[string]*pb.ArmStatus{
		"arm1": {
			GridPosition: &pb.Pose{
				X:     0.0,
				Y:     0.0,
				Z:     0.0,
				Theta: 0.0,
				OX:    1.0,
				OY:    0.0,
				OZ:    0.0,
			},
			JointPositions: &pb.JointPositions{
				Degrees: []float64{0, 0, 0, 0, 0, 0},
			},
		},
	},
	Bases: map[string]bool{
		"base1": true,
	},
	Grippers: map[string]bool{
		"gripper1": true,
	},
	Cameras: map[string]bool{
		"camera1": true,
	},
	Sensors: map[string]*pb.SensorStatus{},
	Motors: map[string]*pb.MotorStatus{
		"motor1": {},
		"motor2": {},
	},
	InputControllers: map[string]*pb.InputControllerStatus{
		"inputController1": {},
	},
	Servos: map[string]*pb.ServoStatus{
		"servo1": {},
	},
	Boards: map[string]*commonpb.BoardStatus{
		"board1": {
			Analogs: map[string]*commonpb.AnalogStatus{
				"analog1": {},
			},
			DigitalInterrupts: map[string]*commonpb.DigitalInterruptStatus{
				"encoder": {},
			},
		},
		"board3": {},
	},
}

var emptyResources = []resource.Name{
	arm.Named("arm1"),
	base.Named("base1"),
	board.Named("board1"),
	board.Named("board3"),
	camera.Named("camera1"),
	gripper.Named("gripper1"),
}

var finalStatus = &pb.Status{
	Arms: map[string]*pb.ArmStatus{
		"arm2": {
			GridPosition: &pb.Pose{
				X:     0.0,
				Y:     0.0,
				Z:     0.0,
				Theta: 0.0,
				OX:    1.0,
				OY:    0.0,
				OZ:    0.0,
			},
			JointPositions: &pb.JointPositions{
				Degrees: []float64{0, 0, 0, 0, 0, 0},
			},
		},
		"arm3": {
			GridPosition: &pb.Pose{
				X:     0.0,
				Y:     0.0,
				Z:     0.0,
				Theta: 0.0,
				OX:    1.0,
				OY:    0.0,
				OZ:    0.0,
			},
			JointPositions: &pb.JointPositions{
				Degrees: []float64{0, 0, 0, 0, 0, 0},
			},
		},
	},
	Bases: map[string]bool{
		"base2": true,
		"base3": true,
	},
	Grippers: map[string]bool{
		"gripper2": true,
		"gripper3": true,
	},
	Cameras: map[string]bool{
		"camera2": true,
		"camera3": true,
	},
	Sensors: map[string]*pb.SensorStatus{},
	Servos: map[string]*pb.ServoStatus{
		"servo2": {},
		"servo3": {},
	},
	Motors: map[string]*pb.MotorStatus{
		"motor2": {},
		"motor3": {},
	},
	InputControllers: map[string]*pb.InputControllerStatus{
		"inputController2": {},
		"inputController3": {},
	},
	Boards: map[string]*commonpb.BoardStatus{
		"board2": {
			Analogs: map[string]*commonpb.AnalogStatus{
				"analog1": {},
			},
			DigitalInterrupts: map[string]*commonpb.DigitalInterruptStatus{
				"encoder": {},
			},
		},
		"board3": {
			Analogs: map[string]*commonpb.AnalogStatus{
				"analog1": {},
				"analog2": {},
			},
			DigitalInterrupts: map[string]*commonpb.DigitalInterruptStatus{
				"encoder":  {},
				"digital1": {},
			},
		},
	},
}

var finalResources = []resource.Name{
	arm.Named("arm2"),
	arm.Named("arm3"),
	base.Named("base2"),
	base.Named("base3"),
	board.Named("board2"),
	board.Named("board3"),
	camera.Named("camera2"),
	camera.Named("camera3"),
	gripper.Named("gripper2"),
	gripper.Named("gripper3"),
	motor.Named("motor2"),
	motor.Named("motor3"),
	servo.Named("servo2"),
	servo.Named("servo3"),
}

func TestClient(t *testing.T) {
	logger := golog.NewTestLogger(t)
	listener1, err := net.Listen("tcp", "localhost:0")
	test.That(t, err, test.ShouldBeNil)
	listener2, err := net.Listen("tcp", "localhost:0")
	test.That(t, err, test.ShouldBeNil)
	gServer1 := grpc.NewServer()
	gServer2 := grpc.NewServer()
	injectRobot1 := &inject.Robot{}
	injectRobot2 := &inject.Robot{}
	pb.RegisterRobotServiceServer(gServer1, server.New(injectRobot1))
	pb.RegisterRobotServiceServer(gServer2, server.New(injectRobot2))

	injectRobot1.StatusFunc = func(ctx context.Context) (*pb.Status, error) {
		return nil, errors.New("whoops")
	}
	injectRobot1.ResourceByNameFunc = func(name resource.Name) (interface{}, bool) {
		return nil, false
	}
	injectRobot1.MotorByNameFunc = func(name string) (motor.Motor, bool) {
		return nil, false
	}
	injectRobot2.StatusFunc = func(ctx context.Context) (*pb.Status, error) {
		return emptyStatus, nil
	}
	injectBase := &inject.Base{}

	injectArm := &inject.Arm{}
	injectArm.GetEndPositionFunc = func(ctx context.Context) (*commonpb.Pose, error) {
		pos := emptyStatus.Arms["arm1"].GridPosition
		convertedPos := &commonpb.Pose{
			X: pos.X, Y: pos.Y, Z: pos.Z, OX: pos.OX, OY: pos.OY, OZ: pos.OZ, Theta: pos.Theta,
		}
		return convertedPos, nil
	}
	injectGripper := &inject.Gripper{}
	var gripperOpenCalled bool
	injectGripper.OpenFunc = func(ctx context.Context) error {
		gripperOpenCalled = true
		return nil
	}
	var gripperGrabCalled bool
	injectGripper.GrabFunc = func(ctx context.Context) (bool, error) {
		gripperGrabCalled = true
		return true, nil
	}
	injectBoard := &inject.Board{}
	injectBoard.StatusFunc = func(ctx context.Context) (*commonpb.BoardStatus, error) {
		return nil, errors.New("no status")
	}
	injectMotor := &inject.Motor{}
	injectServo := &inject.Servo{}
	var capServoAngle uint8
	injectServo.MoveFunc = func(ctx context.Context, angle uint8) error {
		capServoAngle = angle
		return nil
	}
	injectServo.CurrentFunc = func(ctx context.Context) (uint8, error) {
		return 5, nil
	}
	injectCamera := &inject.Camera{}
	img := image.NewNRGBA(image.Rect(0, 0, 4, 4))
	var imgBuf bytes.Buffer
	test.That(t, jpeg.Encode(&imgBuf, img, nil), test.ShouldBeNil)

	var imageReleased bool
	injectCamera.NextFunc = func(ctx context.Context) (image.Image, func(), error) {
		return img, func() { imageReleased = true }, nil
	}

	injectInputDev := &inject.InputController{}
	injectInputDev.GetControlsFunc = func(ctx context.Context) ([]input.Control, error) {
		return []input.Control{input.AbsoluteX, input.ButtonStart}, nil
	}

	// for these, just need to double check type (main tests should be in the respective grpc client and server files)
	armSvc1, err := subtype.New((map[resource.Name]interface{}{}))
	test.That(t, err, test.ShouldBeNil)
	componentpb.RegisterArmServiceServer(gServer1, arm.NewServer(armSvc1))

	armSvc2, err := subtype.New((map[resource.Name]interface{}{arm.Named("arm1"): injectArm}))
	test.That(t, err, test.ShouldBeNil)
	componentpb.RegisterArmServiceServer(gServer2, arm.NewServer(armSvc2))

	baseSvc, err := subtype.New((map[resource.Name]interface{}{}))
	test.That(t, err, test.ShouldBeNil)
	componentpb.RegisterBaseServiceServer(gServer1, base.NewServer(baseSvc))

	baseSvc2, err := subtype.New((map[resource.Name]interface{}{base.Named("base1"): injectBase}))
	test.That(t, err, test.ShouldBeNil)
	componentpb.RegisterBaseServiceServer(gServer2, base.NewServer(baseSvc2))

	boardSvc1, err := subtype.New((map[resource.Name]interface{}{}))
	test.That(t, err, test.ShouldBeNil)
	componentpb.RegisterBoardServiceServer(gServer1, board.NewServer(boardSvc1))

	boardSvc2, err := subtype.New((map[resource.Name]interface{}{board.Named("board1"): injectBoard}))
	test.That(t, err, test.ShouldBeNil)
	componentpb.RegisterBoardServiceServer(gServer2, board.NewServer(boardSvc2))

	gripperSvc1, err := subtype.New((map[resource.Name]interface{}{}))
	test.That(t, err, test.ShouldBeNil)
	componentpb.RegisterGripperServiceServer(gServer1, gripper.NewServer(gripperSvc1))

	gripperSvc2, err := subtype.New((map[resource.Name]interface{}{gripper.Named("gripper1"): injectGripper}))
	test.That(t, err, test.ShouldBeNil)
	componentpb.RegisterGripperServiceServer(gServer2, gripper.NewServer(gripperSvc2))

	servoSvc, err := subtype.New((map[resource.Name]interface{}{}))
	test.That(t, err, test.ShouldBeNil)
	componentpb.RegisterServoServiceServer(gServer1, servo.NewServer(servoSvc))

	servoSvc2, err := subtype.New((map[resource.Name]interface{}{servo.Named("servo1"): injectServo}))
	test.That(t, err, test.ShouldBeNil)
	componentpb.RegisterServoServiceServer(gServer2, servo.NewServer(servoSvc2))

	cameraSvc1, err := subtype.New((map[resource.Name]interface{}{}))
	test.That(t, err, test.ShouldBeNil)
	componentpb.RegisterCameraServiceServer(gServer1, camera.NewServer(cameraSvc1))

	cameraSvc2, err := subtype.New((map[resource.Name]interface{}{camera.Named("camera1"): injectCamera}))
	test.That(t, err, test.ShouldBeNil)
	componentpb.RegisterCameraServiceServer(gServer2, camera.NewServer(cameraSvc2))

	inputControllerSvc1, err := subtype.New((map[resource.Name]interface{}{}))
	test.That(t, err, test.ShouldBeNil)
	componentpb.RegisterInputControllerServiceServer(gServer1, input.NewServer(inputControllerSvc1))

	inputControllerSvc2, err := subtype.New((map[resource.Name]interface{}{input.Named("inputController1"): injectInputDev}))
	test.That(t, err, test.ShouldBeNil)
	componentpb.RegisterInputControllerServiceServer(gServer2, input.NewServer(inputControllerSvc2))

	motorSvc, err := subtype.New((map[resource.Name]interface{}{}))
	test.That(t, err, test.ShouldBeNil)
	componentpb.RegisterMotorServiceServer(gServer1, motor.NewServer(motorSvc))

	motorSvc2, err := subtype.New(map[resource.Name]interface{}{motor.Named("motor1"): injectMotor, motor.Named("motor2"): injectMotor})
	test.That(t, err, test.ShouldBeNil)
	componentpb.RegisterMotorServiceServer(gServer2, motor.NewServer(motorSvc2))

	sensorSvc, err := subtype.New((map[resource.Name]interface{}{}))
	test.That(t, err, test.ShouldBeNil)
	componentpb.RegisterSensorServiceServer(gServer1, sensor.NewServer(sensorSvc))

	frameSysSvc, err := subtype.New((map[resource.Name]interface{}{}))
	test.That(t, err, test.ShouldBeNil)
	servicepb.RegisterFrameSystemServiceServer(gServer1, framesystem.NewServer(frameSysSvc))

	frameSysSvc2, err := subtype.New((map[resource.Name]interface{}{framesystem.Name: "not a frame system"}))
	test.That(t, err, test.ShouldBeNil)
	servicepb.RegisterFrameSystemServiceServer(gServer2, framesystem.NewServer(frameSysSvc2))

	go gServer1.Serve(listener1)
	defer gServer1.Stop()
	go gServer2.Serve(listener2)
	defer gServer2.Stop()

	// failing
	cancelCtx, cancel := context.WithCancel(context.Background())
	cancel()
	_, err = New(cancelCtx, listener1.Addr().String(), logger)
	test.That(t, err, test.ShouldNotBeNil)
	test.That(t, err.Error(), test.ShouldContainSubstring, "canceled")

	injectRobot1.StatusFunc = func(ctx context.Context) (*pb.Status, error) {
		return &pb.Status{
			Boards: map[string]*commonpb.BoardStatus{
				"board1": {},
				"board2": {},
			},
		}, nil
	}

	cfg := config.Config{
		Components: []config.Component{
			{
				Name: "a",
				Type: config.ComponentTypeArm,
				Frame: &config.Frame{
					Parent:      "b",
					Translation: spatialmath.TranslationConfig{X: 1, Y: 2, Z: 3},
					Orientation: &spatialmath.OrientationVectorDegrees{OX: 0, OY: 0, OZ: 1.0000000000000002, Theta: 7},
				},
			},
			{
				Name: "b",
				Type: config.ComponentTypeBase,
			},
		},
	}
	injectRobot1.ConfigFunc = func(ctx context.Context) (*config.Config, error) {
		return &cfg, nil
	}

	client, err := New(context.Background(), listener1.Addr().String(), logger, WithDialOptions(rpc.WithInsecure()))
	test.That(t, err, test.ShouldBeNil)

	_, err = client.FrameSystem(context.Background(), "", "")
	test.That(t, err, test.ShouldNotBeNil)

	newCfg, err := client.Config(context.Background())
	test.That(t, err, test.ShouldBeNil)
	test.That(t, newCfg.Components[0], test.ShouldResemble, cfg.Components[0])
	test.That(t, newCfg.Components[1], test.ShouldResemble, cfg.Components[1])
	test.That(t, newCfg.Components[1].Frame, test.ShouldBeNil)

	// test status
	injectRobot1.StatusFunc = func(ctx context.Context) (*pb.Status, error) {
		return nil, errors.New("whoops")
	}
	_, err = client.Status(context.Background())
	test.That(t, err, test.ShouldNotBeNil)
	test.That(t, err.Error(), test.ShouldContainSubstring, "whoops")

	_, err = base.FromRobot(client, "base1")
	test.That(t, err, test.ShouldBeNil)

	arm1, err := arm.FromRobot(client, "arm1")
	test.That(t, err, test.ShouldBeNil)
	_, err = arm1.GetEndPosition(context.Background())
	test.That(t, err, test.ShouldNotBeNil)
	test.That(t, err.Error(), test.ShouldContainSubstring, "no arm")

	_, err = arm1.GetJointPositions(context.Background())
	test.That(t, err, test.ShouldNotBeNil)
	test.That(t, err.Error(), test.ShouldContainSubstring, "no arm")

	err = arm1.MoveToPosition(context.Background(), &commonpb.Pose{X: 1})
	test.That(t, err, test.ShouldNotBeNil)
	test.That(t, err.Error(), test.ShouldContainSubstring, "no arm")

	err = arm1.MoveToJointPositions(context.Background(), &componentpb.ArmJointPositions{Degrees: []float64{1}})
	test.That(t, err, test.ShouldNotBeNil)
	test.That(t, err.Error(), test.ShouldContainSubstring, "no arm")

	gripper1, err := gripper.FromRobot(client, "gripper1")
	test.That(t, err, test.ShouldBeNil)
	err = gripper1.Open(context.Background())
	test.That(t, err, test.ShouldNotBeNil)
	test.That(t, err.Error(), test.ShouldContainSubstring, "no gripper")
	_, err = gripper1.Grab(context.Background())
	test.That(t, err, test.ShouldNotBeNil)
	test.That(t, err.Error(), test.ShouldContainSubstring, "no gripper")

	servo1, err := servo.FromRobot(client, "servo1")
	test.That(t, err, test.ShouldBeNil)
	err = servo1.Move(context.Background(), 5)
	test.That(t, err, test.ShouldNotBeNil)
	test.That(t, err.Error(), test.ShouldContainSubstring, "no servo")

	_, err = servo1.GetPosition(context.Background())
	test.That(t, err.Error(), test.ShouldContainSubstring, "no servo")

	motor1, ok := client.MotorByName("motor1")
	test.That(t, ok, test.ShouldBeTrue)
	err = motor1.Go(context.Background(), 0)
	test.That(t, err, test.ShouldNotBeNil)
	test.That(t, err.Error(), test.ShouldContainSubstring, "no motor")
	err = motor1.GoFor(context.Background(), 0, 0)
	test.That(t, err, test.ShouldNotBeNil)
	test.That(t, err.Error(), test.ShouldContainSubstring, "no motor")

	board1, err := board.FromRobot(client, "board1")
	test.That(t, err, test.ShouldBeNil)
	test.That(t, board1, test.ShouldNotBeNil)
	test.That(t, board1.ModelAttributes(), test.ShouldResemble, board.ModelAttributes{Remote: true})

	_, err = board1.Status(context.Background())
	test.That(t, err, test.ShouldNotBeNil)
	test.That(t, err.Error(), test.ShouldContainSubstring, "no board")

	camera1, err := camera.FromRobot(client, "camera1")
	test.That(t, err, test.ShouldBeNil)
	_, _, err = camera1.Next(context.Background())
	test.That(t, err, test.ShouldNotBeNil)
	test.That(t, err.Error(), test.ShouldContainSubstring, "no camera")

	sensorDevice, err := sensor.FromRobot(client, "sensor1")
	test.That(t, err, test.ShouldBeNil)
	_, err = sensorDevice.GetReadings(context.Background())
	test.That(t, err, test.ShouldNotBeNil)
	test.That(t, err.Error(), test.ShouldContainSubstring, "no generic sensor")

	resource1, ok := client.ResourceByName(arm.Named("arm1"))
	test.That(t, ok, test.ShouldBeTrue)
	_, err = resource1.(arm.Arm).GetEndPosition(context.Background())
	test.That(t, err, test.ShouldNotBeNil)
	test.That(t, err.Error(), test.ShouldContainSubstring, "no arm")

	_, err = resource1.(arm.Arm).GetJointPositions(context.Background())
	test.That(t, err, test.ShouldNotBeNil)
	test.That(t, err.Error(), test.ShouldContainSubstring, "no arm")

	err = resource1.(arm.Arm).MoveToPosition(context.Background(), &commonpb.Pose{X: 1})
	test.That(t, err, test.ShouldNotBeNil)
	test.That(t, err.Error(), test.ShouldContainSubstring, "no arm")

	err = resource1.(arm.Arm).MoveToJointPositions(context.Background(), &componentpb.ArmJointPositions{Degrees: []float64{1}})
	test.That(t, err, test.ShouldNotBeNil)
	test.That(t, err.Error(), test.ShouldContainSubstring, "no arm")

	err = client.Close(context.Background())
	test.That(t, err, test.ShouldBeNil)

	// working
	client, err = New(context.Background(), listener2.Addr().String(), logger, WithDialOptions(rpc.WithInsecure()))
	test.That(t, err, test.ShouldBeNil)

	status, err := client.Status(context.Background())
	test.That(t, err, test.ShouldBeNil)
	test.That(t, status.String(), test.ShouldResemble, emptyStatus.String())

<<<<<<< HEAD
	_, err = base.FromRobot(client, "base1")
	test.That(t, err, test.ShouldBeNil)
=======
	_, err = client.FrameSystem(context.Background(), "", "")
	test.That(t, err, test.ShouldNotBeNil)

	_, ok = base.FromRobot(client, "base1")
	test.That(t, ok, test.ShouldBeTrue)
>>>>>>> d7e20a3f

	_, err = base.FromRobot(client, "base2")
	test.That(t, err, test.ShouldBeNil)

	_, err = base.FromRobot(client, "base3")
	test.That(t, err, test.ShouldBeNil)

	test.That(t, func() { client.RemoteByName("remote1") }, test.ShouldPanic)

	arm1, err = arm.FromRobot(client, "arm1")
	test.That(t, err, test.ShouldBeNil)
	pos, err := arm1.GetEndPosition(context.Background())
	test.That(t, err, test.ShouldBeNil)
	test.That(t, pos.String(), test.ShouldResemble, emptyStatus.Arms["arm1"].GridPosition.String())

	gripper1, err = gripper.FromRobot(client, "gripper1")
	test.That(t, err, test.ShouldBeNil)
	err = gripper1.Open(context.Background())
	test.That(t, err, test.ShouldBeNil)
	test.That(t, gripperOpenCalled, test.ShouldBeTrue)
	test.That(t, gripperGrabCalled, test.ShouldBeFalse)
	gripperOpenCalled = false

	servo1, err = servo.FromRobot(client, "servo1")
	test.That(t, err, test.ShouldBeNil)
	err = servo1.Move(context.Background(), 4)
	test.That(t, err, test.ShouldBeNil)
	test.That(t, capServoAngle, test.ShouldEqual, 4)

	currentVal, err := servo1.GetPosition(context.Background())
	test.That(t, err, test.ShouldBeNil)
	test.That(t, currentVal, test.ShouldEqual, 5)

	motor1, ok = client.MotorByName("motor1")
	test.That(t, ok, test.ShouldBeTrue)
	test.That(t, motor1, test.ShouldNotBeNil)

	motor2, ok := client.MotorByName("motor2")
	test.That(t, ok, test.ShouldBeTrue)
	test.That(t, motor2, test.ShouldNotBeNil)

	_, err = board.FromRobot(client, "board1")
	test.That(t, err, test.ShouldBeNil)
	test.That(t, ok, test.ShouldBeTrue)

	_, err = board.FromRobot(client, "board3")
	test.That(t, err, test.ShouldBeNil)

	camera1, err = camera.FromRobot(client, "camera1")
	test.That(t, err, test.ShouldBeNil)
	frame, _, err := camera1.Next(context.Background())
	test.That(t, err, test.ShouldBeNil)
	compVal, _, err := rimage.CompareImages(img, frame)
	test.That(t, err, test.ShouldBeNil)
	test.That(t, compVal, test.ShouldEqual, 0) // exact copy, no color conversion
	test.That(t, imageReleased, test.ShouldBeTrue)

	inputDev, err := input.FromRobot(client, "inputController1")
	test.That(t, err, test.ShouldBeNil)
	controlList, err := inputDev.GetControls(context.Background())
	test.That(t, err, test.ShouldBeNil)
	test.That(t, controlList, test.ShouldResemble, []input.Control{input.AbsoluteX, input.ButtonStart})

	resource1, ok = client.ResourceByName(arm.Named("arm1"))
	test.That(t, ok, test.ShouldBeTrue)
	pos, err = resource1.(arm.Arm).GetEndPosition(context.Background())
	test.That(t, err, test.ShouldBeNil)
	test.That(t, pos.String(), test.ShouldResemble, emptyStatus.Arms["arm1"].GridPosition.String())

	err = client.Close(context.Background())
	test.That(t, err, test.ShouldBeNil)
}

func TestClientRefresh(t *testing.T) {
	logger := golog.NewTestLogger(t)
	listener, err := net.Listen("tcp", "localhost:0")
	test.That(t, err, test.ShouldBeNil)
	gServer := grpc.NewServer()
	injectRobot := &inject.Robot{}
	pb.RegisterRobotServiceServer(gServer, server.New(injectRobot))
	injectMetadata := &inject.Metadata{}
	servicepb.RegisterMetadataServiceServer(gServer, metadataserver.New(injectMetadata))

	go gServer.Serve(listener)
	defer gServer.Stop()

	var callCount int
	calledEnough := make(chan struct{})
	var shouldError bool
	injectRobot.StatusFunc = func(ctx context.Context) (*pb.Status, error) {
		if shouldError {
			return nil, errors.New("no more for you")
		}
		if callCount > 5 {
			shouldError = true
			close(calledEnough)
		}
		callCount++
		if callCount > 5 {
			return finalStatus, nil
		}
		return emptyStatus, nil
	}

	injectMetadata.AllFunc = func() []resource.Name {
		if callCount > 5 {
			return finalResources
		}
		return emptyResources
	}

	start := time.Now()
	dur := 100 * time.Millisecond
	client, err := New(
		context.Background(),
		listener.Addr().String(),
		logger,
		WithRefreshEvery(dur),
		WithDialOptions(rpc.WithInsecure()),
	)
	test.That(t, err, test.ShouldBeNil)
	<-calledEnough
	test.That(t, time.Since(start), test.ShouldBeGreaterThanOrEqualTo, 5*dur)
	test.That(t, time.Since(start), test.ShouldBeLessThanOrEqualTo, 10*dur)

	status, err := client.Status(context.Background())
	test.That(t, err, test.ShouldBeNil)
	test.That(t, status.String(), test.ShouldResemble, finalStatus.String())

	armNames := []resource.Name{arm.Named("arm2"), arm.Named("arm3")}
	baseNames := []resource.Name{base.Named("base2"), base.Named("base3")}
	boardNames := []resource.Name{board.Named("board2"), board.Named("board3")}
	cameraNames := []resource.Name{camera.Named("camera2"), camera.Named("camera3")}
	gripperNames := []resource.Name{gripper.Named("gripper2"), gripper.Named("gripper3")}
	motorNames := []resource.Name{motor.Named("motor2"), motor.Named("motor3")}
	servoNames := []resource.Name{servo.Named("servo2"), servo.Named("servo3")}

	test.That(t, client.RemoteNames(), test.ShouldBeEmpty)
	test.That(t,
		utils.NewStringSet(arm.NamesFromRobot(client)...),
		test.ShouldResemble,
		utils.NewStringSet(testutils.ExtractNames(armNames...)...),
	)
	test.That(t,
		utils.NewStringSet(gripper.NamesFromRobot(client)...),
		test.ShouldResemble,
		utils.NewStringSet(testutils.ExtractNames(gripperNames...)...),
	)
	test.That(t,
		utils.NewStringSet(camera.NamesFromRobot(client)...),
		test.ShouldResemble,
		utils.NewStringSet(testutils.ExtractNames(cameraNames...)...),
	)
	test.That(t,
		utils.NewStringSet(base.NamesFromRobot(client)...),
		test.ShouldResemble,
		utils.NewStringSet(testutils.ExtractNames(baseNames...)...),
	)
	test.That(t,
		utils.NewStringSet(board.NamesFromRobot(client)...),
		test.ShouldResemble,
		utils.NewStringSet(testutils.ExtractNames(boardNames...)...),
	)
	test.That(t,
		utils.NewStringSet(sensor.NamesFromRobot(client)...),
		test.ShouldBeEmpty,
	)
	test.That(t,
		utils.NewStringSet(servo.NamesFromRobot(client)...),
		test.ShouldResemble,
		utils.NewStringSet(testutils.ExtractNames(servoNames...)...),
	)
	test.That(t,
		utils.NewStringSet(client.MotorNames()...),
		test.ShouldResemble,
		utils.NewStringSet(testutils.ExtractNames(motorNames...)...),
	)
	test.That(t, testutils.NewResourceNameSet(client.ResourceNames()...), test.ShouldResemble, testutils.NewResourceNameSet(
		testutils.ConcatResourceNames(
			armNames,
			baseNames,
			boardNames,
			cameraNames,
			gripperNames,
			motorNames,
			servoNames,
		)...))

	err = client.Close(context.Background())
	test.That(t, err, test.ShouldBeNil)

	injectRobot.StatusFunc = func(ctx context.Context) (*pb.Status, error) {
		return emptyStatus, nil
	}

	injectMetadata.AllFunc = func() []resource.Name {
		return emptyResources
	}
	client, err = New(
		context.Background(),
		listener.Addr().String(),
		logger,
		WithRefreshEvery(dur),
		WithDialOptions(rpc.WithInsecure()),
	)
	test.That(t, err, test.ShouldBeNil)

	armNames = []resource.Name{arm.Named("arm1")}
	baseNames = []resource.Name{base.Named("base1")}
	boardNames = []resource.Name{board.Named("board1"), board.Named("board3")}
	cameraNames = []resource.Name{camera.Named("camera1")}
	gripperNames = []resource.Name{gripper.Named("gripper1")}

	test.That(t, client.RemoteNames(), test.ShouldBeEmpty)
	test.That(t,
		utils.NewStringSet(arm.NamesFromRobot(client)...),
		test.ShouldResemble,
		utils.NewStringSet(testutils.ExtractNames(armNames...)...),
	)
	test.That(t,
		utils.NewStringSet(gripper.NamesFromRobot(client)...),
		test.ShouldResemble,
		utils.NewStringSet(testutils.ExtractNames(gripperNames...)...),
	)
	test.That(t,
		utils.NewStringSet(camera.NamesFromRobot(client)...),
		test.ShouldResemble,
		utils.NewStringSet(testutils.ExtractNames(cameraNames...)...),
	)
	test.That(t,
		utils.NewStringSet(base.NamesFromRobot(client)...),
		test.ShouldResemble,
		utils.NewStringSet(testutils.ExtractNames(baseNames...)...),
	)
	test.That(t,
		utils.NewStringSet(board.NamesFromRobot(client)...),
		test.ShouldResemble,
		utils.NewStringSet(testutils.ExtractNames(boardNames...)...),
	)
	test.That(t,
		utils.NewStringSet(sensor.NamesFromRobot(client)...),
		test.ShouldBeEmpty,
	)
	test.That(t,
		utils.NewStringSet(servo.NamesFromRobot(client)...),
		test.ShouldBeEmpty,
	)

	test.That(t, testutils.NewResourceNameSet(client.ResourceNames()...), test.ShouldResemble, testutils.NewResourceNameSet(
		testutils.ConcatResourceNames(
			armNames,
			baseNames,
			boardNames,
			cameraNames,
			gripperNames,
		)...))

	injectRobot.StatusFunc = func(ctx context.Context) (*pb.Status, error) {
		return finalStatus, nil
	}
	injectMetadata.AllFunc = func() []resource.Name {
		return finalResources
	}
	test.That(t, client.Refresh(context.Background()), test.ShouldBeNil)

	armNames = []resource.Name{arm.Named("arm2"), arm.Named("arm3")}
	baseNames = []resource.Name{base.Named("base2"), base.Named("base3")}
	boardNames = []resource.Name{board.Named("board2"), board.Named("board3")}
	cameraNames = []resource.Name{camera.Named("camera2"), camera.Named("camera3")}
	gripperNames = []resource.Name{gripper.Named("gripper2"), gripper.Named("gripper3")}

	test.That(t, client.RemoteNames(), test.ShouldBeEmpty)
	test.That(t,
		utils.NewStringSet(arm.NamesFromRobot(client)...),
		test.ShouldResemble,
		utils.NewStringSet(testutils.ExtractNames(armNames...)...),
	)
	test.That(t,
		utils.NewStringSet(gripper.NamesFromRobot(client)...),
		test.ShouldResemble,
		utils.NewStringSet(testutils.ExtractNames(gripperNames...)...),
	)
	test.That(t,
		utils.NewStringSet(camera.NamesFromRobot(client)...),
		test.ShouldResemble,
		utils.NewStringSet(testutils.ExtractNames(cameraNames...)...),
	)
	test.That(t,
		utils.NewStringSet(base.NamesFromRobot(client)...),
		test.ShouldResemble,
		utils.NewStringSet(testutils.ExtractNames(baseNames...)...),
	)
	test.That(t,
		utils.NewStringSet(board.NamesFromRobot(client)...),
		test.ShouldResemble,
		utils.NewStringSet(testutils.ExtractNames(boardNames...)...),
	)
	test.That(t,
		utils.NewStringSet(sensor.NamesFromRobot(client)...),
		test.ShouldBeEmpty,
	)
	test.That(t,
		utils.NewStringSet(servo.NamesFromRobot(client)...),
		test.ShouldResemble,
		utils.NewStringSet(testutils.ExtractNames(servoNames...)...),
	)
	test.That(t,
		utils.NewStringSet(client.MotorNames()...),
		test.ShouldResemble,
		utils.NewStringSet(testutils.ExtractNames(motorNames...)...),
	)
	test.That(t, testutils.NewResourceNameSet(client.ResourceNames()...), test.ShouldResemble, testutils.NewResourceNameSet(
		testutils.ConcatResourceNames(
			armNames,
			baseNames,
			boardNames,
			cameraNames,
			gripperNames,
			motorNames,
			servoNames,
		)...))

	err = client.Close(context.Background())
	test.That(t, err, test.ShouldBeNil)
}

func TestClientDialerOption(t *testing.T) {
	logger := golog.NewTestLogger(t)
	listener, err := net.Listen("tcp", "localhost:0")
	test.That(t, err, test.ShouldBeNil)
	gServer := grpc.NewServer()
	injectRobot := &inject.Robot{}
	pb.RegisterRobotServiceServer(gServer, server.New(injectRobot))
	injectMetadata := &inject.Metadata{}
	servicepb.RegisterMetadataServiceServer(gServer, metadataserver.New(injectMetadata))

	go gServer.Serve(listener)
	defer gServer.Stop()

	injectRobot.StatusFunc = func(ctx context.Context) (*pb.Status, error) {
		return emptyStatus, nil
	}

	injectMetadata.AllFunc = func() []resource.Name {
		return emptyResources
	}

	td := &testutils.TrackingDialer{Dialer: rpc.NewCachedDialer()}
	ctx := rpc.ContextWithDialer(context.Background(), td)
	client1, err := New(ctx, listener.Addr().String(), logger, WithDialOptions(rpc.WithInsecure()))
	test.That(t, err, test.ShouldBeNil)
	client2, err := New(ctx, listener.Addr().String(), logger, WithDialOptions(rpc.WithInsecure()))
	test.That(t, err, test.ShouldBeNil)
	test.That(t, td.DialCalled, test.ShouldEqual, 4)

	err = client1.Close(context.Background())
	test.That(t, err, test.ShouldBeNil)
	err = client2.Close(context.Background())
	test.That(t, err, test.ShouldBeNil)
}<|MERGE_RESOLUTION|>--- conflicted
+++ resolved
@@ -508,16 +508,11 @@
 	test.That(t, err, test.ShouldBeNil)
 	test.That(t, status.String(), test.ShouldResemble, emptyStatus.String())
 
-<<<<<<< HEAD
+	_, err = client.FrameSystem(context.Background(), "", "")
+	test.That(t, err, test.ShouldNotBeNil)
+
 	_, err = base.FromRobot(client, "base1")
 	test.That(t, err, test.ShouldBeNil)
-=======
-	_, err = client.FrameSystem(context.Background(), "", "")
-	test.That(t, err, test.ShouldNotBeNil)
-
-	_, ok = base.FromRobot(client, "base1")
-	test.That(t, ok, test.ShouldBeTrue)
->>>>>>> d7e20a3f
 
 	_, err = base.FromRobot(client, "base2")
 	test.That(t, err, test.ShouldBeNil)
