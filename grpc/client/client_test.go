package client

import (
	"bytes"
	"context"
	"image"
	"image/jpeg"
	"net"
	"testing"
	"time"

	"github.com/edaniels/golog"
	"github.com/pkg/errors"
	"go.viam.com/test"
	"go.viam.com/utils"
	"go.viam.com/utils/rpc"
	"google.golang.org/grpc"

	"go.viam.com/rdk/component/arm"
	"go.viam.com/rdk/component/base"
	"go.viam.com/rdk/component/board"
	"go.viam.com/rdk/component/camera"
	"go.viam.com/rdk/component/gripper"
	"go.viam.com/rdk/component/input"
	"go.viam.com/rdk/component/motor"
	_ "go.viam.com/rdk/component/motor/register"
	"go.viam.com/rdk/component/sensor"
	"go.viam.com/rdk/component/servo"
	"go.viam.com/rdk/config"
	metadataserver "go.viam.com/rdk/grpc/metadata/server"
	"go.viam.com/rdk/grpc/server"
	commonpb "go.viam.com/rdk/proto/api/common/v1"
	componentpb "go.viam.com/rdk/proto/api/component/v1"
	servicepb "go.viam.com/rdk/proto/api/service/v1"
	pb "go.viam.com/rdk/proto/api/v1"
	"go.viam.com/rdk/resource"
	"go.viam.com/rdk/rimage"
	"go.viam.com/rdk/services/framesystem"
	"go.viam.com/rdk/spatialmath"
	"go.viam.com/rdk/subtype"
	"go.viam.com/rdk/testutils"
	"go.viam.com/rdk/testutils/inject"
)

var emptyStatus = &pb.Status{
	Arms: map[string]*pb.ArmStatus{
		"arm1": {
			GridPosition: &pb.Pose{
				X:     0.0,
				Y:     0.0,
				Z:     0.0,
				Theta: 0.0,
				OX:    1.0,
				OY:    0.0,
				OZ:    0.0,
			},
			JointPositions: &pb.JointPositions{
				Degrees: []float64{0, 0, 0, 0, 0, 0},
			},
		},
	},
	Bases: map[string]bool{
		"base1": true,
	},
	Boards: map[string]*commonpb.BoardStatus{
		"board1": {
			Analogs: map[string]*commonpb.AnalogStatus{
				"analog1": {},
			},
			DigitalInterrupts: map[string]*commonpb.DigitalInterruptStatus{
				"encoder": {},
			},
		},
		"board3": {},
	},
	Cameras: map[string]bool{
		"camera1": true,
	},
	Grippers: map[string]bool{
		"gripper1": true,
	},
	InputControllers: map[string]*pb.InputControllerStatus{
		"inputController1": {},
	},
	Motors: map[string]*pb.MotorStatus{
		"motor1": {},
		"motor2": {},
	},
	Sensors: map[string]*pb.SensorStatus{},
	Servos: map[string]*pb.ServoStatus{
		"servo1": {},
	},
}

var emptyResources = []resource.Name{
	arm.Named("arm1"),
	base.Named("base1"),
	board.Named("board1"),
	board.Named("board3"),
	camera.Named("camera1"),
	gripper.Named("gripper1"),
}

var finalStatus = &pb.Status{
	Arms: map[string]*pb.ArmStatus{
		"arm2": {
			GridPosition: &pb.Pose{
				X:     0.0,
				Y:     0.0,
				Z:     0.0,
				Theta: 0.0,
				OX:    1.0,
				OY:    0.0,
				OZ:    0.0,
			},
			JointPositions: &pb.JointPositions{
				Degrees: []float64{0, 0, 0, 0, 0, 0},
			},
		},
		"arm3": {
			GridPosition: &pb.Pose{
				X:     0.0,
				Y:     0.0,
				Z:     0.0,
				Theta: 0.0,
				OX:    1.0,
				OY:    0.0,
				OZ:    0.0,
			},
			JointPositions: &pb.JointPositions{
				Degrees: []float64{0, 0, 0, 0, 0, 0},
			},
		},
	},
	Bases: map[string]bool{
		"base2": true,
		"base3": true,
	},
	Boards: map[string]*commonpb.BoardStatus{
		"board2": {
			Analogs: map[string]*commonpb.AnalogStatus{
				"analog1": {},
			},
			DigitalInterrupts: map[string]*commonpb.DigitalInterruptStatus{
				"encoder": {},
			},
		},
		"board3": {
			Analogs: map[string]*commonpb.AnalogStatus{
				"analog1": {},
				"analog2": {},
			},
			DigitalInterrupts: map[string]*commonpb.DigitalInterruptStatus{
				"encoder":  {},
				"digital1": {},
			},
		},
	},
	Cameras: map[string]bool{
		"camera2": true,
		"camera3": true,
	},
	Grippers: map[string]bool{
		"gripper2": true,
		"gripper3": true,
	},
	InputControllers: map[string]*pb.InputControllerStatus{
		"inputController2": {},
		"inputController3": {},
	},
	Motors: map[string]*pb.MotorStatus{
		"motor2": {},
		"motor3": {},
	},
	Sensors: map[string]*pb.SensorStatus{},
	Servos: map[string]*pb.ServoStatus{
		"servo2": {},
		"servo3": {},
	},
}

var finalResources = []resource.Name{
	arm.Named("arm2"),
	arm.Named("arm3"),
	base.Named("base2"),
	base.Named("base3"),
	board.Named("board2"),
	board.Named("board3"),
	camera.Named("camera2"),
	camera.Named("camera3"),
	gripper.Named("gripper2"),
	gripper.Named("gripper3"),
	motor.Named("motor2"),
	motor.Named("motor3"),
	servo.Named("servo2"),
	servo.Named("servo3"),
}

func TestClient(t *testing.T) {
	logger := golog.NewTestLogger(t)
	listener1, err := net.Listen("tcp", "localhost:0")
	test.That(t, err, test.ShouldBeNil)
	listener2, err := net.Listen("tcp", "localhost:0")
	test.That(t, err, test.ShouldBeNil)
	gServer1 := grpc.NewServer()
	gServer2 := grpc.NewServer()
	injectRobot1 := &inject.Robot{}
	injectRobot2 := &inject.Robot{}
	pb.RegisterRobotServiceServer(gServer1, server.New(injectRobot1))
	pb.RegisterRobotServiceServer(gServer2, server.New(injectRobot2))

	injectRobot1.StatusFunc = func(ctx context.Context) (*pb.Status, error) {
		return nil, errors.New("whoops")
	}
	injectRobot1.ResourceByNameFunc = func(name resource.Name) (interface{}, bool) {
		return nil, false
	}
	injectRobot1.MotorByNameFunc = func(name string) (motor.Motor, bool) {
		return nil, false
	}
	injectRobot2.StatusFunc = func(ctx context.Context) (*pb.Status, error) {
		return emptyStatus, nil
	}

	injectArm := &inject.Arm{}
	injectArm.GetEndPositionFunc = func(ctx context.Context) (*commonpb.Pose, error) {
		pos := emptyStatus.Arms["arm1"].GridPosition
		convertedPos := &commonpb.Pose{
			X: pos.X, Y: pos.Y, Z: pos.Z, OX: pos.OX, OY: pos.OY, OZ: pos.OZ, Theta: pos.Theta,
		}
		return convertedPos, nil
	}

	injectBoard := &inject.Board{}
	injectBoard.StatusFunc = func(ctx context.Context) (*commonpb.BoardStatus, error) {
		return nil, errors.New("no status")
	}

	injectCamera := &inject.Camera{}
	img := image.NewNRGBA(image.Rect(0, 0, 4, 4))
	var imgBuf bytes.Buffer
	test.That(t, jpeg.Encode(&imgBuf, img, nil), test.ShouldBeNil)

	var imageReleased bool
	injectCamera.NextFunc = func(ctx context.Context) (image.Image, func(), error) {
		return img, func() { imageReleased = true }, nil
	}

	injectInputDev := &inject.InputController{}
	injectInputDev.GetControlsFunc = func(ctx context.Context) ([]input.Control, error) {
		return []input.Control{input.AbsoluteX, input.ButtonStart}, nil
	}

	injectGripper := &inject.Gripper{}
	var gripperOpenCalled bool
	injectGripper.OpenFunc = func(ctx context.Context) error {
		gripperOpenCalled = true
		return nil
	}
	var gripperGrabCalled bool
	injectGripper.GrabFunc = func(ctx context.Context) (bool, error) {
		gripperGrabCalled = true
		return true, nil
	}

	injectServo := &inject.Servo{}
	var capServoAngle uint8
	injectServo.MoveFunc = func(ctx context.Context, angle uint8) error {
		capServoAngle = angle
		return nil
	}
	injectServo.CurrentFunc = func(ctx context.Context) (uint8, error) {
		return 5, nil
	}

	// for these, just need to double check type (main tests should be in the respective grpc client and server files)
	armSvc1, err := subtype.New(map[resource.Name]interface{}{})
	test.That(t, err, test.ShouldBeNil)
	componentpb.RegisterArmServiceServer(gServer1, arm.NewServer(armSvc1))

	armSvc2, err := subtype.New(map[resource.Name]interface{}{arm.Named("arm1"): injectArm})
	test.That(t, err, test.ShouldBeNil)
	componentpb.RegisterArmServiceServer(gServer2, arm.NewServer(armSvc2))

	baseSvc, err := subtype.New(map[resource.Name]interface{}{})
	test.That(t, err, test.ShouldBeNil)
	componentpb.RegisterBaseServiceServer(gServer1, base.NewServer(baseSvc))

	baseSvc2, err := subtype.New(map[resource.Name]interface{}{base.Named("base1"): &inject.Base{}})
	test.That(t, err, test.ShouldBeNil)
	componentpb.RegisterBaseServiceServer(gServer2, base.NewServer(baseSvc2))

	boardSvc1, err := subtype.New(map[resource.Name]interface{}{})
	test.That(t, err, test.ShouldBeNil)
	componentpb.RegisterBoardServiceServer(gServer1, board.NewServer(boardSvc1))

	boardSvc2, err := subtype.New(map[resource.Name]interface{}{board.Named("board1"): injectBoard})
	test.That(t, err, test.ShouldBeNil)
	componentpb.RegisterBoardServiceServer(gServer2, board.NewServer(boardSvc2))

	cameraSvc1, err := subtype.New(map[resource.Name]interface{}{})
	test.That(t, err, test.ShouldBeNil)
	componentpb.RegisterCameraServiceServer(gServer1, camera.NewServer(cameraSvc1))

	cameraSvc2, err := subtype.New(map[resource.Name]interface{}{camera.Named("camera1"): injectCamera})
	test.That(t, err, test.ShouldBeNil)
	componentpb.RegisterCameraServiceServer(gServer2, camera.NewServer(cameraSvc2))

	gripperSvc1, err := subtype.New(map[resource.Name]interface{}{})
	test.That(t, err, test.ShouldBeNil)
	componentpb.RegisterGripperServiceServer(gServer1, gripper.NewServer(gripperSvc1))

	gripperSvc2, err := subtype.New(map[resource.Name]interface{}{gripper.Named("gripper1"): injectGripper})
	test.That(t, err, test.ShouldBeNil)
	componentpb.RegisterGripperServiceServer(gServer2, gripper.NewServer(gripperSvc2))

	inputControllerSvc1, err := subtype.New(map[resource.Name]interface{}{})
	test.That(t, err, test.ShouldBeNil)
	componentpb.RegisterInputControllerServiceServer(gServer1, input.NewServer(inputControllerSvc1))

	inputControllerSvc2, err := subtype.New(map[resource.Name]interface{}{input.Named("inputController1"): injectInputDev})
	test.That(t, err, test.ShouldBeNil)
	componentpb.RegisterInputControllerServiceServer(gServer2, input.NewServer(inputControllerSvc2))

	motorSvc, err := subtype.New(map[resource.Name]interface{}{})
	test.That(t, err, test.ShouldBeNil)
	componentpb.RegisterMotorServiceServer(gServer1, motor.NewServer(motorSvc))

	motorSvc2, err := subtype.New(
		map[resource.Name]interface{}{motor.Named("motor1"): &inject.Motor{}, motor.Named("motor2"): &inject.Motor{}},
	)
	test.That(t, err, test.ShouldBeNil)
	componentpb.RegisterMotorServiceServer(gServer2, motor.NewServer(motorSvc2))

	servoSvc, err := subtype.New(map[resource.Name]interface{}{})
	test.That(t, err, test.ShouldBeNil)
	componentpb.RegisterServoServiceServer(gServer1, servo.NewServer(servoSvc))

	servoSvc2, err := subtype.New(map[resource.Name]interface{}{servo.Named("servo1"): injectServo})
	test.That(t, err, test.ShouldBeNil)
	componentpb.RegisterServoServiceServer(gServer2, servo.NewServer(servoSvc2))

	sensorSvc, err := subtype.New(map[resource.Name]interface{}{})
	test.That(t, err, test.ShouldBeNil)
	componentpb.RegisterSensorServiceServer(gServer1, sensor.NewServer(sensorSvc))

	frameSysSvc, err := subtype.New(map[resource.Name]interface{}{})
	test.That(t, err, test.ShouldBeNil)
	servicepb.RegisterFrameSystemServiceServer(gServer1, framesystem.NewServer(frameSysSvc))

	frameSysSvc2, err := subtype.New(map[resource.Name]interface{}{framesystem.Name: "not a frame system"})
	test.That(t, err, test.ShouldBeNil)
	servicepb.RegisterFrameSystemServiceServer(gServer2, framesystem.NewServer(frameSysSvc2))

	go gServer1.Serve(listener1)
	defer gServer1.Stop()
	go gServer2.Serve(listener2)
	defer gServer2.Stop()

	// failing
	cancelCtx, cancel := context.WithCancel(context.Background())
	cancel()
	_, err = New(cancelCtx, listener1.Addr().String(), logger)
	test.That(t, err, test.ShouldNotBeNil)
	test.That(t, err.Error(), test.ShouldContainSubstring, "canceled")

	injectRobot1.StatusFunc = func(ctx context.Context) (*pb.Status, error) {
		return &pb.Status{
			Boards: map[string]*commonpb.BoardStatus{
				"board1": {},
				"board2": {},
			},
		}, nil
	}

	cfg := config.Config{
		Components: []config.Component{
			{
				Name: "a",
				Type: config.ComponentTypeArm,
				Frame: &config.Frame{
					Parent:      "b",
					Translation: spatialmath.TranslationConfig{X: 1, Y: 2, Z: 3},
					Orientation: &spatialmath.OrientationVectorDegrees{OX: 0, OY: 0, OZ: 1.0000000000000002, Theta: 7},
				},
			},
			{
				Name: "b",
				Type: config.ComponentTypeBase,
			},
		},
	}
	injectRobot1.ConfigFunc = func(ctx context.Context) (*config.Config, error) {
		return &cfg, nil
	}

<<<<<<< HEAD
	fsConfigs := []*config.FrameSystemPart{
		{
			Name: "frame1",
			FrameConfig: &config.Frame{
				Parent:      referenceframe.World,
				Translation: spatialmath.TranslationConfig{1, 2, 3},
				Orientation: &spatialmath.R4AA{Theta: math.Pi / 2, RZ: 1},
			},
		},
		{
			Name: "frame2",
			FrameConfig: &config.Frame{
				Parent:      "frame1",
				Translation: spatialmath.TranslationConfig{4, 5, 6},
			},
		},
	}
	fss := &inject.FrameSystemService{}
	fss.FrameSystemConfigFunc = func(ctx context.Context) ([]*config.FrameSystemPart, error) {
		return fsConfigs, nil
	}
	injectRobot1.ResourceByNameFunc = func(name resource.Name) (interface{}, bool) {
		services := make(map[resource.Name]interface{})
		services[framesystem.Name] = fss
		service, ok := services[name]
		return service, ok
	}

	client, err := New(context.Background(), listener1.Addr().String(), logger)
=======
	client, err := New(context.Background(), listener1.Addr().String(), logger, WithDialOptions(rpc.WithInsecure()))
>>>>>>> d8641f08
	test.That(t, err, test.ShouldBeNil)

	_, err = client.FrameSystem(context.Background(), "", "")
	test.That(t, err, test.ShouldNotBeNil)

	newCfg, err := client.Config(context.Background())
	test.That(t, err, test.ShouldBeNil)
	test.That(t, newCfg.Components[0], test.ShouldResemble, cfg.Components[0])
	test.That(t, newCfg.Components[1], test.ShouldResemble, cfg.Components[1])
	test.That(t, newCfg.Components[1].Frame, test.ShouldBeNil)

	// test status
	injectRobot1.StatusFunc = func(ctx context.Context) (*pb.Status, error) {
		return nil, errors.New("whoops")
	}
	_, err = client.Status(context.Background())
	test.That(t, err, test.ShouldNotBeNil)
	test.That(t, err.Error(), test.ShouldContainSubstring, "whoops")

	arm1, err := arm.FromRobot(client, "arm1")
	test.That(t, err, test.ShouldBeNil)
	_, err = arm1.GetEndPosition(context.Background())
	test.That(t, err, test.ShouldNotBeNil)
	test.That(t, err.Error(), test.ShouldContainSubstring, "no arm")

	_, err = arm1.GetJointPositions(context.Background())
	test.That(t, err, test.ShouldNotBeNil)
	test.That(t, err.Error(), test.ShouldContainSubstring, "no arm")

	err = arm1.MoveToPosition(context.Background(), &commonpb.Pose{X: 1})
	test.That(t, err, test.ShouldNotBeNil)
	test.That(t, err.Error(), test.ShouldContainSubstring, "no arm")

	err = arm1.MoveToJointPositions(context.Background(), &componentpb.ArmJointPositions{Degrees: []float64{1}})
	test.That(t, err, test.ShouldNotBeNil)
	test.That(t, err.Error(), test.ShouldContainSubstring, "no arm")

	_, err = base.FromRobot(client, "base1")
	test.That(t, err, test.ShouldBeNil)

	board1, err := board.FromRobot(client, "board1")
	test.That(t, err, test.ShouldBeNil)
	test.That(t, board1, test.ShouldNotBeNil)
	test.That(t, board1.ModelAttributes(), test.ShouldResemble, board.ModelAttributes{Remote: true})

	_, err = board1.Status(context.Background())
	test.That(t, err, test.ShouldNotBeNil)
	test.That(t, err.Error(), test.ShouldContainSubstring, "no board")

	camera1, err := camera.FromRobot(client, "camera1")
	test.That(t, err, test.ShouldBeNil)
	_, _, err = camera1.Next(context.Background())
	test.That(t, err, test.ShouldNotBeNil)
	test.That(t, err.Error(), test.ShouldContainSubstring, "no camera")

	gripper1, err := gripper.FromRobot(client, "gripper1")
	test.That(t, err, test.ShouldBeNil)
	err = gripper1.Open(context.Background())
	test.That(t, err, test.ShouldNotBeNil)
	test.That(t, err.Error(), test.ShouldContainSubstring, "no gripper")
	_, err = gripper1.Grab(context.Background())
	test.That(t, err, test.ShouldNotBeNil)
	test.That(t, err.Error(), test.ShouldContainSubstring, "no gripper")

	motor1, ok := client.MotorByName("motor1")
	test.That(t, ok, test.ShouldBeTrue)
	err = motor1.Go(context.Background(), 0)
	test.That(t, err, test.ShouldNotBeNil)
	test.That(t, err.Error(), test.ShouldContainSubstring, "no motor")
	err = motor1.GoFor(context.Background(), 0, 0)
	test.That(t, err, test.ShouldNotBeNil)
	test.That(t, err.Error(), test.ShouldContainSubstring, "no motor")

	sensorDevice, err := sensor.FromRobot(client, "sensor1")
	test.That(t, err, test.ShouldBeNil)
	_, err = sensorDevice.GetReadings(context.Background())
	test.That(t, err, test.ShouldNotBeNil)
	test.That(t, err.Error(), test.ShouldContainSubstring, "no generic sensor")

	servo1, err := servo.FromRobot(client, "servo1")
	test.That(t, err, test.ShouldBeNil)
	err = servo1.Move(context.Background(), 5)
	test.That(t, err, test.ShouldNotBeNil)
	test.That(t, err.Error(), test.ShouldContainSubstring, "no servo")

	_, err = servo1.GetPosition(context.Background())
	test.That(t, err.Error(), test.ShouldContainSubstring, "no servo")

	resource1, ok := client.ResourceByName(arm.Named("arm1"))
	test.That(t, ok, test.ShouldBeTrue)
	_, err = resource1.(arm.Arm).GetEndPosition(context.Background())
	test.That(t, err, test.ShouldNotBeNil)
	test.That(t, err.Error(), test.ShouldContainSubstring, "no arm")

	_, err = resource1.(arm.Arm).GetJointPositions(context.Background())
	test.That(t, err, test.ShouldNotBeNil)
	test.That(t, err.Error(), test.ShouldContainSubstring, "no arm")

	err = resource1.(arm.Arm).MoveToPosition(context.Background(), &commonpb.Pose{X: 1})
	test.That(t, err, test.ShouldNotBeNil)
	test.That(t, err.Error(), test.ShouldContainSubstring, "no arm")

	err = resource1.(arm.Arm).MoveToJointPositions(context.Background(), &componentpb.ArmJointPositions{Degrees: []float64{1}})
	test.That(t, err, test.ShouldNotBeNil)
	test.That(t, err.Error(), test.ShouldContainSubstring, "no arm")

	err = client.Close(context.Background())
	test.That(t, err, test.ShouldBeNil)

	// working
	client, err = New(context.Background(), listener2.Addr().String(), logger)
	test.That(t, err, test.ShouldBeNil)

	status, err := client.Status(context.Background())
	test.That(t, err, test.ShouldBeNil)
	test.That(t, status.String(), test.ShouldResemble, emptyStatus.String())

	_, err = client.FrameSystem(context.Background(), "", "")
	test.That(t, err, test.ShouldNotBeNil)

	test.That(t, func() { client.RemoteByName("remote1") }, test.ShouldPanic)

	arm1, err = arm.FromRobot(client, "arm1")
	test.That(t, err, test.ShouldBeNil)
	pos, err := arm1.GetEndPosition(context.Background())
	test.That(t, err, test.ShouldBeNil)
	test.That(t, pos.String(), test.ShouldResemble, emptyStatus.Arms["arm1"].GridPosition.String())

	_, err = base.FromRobot(client, "base1")
	test.That(t, err, test.ShouldBeNil)

	_, err = base.FromRobot(client, "base2")
	test.That(t, err, test.ShouldBeNil)

	_, err = base.FromRobot(client, "base3")
	test.That(t, err, test.ShouldBeNil)

	_, err = board.FromRobot(client, "board1")
	test.That(t, err, test.ShouldBeNil)
	test.That(t, ok, test.ShouldBeTrue)

	_, err = board.FromRobot(client, "board3")
	test.That(t, err, test.ShouldBeNil)

	camera1, err = camera.FromRobot(client, "camera1")
	test.That(t, err, test.ShouldBeNil)
	frame, _, err := camera1.Next(context.Background())
	test.That(t, err, test.ShouldBeNil)
	compVal, _, err := rimage.CompareImages(img, frame)
	test.That(t, err, test.ShouldBeNil)
	test.That(t, compVal, test.ShouldEqual, 0) // exact copy, no color conversion
	test.That(t, imageReleased, test.ShouldBeTrue)

	gripper1, err = gripper.FromRobot(client, "gripper1")
	test.That(t, err, test.ShouldBeNil)
	err = gripper1.Open(context.Background())
	test.That(t, err, test.ShouldBeNil)
	test.That(t, gripperOpenCalled, test.ShouldBeTrue)
	test.That(t, gripperGrabCalled, test.ShouldBeFalse)

	inputDev, err := input.FromRobot(client, "inputController1")
	test.That(t, err, test.ShouldBeNil)
	controlList, err := inputDev.GetControls(context.Background())
	test.That(t, err, test.ShouldBeNil)
	test.That(t, controlList, test.ShouldResemble, []input.Control{input.AbsoluteX, input.ButtonStart})

	motor1, ok = client.MotorByName("motor1")
	test.That(t, ok, test.ShouldBeTrue)
	test.That(t, motor1, test.ShouldNotBeNil)

	motor2, ok := client.MotorByName("motor2")
	test.That(t, ok, test.ShouldBeTrue)
	test.That(t, motor2, test.ShouldNotBeNil)

	servo1, err = servo.FromRobot(client, "servo1")
	test.That(t, err, test.ShouldBeNil)
	err = servo1.Move(context.Background(), 4)
	test.That(t, err, test.ShouldBeNil)
	test.That(t, capServoAngle, test.ShouldEqual, 4)

	currentVal, err := servo1.GetPosition(context.Background())
	test.That(t, err, test.ShouldBeNil)
	test.That(t, currentVal, test.ShouldEqual, 5)

	resource1, ok = client.ResourceByName(arm.Named("arm1"))
	test.That(t, ok, test.ShouldBeTrue)
	pos, err = resource1.(arm.Arm).GetEndPosition(context.Background())
	test.That(t, err, test.ShouldBeNil)
	test.That(t, pos.String(), test.ShouldResemble, emptyStatus.Arms["arm1"].GridPosition.String())

	err = client.Close(context.Background())
	test.That(t, err, test.ShouldBeNil)
}

func TestClientRefresh(t *testing.T) {
	logger := golog.NewTestLogger(t)
	listener, err := net.Listen("tcp", "localhost:0")
	test.That(t, err, test.ShouldBeNil)
	gServer := grpc.NewServer()
	injectRobot := &inject.Robot{}
	pb.RegisterRobotServiceServer(gServer, server.New(injectRobot))
	injectMetadata := &inject.Metadata{}
	servicepb.RegisterMetadataServiceServer(gServer, metadataserver.New(injectMetadata))

	go gServer.Serve(listener)
	defer gServer.Stop()

	var callCount int
	calledEnough := make(chan struct{})
	var shouldError bool
	injectRobot.StatusFunc = func(ctx context.Context) (*pb.Status, error) {
		if shouldError {
			return nil, errors.New("no more for you")
		}
		if callCount > 5 {
			shouldError = true
			close(calledEnough)
		}
		callCount++
		if callCount > 5 {
			return finalStatus, nil
		}
		return emptyStatus, nil
	}

	injectMetadata.AllFunc = func() []resource.Name {
		if callCount > 5 {
			return finalResources
		}
		return emptyResources
	}

	start := time.Now()
	dur := 100 * time.Millisecond
	client, err := New(
		context.Background(),
		listener.Addr().String(),
		logger,
		WithRefreshEvery(dur),
	)
	test.That(t, err, test.ShouldBeNil)
	<-calledEnough
	test.That(t, time.Since(start), test.ShouldBeGreaterThanOrEqualTo, 5*dur)
	test.That(t, time.Since(start), test.ShouldBeLessThanOrEqualTo, 10*dur)

	status, err := client.Status(context.Background())
	test.That(t, err, test.ShouldBeNil)
	test.That(t, status.String(), test.ShouldResemble, finalStatus.String())

	armNames := []resource.Name{arm.Named("arm2"), arm.Named("arm3")}
	baseNames := []resource.Name{base.Named("base2"), base.Named("base3")}
	boardNames := []resource.Name{board.Named("board2"), board.Named("board3")}
	cameraNames := []resource.Name{camera.Named("camera2"), camera.Named("camera3")}
	gripperNames := []resource.Name{gripper.Named("gripper2"), gripper.Named("gripper3")}
	motorNames := []resource.Name{motor.Named("motor2"), motor.Named("motor3")}
	servoNames := []resource.Name{servo.Named("servo2"), servo.Named("servo3")}

	test.That(t, client.RemoteNames(), test.ShouldBeEmpty)
	test.That(t,
		utils.NewStringSet(arm.NamesFromRobot(client)...),
		test.ShouldResemble,
		utils.NewStringSet(testutils.ExtractNames(armNames...)...),
	)
	test.That(t,
		utils.NewStringSet(base.NamesFromRobot(client)...),
		test.ShouldResemble,
		utils.NewStringSet(testutils.ExtractNames(baseNames...)...),
	)
	test.That(t,
		utils.NewStringSet(board.NamesFromRobot(client)...),
		test.ShouldResemble,
		utils.NewStringSet(testutils.ExtractNames(boardNames...)...),
	)
	test.That(t,
		utils.NewStringSet(camera.NamesFromRobot(client)...),
		test.ShouldResemble,
		utils.NewStringSet(testutils.ExtractNames(cameraNames...)...),
	)
	test.That(t,
		utils.NewStringSet(gripper.NamesFromRobot(client)...),
		test.ShouldResemble,
		utils.NewStringSet(testutils.ExtractNames(gripperNames...)...),
	)
	test.That(t,
		utils.NewStringSet(client.MotorNames()...),
		test.ShouldResemble,
		utils.NewStringSet(testutils.ExtractNames(motorNames...)...),
	)
	test.That(t,
		utils.NewStringSet(sensor.NamesFromRobot(client)...),
		test.ShouldBeEmpty,
	)
	test.That(t,
		utils.NewStringSet(servo.NamesFromRobot(client)...),
		test.ShouldResemble,
		utils.NewStringSet(testutils.ExtractNames(servoNames...)...),
	)
	test.That(t, testutils.NewResourceNameSet(client.ResourceNames()...), test.ShouldResemble, testutils.NewResourceNameSet(
		testutils.ConcatResourceNames(
			armNames,
			baseNames,
			boardNames,
			cameraNames,
			gripperNames,
			motorNames,
			servoNames,
		)...))

	err = client.Close(context.Background())
	test.That(t, err, test.ShouldBeNil)

	injectRobot.StatusFunc = func(ctx context.Context) (*pb.Status, error) {
		return emptyStatus, nil
	}

	injectMetadata.AllFunc = func() []resource.Name {
		return emptyResources
	}
	client, err = New(
		context.Background(),
		listener.Addr().String(),
		logger,
		WithRefreshEvery(dur),
	)
	test.That(t, err, test.ShouldBeNil)

	armNames = []resource.Name{arm.Named("arm1")}
	baseNames = []resource.Name{base.Named("base1")}
	boardNames = []resource.Name{board.Named("board1"), board.Named("board3")}
	cameraNames = []resource.Name{camera.Named("camera1")}
	gripperNames = []resource.Name{gripper.Named("gripper1")}

	test.That(t, client.RemoteNames(), test.ShouldBeEmpty)
	test.That(t,
		utils.NewStringSet(arm.NamesFromRobot(client)...),
		test.ShouldResemble,
		utils.NewStringSet(testutils.ExtractNames(armNames...)...),
	)
	test.That(t,
		utils.NewStringSet(base.NamesFromRobot(client)...),
		test.ShouldResemble,
		utils.NewStringSet(testutils.ExtractNames(baseNames...)...),
	)
	test.That(t,
		utils.NewStringSet(board.NamesFromRobot(client)...),
		test.ShouldResemble,
		utils.NewStringSet(testutils.ExtractNames(boardNames...)...),
	)
	test.That(t,
		utils.NewStringSet(camera.NamesFromRobot(client)...),
		test.ShouldResemble,
		utils.NewStringSet(testutils.ExtractNames(cameraNames...)...),
	)
	test.That(t,
		utils.NewStringSet(gripper.NamesFromRobot(client)...),
		test.ShouldResemble,
		utils.NewStringSet(testutils.ExtractNames(gripperNames...)...),
	)

	test.That(t,
		utils.NewStringSet(sensor.NamesFromRobot(client)...),
		test.ShouldBeEmpty,
	)
	test.That(t,
		utils.NewStringSet(servo.NamesFromRobot(client)...),
		test.ShouldBeEmpty,
	)

	test.That(t, testutils.NewResourceNameSet(client.ResourceNames()...), test.ShouldResemble, testutils.NewResourceNameSet(
		testutils.ConcatResourceNames(
			armNames,
			baseNames,
			boardNames,
			cameraNames,
			gripperNames,
		)...))

	injectRobot.StatusFunc = func(ctx context.Context) (*pb.Status, error) {
		return finalStatus, nil
	}
	injectMetadata.AllFunc = func() []resource.Name {
		return finalResources
	}
	test.That(t, client.Refresh(context.Background()), test.ShouldBeNil)

	armNames = []resource.Name{arm.Named("arm2"), arm.Named("arm3")}
	baseNames = []resource.Name{base.Named("base2"), base.Named("base3")}
	boardNames = []resource.Name{board.Named("board2"), board.Named("board3")}
	cameraNames = []resource.Name{camera.Named("camera2"), camera.Named("camera3")}
	gripperNames = []resource.Name{gripper.Named("gripper2"), gripper.Named("gripper3")}

	test.That(t, client.RemoteNames(), test.ShouldBeEmpty)
	test.That(t,
		utils.NewStringSet(arm.NamesFromRobot(client)...),
		test.ShouldResemble,
		utils.NewStringSet(testutils.ExtractNames(armNames...)...),
	)
	test.That(t,
		utils.NewStringSet(base.NamesFromRobot(client)...),
		test.ShouldResemble,
		utils.NewStringSet(testutils.ExtractNames(baseNames...)...),
	)
	test.That(t,
		utils.NewStringSet(board.NamesFromRobot(client)...),
		test.ShouldResemble,
		utils.NewStringSet(testutils.ExtractNames(boardNames...)...),
	)
	test.That(t,
		utils.NewStringSet(camera.NamesFromRobot(client)...),
		test.ShouldResemble,
		utils.NewStringSet(testutils.ExtractNames(cameraNames...)...),
	)
	test.That(t,
		utils.NewStringSet(gripper.NamesFromRobot(client)...),
		test.ShouldResemble,
		utils.NewStringSet(testutils.ExtractNames(gripperNames...)...),
	)
	test.That(t,
		utils.NewStringSet(client.MotorNames()...),
		test.ShouldResemble,
		utils.NewStringSet(testutils.ExtractNames(motorNames...)...),
	)
	test.That(t,
		utils.NewStringSet(sensor.NamesFromRobot(client)...),
		test.ShouldBeEmpty,
	)
	test.That(t,
		utils.NewStringSet(servo.NamesFromRobot(client)...),
		test.ShouldResemble,
		utils.NewStringSet(testutils.ExtractNames(servoNames...)...),
	)
	test.That(t, testutils.NewResourceNameSet(client.ResourceNames()...), test.ShouldResemble, testutils.NewResourceNameSet(
		testutils.ConcatResourceNames(
			armNames,
			baseNames,
			boardNames,
			cameraNames,
			gripperNames,
			motorNames,
			servoNames,
		)...))

	err = client.Close(context.Background())
	test.That(t, err, test.ShouldBeNil)
}

func TestClientDialerOption(t *testing.T) {
	logger := golog.NewTestLogger(t)
	listener, err := net.Listen("tcp", "localhost:0")
	test.That(t, err, test.ShouldBeNil)
	gServer := grpc.NewServer()
	injectRobot := &inject.Robot{}
	pb.RegisterRobotServiceServer(gServer, server.New(injectRobot))
	injectMetadata := &inject.Metadata{}
	servicepb.RegisterMetadataServiceServer(gServer, metadataserver.New(injectMetadata))

	go gServer.Serve(listener)
	defer gServer.Stop()

	injectRobot.StatusFunc = func(ctx context.Context) (*pb.Status, error) {
		return emptyStatus, nil
	}

	injectMetadata.AllFunc = func() []resource.Name {
		return emptyResources
	}

	td := &testutils.TrackingDialer{Dialer: rpc.NewCachedDialer()}
	ctx := rpc.ContextWithDialer(context.Background(), td)
	client1, err := New(ctx, listener.Addr().String(), logger)
	test.That(t, err, test.ShouldBeNil)
	test.That(t, td.NewConnections, test.ShouldEqual, 3)

	client2, err := New(ctx, listener.Addr().String(), logger)
	test.That(t, err, test.ShouldBeNil)
	test.That(t, td.NewConnections, test.ShouldEqual, 3)

	err = client1.Close(context.Background())
	test.That(t, err, test.ShouldBeNil)
	err = client2.Close(context.Background())
	test.That(t, err, test.ShouldBeNil)
}<|MERGE_RESOLUTION|>--- conflicted
+++ resolved
@@ -394,39 +394,7 @@
 		return &cfg, nil
 	}
 
-<<<<<<< HEAD
-	fsConfigs := []*config.FrameSystemPart{
-		{
-			Name: "frame1",
-			FrameConfig: &config.Frame{
-				Parent:      referenceframe.World,
-				Translation: spatialmath.TranslationConfig{1, 2, 3},
-				Orientation: &spatialmath.R4AA{Theta: math.Pi / 2, RZ: 1},
-			},
-		},
-		{
-			Name: "frame2",
-			FrameConfig: &config.Frame{
-				Parent:      "frame1",
-				Translation: spatialmath.TranslationConfig{4, 5, 6},
-			},
-		},
-	}
-	fss := &inject.FrameSystemService{}
-	fss.FrameSystemConfigFunc = func(ctx context.Context) ([]*config.FrameSystemPart, error) {
-		return fsConfigs, nil
-	}
-	injectRobot1.ResourceByNameFunc = func(name resource.Name) (interface{}, bool) {
-		services := make(map[resource.Name]interface{})
-		services[framesystem.Name] = fss
-		service, ok := services[name]
-		return service, ok
-	}
-
 	client, err := New(context.Background(), listener1.Addr().String(), logger)
-=======
-	client, err := New(context.Background(), listener1.Addr().String(), logger, WithDialOptions(rpc.WithInsecure()))
->>>>>>> d8641f08
 	test.That(t, err, test.ShouldBeNil)
 
 	_, err = client.FrameSystem(context.Background(), "", "")
