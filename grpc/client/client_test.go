--- conflicted
+++ resolved
@@ -17,20 +17,10 @@
 	"go.viam.com/utils/rpc"
 	"google.golang.org/grpc"
 
-<<<<<<< HEAD
-	_ "go.viam.com/core/component/arm/register"
-	_ "go.viam.com/core/component/camera/register"
-	_ "go.viam.com/core/component/gripper/register"
-	_ "go.viam.com/core/component/input/register"
-	_ "go.viam.com/core/component/motor/register"
-	_ "go.viam.com/core/component/servo/register"
-=======
 	"go.viam.com/rdk/base"
 	"go.viam.com/rdk/component/arm"
-	_ "go.viam.com/rdk/component/arm/register"
 	"go.viam.com/rdk/component/board"
 	"go.viam.com/rdk/component/camera"
-	_ "go.viam.com/rdk/component/camera/register"
 	"go.viam.com/rdk/component/forcematrix"
 	"go.viam.com/rdk/component/gripper"
 	_ "go.viam.com/rdk/component/gripper/register"
@@ -56,7 +46,6 @@
 	"go.viam.com/rdk/subtype"
 	"go.viam.com/rdk/testutils"
 	"go.viam.com/rdk/testutils/inject"
->>>>>>> 9bca6e28
 )
 
 var emptyStatus = &pb.Status{
@@ -65,7 +54,6 @@
 			GridPosition: &pb.Pose{
 				X:     0.0,
 				Y:     0.0,
-				Z:     0.0,
 				Theta: 0.0,
 				OX:    1.0,
 				OY:    0.0,
