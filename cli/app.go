--- conflicted
+++ resolved
@@ -1090,13 +1090,8 @@
 Example:
 "build": {
    "setup": "setup.sh",                    // optional - command to install your build dependencies
-<<<<<<< HEAD
    "build": "make module.tar.gz",          // command that will build your module 
    "path" : "module.tar.gz",               // optional - path to your built module 
-=======
-   "build": "make module.tar.gz",          // command that will build your module
-   "path" : "module.tar.gz",               // optional - path to your built module
->>>>>>> 05b624db
                                            // (passed to the 'viam module upload' command)
    "arch" : ["linux/amd64", "linux/arm64"] // architectures to build for
 }`,
@@ -1114,7 +1109,6 @@
 							},
 							Action: ModuleBuildLocalAction,
 						},
-<<<<<<< HEAD
 						{
 							Name:        "start",
 							Description: "start a remote build",
@@ -1174,8 +1168,6 @@
 							},
 							Action: ModuleBuildLogsAction,
 						},
-=======
->>>>>>> 05b624db
 					},
 				},
 			},
