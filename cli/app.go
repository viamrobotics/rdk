--- conflicted
+++ resolved
@@ -1384,9 +1384,6 @@
 						},
 					},
 				},
-<<<<<<< HEAD
-				&reloadCommand,
-=======
 				{
 					Name:      "reload",
 					Usage:     "build a module locally and run it on a target device. rebuild & restart if already running",
@@ -1416,7 +1413,6 @@
 					},
 					Action: ReloadModuleAction,
 				},
->>>>>>> 00f10b88
 			},
 		},
 		{
