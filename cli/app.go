--- conflicted
+++ resolved
@@ -634,7 +634,7 @@
 									Usage: "tags filter. accepts tagged for all tagged data, untagged for all untagged data, or a list of tags",
 								},
 							}, commonFilterFlags...),
-							Action: DataExportBinaryAction,
+							Action: createCommandWithT[dataExportBinaryArgs](DataExportBinaryAction),
 						},
 						{
 							Name:      "tabular",
@@ -675,14 +675,9 @@
 									Usage: "ISO-8601 timestamp indicating the end of the interval",
 								},
 							},
-							Action: DataExportTabularAction,
-						},
-					},
-<<<<<<< HEAD
-=======
-						commonFilterFlags...),
-					Action: createCommandWithT[dataExportArgs](DataExportAction),
->>>>>>> 5838b717
+							Action: createCommandWithT[dataExportTabularArgs](DataExportTabularAction),
+						},
+					},
 				},
 				{
 					Name:            "delete",
