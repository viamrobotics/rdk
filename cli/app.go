--- conflicted
+++ resolved
@@ -495,11 +495,7 @@
 						{
 							Name:      "enable",
 							Usage:     "enable auth-service for OAuth applications",
-<<<<<<< HEAD
 							UsageText: createUsageText("organizations auth-service enable", []string{generalFlagOrgID}, false, false),
-=======
-							UsageText: createUsageText("enable", []string{generalFlagOrgID}, false),
->>>>>>> e281172b
 							Flags: []cli.Flag{
 								&cli.StringFlag{
 									Name:     generalFlagOrgID,
@@ -509,12 +505,10 @@
 							},
 							Action: createCommandWithT[enableAuthServiceArgs](EnableAuthServiceAction),
 						},
-<<<<<<< HEAD
-=======
 						{
 							Name:      "disable",
 							Usage:     "disable auth-service for OAuth applications",
-							UsageText: createUsageText("disable", []string{generalFlagOrgID}, false),
+							UsageText: createUsageText("disable", []string{generalFlagOrgID}, false, false),
 							Flags: []cli.Flag{
 								&cli.StringFlag{
 									Name:     generalFlagOrgID,
@@ -525,7 +519,6 @@
 							Before: createCommandWithT[disableAuthServiceArgs](DisableAuthServiceConfirmation),
 							Action: createCommandWithT[disableAuthServiceArgs](DisableAuthServiceAction),
 						},
->>>>>>> e281172b
 						{
 							Name:            "oauth-app",
 							Usage:           "manage the OAuth applications for an organization",
