--- conflicted
+++ resolved
@@ -138,7 +138,6 @@
 	authApplicationFlagOriginURIs    = "origin-uris"
 	authApplicationFlagRedirectURIs  = "redirect-uris"
 	authApplicationFlagLogoutURI     = "logout-uri"
-	authApplicationFlagClientID      = "client-id"
 
 	oauthAppFlagClientID             = "client-id"
 	oauthAppFlagClientName           = "client-name"
@@ -478,19 +477,12 @@
 							Usage: "manage the OAuth applications for an organization",
 							Subcommands: []*cli.Command{
 								{
-<<<<<<< HEAD
 									Name:  "update",
 									Usage: "update an OAuth application",
-=======
-									Name:      "delete",
-									Usage:     "delete an OAuth application",
-									UsageText: createUsageText("delete", []string{generalFlagOrgID, authApplicationFlagClientID}, true),
->>>>>>> 8e8f928f
 									Flags: []cli.Flag{
 										&cli.StringFlag{
 											Name:     generalFlagOrgID,
 											Required: true,
-<<<<<<< HEAD
 											Usage:    "organization ID that is tied to the OAuth application",
 										},
 										&cli.StringFlag{
@@ -547,31 +539,6 @@
 										},
 									},
 									Action: createCommandWithT[updateOAuthAppArgs](UpdateOAuthAppAction),
-=======
-											Usage:    "organization ID tied to the OAuth application",
-										},
-										&cli.StringFlag{
-											Name:     authApplicationFlagClientID,
-											Required: true,
-											Usage:    "client ID of the OAuth application to delete",
-										},
-									},
-									Before: createCommandWithT[deleteOAuthAppArgs](DeleteOAuthAppConfirmation),
-									Action: createCommandWithT[deleteOAuthAppArgs](DeleteOAuthAppAction),
-								},
-								{
-									Name:      "list",
-									Usage:     "list oauth applications for an organization",
-									UsageText: createUsageText("delete", []string{generalFlagOrgID, authApplicationFlagClientID}, true),
-									Flags: []cli.Flag{
-										&cli.StringFlag{
-											Name:     generalFlagOrgID,
-											Required: true,
-											Usage:    "the org to get applications for",
-										},
-									},
-									Action: createCommandWithT[listOAuthAppsArgs](ListOAuthAppsAction),
->>>>>>> 8e8f928f
 								},
 							},
 						},
