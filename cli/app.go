package cli

import (
	"errors"
	"fmt"
	"io"
	"reflect"
	"regexp"
	"strings"

	"github.com/urfave/cli/v2"
)

// CLI flags.
const (
	baseURLFlag         = "base-url"
	configFlag          = "config"
	debugFlag           = "debug"
	profileFlag         = "profile"
	disableProfilesFlag = "disable-profiles"
	profileFlagName     = "profile-name"

	// TODO: RSDK-6683.
	quietFlag = "quiet"

	logsFlagFormat     = "format"
	logsFlagOutputFile = "output"
	logsFlagErrors     = "errors"
	logsFlagTail       = "tail"
	logsFlagCount      = "count"

	runFlagData   = "data"
	runFlagStream = "stream"

	loginFlagDisableBrowser = "disable-browser-open"
	loginFlagKeyID          = "key-id"
	loginFlagKey            = "key"

	// Flags shared by api-key, module, ml-training, package, and data subcommands.
	generalFlagOrganization      = "organization"
	generalFlagAliasOrg          = "org"
	generalFlagAliasOrgName      = "org-name"
	generalFlagOrgID             = "org-id"
	generalFlagLocation          = "location"
	generalFlagAliasLocationName = "location-name"
	generalFlagLocationID        = "location-id"
	generalFlagMachine           = "machine"
	generalFlagAliasMachineName  = "machine-name"
	generalFlagMachineID         = "machine-id"
	generalFlagAliasRobot        = "robot"
	generalFlagAliasRobotID      = "robot-id"
	generalFlagPart              = "part"
	generalFlagAliasPartName     = "part-name"
	generalFlagPartID            = "part-id"
	generalFlagName              = "name"

	moduleFlagLanguage        = "language"
	moduleFlagPublicNamespace = "public-namespace"
	moduleFlagPath            = "module"
	moduleFlagVersion         = "version"
	moduleFlagPlatform        = "platform"
	moduleFlagForce           = "force"
	moduleFlagBinary          = "binary"
	moduleFlagLocal           = "local"
	moduleFlagHomeDir         = "home"
	moduleCreateLocalOnly     = "local-only"
	moduleFlagID              = "id"
	moduleFlagIsPublic        = "public"
	moduleFlagResourceType    = "resource-type"
	moduleFlagResourceSubtype = "resource-subtype"
	moduleFlagModelName       = "model-name"
	moduleFlagEnableCloud     = "enable-cloud"
	moduleFlagRegister        = "register"
	moduleFlagTags            = "tags"
	moduleFlagDryRun          = "dry-run"

	moduleBuildFlagPath      = "module"
	moduleBuildFlagRef       = "ref"
	moduleBuildFlagCount     = "count"
	moduleBuildFlagVersion   = "version"
	moduleBuildFlagBuildID   = "id"
	moduleBuildFlagPlatform  = "platform"
	moduleBuildFlagWait      = "wait"
	moduleBuildFlagToken     = "token"
	moduleBuildFlagWorkdir   = "workdir"
	moduleBuildFlagPlatforms = "platforms"
	moduleBuildFlagGroupLogs = "group-logs"
	moduleBuildRestartOnly   = "restart-only"
	moduleBuildFlagNoBuild   = "no-build"
	moduleBuildFlagOAuthLink = "oauth-link"
	moduleBuildFlagRepo      = "repo"

	mlTrainingFlagPath        = "path"
	mlTrainingFlagName        = "script-name"
	mlTrainingFlagVersion     = "version"
	mlTrainingFlagFramework   = "framework"
	mlTrainingFlagType        = "type"
	mlTrainingFlagDraft       = "draft"
	mlTrainingFlagVisibility  = "visibility"
	mlTrainingFlagDescription = "description"
	mlTrainingFlagURL         = "url"
	mlTrainingFlagArgs        = "args"

	dataFlagDestination                    = "destination"
	dataFlagDataType                       = "data-type"
	dataFlagOrgIDs                         = "org-ids"
	dataFlagLocationIDs                    = "location-ids"
	dataFlagMachineName                    = "machine-name"
	dataFlagAliasRobotName                 = "robot-name"
	dataFlagPartName                       = "part-name"
	dataFlagComponentType                  = "component-type"
	dataFlagResourceSubtype                = "resource-subtype"
	dataFlagComponentName                  = "component-name"
	dataFlagResourceName                   = "resource-name"
	dataFlagMethod                         = "method"
	dataFlagMimeTypes                      = "mime-types"
	dataFlagStart                          = "start"
	dataFlagEnd                            = "end"
	dataFlagParallelDownloads              = "parallel"
	dataFlagTags                           = "tags"
	dataFlagBboxLabels                     = "bbox-labels"
	dataFlagDeleteTabularDataOlderThanDays = "delete-older-than-days"
	dataFlagDatabasePassword               = "password"
	dataFlagFilterTags                     = "filter-tags"
	dataFlagTimeout                        = "timeout"

	packageFlagVersion     = "version"
	packageFlagType        = "type"
	packageFlagDestination = "destination"
	packageFlagPath        = "path"
	packageFlagFramework   = "model-framework"

	packageMetadataFlagFramework = "model_framework"

	authApplicationFlagName          = "application-name"
	authApplicationFlagApplicationID = "application-id"
	authApplicationFlagOriginURIs    = "origin-uris"
	authApplicationFlagRedirectURIs  = "redirect-uris"
	authApplicationFlagLogoutURI     = "logout-uri"
	authApplicationFlagClientID      = "client-id"

	cpFlagRecursive = "recursive"
	cpFlagPreserve  = "preserve"

	organizationFlagSupportEmail = "support-email"
	organizationBillingAddress   = "address"
	organizationFlagLogoPath     = "logo-path"
)

// matches all uppercase characters that follow lowercase chars and aren't at the [0] index of a string.
// This is useful for converting camel case into kabob case when getting values out of a CLI Context
// based on a flag name, and putting them into a struct with a camel cased field name.
var matchAllCap = regexp.MustCompile("([a-z0-9])([A-Z])")

var commonFilterFlags = []cli.Flag{
	&cli.StringSliceFlag{
		Name:  dataFlagOrgIDs,
		Usage: "orgs filter",
	},
	&cli.StringSliceFlag{
		Name:  dataFlagLocationIDs,
		Usage: "locations filter",
	},
	&AliasStringFlag{
		cli.StringFlag{
			Name:    generalFlagMachineID,
			Aliases: []string{generalFlagAliasRobotID},
			Usage:   "machine id filter",
		},
	},
	&cli.StringFlag{
		Name:  generalFlagPartID,
		Usage: "part id filter",
	},
	&AliasStringFlag{
		cli.StringFlag{
			Name:    dataFlagMachineName,
			Aliases: []string{dataFlagAliasRobotName},
			Usage:   "machine name filter",
		},
	},
	&cli.StringFlag{
		Name:  dataFlagPartName,
		Usage: "part name filter",
	},
	&cli.StringFlag{
		Name:  dataFlagComponentType,
		Usage: "component type filter",
	},
	&cli.StringFlag{
		Name:  dataFlagComponentName,
		Usage: "component name filter",
	},
	&cli.StringFlag{
		Name:  dataFlagMethod,
		Usage: "method filter",
	},
	&cli.StringSliceFlag{
		Name:  dataFlagMimeTypes,
		Usage: "mime types filter",
	},
	&cli.StringFlag{
		Name:  dataFlagStart,
		Usage: "ISO-8601 timestamp in RFC3339 format indicating the start of the interval filter",
	},
	&cli.StringFlag{
		Name:  dataFlagEnd,
		Usage: "ISO-8601 timestamp in RFC3339 format indicating the end of the interval filter",
	},
	&cli.StringSliceFlag{
		Name: dataFlagBboxLabels,
		Usage: "bbox labels filter. " +
			"accepts string labels corresponding to bounding boxes within images",
	},
}

var dataTagByIDsFlags = []cli.Flag{
	&cli.StringSliceFlag{
		Name:     dataFlagTags,
		Required: true,
		Usage:    "comma separated tags to add/remove to the data",
	},
	&cli.StringFlag{
		Name:     generalFlagOrgID,
		Usage:    "org ID to which data belongs",
		Required: true,
	},
	&cli.StringFlag{
		Name:     dataFlagLocationID,
		Usage:    "location ID to which data belongs",
		Required: true,
	},
	&cli.StringSliceFlag{
		Name:     dataFlagFileIDs,
		Usage:    "comma separated file IDs of data belonging to specified org and location",
		Required: true,
	},
}

var dataTagByFilterFlags = append([]cli.Flag{
	&cli.StringSliceFlag{
		Name:     dataFlagTags,
		Required: true,
		Usage:    "comma separated tags to add/remove to the data",
	},
	&cli.StringSliceFlag{
		Name: dataFlagFilterTags,
		Usage: "tags filter. " +
			"accepts tagged for all tagged data, untagged for all untagged data, or a list of tags for all data matching any of the tags",
	},
},
	commonFilterFlags...)

type emptyArgs struct{}

type globalArgs struct {
	BaseURL         string
	Config          string
	Debug           bool
	Quiet           bool
	Profile         string
	DisableProfiles bool
}

func getValFromContext(name string, ctx *cli.Context) any {
	// some fuzzy searching is required here, because flags are typically in kebab case, but
	// params are typically in snake or camel case
	replacer := strings.NewReplacer("_", "-")
	dashFormattedName := replacer.Replace(strings.ToLower(name))

	value := ctx.Value(dashFormattedName)
	if value != nil {
		return value
	}

	camelFormattedName := matchAllCap.ReplaceAllString(name, "${1}-${2}")
	camelFormattedName = strings.ToLower(camelFormattedName)

	return ctx.Value(camelFormattedName)
}

// (erodkin) We don't support pointers in structs here. The problem is that when getting a value
// from a context for a supported flag, the context will default to populating with the zero value.
// When getting a value from the context, though, we currently have no way of know if that's going
// to a concrete value, going to a pointer and should be a nil value, or going to a pointer but should
// be a pointer to that default value.
func parseStructFromCtx[T any](ctx *cli.Context) T {
	var t T
	var s cli.StringSlice
	s.Value()
	tValue := reflect.ValueOf(&t).Elem()
	tType := tValue.Type()
	for i := 0; i < tType.NumField(); i++ {
		field := tType.Field(i)
		if value := getValFromContext(field.Name, ctx); value != nil {
			reflectVal := reflect.ValueOf(&value)
			// (erodkin) Unfortunately, the value we get out of the context when dealing with a
			// slice is not, e.g., a `[]string`, but rather a `cli.StringSlice` that has a
			// `Value` method that returns a `[]string`. Some short attempts to use reflection
			// to access that `Value` method proved unproductive, so instead we match on all
			// currently existing `cli.FooSlice` types. This should be relatively stable
			// (currently we only use a `StringSlice` in the CLI), but in theory it would be
			// sad if urfave introduced a new slice type and someone tried to use it in our
			// CLI. The default warning message should hopefully provide some clarity if
			// such a case should ever arise.
			if field.Type.Kind() == reflect.Slice {
				switch v := value.(type) {
				case cli.StringSlice:
					tValue.Field(i).Set(reflect.ValueOf(v.Value()))
				case cli.IntSlice:
					tValue.Field(i).Set(reflect.ValueOf(v.Value()))
				case cli.Int64Slice:
					tValue.Field(i).Set(reflect.ValueOf(v.Value()))
				case cli.Float64Slice:
					tValue.Field(i).Set(reflect.ValueOf(v.Value()))
				default:
					warningf(ctx.App.Writer,
						"Attempted to set flag with unsupported slice type %s, this value may not be set correctly. consider filing a ticket to add support",
						reflectVal.Type().Name())
				}
			} else {
				tValue.Field(i).Set(reflect.ValueOf(value))
			}
		}
	}

	return t
}

func getGlobalArgs(ctx *cli.Context) (*globalArgs, error) {
	gArgs := parseStructFromCtx[globalArgs](ctx)
	// TODO(RSDK-9361) - currently nothing prevents a developer from creating globalArgs directly
	// and thereby bypassing this check. We should find a way to prevent direct creation and thereby
	// programmatically enforce compliance here.
	if gArgs.DisableProfiles && gArgs.Profile != "" {
		return nil, errors.New("profile specified with disable-profiles flag set")
	}

	return &gArgs, nil
}

func createCommandWithT[T any](f func(*cli.Context, T) error) func(*cli.Context) error {
	return func(ctx *cli.Context) error {
		t := parseStructFromCtx[T](ctx)
		return f(ctx, t)
	}
}

// createUsageText is a helper for formatting UsageTexts. The created UsageText
// contains "viam", the command, requiredFlags, [other options] if otherOptions
// is true, and all passed-in arguments in that order.
func createUsageText(command string, requiredFlags []string, otherOptions bool, arguments ...string) string {
	formatted := []string{"viam", command}
	for _, flag := range requiredFlags {
		formatted = append(formatted, fmt.Sprintf("--%s=<%s>", flag, flag))
	}
	if otherOptions {
		formatted = append(formatted, "[other options]")
	}
	formatted = append(formatted, arguments...)
	return strings.Join(formatted, " ")
}

var app = &cli.App{
	Name:            "viam",
	Usage:           "interact with your Viam machines",
	HideHelpCommand: true,
	Flags: []cli.Flag{
		&cli.StringFlag{
			Name:   baseURLFlag,
			Hidden: true,
			Usage:  "base URL of app",
		},
		// TODO(RSDK-9287) - this flag isn't used anywhere. Confirm that we actually need it,
		// get rid of it if we don't.
		&cli.StringFlag{
			Name:    configFlag,
			Aliases: []string{"c"},
			Usage:   "load configuration from `FILE`",
		},
		&cli.BoolFlag{
			Name:    debugFlag,
			Aliases: []string{"vvv"},
			Usage:   "enable debug logging",
		},
		&cli.BoolFlag{
			Name:    quietFlag,
			Value:   false,
			Aliases: []string{"q"},
			Usage:   "suppress warnings",
		},
		&cli.StringFlag{
			Name:  profileFlag,
			Usage: "specify a particular profile for the current command",
		},
		&cli.BoolFlag{
			Name:    disableProfilesFlag,
			Aliases: []string{"disable-profile"}, // for ease of use; not backwards compatibility related
			Usage:   "disable usage of profiles, falling back to default behavior",
		},
	},
	Commands: []*cli.Command{
		{
			Name: "login",
			// NOTE(benjirewis): maintain `auth` as an alias for backward compatibility.
			Aliases:         []string{"auth"},
			Usage:           "login to app.viam.com",
			HideHelpCommand: true,
			Flags: []cli.Flag{
				&cli.BoolFlag{
					Name:    loginFlagDisableBrowser,
					Aliases: []string{"no-browser"}, // ease of use alias, not related to backwards compatibility
					Usage:   "prevent opening the default browser during login",
				},
			},
			Action: createCommandWithT[loginActionArgs](LoginAction),
			After:  createCommandWithT[emptyArgs](CheckUpdateAction),
			Subcommands: []*cli.Command{
				{
					Name:   "print-access-token",
					Usage:  "print the access token associated with current credentials",
					Action: createCommandWithT[emptyArgs](PrintAccessTokenAction),
				},
				{
					Name:      "api-key",
					Usage:     "authenticate with an api key",
					UsageText: createUsageText("login api-key", []string{loginFlagKeyID, loginFlagKey}, false),
					Flags: []cli.Flag{
						&cli.StringFlag{
							Name:     loginFlagKeyID,
							Required: true,
							Usage:    "id of the key to authenticate with",
						},
						&cli.StringFlag{
							Name:     loginFlagKey,
							Required: true,
							Usage:    "key to authenticate with",
						},
					},
					Action: createCommandWithT[loginWithAPIKeyArgs](LoginWithAPIKeyAction),
				},
			},
		},
		{
			Name:   "logout",
			Usage:  "logout from current session",
			Action: createCommandWithT[emptyArgs](LogoutAction),
		},
		{
			Name:   "whoami",
			Usage:  "get currently logged-in user",
			Action: createCommandWithT[emptyArgs](WhoAmIAction),
		},
		{
			Name:            "organizations",
			Aliases:         []string{"organization", "org"},
			Usage:           "work with organizations",
			HideHelpCommand: true,
			Subcommands: []*cli.Command{
				{
					Name:  "auth-service",
					Usage: "manage auth-service",
					Subcommands: []*cli.Command{
						{
<<<<<<< HEAD
							Name:      "enable",
							Usage:     "enable auth-service for OAuth applications",
							UsageText: createUsageText("enable", []string{generalFlagOrgID}, true),
							Flags: []cli.Flag{
								&cli.StringFlag{
									Name:     generalFlagOrgID,
									Required: true,
									Usage:    "organization ID tied to OAuth applications",
								},
							},
							Action: createCommandWithT[enableAuthServiceArgs](EnableAuthServiceAction),
=======
							Name:  "oauth-app",
							Usage: "manage the OAuth applications for an organization",
							Subcommands: []*cli.Command{
								{
									Name:      "delete",
									Usage:     "delete an OAuth application",
									UsageText: createUsageText("delete", []string{generalFlagOrgID, authApplicationFlagClientID}, true),
									Flags: []cli.Flag{
										&cli.StringFlag{
											Name:     generalFlagOrgID,
											Required: true,
											Usage:    "organization ID tied to the OAuth application",
										},
										&cli.StringFlag{
											Name:     authApplicationFlagClientID,
											Required: true,
											Usage:    "client ID of the OAuth application to delete",
										},
									},
									Before: createCommandWithT[deleteOAuthAppArgs](DeleteOAuthAppConfirmation),
									Action: createCommandWithT[deleteOAuthAppArgs](DeleteOAuthAppAction),
								},
								{
									Name:      "list",
									Usage:     "list oauth applications for an organization",
									UsageText: createUsageText("delete", []string{generalFlagOrgID, authApplicationFlagClientID}, true),
									Flags: []cli.Flag{
										&cli.StringFlag{
											Name:     generalFlagOrgID,
											Required: true,
											Usage:    "the org to get applications for",
										},
									},
									Action: createCommandWithT[listOAuthAppsArgs](ListOAuthAppsAction),
								},
							},
>>>>>>> 8e8f928f
						},
					},
				},
				{
					Name:   "list",
					Usage:  "list organizations for the current user",
					Action: createCommandWithT[emptyArgs](ListOrganizationsAction),
				},
				{
					Name:      "logo",
					Usage:     "manage the logo for an organization",
					UsageText: createUsageText("organizations logo", []string{generalFlagOrgID}, true),
					Subcommands: []*cli.Command{
						{
							Name:  "set",
							Usage: "set the logo for an organization from a local file",
							Flags: []cli.Flag{
								&cli.StringFlag{
									Name:     generalFlagOrgID,
									Required: true,
									Usage:    "the org to set the logo for",
								},
								&cli.StringFlag{
									Name:     organizationFlagLogoPath,
									Required: true,
									Usage:    "the file path of the logo to set for the organization. This must be a png file.",
								},
							},
							Action: createCommandWithT[organizationsLogoSetArgs](OrganizationLogoSetAction),
						},
						{
							Name:  "get",
							Usage: "get the logo for an organization",
							Flags: []cli.Flag{
								&cli.StringFlag{
									Name:     generalFlagOrgID,
									Required: true,
									Usage:    "the org to get the logo for",
								},
							},
							Action: createCommandWithT[organizationsLogoGetArgs](OrganizationsLogoGetAction),
						},
					},
				},
				{
					Name:      "support-email",
					Usage:     "manage the support email for an organization",
					UsageText: createUsageText("organizations support-email", []string{generalFlagOrgID}, true),
					Subcommands: []*cli.Command{
						{
							Name:  "set",
							Usage: "set the support email for an organization",
							Flags: []cli.Flag{
								&cli.StringFlag{
									Name:     generalFlagOrgID,
									Required: true,
									Usage:    "the org to set the support email for",
								},
								&cli.StringFlag{
									Name:     organizationFlagSupportEmail,
									Required: true,
									Usage:    "the support email to set for the organization",
								},
							},
							Action: createCommandWithT[organizationsSupportEmailSetArgs](OrganizationsSupportEmailSetAction),
						},
						{
							Name:  "get",
							Usage: "get the support email for an organization",
							Flags: []cli.Flag{
								&cli.StringFlag{
									Name:     generalFlagOrgID,
									Required: true,
									Usage:    "the org to get the support email for",
								},
							},
							Action: createCommandWithT[organizationsSupportEmailGetArgs](OrganizationsSupportEmailGetAction),
						},
					},
				},
				{
					Name:      "billing-service",
					Usage:     "manage the organizations billing service",
					UsageText: createUsageText("organizations billing-service", []string{generalFlagOrgID}, false),
					Subcommands: []*cli.Command{
						{
							Name:  "get-config",
							Usage: "get the billing service config for an organization",
							Flags: []cli.Flag{
								&cli.StringFlag{
									Name:     generalFlagOrgID,
									Required: true,
									Usage:    "the org to get the billing config for",
								},
							},
							Action: createCommandWithT[getBillingConfigArgs](GetBillingConfigAction),
						},
						{
							Name:  "disable",
							Usage: "disable the billing service for an organization",
							Flags: []cli.Flag{
								&cli.StringFlag{
									Name:     generalFlagOrgID,
									Required: true,
									Usage:    "the org to disable the billing service for",
								},
							},
							Action: createCommandWithT[organizationDisableBillingServiceArgs](OrganizationDisableBillingServiceAction),
						},
						{
							Name:  "update",
							Usage: "update the billing service update for an organization",
							Flags: []cli.Flag{
								&cli.StringFlag{
									Name:     generalFlagOrgID,
									Required: true,
									Usage:    "the org to update the billing service for",
								},
								&cli.StringFlag{
									Name:     organizationBillingAddress,
									Required: true,
									Usage:    "the stringified address that follows the pattern: line1, line2 (optional), city, state, zipcode",
								},
							},
							Action: createCommandWithT[updateBillingServiceArgs](UpdateBillingServiceAction),
						},
						{
							Name:  "enable",
							Usage: "enable the billing service for an organization",
							Flags: []cli.Flag{
								&cli.StringFlag{
									Name:     generalFlagOrgID,
									Required: true,
									Usage:    "the org to enable the billing service for",
								},
								&cli.StringFlag{
									Name:     organizationBillingAddress,
									Required: true,
									Usage:    "the stringified address that follows the pattern: line1, line2 (optional), city, state, zipcode",
								},
							},
							Action: createCommandWithT[organizationEnableBillingServiceArgs](OrganizationEnableBillingServiceAction),
						},
					},
				},
				{
					Name:      "api-key",
					Usage:     "work with an organization's api keys",
					UsageText: createUsageText("organizations api-key", []string{generalFlagOrgID}, true),
					Subcommands: []*cli.Command{
						{
							Name:  "create",
							Usage: "create an api key for your organization",
							Flags: []cli.Flag{
								&cli.StringFlag{
									Name:     generalFlagOrgID,
									Required: true,
									Usage:    "the org to create an api key for",
								},
								&cli.StringFlag{
									Name:  generalFlagName,
									Usage: "the name of the key (defaults to your login info with the current time)",
								},
							},
							Action: createCommandWithT[organizationsAPIKeyCreateArgs](OrganizationsAPIKeyCreateAction),
						},
					},
				},
			},
		},
		{
			Name:            "locations",
			Aliases:         []string{"location"},
			Usage:           "work with locations",
			HideHelpCommand: true,
			Subcommands: []*cli.Command{
				{
					Name:      "list",
					Usage:     "list locations for the current user",
					ArgsUsage: "[organization]",
					Action:    createCommandWithT[emptyArgs](ListLocationsAction),
				},
				{
					Name:  "api-key",
					Usage: "work with an api-key for your location",
					Subcommands: []*cli.Command{
						{
							Name:      "create",
							Usage:     "create an api key for your location",
							UsageText: createUsageText("api-key create", []string{generalFlagOrgID}, true),
							Flags: []cli.Flag{
								&cli.StringFlag{
									Name:     generalFlagLocationID,
									Required: true,
									Usage:    "id of the location to create an api-key for",
								},
								&cli.StringFlag{
									Name:  generalFlagName,
									Usage: "the name of the key (defaults to your login info with the current time)",
								},
								&cli.StringFlag{
									Name: generalFlagOrgID,
									Usage: "the org-id to attach the key to" +
										"If not provided, will attempt to attach itself to the org of the location if only one org is attached to the location",
								},
							},
							Action: createCommandWithT[locationAPIKeyCreateArgs](LocationAPIKeyCreateAction),
						},
					},
				},
			},
		},
		{
			Name:  "profiles",
			Usage: "work with CLI profiles",
			Subcommands: []*cli.Command{
				{
					Name:  "update",
					Usage: "update an existing profile for authentication, or add it if it doesn't exist",
					Flags: []cli.Flag{
						&cli.StringFlag{
							Name:     profileFlagName,
							Required: true,
							Usage:    "name of the profile to update",
						},
						&cli.StringFlag{
							Name:     loginFlagKeyID,
							Required: true,
							Usage:    "id of the profile's API key",
						},
						&cli.StringFlag{
							Name:     loginFlagKey,
							Required: true,
							Usage:    "the profile's API key",
						},
					},
					Action: createCommandWithT[addOrUpdateProfileArgs](UpdateProfileAction),
				},
				{
					Name:  "add",
					Usage: "add a new profile for authentication (errors if the profile already exists)",
					Flags: []cli.Flag{
						&cli.StringFlag{
							Name:     profileFlagName,
							Required: true,
							Usage:    "name of the profile to add",
						},
						&cli.StringFlag{
							Name:     loginFlagKeyID,
							Required: true,
							Usage:    "id of the profile's API key",
						},
						&cli.StringFlag{
							Name:     loginFlagKey,
							Required: true,
							Usage:    "the profile's API key",
						},
					},
					Action: createCommandWithT[addOrUpdateProfileArgs](AddProfileAction),
				},
				{
					Name:   "list",
					Usage:  "list all existing profiles by name",
					Action: createCommandWithT[emptyArgs](ListProfilesAction),
				},
				{
					Name:  "remove",
					Usage: "remove an authentication profile",
					Flags: []cli.Flag{
						&cli.StringFlag{
							Name:     profileFlagName,
							Required: true,
							Usage:    "name of the profile to remove",
						},
					},
					Action: createCommandWithT[removeProfileArgs](RemoveProfileAction),
				},
			},
		},
		{
			Name:            "data",
			Usage:           "work with data",
			HideHelpCommand: true,
			Subcommands: []*cli.Command{
				{
					Name:  "export",
					Usage: "download data from Viam cloud",
					Subcommands: []*cli.Command{
						{
							Name:      "binary",
							Usage:     "download binary data",
							UsageText: createUsageText("data export binary", []string{dataFlagDestination}, true),
							Flags: append([]cli.Flag{
								&cli.PathFlag{
									Name:     dataFlagDestination,
									Required: true,
									Usage:    "output directory for downloaded data",
								},
								&cli.UintFlag{
									Name:  dataFlagParallelDownloads,
									Usage: "number of download requests to make in parallel",
									Value: 100,
								},
								&cli.UintFlag{
									Name:  dataFlagTimeout,
									Usage: "number of seconds to wait for large file downloads",
									Value: 30,
								},
								&cli.StringSliceFlag{
									Name:  dataFlagTags,
									Usage: "tags filter. accepts tagged for all tagged data, untagged for all untagged data, or a list of tags",
								},
							}, commonFilterFlags...),
							Action: createCommandWithT[dataExportBinaryArgs](DataExportBinaryAction),
						},
						{
							Name:  "tabular",
							Usage: "download tabular data",
							UsageText: createUsageText("data export tabular", []string{
								dataFlagDestination,
								generalFlagPartID,
								dataFlagResourceName,
								dataFlagResourceSubtype,
								dataFlagMethod,
							}, true),
							Flags: []cli.Flag{
								&cli.PathFlag{
									Name:     dataFlagDestination,
									Required: true,
									Usage:    "output directory for downloaded data",
								},
								&cli.StringFlag{
									Name:     generalFlagPartID,
									Required: true,
									Usage:    "part id",
								},
								&cli.StringFlag{
									Name:     dataFlagResourceName,
									Required: true,
									Usage:    "resource name (sometimes called 'component name')",
								},
								&cli.StringFlag{
									Name:     dataFlagResourceSubtype,
									Required: true,
									Usage:    "resource subtype (sometimes called 'component type')",
								},
								&cli.StringFlag{
									Name:     dataFlagMethod,
									Required: true,
									Usage:    "method name",
								},
								&cli.StringFlag{
									Name:  "start",
									Usage: "ISO-8601 timestamp in RFC3339 format indicating the start of the interval",
								},
								&cli.StringFlag{
									Name:  "end",
									Usage: "ISO-8601 timestamp in RFC3339 format indicating the end of the interval",
								},
							},
							Action: createCommandWithT[dataExportTabularArgs](DataExportTabularAction),
						},
					},
				},
				{
					Name:            "delete",
					Usage:           "delete data from Viam cloud",
					HideHelpCommand: true,
					Subcommands: []*cli.Command{
						{
							Name:      "binary",
							Usage:     "delete binary data from Viam cloud",
							UsageText: createUsageText("data delete binary", nil, true),
							Flags: []cli.Flag{
								&cli.StringSliceFlag{
									Name:     dataFlagOrgIDs,
									Required: true,
									Usage:    "orgs filter",
								},
								&cli.StringFlag{
									Name:     dataFlagStart,
									Required: true,
									Usage:    "ISO-8601 timestamp in RFC3339 format indicating the start of the interval filter",
								},
								&cli.StringFlag{
									Name:     dataFlagEnd,
									Required: true,
									Usage:    "ISO-8601 timestamp in RFC3339 format indicating the end of the interval filter",
								},
								&cli.StringSliceFlag{
									Name:  dataFlagLocationIDs,
									Usage: "locations filter",
								},
								&AliasStringFlag{
									cli.StringFlag{
										Name:    generalFlagMachineID,
										Aliases: []string{generalFlagAliasRobotID},
										Usage:   "machine id filter",
									},
								},
								&cli.StringFlag{
									Name:  generalFlagPartID,
									Usage: "part id filter",
								},
								&AliasStringFlag{
									cli.StringFlag{
										Name:    dataFlagMachineName,
										Aliases: []string{dataFlagAliasRobotName},
										Usage:   "machine name filter",
									},
								},
								&cli.StringFlag{
									Name:  dataFlagPartName,
									Usage: "part name filter",
								},
								&cli.StringFlag{
									Name:  dataFlagComponentType,
									Usage: "component type filter",
								},
								&cli.StringFlag{
									Name:  dataFlagComponentName,
									Usage: "component name filter",
								},
								&cli.StringFlag{
									Name:  dataFlagMethod,
									Usage: "method filter",
								},
								&cli.StringSliceFlag{
									Name:  dataFlagMimeTypes,
									Usage: "mime types filter",
								},
								&cli.StringSliceFlag{
									Name: dataFlagBboxLabels,
									Usage: "bbox labels filter. " +
										"accepts string labels corresponding to bounding boxes within images",
								},
							},
							Action: createCommandWithT[emptyArgs](DataDeleteBinaryAction),
						},
						{
							Name:      "tabular",
							Usage:     "delete tabular data from Viam cloud",
							UsageText: createUsageText("data delete tabular", []string{generalFlagOrgID, dataFlagDeleteTabularDataOlderThanDays}, false),
							Flags: []cli.Flag{
								&cli.StringFlag{
									Name:     generalFlagOrgID,
									Usage:    "org id",
									Required: true,
								},
								&cli.IntFlag{
									Name:     dataFlagDeleteTabularDataOlderThanDays,
									Usage:    "delete any tabular data that is older than X calendar days before now. 0 deletes all data.",
									Required: true,
								},
							},
							Action: createCommandWithT[dataDeleteTabularArgs](DataDeleteTabularAction),
						},
					},
				},
				{
					Name:      "database",
					Usage:     "interact with a MongoDB Atlas Data Federation instance",
					UsageText: createUsageText("data database", nil, true),
					Subcommands: []*cli.Command{
						{
							Name:      "configure",
							Usage:     "configures a database user for the Viam org's MongoDB Atlas Data Federation instance",
							UsageText: createUsageText("data database configure", []string{generalFlagOrgID, dataFlagDatabasePassword}, false),
							Flags: []cli.Flag{
								&cli.StringFlag{
									Name:     generalFlagOrgID,
									Usage:    "org ID for the database user being configured",
									Required: true,
								},
								&cli.StringFlag{
									Name:     dataFlagDatabasePassword,
									Usage:    "password for the database user being configured",
									Required: true,
								},
							},
							Before: createCommandWithT[dataConfigureDatabaseUserArgs](DataConfigureDatabaseUserConfirmation),
							Action: createCommandWithT[dataConfigureDatabaseUserArgs](DataConfigureDatabaseUser),
						},
						{
							Name:      "hostname",
							Usage:     "gets the hostname to access a MongoDB Atlas Data Federation Instance",
							UsageText: createUsageText("data database hostname", []string{generalFlagOrgID}, false),
							Flags: []cli.Flag{
								&cli.StringFlag{
									Name:     generalFlagOrgID,
									Usage:    "org ID for the database user",
									Required: true,
								},
							},
							Action: createCommandWithT[dataGetDatabaseConnectionArgs](DataGetDatabaseConnection),
						},
					},
				},
				{
					Name:      "tag",
					Usage:     "tag binary data by filter or ids",
					UsageText: createUsageText("data tag", nil, true),
					Subcommands: []*cli.Command{
						{
							Name:      "ids",
							Usage:     "adds or removes tags from binary data by file ids for a given org and location",
							UsageText: createUsageText("data tag ids", nil, true),
							Subcommands: []*cli.Command{
								{
									Name:  "add",
									Usage: "adds tags to binary data by file ids for a given org and location",
									UsageText: createUsageText("data tag ids add", []string{
										dataFlagTags, generalFlagOrgID,
										dataFlagLocationID, dataFlagFileIDs,
									}, false),
									Flags:  dataTagByIDsFlags,
									Action: createCommandWithT[dataTagByIDsArgs](DataTagActionByIds),
								},
								{
									Name:  "remove",
									Usage: "removes tags from binary data by file ids for a given org and location",
									UsageText: createUsageText("data tag ids remove", []string{
										dataFlagTags, generalFlagOrgID,
										dataFlagLocationID, dataFlagFileIDs,
									}, false),
									Flags:  dataTagByIDsFlags,
									Action: createCommandWithT[dataTagByIDsArgs](DataTagActionByIds),
								},
							},
						},
						{
							Name:      "filter",
							Usage:     "adds or removes tags from binary data by filter",
							UsageText: createUsageText("data tag filter", []string{dataFlagTags}, false),
							Subcommands: []*cli.Command{
								{
									Name:  "add",
									Usage: "adds tags to binary data by filter",
									UsageText: createUsageText("data tag filter add", []string{
										dataFlagTags,
									}, false),
									Flags:  dataTagByFilterFlags,
									Action: createCommandWithT[dataTagByFilterArgs](DataTagActionByFilter),
								},
								{
									Name:  "remove",
									Usage: "removes tags from binary data by filter",
									UsageText: createUsageText("data tag filter remove", []string{
										dataFlagTags,
									}, false),
									Flags:  dataTagByFilterFlags,
									Action: createCommandWithT[dataTagByFilterArgs](DataTagActionByFilter),
								},
							},
						},
					},
				},
			},
		},
		{
			Name:            "dataset",
			Usage:           "work with datasets",
			HideHelpCommand: true,
			Subcommands: []*cli.Command{
				{
					Name:      "create",
					Usage:     "create a new dataset",
					UsageText: createUsageText("dataset create", []string{generalFlagOrgID, datasetFlagName}, false),
					Flags: []cli.Flag{
						&cli.StringFlag{
							Name:     generalFlagOrgID,
							Required: true,
							Usage:    "org ID for which dataset will be created",
						},
						&cli.StringFlag{
							Name:     datasetFlagName,
							Required: true,
							Usage:    "name of the new dataset",
						},
					},
					Action: createCommandWithT[datasetCreateArgs](DatasetCreateAction),
				},
				{
					Name:  "rename",
					Usage: "rename an existing dataset",
					UsageText: createUsageText("dataset rename",
						[]string{datasetFlagDatasetID, datasetFlagName}, false),
					Flags: []cli.Flag{
						&cli.StringFlag{
							Name:     datasetFlagDatasetID,
							Required: true,
							Usage:    "dataset ID of the dataset that will be renamed",
						},
						&cli.StringFlag{
							Name:     datasetFlagName,
							Required: true,
							Usage:    "new name for the dataset",
						},
					},
					Action: createCommandWithT[datasetRenameArgs](DatasetRenameAction),
				},
				{
					Name:  "list",
					Usage: "list dataset information from specified IDs or for an org ID",
					UsageText: fmt.Sprintf("viam dataset list [--%s=<%s> | --%s=<%s>]",
						datasetFlagDatasetIDs, datasetFlagDatasetIDs, generalFlagOrgID, generalFlagOrgID),
					Flags: []cli.Flag{
						&cli.StringSliceFlag{
							Name:  datasetFlagDatasetIDs,
							Usage: "dataset IDs of datasets to be listed",
						},
						&cli.StringFlag{
							Name:  generalFlagOrgID,
							Usage: "org ID for which datasets will be listed",
						},
					},
					Action: createCommandWithT[datasetListArgs](DatasetListAction),
				},
				{
					Name:      "delete",
					Usage:     "delete a dataset",
					UsageText: createUsageText("dataset delete", []string{datasetFlagDatasetID}, false),
					Flags: []cli.Flag{
						&cli.StringFlag{
							Name:     datasetFlagDatasetID,
							Required: true,
							Usage:    "ID of the dataset to be deleted",
						},
					},
					Action: createCommandWithT[datasetDeleteArgs](DatasetDeleteAction),
				},
				{
					Name:  "export",
					Usage: "download data from a dataset",
					UsageText: createUsageText("dataset export",
						[]string{dataFlagDestination, datasetFlagDatasetID}, true, datasetFlagIncludeJSONLines, dataFlagParallelDownloads),
					Flags: []cli.Flag{
						&cli.PathFlag{
							Name:     dataFlagDestination,
							Required: true,
							Usage:    "output directory for downloaded data",
						},
						&cli.StringFlag{
							Name:     datasetFlagDatasetID,
							Required: true,
							Usage:    "dataset ID of the dataset to be downloaded",
						},
						&cli.BoolFlag{
							Name:     datasetFlagIncludeJSONLines,
							Required: false,
							Usage:    "option to include JSON Lines files for local testing",
							Value:    false,
						},
						&cli.UintFlag{
							Name:     dataFlagParallelDownloads,
							Required: false,
							Usage:    "number of download requests to make in parallel",
							Value:    100,
						},
						&cli.UintFlag{
							Name:  dataFlagTimeout,
							Usage: "number of seconds to wait for large file downloads",
							Value: 30,
						},
					},
					Action: createCommandWithT[datasetDownloadArgs](DatasetDownloadAction),
				},
				{
					Name:      "data",
					Usage:     "add or remove data from datasets",
					UsageText: createUsageText("dataset data", nil, true),
					Subcommands: []*cli.Command{
						{
							Name:  "add",
							Usage: "adds binary data either by IDs or filter to dataset",
							Subcommands: []*cli.Command{
								{
									Name:  "ids",
									Usage: "adds binary data with file IDs in a single org and location to dataset",
									UsageText: createUsageText("dataset data add ids", []string{
										datasetFlagDatasetID, generalFlagOrgID,
										dataFlagLocationID, dataFlagFileIDs,
									}, false),
									Flags: []cli.Flag{
										&cli.StringFlag{
											Name:     datasetFlagDatasetID,
											Usage:    "dataset ID to which data will be added",
											Required: true,
										},
										&cli.StringFlag{
											Name:     generalFlagOrgID,
											Usage:    "org ID to which data belongs",
											Required: true,
										},
										&cli.StringFlag{
											Name:     dataFlagLocationID,
											Usage:    "location ID to which data belongs",
											Required: true,
										},
										&cli.StringSliceFlag{
											Name:     dataFlagFileIDs,
											Usage:    "file IDs of data belonging to specified org and location",
											Required: true,
										},
									},
									Action: createCommandWithT[dataAddToDatasetByIDsArgs](DataAddToDatasetByIDs),
								},
								{
									Name:      "filter",
									Usage:     "adds binary data from the specified filter to dataset",
									UsageText: createUsageText("dataset data add filter", []string{datasetFlagDatasetID}, true),
									Flags: append([]cli.Flag{
										&cli.StringFlag{
											Name:     datasetFlagDatasetID,
											Usage:    "dataset ID to which data will be added",
											Required: true,
										},
										&cli.StringSliceFlag{
											Name: dataFlagTags,
											Usage: "tags filter. " +
												"accepts tagged for all tagged data, untagged for all untagged data, or a list of tags for all data matching any of the tags",
										},
									},
										commonFilterFlags...),
									Action: createCommandWithT[dataAddToDatasetByFilterArgs](DataAddToDatasetByFilter),
								},
							},
						},
						{
							Name:  "remove",
							Usage: "removes binary data with file IDs in a single org and location from dataset",
							UsageText: createUsageText("dataset data remove",
								[]string{datasetFlagDatasetID, generalFlagOrgID, dataFlagLocationID, dataFlagFileIDs}, false),
							// TODO(RSDK-9286) do we need to ask for og and location here?
							Flags: []cli.Flag{
								&cli.StringFlag{
									Name:     datasetFlagDatasetID,
									Usage:    "dataset ID from which data will be removed",
									Required: true,
								},
								&cli.StringFlag{
									Name:     generalFlagOrgID,
									Usage:    "org ID to which data belongs",
									Required: true,
								},
								&cli.StringFlag{
									Name:     dataFlagLocationID,
									Usage:    "location ID to which data belongs",
									Required: true,
								},
								&cli.StringSliceFlag{
									Name:     dataFlagFileIDs,
									Usage:    "file IDs of data belonging to specified org and location",
									Required: true,
								},
							},
							Action: createCommandWithT[dataRemoveFromDatasetArgs](DataRemoveFromDataset),
						},
					},
				},
			},
		},
		{
			Name:      "train",
			Usage:     "train on data",
			UsageText: "viam train [other options]",
			Subcommands: []*cli.Command{
				{
					Name:  "submit",
					Usage: "submits training job on data in Viam cloud",
					Subcommands: []*cli.Command{
						{
							Name:  "managed",
							Usage: "submits training job on data in Viam cloud with a Viam-managed training script",
							UsageText: createUsageText("train submit managed",
								[]string{datasetFlagDatasetID, trainFlagModelOrgID, trainFlagModelName, trainFlagModelType, trainFlagModelLabels}, true),
							Flags: []cli.Flag{
								&cli.StringFlag{
									Name:     datasetFlagDatasetID,
									Usage:    "dataset ID",
									Required: true,
								},
								&cli.StringFlag{
									Name:     trainFlagModelOrgID,
									Usage:    "org ID to train and save ML model in",
									Required: true,
								},
								&cli.StringFlag{
									Name:     trainFlagModelName,
									Usage:    "name of ML model",
									Required: true,
								},
								&cli.StringFlag{
									Name: trainFlagModelType,
									Usage: "type of model to train. can be one of " +
										"[single_label_classification, multi_label_classification, or object_detection]",
									Required: true,
								},
								&cli.StringSliceFlag{
									Name: trainFlagModelLabels,
									Usage: "labels to train on. " +
										"this will either be classification or object detection labels",
									Required: true,
								},
								&cli.StringFlag{
									Name:  trainFlagModelVersion,
									Usage: "version of ML model. defaults to current timestamp if unspecified.",
								},
							},
							Action: createCommandWithT[mlSubmitTrainingJobArgs](MLSubmitTrainingJob),
						},
						{
							Name:  "custom",
							Usage: "submits custom training job on data in Viam cloud",
							Subcommands: []*cli.Command{
								{
									Name:  "from-registry",
									Usage: "submits custom training job with an existing training script in the registry on data in Viam cloud",

									UsageText: createUsageText("train submit custom from-registry",
										[]string{
											datasetFlagDatasetID, generalFlagOrgID, trainFlagModelName,
											mlTrainingFlagName, mlTrainingFlagVersion, mlTrainingFlagArgs,
										}, true),
									Flags: []cli.Flag{
										&cli.StringFlag{
											Name:     datasetFlagDatasetID,
											Usage:    "dataset ID",
											Required: true,
										},
										&cli.StringFlag{
											Name:     generalFlagOrgID,
											Usage:    "org ID to train and save ML model in",
											Required: true,
										},
										&cli.StringFlag{
											Name:     trainFlagModelName,
											Usage:    "name of ML model",
											Required: true,
										},
										&cli.StringFlag{
											Name:  trainFlagModelVersion,
											Usage: "version of ML model. defaults to current timestamp if unspecified.",
										},
										&cli.StringFlag{
											Name: mlTrainingFlagName,
											Usage: "registry name of the ML training script to use for training, " +
												"which should be formatted as prefix:itemname where prefix is either the org ID or the namespace.",
											Required: true,
										},
										&cli.StringFlag{
											Name:     mlTrainingFlagVersion,
											Usage:    "version of the ML training script to use for training.",
											Required: true,
										},
										&cli.StringSliceFlag{
											Name: mlTrainingFlagArgs,
											Usage: "optional command line arguments to run the training script with " +
												"which should be formatted as option1=value1,option2=value2",
											Required: false,
										},
									},
									Action: createCommandWithT[mlSubmitCustomTrainingJobArgs](MLSubmitCustomTrainingJob),
								},
								{
									Name:  "with-upload",
									Usage: "submits custom training job with an upload training script on data in Viam cloud",
									UsageText: createUsageText("train submit custom with-upload",
										[]string{
											datasetFlagDatasetID, trainFlagModelOrgID, trainFlagModelName,
											mlTrainingFlagPath, mlTrainingFlagName, mlTrainingFlagArgs,
										}, true),
									Flags: []cli.Flag{
										&cli.StringFlag{
											Name:     datasetFlagDatasetID,
											Usage:    "dataset ID",
											Required: true,
										},
										&cli.StringFlag{
											Name:     trainFlagModelName,
											Usage:    "name of ML model",
											Required: true,
										},
										&cli.StringFlag{
											Name:  trainFlagModelVersion,
											Usage: "version of ML model. defaults to current timestamp if unspecified.",
										},
										&cli.StringFlag{
											Name:     mlTrainingFlagURL,
											Usage:    "url of Github repository associated with the training scripts",
											Required: false,
										},
										&cli.StringFlag{
											Name:     mlTrainingFlagPath,
											Usage:    "path to ML training scripts for upload",
											Required: true,
										},
										&cli.StringFlag{
											Name:     generalFlagOrgID,
											Usage:    "org ID to save the custom training script in",
											Required: true,
										},
										&cli.StringFlag{
											Name:     trainFlagModelOrgID,
											Required: true,
											Usage:    "organization ID to upload and run training job",
										},
										&cli.StringFlag{
											Name:     mlTrainingFlagName,
											Usage:    "script name of the ML training script to upload",
											Required: true,
										},
										&cli.StringFlag{
											Name:     mlTrainingFlagVersion,
											Usage:    "version of the ML training script to upload. defaults to current timestamp if unspecified.",
											Required: false,
										},
										&cli.StringFlag{
											Name:     mlTrainingFlagFramework,
											Usage:    "framework of the ML training script to upload, can be: " + strings.Join(modelFrameworks, ", "),
											Required: false,
										},
										&cli.StringFlag{
											Name:     trainFlagModelType,
											Usage:    "task type of the ML training script to upload, can be: " + strings.Join(modelTypes, ", "),
											Required: false,
										},
										&cli.StringSliceFlag{
											Name: mlTrainingFlagArgs,
											Usage: "optional command line arguments to run the training script with " +
												"which should be formatted as option1=value1,option2=value2",
											Required: false,
										},
									},
									Action: createCommandWithT[mlSubmitCustomTrainingJobWithUploadArgs](MLSubmitCustomTrainingJobWithUpload),
								},
							},
						},
					},
				},
				{
					Name:      "get",
					Usage:     "gets training job from Viam cloud based on training job ID",
					UsageText: createUsageText("train get", []string{trainFlagJobID}, false),
					Flags: []cli.Flag{
						&cli.StringFlag{
							Name:     trainFlagJobID,
							Usage:    "training job ID",
							Required: true,
						},
					},
					Action: createCommandWithT[dataGetTrainingJobArgs](DataGetTrainingJob),
				},
				{
					Name:      "logs",
					Usage:     "gets training job logs from Viam cloud based on training job ID",
					UsageText: createUsageText("train logs", []string{trainFlagJobID}, false),
					Flags: []cli.Flag{
						&cli.StringFlag{
							Name:     trainFlagJobID,
							Usage:    "training job ID",
							Required: true,
						},
					},
					Action: createCommandWithT[mlGetTrainingJobLogsArgs](MLGetTrainingJobLogs),
				},
				{
					Name:      "cancel",
					Usage:     "cancels training job in Viam cloud based on training job ID",
					UsageText: createUsageText("train cancel", []string{trainFlagJobID}, false),
					Flags: []cli.Flag{
						&cli.StringFlag{
							Name:     trainFlagJobID,
							Usage:    "training job ID",
							Required: true,
						},
					},
					Action: createCommandWithT[dataCancelTrainingJobArgs](DataCancelTrainingJob),
				},
				{
					Name:      "list",
					Usage:     "list training jobs in Viam cloud based on organization ID",
					UsageText: createUsageText("train list", []string{generalFlagOrgID}, true),
					Flags: []cli.Flag{
						&cli.StringFlag{
							Name:     generalFlagOrgID,
							Usage:    "org ID",
							Required: true,
						},
						&cli.StringFlag{
							Name:     trainFlagJobStatus,
							Usage:    "training status to filter for. can be one of " + allTrainingStatusValues(),
							Required: false,
							Value:    defaultTrainingStatus(),
						},
					},
					Action: createCommandWithT[dataListTrainingJobsArgs](DataListTrainingJobs),
				},
			},
		},
		{
			Name:            "machines",
			Aliases:         []string{"machine", "robots", "robot"},
			Usage:           "work with machines",
			HideHelpCommand: true,
			Subcommands: []*cli.Command{
				{
					Name:  "list",
					Usage: "list machines in an organization and location",
					Flags: []cli.Flag{
						&cli.StringFlag{
							Name:        generalFlagOrganization,
							Aliases:     []string{generalFlagAliasOrg, generalFlagOrgID, generalFlagAliasOrgName},
							DefaultText: "first organization alphabetically",
						},
						&cli.StringFlag{
							Name:        generalFlagLocation,
							Aliases:     []string{generalFlagLocationID, generalFlagAliasLocationName},
							DefaultText: "first location alphabetically",
						},
					},
					Action: createCommandWithT[listRobotsActionArgs](ListRobotsAction),
				},
				{
					Name:  "api-key",
					Usage: "work with a machine's api keys",
					Subcommands: []*cli.Command{
						{
							Name:      "create",
							Usage:     "create an api-key for your machine",
							UsageText: createUsageText("machines api-key create", []string{generalFlagMachineID}, true),
							Flags: []cli.Flag{
								&AliasStringFlag{
									cli.StringFlag{
										Name:     generalFlagMachineID,
										Aliases:  []string{generalFlagAliasRobotID},
										Required: true,
										Usage:    "id of the machine to create an api-key for",
									},
								},
								&cli.StringFlag{
									Name:  generalFlagName,
									Usage: "the name of the key (defaults to your login info with the current time)",
								},
								&cli.StringFlag{
									Name: generalFlagOrgID,
									Usage: "the org-id to attach this api-key to. If not provided, " +
										"we will attempt to use the org attached to the machine if only one exists",
								},
							},
							Action: createCommandWithT[robotAPIKeyCreateArgs](RobotAPIKeyCreateAction),
						},
					},
				},
				{
					Name:      "status",
					Usage:     "display machine status",
					UsageText: createUsageText("machines status", []string{generalFlagMachine}, true),
					// TODO(RSDK-9286) - do we need to ask for all three of these?
					Flags: []cli.Flag{
						&cli.StringFlag{
							Name:        generalFlagOrganization,
							Aliases:     []string{generalFlagAliasOrg, generalFlagOrgID, generalFlagAliasOrgName},
							DefaultText: "first organization alphabetically",
						},
						&cli.StringFlag{
							Name:        generalFlagLocation,
							Aliases:     []string{generalFlagLocationID, generalFlagAliasLocationName},
							DefaultText: "first location alphabetically",
						},
						&AliasStringFlag{
							cli.StringFlag{
								Name:     generalFlagMachine,
								Aliases:  []string{generalFlagAliasRobot, generalFlagMachineID, generalFlagAliasMachineName},
								Required: true,
							},
						},
					},
					Action: createCommandWithT[robotsStatusArgs](RobotsStatusAction),
				},
				{
					Name:      "logs",
					Aliases:   []string{"log"},
					Usage:     "display machine logs",
					UsageText: createUsageText("machines logs", []string{generalFlagMachine}, true),
					// TODO(RSDK-9286) do we need to ask for og and location and machine here?
					Flags: []cli.Flag{
						&cli.StringFlag{
							Name:        generalFlagOrganization,
							Aliases:     []string{generalFlagAliasOrg, generalFlagOrgID, generalFlagAliasOrgName},
							DefaultText: "first organization alphabetically",
						},
						&cli.StringFlag{
							Name:        generalFlagLocation,
							Aliases:     []string{generalFlagLocationID, generalFlagAliasLocationName},
							DefaultText: "first location alphabetically",
						},
						&AliasStringFlag{
							cli.StringFlag{
								Name:     generalFlagMachine,
								Aliases:  []string{generalFlagAliasRobot, generalFlagMachineID, generalFlagAliasMachineName},
								Required: true,
							},
						},
						&cli.StringFlag{
							Name:  logsFlagOutputFile,
							Usage: "path to output file",
						},
						&cli.StringFlag{
							Name:  logsFlagFormat,
							Usage: "file format (text or json)",
						},
						&cli.BoolFlag{
							Name:  logsFlagErrors,
							Usage: "show only errors",
						},
						&cli.IntFlag{
							Name:        logsFlagCount,
							Usage:       fmt.Sprintf("number of logs to fetch (max %v)", maxNumLogs),
							DefaultText: fmt.Sprintf("%v", defaultNumLogs),
						},
					},
					Action: createCommandWithT[robotsLogsArgs](RobotsLogsAction),
				},
				{
					Name:            "part",
					Usage:           "work with a machine part",
					HideHelpCommand: true,
					Subcommands: []*cli.Command{
						{
							Name:      "status",
							Usage:     "display part status",
							UsageText: createUsageText("machines part status", []string{generalFlagMachine, generalFlagPart}, true),
							// TODO(RSDK-9286) do we need to ask for og and location and machine and part here?
							Flags: []cli.Flag{
								&cli.StringFlag{
									Name:        generalFlagOrganization,
									Aliases:     []string{generalFlagAliasOrg, generalFlagOrgID, generalFlagAliasOrgName},
									DefaultText: "first organization alphabetically",
								},
								&cli.StringFlag{
									Name:        generalFlagLocation,
									Aliases:     []string{generalFlagLocationID, generalFlagAliasLocationName},
									DefaultText: "first location alphabetically",
								},
								&AliasStringFlag{
									cli.StringFlag{
										Name:     generalFlagMachine,
										Aliases:  []string{generalFlagAliasRobot, generalFlagMachineID, generalFlagAliasMachineName},
										Required: true,
									},
								},
								&AliasStringFlag{
									cli.StringFlag{
										Name:     generalFlagPart,
										Aliases:  []string{generalFlagPartID, generalFlagAliasPartName},
										Required: true,
									},
								},
							},
							Action: createCommandWithT[robotsPartStatusArgs](RobotsPartStatusAction),
						},
						{
							Name:      "logs",
							Aliases:   []string{"log"},
							Usage:     "display part logs",
							UsageText: createUsageText("machines part logs", []string{generalFlagMachine, generalFlagPart}, true),
							Flags: []cli.Flag{
								&cli.StringFlag{
									Name:        generalFlagOrganization,
									Aliases:     []string{generalFlagAliasOrg, generalFlagOrgID, generalFlagAliasOrgName},
									DefaultText: "first organization alphabetically",
								},
								&cli.StringFlag{
									Name:        generalFlagLocation,
									Aliases:     []string{generalFlagLocationID, generalFlagAliasLocationName},
									DefaultText: "first location alphabetically",
								},
								&AliasStringFlag{
									cli.StringFlag{
										Name:     generalFlagMachine,
										Aliases:  []string{generalFlagAliasRobot, generalFlagMachineID, generalFlagAliasMachineName},
										Required: true,
									},
								},
								&AliasStringFlag{
									cli.StringFlag{
										Name:     generalFlagPart,
										Aliases:  []string{generalFlagPartID, generalFlagAliasPartName},
										Required: true,
									},
								},
								&cli.BoolFlag{
									Name:  logsFlagErrors,
									Usage: "show only errors",
								},
								&cli.BoolFlag{
									Name:    logsFlagTail,
									Aliases: []string{"f"},
									Usage:   "follow logs",
								},
								&cli.IntFlag{
									Name:        logsFlagCount,
									Usage:       fmt.Sprintf("number of logs to fetch (max %v)", maxNumLogs),
									DefaultText: fmt.Sprintf("%v", defaultNumLogs),
								},
							},
							Action: createCommandWithT[robotsPartLogsArgs](RobotsPartLogsAction),
						},
						{
							Name:      "restart",
							Aliases:   []string{},
							Usage:     "request part restart",
							UsageText: createUsageText("machines part restart", []string{generalFlagMachine, generalFlagPart}, true),
							// TODO(RSDK-9286) revisit flags
							Flags: []cli.Flag{
								&cli.StringFlag{
									Name:        generalFlagOrganization,
									Aliases:     []string{generalFlagAliasOrg, generalFlagOrgID, generalFlagAliasOrgName},
									DefaultText: "first organization alphabetically",
								},
								&cli.StringFlag{
									Name:        generalFlagLocation,
									Aliases:     []string{generalFlagLocationID, generalFlagAliasLocationName},
									DefaultText: "first location alphabetically",
								},
								&AliasStringFlag{
									cli.StringFlag{
										Name:     generalFlagMachine,
										Aliases:  []string{generalFlagAliasRobot, generalFlagMachineID, generalFlagAliasMachineName},
										Required: true,
									},
								},
								&AliasStringFlag{
									cli.StringFlag{
										Name:     generalFlagPart,
										Aliases:  []string{generalFlagPartID, generalFlagAliasPartName},
										Required: true,
									},
								},
							},
							Action: createCommandWithT[robotsPartRestartArgs](RobotsPartRestartAction),
						},
						{
							Name:  "run",
							Usage: "run a command on a machine part",
							UsageText: createUsageText("machines part run", []string{
								generalFlagOrganization, generalFlagLocation, generalFlagMachine, generalFlagPart,
							}, true, "<service.method>"),
							Flags: []cli.Flag{
								&AliasStringFlag{
									cli.StringFlag{
										Name:     generalFlagOrganization,
										Aliases:  []string{generalFlagAliasOrg, generalFlagOrgID, generalFlagAliasOrgName},
										Required: true,
									},
								},
								&AliasStringFlag{
									cli.StringFlag{
										Name:     generalFlagLocation,
										Aliases:  []string{generalFlagLocationID, generalFlagAliasLocationName},
										Required: true,
									},
								},
								&AliasStringFlag{
									cli.StringFlag{
										Name:     generalFlagMachine,
										Aliases:  []string{generalFlagAliasRobot, generalFlagMachineID, generalFlagAliasMachineName},
										Required: true,
									},
								},
								&AliasStringFlag{
									cli.StringFlag{
										Name:     generalFlagPart,
										Aliases:  []string{generalFlagPartID, generalFlagAliasPartName},
										Required: true,
									},
								},
								&cli.StringFlag{
									Name:    runFlagData,
									Aliases: []string{"d"},
								},
								&cli.DurationFlag{
									Name:    runFlagStream,
									Aliases: []string{"s"},
								},
							},
							Action: createCommandWithT[robotsPartRunArgs](RobotsPartRunAction),
						},
						{
							Name:        "shell",
							Usage:       "start a shell on a machine part",
							Description: `In order to use the shell command, the machine must have a valid shell type service.`,
							UsageText: createUsageText(
								"machines part shell", []string{generalFlagOrganization, generalFlagLocation, generalFlagMachine, generalFlagPart}, false,
							),
							// TODO(RSDK-9286) do we need to ask for og and location and machine and part here?
							Flags: []cli.Flag{
								&cli.StringFlag{
									Name:    generalFlagOrganization,
									Aliases: []string{generalFlagAliasOrg, generalFlagOrgID, generalFlagAliasOrgName},
								},
								&cli.StringFlag{
									Name:    generalFlagLocation,
									Aliases: []string{generalFlagLocationID, generalFlagAliasLocationName},
								},
								&AliasStringFlag{
									cli.StringFlag{
										Name:    generalFlagMachine,
										Aliases: []string{generalFlagAliasRobot, generalFlagMachineID, generalFlagAliasMachineName},
									},
								},
								&cli.StringFlag{
									Name:    generalFlagPart,
									Aliases: []string{generalFlagPartID, generalFlagAliasPartName},
								},
							},
							Action: createCommandWithT[robotsPartShellArgs](RobotsPartShellAction),
						},
						{
							Name:  "cp",
							Usage: "copy files to and from a machine part",

							Description: `
In order to use the cp command, the machine must have a valid shell type service.
Specifying ~ or a blank destination for the machine will use the home directory of the user
that is running the process (this may sometimes be root). Organization and location are
required flags if the machine/part name are not unique across your account.
Note: There is no progress meter while copying is in progress.

Copy a single file to the machine with a new name:
'viam machine part cp --organization "org" --location "location" --machine "m1" --part "m1-main" my_file machine:/home/user/'

Recursively copy a directory to the machine with the same name:
'viam machine part cp --machine "m1" --part "m1-main" -r my_dir machine:/home/user/'

Copy multiple files to the machine with recursion and keep original permissions and metadata:
'viam machine part cp --machine "m1" --part "m1-main" -r -p my_dir my_file machine:/home/user/some/existing/dir/'

Copy a single file from the machine to a local destination:
'viam machine part cp --machine "m1" --part "m1-main" machine:my_file ~/Downloads/'

Recursively copy a directory from the machine to a local destination with the same name:
'viam machine part cp --machine "m1" --part "m1-main" -r machine:my_dir ~/Downloads/'

Copy multiple files from the machine to a local destination with recursion and keep original permissions and metadata:
'viam machine part cp --machine "m1" --part "m1-main" -r -p machine:my_dir machine:my_file ~/some/existing/dir/'
`,
							UsageText: createUsageText(
								"machines part cp",
								[]string{generalFlagOrganization, generalFlagLocation, generalFlagMachine, generalFlagPart},
								true,
								"[-p] [-r] source ([machine:]files) ... target ([machine:]files"),
							Flags: []cli.Flag{
								&cli.StringFlag{
									Name:    generalFlagOrganization,
									Aliases: []string{generalFlagAliasOrg, generalFlagOrgID, generalFlagAliasOrgName},
								},
								&cli.StringFlag{
									Name:    generalFlagLocation,
									Aliases: []string{generalFlagLocationID, generalFlagAliasLocationName},
								},
								&AliasStringFlag{
									cli.StringFlag{
										Name:     generalFlagMachine,
										Aliases:  []string{generalFlagAliasRobot, generalFlagMachineID, generalFlagAliasMachineName},
										Required: true,
									},
								},
								&AliasStringFlag{
									cli.StringFlag{
										Name:     generalFlagPart,
										Aliases:  []string{generalFlagPartID, generalFlagAliasPartName},
										Required: true,
									},
								},
								&cli.BoolFlag{
									Name:    cpFlagRecursive,
									Aliases: []string{"r"},
									Usage:   "recursively copy files",
								},
								&cli.BoolFlag{
									Name:    cpFlagPreserve,
									Aliases: []string{"p"},
									// Note(erd): maybe support access time in the future if needed
									Usage: "preserve modification times and file mode bits from the source files",
								},
							},
							Action: createCommandWithT[machinesPartCopyFilesArgs](MachinesPartCopyFilesAction),
						},
					},
				},
			},
		},
		{
			Name:            "module",
			Usage:           "manage your modules in Viam's registry",
			HideHelpCommand: true,
			Subcommands: []*cli.Command{
				{
					Name:  "create",
					Usage: "create & register a module on app.viam.com",
					Description: `Creates a module in app.viam.com to simplify code deployment.
Ex: 'viam module create --name my-great-module --org-id <my org id>'
Will create the module and a corresponding meta.json file in the current directory.

If your org has set a namespace in app.viam.com then your module name will be 'my-namespace:my-great-module' and
you won't have to pass a namespace or org-id in future commands. Otherwise there will be no namespace
and you will have to provide the org-id to future cli commands. You cannot make your module public until you claim an org-id.

After creation, use 'viam module update' to push your new module to app.viam.com.`,
					UsageText: createUsageText("module create", []string{generalFlagName}, true),
					Flags: []cli.Flag{
						&cli.StringFlag{
							Name:     generalFlagName,
							Usage:    "name of your module (cannot be changed once set)",
							Required: true,
						},
						&cli.StringFlag{
							Name:  moduleFlagPublicNamespace,
							Usage: "the public namespace where the module will reside (alternative way of specifying the org id)",
						},
						&cli.StringFlag{
							Name:  generalFlagOrgID,
							Usage: "id of the organization that will host the module",
						},
						&cli.BoolFlag{
							Name:  moduleCreateLocalOnly,
							Usage: "create a meta.json file for local use, but don't create the module on the backend",
						},
					},
					Action: createCommandWithT[createModuleActionArgs](CreateModuleAction),
				},
				{
					Name:  "generate",
					Usage: "generate a new modular resource via prompts",
					Flags: []cli.Flag{
						&cli.StringFlag{
							Name:  generalFlagName,
							Usage: "name to use for module",
						},
						&cli.StringFlag{
							Name:  moduleFlagLanguage,
							Usage: "language to use for module",
						},
						&cli.BoolFlag{
							Name:  moduleFlagIsPublic,
							Usage: "set module to public",
						},
						&cli.StringFlag{
							Name:  moduleFlagPublicNamespace,
							Usage: "namespace or organization ID of module",
						},
						&cli.StringFlag{
							Name:  moduleFlagResourceSubtype,
							Usage: "resource subtype to use in module",
						},
						&cli.StringFlag{
							Name:  moduleFlagResourceType,
							Usage: "resource type to use in module",
						},
						&cli.StringFlag{
							Name:  moduleFlagModelName,
							Usage: "resource model name to use in module",
						},
						&cli.BoolFlag{
							Name:  moduleFlagEnableCloud,
							Usage: "generate Github workflows to build module",
						},
						&cli.BoolFlag{
							Name:  moduleFlagRegister,
							Usage: "register module with Viam to associate with your organization",
						},
						&cli.BoolFlag{
							Name:   moduleFlagDryRun,
							Usage:  "indicate a dry test run, so skip regular checks",
							Hidden: true,
						},
					},
					Action: createCommandWithT[generateModuleArgs](GenerateModuleAction),
				},
				{
					Name:  "update",
					Usage: "update a module's metadata on app.viam.com",
					Flags: []cli.Flag{
						&cli.StringFlag{
							Name:      moduleFlagPath,
							Usage:     "path to meta.json",
							Value:     "./meta.json",
							TakesFile: true,
						},
					},
					Action: createCommandWithT[updateModuleArgs](UpdateModuleAction),
				},
				{
					Name:      "update-models",
					Usage:     "update a module's metadata file based on models it provides",
					UsageText: createUsageText("module update-models", []string{moduleFlagBinary}, true),
					Flags: []cli.Flag{
						&cli.StringFlag{
							Name:      moduleFlagPath,
							Usage:     "path to meta.json",
							Value:     "./meta.json",
							TakesFile: true,
						},
						&cli.StringFlag{
							Name:     moduleFlagBinary,
							Usage:    "binary for the module to run (has to work on this os/processor)",
							Required: true,
						},
					},
					Action: createCommandWithT[updateModelsArgs](UpdateModelsAction),
				},
				{
					Name:  "upload",
					Usage: "upload a new version of your module",
					Description: `Upload an archive containing your module's file(s) for a specified platform
Example uploading a single file:
viam module upload --version "0.1.0" --platform "linux/amd64" ./bin/my-module
(this example requires the entrypoint in the meta.json to be "./bin/my-module")

Example uploading a whole directory:
viam module upload --version "0.1.0" --platform "linux/amd64" ./bin
(this example requires the entrypoint in the meta.json to be inside the bin directory like "./bin/[your path here]")

Example uploading a custom tarball of your module:
tar -czf packaged-module.tar.gz ./src requirements.txt run.sh
viam module upload --version "0.1.0" --platform "linux/amd64" packaged-module.tar.gz
                      `,
					UsageText: createUsageText("module upload", []string{moduleFlagVersion, moduleFlagPlatform}, true, "<packaged-module.tag.gz>"),
					Flags: []cli.Flag{
						&cli.StringFlag{
							Name:      moduleFlagPath,
							Usage:     "path to meta.json",
							Value:     "./meta.json",
							TakesFile: true,
						},
						&cli.StringFlag{
							Name:  moduleFlagPublicNamespace,
							Usage: "the public namespace where the module resides (alternative way of specifying the org id)",
						},
						&cli.StringFlag{
							Name:  generalFlagOrgID,
							Usage: "id of the organization that hosts the module",
						},
						&cli.StringFlag{
							Name:  generalFlagName,
							Usage: "name of the module (used if you don't have a meta.json)",
						},
						&cli.StringFlag{
							Name:     moduleFlagVersion,
							Usage:    "version of the module to upload (semver2.0) ex: \"0.1.0\"",
							Required: true,
						},
						&cli.StringFlag{
							Name: moduleFlagPlatform,
							Usage: `platform of the binary you are uploading. Must be one of:
                      any           (most Python modules)
                      any/amd64     (most Docker-based modules)
                      any/arm64
                      linux/any     (Python modules that also require OS support)
                      darwin/any
                      linux/amd64
                      linux/arm64
                      linux/arm32v7
                      linux/arm32v6
                      darwin/amd64  (Intel macs)
                      darwin/arm64  (Apple silicon macs)`,
							Required: true,
						},
						&cli.StringFlag{
							Name: moduleFlagTags,
							Usage: `Optional extra fields for constraining the platforms to which this binary
                             is deployed. Examples: distro:debian, distro:ubuntu, os_version:22.04,
                             os_codename:jammy. You can provide multiple tags in this field by separating
                             them with a comma. For a machine to use an upload, all tags must be satisified
                             as well as the --platform field.`,
						},
						&cli.BoolFlag{
							Name:  moduleFlagForce,
							Usage: "skip validation (may result in non-functional versions)",
						},
					},
					Action: createCommandWithT[uploadModuleArgs](UploadModuleAction),
				},
				{
					Name:  "build",
					Usage: "build your module for different architectures using cloud runners",
					UsageText: `Build your module on different operating systems and cpu architectures via cloud runners.
Make sure to add a "build" section to your meta.json.
Example:
{
  "module_id": ...,
  "build": {
    "setup": "./setup.sh",                  // optional - command to install your build dependencies
    "build": "make module.tar.gz",          // command that will build your module
    "path" : "module.tar.gz",               // optional - path to your built module
                                            // (passed to the 'viam module upload' command)
    "arch" : ["linux/amd64", "linux/arm64"] // architectures to build for
  }
}
`,
					Subcommands: []*cli.Command{
						{
							Name:  "local",
							Usage: "run your meta.json build command locally",
							Flags: []cli.Flag{
								&cli.StringFlag{
									Name:      moduleFlagPath,
									Usage:     "path to meta.json",
									Value:     "./meta.json",
									TakesFile: true,
								},
							},
							Action: createCommandWithT[moduleBuildLocalArgs](ModuleBuildLocalAction),
						},
						{
							Name:      "start",
							Usage:     "start a remote build",
							UsageText: createUsageText("module build start", []string{moduleBuildFlagVersion}, true),
							Flags: []cli.Flag{
								&cli.StringFlag{
									Name:      moduleBuildFlagPath,
									Usage:     "path to meta.json",
									Value:     "./meta.json",
									TakesFile: true,
								},
								&cli.StringFlag{
									Name:     moduleBuildFlagVersion,
									Usage:    "version of the module to upload (semver2.0) ex: \"0.1.0\"",
									Required: true,
								},
								&cli.StringFlag{
									Name:  moduleBuildFlagRef,
									Usage: "git ref to clone when building your module. This can be a branch name or a commit hash",
									Value: "main",
								},
								&cli.StringFlag{
									Name:  moduleBuildFlagToken,
									Usage: "checkout token for private repos, not necessary for public repos",
								},
								&cli.StringFlag{
									Name:  moduleBuildFlagWorkdir,
									Usage: "use this to indicate that your meta.json is in a subdirectory of your repo." + " --module flag should be relative to this",
									Value: ".",
								},
								&cli.StringSliceFlag{
									Name:  moduleBuildFlagPlatforms,
									Usage: "list of platforms to build, e.g. linux/amd64,linux/arm64. Defaults to build.arch in meta.json.",
								},
							},
							Action: createCommandWithT[moduleBuildStartArgs](ModuleBuildStartAction),
						},
						{
							Name:  "list",
							Usage: "check on the status of your cloud builds",
							Flags: []cli.Flag{
								&cli.StringFlag{
									Name:      moduleFlagPath,
									Usage:     "path to meta.json",
									Value:     "./meta.json",
									TakesFile: true,
								},
								&cli.IntFlag{
									Name:        moduleBuildFlagCount,
									Usage:       "number of builds to list",
									Aliases:     []string{"c"},
									DefaultText: "all",
								},
								&cli.StringFlag{
									Name:  moduleBuildFlagBuildID,
									Usage: "restrict output to just return builds that match this id",
								},
							},
							Action: createCommandWithT[moduleBuildListArgs](ModuleBuildListAction),
						},
						{
							Name:      "logs",
							Aliases:   []string{"log"},
							Usage:     "get the logs from one of your cloud builds",
							UsageText: createUsageText("module build logs", []string{moduleBuildFlagBuildID}, true),
							Flags: []cli.Flag{
								&cli.StringFlag{
									Name:     moduleBuildFlagBuildID,
									Usage:    "build that you want to get the logs for",
									Required: true,
								},
								&cli.StringFlag{
									Name:  moduleBuildFlagPlatform,
									Usage: "build platform to get the logs for. Ex: linux/arm64. If a platform is not provided, it returns logs for all platforms",
								},
								&cli.BoolFlag{
									Name:  moduleBuildFlagWait,
									Usage: "wait for the build to finish before outputting any logs",
								},
								&cli.BoolFlag{
									Name:  moduleBuildFlagGroupLogs,
									Usage: "write ::group:: commands so github action logs collapse",
								},
							},
							Action: createCommandWithT[moduleBuildLogsArgs](ModuleBuildLogsAction),
						},
						{
							Name:  "link-repo",
							Usage: "link a GitHub repository to your module",
							//nolint:lll
							UsageText: `This command connects a Viam module to a GitHub repository so that repo actions can trigger builds and releases of your module.

This won't work unless you have an existing installation of our GitHub app on your GitHub org. (Details to follow).
`,
							// TODO(APP-3604): unhide when this is shipped externally
							Hidden: true,
							Flags: []cli.Flag{
								&cli.StringFlag{
									Name:  moduleBuildFlagOAuthLink,
									Usage: "ID of the oauth link between your GitHub org and Viam. Only required if you have more than one link",
								},
								&cli.StringFlag{
									Name: moduleFlagPath,
									Usage: "your module's ID in org-id:name or public-namespace:name format. " +
										"If missing, we will try to get this from meta.json file in current directory",
								},
								&cli.StringFlag{
									Name:  moduleBuildFlagRepo,
									Usage: "your github repository in account/repository form (e.g. viamrobotics/rdk, not github.com/viamrobotics/rdk)",
								},
							},
							Action: createCommandWithT[moduleBuildLinkRepoArgs](ModuleBuildLinkRepoAction),
						},
					},
				},
				{
					Name:      "reload",
					Usage:     "build a module locally and run it on a target device. rebuild & restart if already running",
					UsageText: createUsageText("module reload", []string{}, true),
					Description: `Example invocations:

	# A full reload command. This will build your module, send the tarball to the machine with given part ID,
	# and configure or restart it.
	# The GOARCH env in this case would get passed to an underlying go build (assuming you're targeting an arm device).
	# Note that you'll still need to add the components for your models after your module is installed.
	GOARCH=arm64 viam module reload --part-id UUID

	# Restart a module running on your local viam server, by name, without building or reconfiguring.
	viam module reload --restart-only --id viam:python-example-module

	# Build and configure a module on your local machine without shipping a tarball.
	viam module reload --local`,
					Flags: []cli.Flag{
						&cli.StringFlag{
							Name:  generalFlagPartID,
							Usage: "part ID of machine. get from 'Live/Offline' dropdown in the web app, or leave it blank to use /etc/viam.json",
						},
						&cli.StringFlag{
							Name:  moduleFlagPath,
							Usage: "path to a meta.json. used for module ID. can be overridden with --id or --name",
							Value: "meta.json",
						},
						&cli.StringFlag{
							Name:  generalFlagName,
							Usage: "name of module to restart. pass at most one of --name, --id",
						},
						&cli.StringFlag{
							Name:  moduleBuildFlagBuildID,
							Usage: "ID of module to restart, for example viam:wifi-sensor",
						},
						&cli.BoolFlag{
							Name:  moduleBuildRestartOnly,
							Usage: "just restart the module on the target system, don't do other reload steps",
						},
						&cli.BoolFlag{
							Name:  moduleBuildFlagNoBuild,
							Usage: "don't do build step",
						},
						&cli.BoolFlag{
							Name:  moduleFlagLocal,
							Usage: "if the target machine is localhost, run the entrypoint directly rather than transferring a bundle",
						},
						&cli.StringFlag{
							Name:  moduleFlagHomeDir,
							Usage: "remote user's home directory. only necessary if you're targeting a remote machine where $HOME is not /root",
							Value: "/root",
						},
					},
					Action: createCommandWithT[reloadModuleArgs](ReloadModuleAction),
				},
				{
					Name:      "download",
					Usage:     "download a module package from the registry",
					UsageText: createUsageText("module download", []string{}, false),
					Flags: []cli.Flag{
						&cli.PathFlag{
							Name:  packageFlagDestination,
							Usage: "output directory for downloaded package",
							Value: ".",
						},
						&cli.StringFlag{
							Name:  moduleFlagID,
							Usage: "module ID as org-id:name or namespace:name. if missing, will try to read from meta.json",
						},
						&cli.StringFlag{
							Name:  packageFlagVersion,
							Usage: "version of the requested package, can be `latest` to get the most recent version",
							Value: "latest",
						},
						&cli.StringFlag{
							Name:  moduleFlagPlatform,
							Usage: "platform like 'linux/amd64'. if missing, will use platform of the CLI binary",
						},
					},
					Action: createCommandWithT[downloadModuleFlags](DownloadModuleAction),
				},
			},
		},
		{
			Name:            "packages",
			Usage:           "work with packages",
			HideHelpCommand: true,
			Subcommands: []*cli.Command{
				{
					Name:  "export",
					Usage: "download a package from Viam cloud",
					UsageText: createUsageText("packages export",
						[]string{packageFlagType}, false),
					Flags: []cli.Flag{
						&cli.PathFlag{
							Name:  packageFlagDestination,
							Usage: "output directory for downloaded package",
							Value: ".",
						},
						&cli.StringFlag{
							Name:  generalFlagOrgID,
							Usage: "organization ID or namespace of the requested package. if missing, will try to read from meta.json",
						},
						&cli.StringFlag{
							Name:  generalFlagName,
							Usage: "name of the requested package. if missing, will try to read from meta.json",
						},
						&cli.StringFlag{
							Name:  packageFlagVersion,
							Usage: "version of the requested package, can be `latest` to get the most recent version",
							Value: "latest",
						},
						&cli.StringFlag{
							Name:     packageFlagType,
							Required: true,
							Usage:    "type of the requested package, can be: " + strings.Join(packageTypes, ", "),
						},
					},
					Action: createCommandWithT[packageExportArgs](PackageExportAction),
				},
				{
					Name:  "upload",
					Usage: "upload a package to Viam cloud",
					UsageText: createUsageText("packages upload",
						[]string{
							packageFlagPath, generalFlagOrgID, generalFlagName,
							packageFlagVersion, packageFlagType,
						}, false),
					Flags: []cli.Flag{
						&cli.PathFlag{
							Name:     packageFlagPath,
							Required: true,
							Usage:    "path to package for upload",
						},
						&cli.StringFlag{
							Name:     generalFlagOrgID,
							Required: true,
							Usage:    "organization ID of the requested package",
						},
						&cli.StringFlag{
							Name:     generalFlagName,
							Required: true,
							Usage:    "name of the requested package",
						},
						&cli.StringFlag{
							Name:     packageFlagVersion,
							Required: true,
							Usage:    "version of the requested package, can be `latest` to get the most recent version",
						},
						&cli.StringFlag{
							Name:     packageFlagType,
							Required: true,
							Usage:    "type of the requested package, can be: " + strings.Join(packageTypes, ", "),
						},
						&cli.StringFlag{
							Name:     packageFlagFramework,
							Required: false,
							Usage: "framework for an ml_model being uploaded, can be: " +
								strings.Join(modelFrameworks, ", ") + ", Required if packages if of type `ml_model`",
						},
					},
					Action: createCommandWithT[packageUploadArgs](PackageUploadAction),
				},
			},
		},
		{
			Name:  "training-script",
			Usage: "manage training scripts for custom ML training",
			Subcommands: []*cli.Command{
				{
					Name:      "upload",
					Usage:     "upload ML training scripts for custom ML training",
					UsageText: createUsageText("training-script upload", []string{mlTrainingFlagPath, mlTrainingFlagName}, true),
					Flags: []cli.Flag{
						&cli.StringFlag{
							Name:     mlTrainingFlagPath,
							Usage:    "path to ML training scripts for upload",
							Required: true,
						},
						&cli.StringFlag{
							Name:     generalFlagOrgID,
							Required: true,
							Usage:    "organization ID that will host the scripts",
						},
						&cli.StringFlag{
							Name:     mlTrainingFlagName,
							Usage:    "name of the ML training script to upload",
							Required: true,
						},
						&cli.StringFlag{
							Name:     mlTrainingFlagVersion,
							Usage:    "version of the ML training script to upload",
							Required: false,
						},
						&cli.StringFlag{
							Name:     mlTrainingFlagFramework,
							Usage:    "framework of the ML training script to upload, can be: " + strings.Join(modelFrameworks, ", "),
							Required: false,
						},
						&cli.StringFlag{
							Name:     mlTrainingFlagType,
							Usage:    "task type of the ML training script to upload, can be: " + strings.Join(modelTypes, ", "),
							Required: false,
						},
						&cli.BoolFlag{
							Name:     mlTrainingFlagDraft,
							Usage:    "indicate draft mode, drafts will not be viewable in the registry",
							Required: false,
						},
						&cli.StringFlag{
							Name:     mlTrainingFlagURL,
							Usage:    "url of Github repository associated with the training scripts",
							Required: false,
						},
					},
					// Upload action
					Action: createCommandWithT[mlTrainingUploadArgs](MLTrainingUploadAction),
				},
				{
					Name:      "update",
					Usage:     "update ML training scripts for custom ML training",
					UsageText: createUsageText("training-script update", []string{generalFlagOrgID, mlTrainingFlagName, mlTrainingFlagVisibility}, true),
					Flags: []cli.Flag{
						&cli.StringFlag{
							Name:     generalFlagOrgID,
							Required: true,
							Usage:    "organization ID that hosts the scripts",
						},
						&cli.StringFlag{
							Name:     mlTrainingFlagName,
							Usage:    "name of the ML training script to update",
							Required: true,
						},
						&cli.StringFlag{
							Name:     mlTrainingFlagVisibility,
							Usage:    "visibility of the registry item, can be: `public` or `private`",
							Required: true,
						},
						&cli.StringFlag{
							Name:     mlTrainingFlagDescription,
							Usage:    "description of the ML training script",
							Required: false,
						},
						&cli.StringFlag{
							Name:     mlTrainingFlagURL,
							Usage:    "url of Github repository associated with the training scripts",
							Required: false,
						},
					},
					Action: createCommandWithT[mlTrainingUpdateArgs](MLTrainingUpdateAction),
				},
			},
		},
		{
			Name:  "auth-app",
			Usage: "manage third party auth applications",
			Subcommands: []*cli.Command{
				{
					Name:  "register",
					Usage: "register a third party auth application",
					UsageText: createUsageText("auth-app register", []string{
						generalFlagOrgID,
						authApplicationFlagName, authApplicationFlagOriginURIs, authApplicationFlagRedirectURIs,
						authApplicationFlagLogoutURI,
					}, false),
					Flags: []cli.Flag{
						&cli.StringFlag{
							Name:     generalFlagOrgID,
							Usage:    "organization ID that will be tied to auth application",
							Required: true,
						},
						&cli.StringFlag{
							Name:     authApplicationFlagName,
							Usage:    "name for the auth application",
							Required: true,
						},
						&cli.StringSliceFlag{
							Name:     authApplicationFlagOriginURIs,
							Usage:    "origin uris for the auth application",
							Required: true,
						},
						&cli.StringSliceFlag{
							Name:     authApplicationFlagRedirectURIs,
							Usage:    "redirect uris for the auth application",
							Required: true,
						},
						&cli.StringFlag{
							Name:     authApplicationFlagLogoutURI,
							Usage:    "logout uri for the auth application",
							Required: true,
						},
					},
					Action: createCommandWithT[registerAuthApplicationArgs](RegisterAuthApplicationAction),
				},
				{
					Name:  "update",
					Usage: "update a third party auth application",
					UsageText: createUsageText("auth-app update", []string{
						generalFlagOrgID,
						authApplicationFlagApplicationID, authApplicationFlagName, authApplicationFlagOriginURIs,
						authApplicationFlagRedirectURIs, authApplicationFlagLogoutURI,
					}, false),
					Flags: []cli.Flag{
						&cli.StringFlag{
							Name:     generalFlagOrgID,
							Required: true,
							Usage:    "organization ID that will be tied to auth application",
						},
						&cli.StringFlag{
							Name:     authApplicationFlagApplicationID,
							Usage:    "id for the auth application",
							Required: true,
						},
						&cli.StringFlag{
							Name:     authApplicationFlagName,
							Usage:    "updated name for the auth application",
							Required: true,
						},
						&cli.StringSliceFlag{
							Name:     authApplicationFlagOriginURIs,
							Usage:    "updated origin uris for the auth application",
							Required: false,
						},
						&cli.StringSliceFlag{
							Name:     authApplicationFlagRedirectURIs,
							Usage:    "updated redirect uris for the auth application",
							Required: false,
						},
						&cli.StringFlag{
							Name:     authApplicationFlagLogoutURI,
							Usage:    "updated logout uri for the auth application",
							Required: false,
						},
					},
					Action: createCommandWithT[updateAuthApplicationArgs](UpdateAuthApplicationAction),
				},
				{
					Name:  "get",
					Usage: "get configuration for a third party auth application",
					UsageText: createUsageText("auth-app get", []string{
						generalFlagOrgID,
						authApplicationFlagApplicationID,
					}, false),
					Flags: []cli.Flag{
						&cli.StringFlag{
							Name:     generalFlagOrgID,
							Required: true,
							Usage:    "organization ID that will be tied to auth application",
						},
						&cli.StringFlag{
							Name:     authApplicationFlagApplicationID,
							Usage:    "id for the auth application",
							Required: true,
						},
					},
					Action: createCommandWithT[getAuthApplicationArgs](GetAuthApplicationAction),
				},
			},
		},
		{
			Name:   "version",
			Usage:  "print version info for this program",
			Action: createCommandWithT[emptyArgs](VersionAction),
		},
	},
}

// NewApp returns a new app with the CLI API, Writer set to out, and ErrWriter
// set to errOut.
func NewApp(out, errOut io.Writer) *cli.App {
	app.Writer = out
	app.ErrWriter = errOut
	return app
}<|MERGE_RESOLUTION|>--- conflicted
+++ resolved
@@ -462,7 +462,6 @@
 					Usage: "manage auth-service",
 					Subcommands: []*cli.Command{
 						{
-<<<<<<< HEAD
 							Name:      "enable",
 							Usage:     "enable auth-service for OAuth applications",
 							UsageText: createUsageText("enable", []string{generalFlagOrgID}, true),
@@ -474,7 +473,14 @@
 								},
 							},
 							Action: createCommandWithT[enableAuthServiceArgs](EnableAuthServiceAction),
-=======
+						},
+					},
+				},
+				{
+					Name:  "auth-service",
+					Usage: "manage auth-service",
+					Subcommands: []*cli.Command{
+						{
 							Name:  "oauth-app",
 							Usage: "manage the OAuth applications for an organization",
 							Subcommands: []*cli.Command{
@@ -511,7 +517,6 @@
 									Action: createCommandWithT[listOAuthAppsArgs](ListOAuthAppsAction),
 								},
 							},
->>>>>>> 8e8f928f
 						},
 					},
 				},
