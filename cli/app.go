package cli

import (
	"fmt"
	"io"
	"strings"

	"github.com/urfave/cli/v2"
)

// CLI flags.
const (
	baseURLFlag      = "base-url"
	configFlag       = "config"
	debugFlag        = "debug"
	organizationFlag = "organization"
	locationFlag     = "location"
	machineFlag      = "machine"
	aliasRobotFlag   = "robot"
	partFlag         = "part"

	// TODO: RSDK-6683.
	quietFlag = "quiet"

	logsFlagErrors = "errors"
	logsFlagTail   = "tail"
	logsFlagCount  = "count"

	runFlagData   = "data"
	runFlagStream = "stream"

	loginFlagDisableBrowser = "disable-browser-open"
	loginFlagKeyID          = "key-id"
	loginFlagKey            = "key"

	// Flags shared by api-key, module, ml-training and data subcommands.
	generalFlagOrgID        = "org-id"
	generalFlagLocationID   = "location-id"
	generalFlagMachineID    = "machine-id"
	generalFlagAliasRobotID = "robot-id"

	apiKeyCreateFlagName = "name"

	moduleFlagName            = "name"
	moduleFlagPublicNamespace = "public-namespace"
	moduleFlagPath            = "module"
	moduleFlagVersion         = "version"
	moduleFlagPlatform        = "platform"
	moduleFlagForce           = "force"
	moduleFlagBinary          = "binary"

	moduleBuildFlagPath      = "module"
	moduleBuildFlagRef       = "ref"
	moduleBuildFlagCount     = "count"
	moduleBuildFlagVersion   = "version"
	moduleBuildFlagBuildID   = "id"
	moduleBuildFlagPlatform  = "platform"
	moduleBuildFlagWait      = "wait"
	moduleBuildFlagGroupLogs = "group-logs"
	moduleBuildRestartOnly   = "restart-only"
	moduleBuildFlagNoBuild   = "no-build"

	mlTrainingFlagPath      = "path"
	mlTrainingFlagName      = "name"
	mlTrainingFlagVersion   = "version"
	mlTrainingFlagFramework = "framework"
	mlTrainingFlagType      = "type"
	mlTrainingFlagDraft     = "draft"

	dataFlagDestination                    = "destination"
	dataFlagDataType                       = "data-type"
	dataFlagOrgIDs                         = "org-ids"
	dataFlagLocationIDs                    = "location-ids"
	dataFlagPartID                         = "part-id"
	dataFlagMachineName                    = "machine-name"
	dataFlagAliasRobotName                 = "robot-name"
	dataFlagPartName                       = "part-name"
	dataFlagComponentType                  = "component-type"
	dataFlagComponentName                  = "component-name"
	dataFlagMethod                         = "method"
	dataFlagMimeTypes                      = "mime-types"
	dataFlagStart                          = "start"
	dataFlagEnd                            = "end"
	dataFlagParallelDownloads              = "parallel"
	dataFlagTags                           = "tags"
	dataFlagBboxLabels                     = "bbox-labels"
	dataFlagDeleteTabularDataOlderThanDays = "delete-older-than-days"
	dataFlagDatabasePassword               = "password"
	dataFlagFilterTags                     = "filter-tags"

	packageFlagName        = "name"
	packageFlagVersion     = "version"
	packageFlagType        = "type"
	packageFlagDestination = "destination"

<<<<<<< HEAD
	authApplicationFlagName          = "name"
	authApplicationFlagApplicationID = "application-id"
	authApplicationFlagOriginURIs    = "origin-uris"
	authApplicationFlagRedirectURIs  = "redirect-uris"
	authApplicationFlagLogoutURI     = "logout-uri"
=======
	cpFlagRecursive = "recursive"
	cpFlagPreserve  = "preserve"
>>>>>>> 2cdbef46
)

var commonFilterFlags = []cli.Flag{
	&cli.StringSliceFlag{
		Name:  dataFlagOrgIDs,
		Usage: "orgs filter",
	},
	&cli.StringSliceFlag{
		Name:  dataFlagLocationIDs,
		Usage: "locations filter",
	},
	&AliasStringFlag{
		cli.StringFlag{
			Name:    generalFlagMachineID,
			Aliases: []string{generalFlagAliasRobotID},
			Usage:   "machine id filter",
		},
	},
	&cli.StringFlag{
		Name:  dataFlagPartID,
		Usage: "part id filter",
	},
	&AliasStringFlag{
		cli.StringFlag{
			Name:    dataFlagMachineName,
			Aliases: []string{dataFlagAliasRobotName},
			Usage:   "machine name filter",
		},
	},
	&cli.StringFlag{
		Name:  dataFlagPartName,
		Usage: "part name filter",
	},
	&cli.StringFlag{
		Name:  dataFlagComponentType,
		Usage: "component type filter",
	},
	&cli.StringFlag{
		Name:  dataFlagComponentName,
		Usage: "component name filter",
	},
	&cli.StringFlag{
		Name:  dataFlagMethod,
		Usage: "method filter",
	},
	&cli.StringSliceFlag{
		Name:  dataFlagMimeTypes,
		Usage: "mime types filter",
	},
	&cli.StringFlag{
		Name:  dataFlagStart,
		Usage: "ISO-8601 timestamp indicating the start of the interval filter",
	},
	&cli.StringFlag{
		Name:  dataFlagEnd,
		Usage: "ISO-8601 timestamp indicating the end of the interval filter",
	},
	&cli.StringSliceFlag{
		Name: dataFlagBboxLabels,
		Usage: "bbox labels filter. " +
			"accepts string labels corresponding to bounding boxes within images",
	},
}

var dataTagByIDsFlags = []cli.Flag{
	&cli.StringSliceFlag{
		Name:     dataFlagTags,
		Required: true,
		Usage:    "comma separated tags to add/remove to the data",
	},
	&cli.StringFlag{
		Name:     generalFlagOrgID,
		Usage:    "org ID to which data belongs",
		Required: true,
	},
	&cli.StringFlag{
		Name:     dataFlagLocationID,
		Usage:    "location ID to which data belongs",
		Required: true,
	},
	&cli.StringSliceFlag{
		Name:     dataFlagFileIDs,
		Usage:    "comma separated file IDs of data belonging to specified org and location",
		Required: true,
	},
}

var dataTagByFilterFlags = append([]cli.Flag{
	&cli.StringSliceFlag{
		Name:     dataFlagTags,
		Required: true,
		Usage:    "comma separated tags to add/remove to the data",
	},
	&cli.StringSliceFlag{
		Name: dataFlagFilterTags,
		Usage: "tags filter. " +
			"accepts tagged for all tagged data, untagged for all untagged data, or a list of tags for all data matching any of the tags",
	},
},
	commonFilterFlags...)

// createUsageText is a helper for formatting UsageTexts. The created UsageText
// contains "viam", the command, requiredFlags, [other options] if otherOptions
// is true, and all passed-in arguments in that order.
func createUsageText(command string, requiredFlags []string, otherOptions bool, arguments ...string) string {
	formatted := []string{"viam", command}
	for _, flag := range requiredFlags {
		formatted = append(formatted, fmt.Sprintf("--%s=<%s>", flag, flag))
	}
	if otherOptions {
		formatted = append(formatted, "[other options]")
	}
	formatted = append(formatted, arguments...)
	return strings.Join(formatted, " ")
}

var app = &cli.App{
	Name:            "viam",
	Usage:           "interact with your Viam machines",
	HideHelpCommand: true,
	Flags: []cli.Flag{
		&cli.StringFlag{
			Name:   baseURLFlag,
			Hidden: true,
			Usage:  "base URL of app",
		},
		&cli.StringFlag{
			Name:    configFlag,
			Aliases: []string{"c"},
			Usage:   "load configuration from `FILE`",
		},
		&cli.BoolFlag{
			Name:    debugFlag,
			Aliases: []string{"vvv"},
			Usage:   "enable debug logging",
		},
		&cli.BoolFlag{
			Name:    quietFlag,
			Value:   false,
			Aliases: []string{"q"},
			Usage:   "suppress warnings",
		},
	},
	Commands: []*cli.Command{
		{
			Name: "login",
			// NOTE(benjirewis): maintain `auth` as an alias for backward compatibility.
			Aliases:         []string{"auth"},
			Usage:           "login to app.viam.com",
			HideHelpCommand: true,
			Flags: []cli.Flag{
				&cli.BoolFlag{
					Name:  loginFlagDisableBrowser,
					Usage: "prevent opening the default browser during login",
				},
			},
			Action: LoginAction,
			After:  CheckUpdateAction,
			Subcommands: []*cli.Command{
				{
					Name:   "print-access-token",
					Usage:  "print the access token associated with current credentials",
					Action: PrintAccessTokenAction,
				},
				{
					Name:      "api-key",
					Usage:     "authenticate with an api key",
					UsageText: createUsageText("login api-key", []string{loginFlagKeyID, loginFlagKey}, false),
					Flags: []cli.Flag{
						&cli.StringFlag{
							Name:     loginFlagKeyID,
							Required: true,
							Usage:    "id of the key to authenticate with",
						},
						&cli.StringFlag{
							Name:     loginFlagKey,
							Required: true,
							Usage:    "key to authenticate with",
						},
					},
					Action: LoginWithAPIKeyAction,
				},
			},
		},
		{
			Name:   "logout",
			Usage:  "logout from current session",
			Action: LogoutAction,
		},
		{
			Name:   "whoami",
			Usage:  "get currently logged-in user",
			Action: WhoAmIAction,
		},
		{
			Name:            "organizations",
			Aliases:         []string{"organization", "org"},
			Usage:           "work with organizations",
			HideHelpCommand: true,
			Subcommands: []*cli.Command{
				{
					Name:   "list",
					Usage:  "list organizations for the current user",
					Action: ListOrganizationsAction,
				},
				{
					Name:      "api-key",
					Usage:     "work with an organization's api keys",
					UsageText: createUsageText("organizations api-key", []string{generalFlagOrgID}, true),
					Subcommands: []*cli.Command{
						{
							Name:  "create",
							Usage: "create an api key for your organization",
							Flags: []cli.Flag{
								&cli.StringFlag{
									Name:     generalFlagOrgID,
									Required: true,
									Usage:    "the org to create an api key for",
								},
								&cli.StringFlag{
									Name:  apiKeyCreateFlagName,
									Usage: "the name of the key (defaults to your login info with the current time)",
								},
							},
							Action: OrganizationsAPIKeyCreateAction,
						},
					},
				},
			},
		},
		{
			Name:            "locations",
			Aliases:         []string{"location"},
			Usage:           "work with locations",
			HideHelpCommand: true,
			Subcommands: []*cli.Command{
				{
					Name:      "list",
					Usage:     "list locations for the current user",
					ArgsUsage: "[organization]",
					Action:    ListLocationsAction,
				},
				{
					Name:  "api-key",
					Usage: "work with an api-key for your location",
					Subcommands: []*cli.Command{
						{
							Name:      "create",
							Usage:     "create an api key for your location",
							UsageText: createUsageText("api-key create", []string{generalFlagOrgID}, true),
							Flags: []cli.Flag{
								&cli.StringFlag{
									Name:     generalFlagLocationID,
									Required: true,
									Usage:    "the location to create an api-key for",
								},
								&cli.StringFlag{
									Name:  apiKeyCreateFlagName,
									Usage: "the name of the key (defaults to your login info with the current time)",
								},
								&cli.StringFlag{
									Name: generalFlagOrgID,
									Usage: "the org-id to attach the key to" +
										"If not provided, will attempt to attach itself to the org of the location if only one org is attached to the location",
								},
							},
							Action: LocationAPIKeyCreateAction,
						},
					},
				},
			},
		},
		{
			Name:            "data",
			Usage:           "work with data",
			HideHelpCommand: true,
			Subcommands: []*cli.Command{
				{
					Name:      "export",
					Usage:     "download data from Viam cloud",
					UsageText: createUsageText("data export", []string{dataFlagDestination, dataFlagDataType}, true),
					Flags: append([]cli.Flag{
						&cli.PathFlag{
							Name:     dataFlagDestination,
							Required: true,
							Usage:    "output directory for downloaded data",
						},
						&cli.UintFlag{
							Name:  dataFlagParallelDownloads,
							Usage: "number of download requests to make in parallel",
							Value: 100,
						},
						&cli.StringSliceFlag{
							Name: dataFlagTags,
							Usage: "tags filter. " +
								"accepts tagged for all tagged data, untagged for all untagged data, or a list of tags for all data matching any of the tags",
						},
						&cli.StringFlag{
							Name:  dataFlagDataType,
							Usage: "type of data to download. can be binary or tabular",
						},
					},
						commonFilterFlags...),
					Action: DataExportAction,
				},
				{
					Name:            "delete",
					Usage:           "delete data from Viam cloud",
					HideHelpCommand: true,
					Subcommands: []*cli.Command{
						{
							Name:      "binary",
							Usage:     "delete binary data from Viam cloud",
							UsageText: createUsageText("data delete binary", nil, true),
							Flags: []cli.Flag{
								&cli.StringSliceFlag{
									Name:     dataFlagOrgIDs,
									Required: true,
									Usage:    "orgs filter",
								},
								&cli.StringFlag{
									Name:     dataFlagStart,
									Required: true,
									Usage:    "ISO-8601 timestamp indicating the start of the interval filter",
								},
								&cli.StringFlag{
									Name:     dataFlagEnd,
									Required: true,
									Usage:    "ISO-8601 timestamp indicating the end of the interval filter",
								},
								&cli.StringSliceFlag{
									Name:  dataFlagLocationIDs,
									Usage: "locations filter",
								},
								&AliasStringFlag{
									cli.StringFlag{
										Name:    generalFlagMachineID,
										Aliases: []string{generalFlagAliasRobotID},
										Usage:   "machine id filter",
									},
								},
								&cli.StringFlag{
									Name:  dataFlagPartID,
									Usage: "part id filter",
								},
								&AliasStringFlag{
									cli.StringFlag{
										Name:    dataFlagMachineName,
										Aliases: []string{dataFlagAliasRobotName},
										Usage:   "machine name filter",
									},
								},
								&cli.StringFlag{
									Name:  dataFlagPartName,
									Usage: "part name filter",
								},
								&cli.StringFlag{
									Name:  dataFlagComponentType,
									Usage: "component type filter",
								},
								&cli.StringFlag{
									Name:  dataFlagComponentName,
									Usage: "component name filter",
								},
								&cli.StringFlag{
									Name:  dataFlagMethod,
									Usage: "method filter",
								},
								&cli.StringSliceFlag{
									Name:  dataFlagMimeTypes,
									Usage: "mime types filter",
								},
							},
							Action: DataDeleteBinaryAction,
						},
						{
							Name:      "tabular",
							Usage:     "delete tabular data from Viam cloud",
							UsageText: createUsageText("data delete tabular", []string{generalFlagOrgID, dataFlagDeleteTabularDataOlderThanDays}, false),
							Flags: []cli.Flag{
								&cli.StringFlag{
									Name:     generalFlagOrgID,
									Usage:    "org",
									Required: true,
								},
								&cli.IntFlag{
									Name:     dataFlagDeleteTabularDataOlderThanDays,
									Usage:    "delete any tabular data that is older than X calendar days before now. 0 deletes all data.",
									Required: true,
								},
							},
							Action: DataDeleteTabularAction,
						},
					},
				},
				{
					Name:      "database",
					Usage:     "interact with a MongoDB Atlas Data Federation instance",
					UsageText: createUsageText("data database", nil, true),
					Subcommands: []*cli.Command{
						{
							Name:      "configure",
							Usage:     "configures a database user for the Viam org's MongoDB Atlas Data Federation instance",
							UsageText: createUsageText("data database configure", []string{generalFlagOrgID, dataFlagDatabasePassword}, false),
							Flags: []cli.Flag{
								&cli.StringFlag{
									Name:     generalFlagOrgID,
									Usage:    "org ID for the database user being configured",
									Required: true,
								},
								&cli.StringFlag{
									Name:     dataFlagDatabasePassword,
									Usage:    "password for the database user being configured",
									Required: true,
								},
							},
							Action: DataConfigureDatabaseUser,
						},
						{
							Name:      "hostname",
							Usage:     "gets the hostname to access a MongoDB Atlas Data Federation Instance",
							UsageText: createUsageText("data database hostname", []string{generalFlagOrgID}, false),
							Flags: []cli.Flag{
								&cli.StringFlag{
									Name:     generalFlagOrgID,
									Usage:    "org ID for the database user",
									Required: true,
								},
							},
							Action: DataGetDatabaseConnection,
						},
					},
				},
				{
					Name:      "dataset",
					Usage:     "add or remove data from datasets",
					UsageText: createUsageText("data dataset", nil, true),
					Subcommands: []*cli.Command{
						{
							Name:  "add",
							Usage: "adds binary data either by IDs or filter to dataset",
							Subcommands: []*cli.Command{
								{
									Name:  "ids",
									Usage: "adds binary data with file IDs in a single org and location to dataset",
									UsageText: createUsageText("data dataset add ids", []string{
										datasetFlagDatasetID, generalFlagOrgID,
										dataFlagLocationID, dataFlagFileIDs,
									}, false),
									Flags: []cli.Flag{
										&cli.StringFlag{
											Name:     datasetFlagDatasetID,
											Usage:    "dataset ID to which data will be added",
											Required: true,
										},
										&cli.StringFlag{
											Name:     generalFlagOrgID,
											Usage:    "org ID to which data belongs",
											Required: true,
										},
										&cli.StringFlag{
											Name:     dataFlagLocationID,
											Usage:    "location ID to which data belongs",
											Required: true,
										},
										&cli.StringSliceFlag{
											Name:     dataFlagFileIDs,
											Usage:    "file IDs of data belonging to specified org and location",
											Required: true,
										},
									},
									Action: DataAddToDatasetByIDs,
								},

								{
									Name:      "filter",
									UsageText: createUsageText("data dataset add filter", []string{datasetFlagDatasetID}, true),
									Flags: []cli.Flag{
										&cli.StringFlag{
											Name:     datasetFlagDatasetID,
											Usage:    "dataset ID to which data will be added",
											Required: true,
										},
										&cli.StringSliceFlag{
											Name:  dataFlagOrgIDs,
											Usage: "orgs filter",
										},
										&cli.StringSliceFlag{
											Name:  dataFlagLocationIDs,
											Usage: "locations filter",
										},
										&AliasStringFlag{
											cli.StringFlag{
												Name:    generalFlagMachineID,
												Aliases: []string{generalFlagAliasRobotID},
												Usage:   "machine id filter",
											},
										},
										&cli.StringFlag{
											Name:  dataFlagPartID,
											Usage: "part id filter",
										},
										&AliasStringFlag{
											cli.StringFlag{
												Name:    dataFlagMachineName,
												Aliases: []string{dataFlagAliasRobotName},
												Usage:   "machine name filter",
											},
										},
										&cli.StringFlag{
											Name:  dataFlagPartName,
											Usage: "part name filter",
										},
										&cli.StringFlag{
											Name:  dataFlagComponentType,
											Usage: "component type filter",
										},
										&cli.StringFlag{
											Name:  dataFlagComponentName,
											Usage: "component name filter",
										},
										&cli.StringFlag{
											Name:  dataFlagMethod,
											Usage: "method filter",
										},
										&cli.StringSliceFlag{
											Name:  dataFlagMimeTypes,
											Usage: "mime types filter",
										},
										&cli.StringFlag{
											Name:  dataFlagStart,
											Usage: "ISO-8601 timestamp indicating the start of the interval filter",
										},
										&cli.StringFlag{
											Name:  dataFlagEnd,
											Usage: "ISO-8601 timestamp indicating the end of the interval filter",
										},
										&cli.StringSliceFlag{
											Name: dataFlagTags,
											Usage: "tags filter. " +
												"accepts tagged for all tagged data, untagged for all untagged data, or a list of tags for all data matching any of the tags",
										},
										&cli.StringSliceFlag{
											Name: dataFlagBboxLabels,
											Usage: "bbox labels filter. " +
												"accepts string labels corresponding to bounding boxes within images",
										},
									},
									Action: DataAddToDatasetByFilter,
								},
							},
						},
						{
							Name:  "remove",
							Usage: "removes binary data with file IDs in a single org and location from dataset",
							UsageText: createUsageText("data dataset remove",
								[]string{datasetFlagDatasetID, generalFlagOrgID, dataFlagLocationID, dataFlagFileIDs}, false),
							Flags: []cli.Flag{
								&cli.StringFlag{
									Name:     datasetFlagDatasetID,
									Usage:    "dataset ID from which data will be removed",
									Required: true,
								},
								&cli.StringFlag{
									Name:     generalFlagOrgID,
									Usage:    "org ID to which data belongs",
									Required: true,
								},
								&cli.StringFlag{
									Name:     dataFlagLocationID,
									Usage:    "location ID to which data belongs",
									Required: true,
								},
								&cli.StringSliceFlag{
									Name:     dataFlagFileIDs,
									Usage:    "file IDs of data belonging to specified org and location",
									Required: true,
								},
							},
							Action: DataRemoveFromDataset,
						},
					},
				},
				{
					Name:      "tag",
					Usage:     "tag binary data by filter or ids",
					UsageText: createUsageText("data tag", nil, true),
					Subcommands: []*cli.Command{
						{
							Name:      "ids",
							Usage:     "adds or removes tags from binary data by file ids for a given org and location",
							UsageText: createUsageText("data tag ids", nil, true),
							Subcommands: []*cli.Command{
								{
									Name:  "add",
									Usage: "adds tags to binary data by file ids for a given org and location",
									UsageText: createUsageText("data tag ids add", []string{
										dataFlagTags, generalFlagOrgID,
										dataFlagLocationID, dataFlagFileIDs,
									}, false),
									Flags:  dataTagByIDsFlags,
									Action: DataTagActionByIds,
								},
								{
									Name:  "remove",
									Usage: "removes tags from binary data by file ids for a given org and location",
									UsageText: createUsageText("data tag ids remove", []string{
										dataFlagTags, generalFlagOrgID,
										dataFlagLocationID, dataFlagFileIDs,
									}, false),
									Flags:  dataTagByIDsFlags,
									Action: DataTagActionByIds,
								},
							},
						},
						{
							Name:      "filter",
							Usage:     "adds or removes tags from binary data by filter",
							UsageText: createUsageText("data tag filter", []string{dataFlagTags}, false),
							Subcommands: []*cli.Command{
								{
									Name:  "add",
									Usage: "adds tags to binary data by filter",
									UsageText: createUsageText("data tag filter add", []string{
										dataFlagTags,
									}, false),
									Flags:  dataTagByFilterFlags,
									Action: DataTagActionByFilter,
								},
								{
									Name:  "remove",
									Usage: "removes tags from binary data by filter",
									UsageText: createUsageText("data tag filter remove", []string{
										dataFlagTags,
									}, false),
									Flags:  dataTagByFilterFlags,
									Action: DataTagActionByFilter,
								},
							},
						},
					},
				},
			},
		},
		{
			Name:            "dataset",
			Usage:           "work with datasets",
			HideHelpCommand: true,
			Subcommands: []*cli.Command{
				{
					Name:      "create",
					Usage:     "create a new dataset",
					UsageText: createUsageText("dataset create", []string{generalFlagOrgID, datasetFlagName}, false),
					Flags: []cli.Flag{
						&cli.StringFlag{
							Name:     generalFlagOrgID,
							Required: true,
							Usage:    "org ID for which dataset will be created",
						},
						&cli.StringFlag{
							Name:     datasetFlagName,
							Required: true,
							Usage:    "name of the new dataset",
						},
					},
					Action: DatasetCreateAction,
				},
				{
					Name:  "rename",
					Usage: "rename an existing dataset",
					UsageText: createUsageText("dataset rename",
						[]string{datasetFlagDatasetID, datasetFlagName}, false),
					Flags: []cli.Flag{
						&cli.StringFlag{
							Name:     datasetFlagDatasetID,
							Required: true,
							Usage:    "dataset ID of the dataset that will be renamed",
						},
						&cli.StringFlag{
							Name:     datasetFlagName,
							Required: true,
							Usage:    "new name for the dataset",
						},
					},
					Action: DatasetRenameAction,
				},
				{
					Name:  "list",
					Usage: "list dataset information from specified IDs or for an org ID",
					UsageText: fmt.Sprintf("viam dataset list [--%s=<%s> | --%s=<%s>]",
						datasetFlagDatasetIDs, datasetFlagDatasetIDs, generalFlagOrgID, generalFlagOrgID),
					Flags: []cli.Flag{
						&cli.StringSliceFlag{
							Name:  datasetFlagDatasetIDs,
							Usage: "dataset IDs of datasets to be listed",
						},
						&cli.StringFlag{
							Name:  generalFlagOrgID,
							Usage: "org ID for which datasets will be listed",
						},
					},
					Action: DatasetListAction,
				},
				{
					Name:      "delete",
					Usage:     "delete a dataset",
					UsageText: createUsageText("dataset delete", []string{datasetFlagDatasetID}, false),
					Flags: []cli.Flag{
						&cli.StringFlag{
							Name:     datasetFlagDatasetID,
							Required: true,
							Usage:    "ID of the dataset to be deleted",
						},
					},
					Action: DatasetCreateAction,
				},
			},
		},
		{
			Name:      "train",
			Usage:     "train on data",
			UsageText: "viam train [other options]",
			Subcommands: []*cli.Command{
				{
					Name:  "submit",
					Usage: "submits training job on data in Viam cloud",
					UsageText: createUsageText("train submit",
						[]string{datasetFlagDatasetID, trainFlagModelOrgID, trainFlagModelName, trainFlagModelType, trainFlagModelLabels}, true),
					Flags: []cli.Flag{
						&cli.StringFlag{
							Name:     datasetFlagDatasetID,
							Usage:    "dataset ID",
							Required: true,
						},
						&cli.StringFlag{
							Name:     trainFlagModelOrgID,
							Usage:    "org ID to train and save ML model in",
							Required: true,
						},
						&cli.StringFlag{
							Name:     trainFlagModelName,
							Usage:    "name of ML model",
							Required: true,
						},
						&cli.StringFlag{
							Name: trainFlagModelType,
							Usage: "type of model to train. can be one of " +
								"[single_label_classification, multi_label_classification, or object_detection]",
							Required: true,
						},
						&cli.StringSliceFlag{
							Name: trainFlagModelLabels,
							Usage: "labels to train on. " +
								"this will either be classification or object detection labels",
							Required: true,
						},
						&cli.StringFlag{
							Name:  trainFlagModelVersion,
							Usage: "version of ML model. defaults to current timestamp if unspecified.",
						},
					},
					Action: DataSubmitTrainingJob,
				},
				{
					Name:      "get",
					Usage:     "gets training job from Viam cloud based on training job ID",
					UsageText: createUsageText("train get", []string{trainFlagJobID}, false),
					Flags: []cli.Flag{
						&cli.StringFlag{
							Name:     trainFlagJobID,
							Usage:    "training job ID",
							Required: true,
						},
					},
					Action: DataGetTrainingJob,
				},
				{
					Name:      "cancel",
					Usage:     "cancels training job in Viam cloud based on training job ID",
					UsageText: createUsageText("train cancel", []string{trainFlagJobID}, false),
					Flags: []cli.Flag{
						&cli.StringFlag{
							Name:     trainFlagJobID,
							Usage:    "training job ID",
							Required: true,
						},
					},
					Action: DataCancelTrainingJob,
				},
				{
					Name:      "list",
					Usage:     "list training jobs in Viam cloud based on organization ID",
					UsageText: createUsageText("train list", []string{generalFlagOrgID, trainFlagJobStatus}, false),
					Flags: []cli.Flag{
						&cli.StringFlag{
							Name:     generalFlagOrgID,
							Usage:    "org ID",
							Required: true,
						},
						&cli.StringFlag{
							Name:     trainFlagJobStatus,
							Usage:    "training status to filter for. can be one of " + allTrainingStatusValues(),
							Required: true,
						},
					},
					Action: DataListTrainingJobs,
				},
			},
		},
		{
			Name:            "machines",
			Aliases:         []string{"machine", "robots", "robot"},
			Usage:           "work with machines",
			HideHelpCommand: true,
			Subcommands: []*cli.Command{
				{
					Name:  "list",
					Usage: "list machines in an organization and location",
					Flags: []cli.Flag{
						&cli.StringFlag{
							Name:        organizationFlag,
							DefaultText: "first organization alphabetically",
						},
						&cli.StringFlag{
							Name:        locationFlag,
							DefaultText: "first location alphabetically",
						},
					},
					Action: ListRobotsAction,
				},
				{
					Name:  "api-key",
					Usage: "work with a machine's api keys",
					Subcommands: []*cli.Command{
						{
							Name:      "create",
							Usage:     "create an api-key for your machine",
							UsageText: createUsageText("machines api-key create", []string{generalFlagMachineID}, true),
							Flags: []cli.Flag{
								&AliasStringFlag{
									cli.StringFlag{
										Name:     generalFlagMachineID,
										Aliases:  []string{generalFlagAliasRobotID},
										Required: true,
										Usage:    "the machine to create an api-key for",
									},
								},
								&cli.StringFlag{
									Name:  apiKeyCreateFlagName,
									Usage: "the name of the key (defaults to your login info with the current time)",
								},
								&cli.StringFlag{
									Name: generalFlagOrgID,
									Usage: "the org-id to attach this api-key to. If not provided," +
										"we will attempt to use the org attached to the machine if only one exists",
								},
							},
							Action: RobotAPIKeyCreateAction,
						},
					},
				},
				{
					Name:      "status",
					Usage:     "display machine status",
					UsageText: createUsageText("machines status", []string{machineFlag}, true),
					Flags: []cli.Flag{
						&cli.StringFlag{
							Name:        organizationFlag,
							DefaultText: "first organization alphabetically",
						},
						&cli.StringFlag{
							Name:        locationFlag,
							DefaultText: "first location alphabetically",
						},
						&AliasStringFlag{
							cli.StringFlag{
								Name:     machineFlag,
								Aliases:  []string{aliasRobotFlag},
								Required: true,
							},
						},
					},
					Action: RobotsStatusAction,
				},
				{
					Name:      "logs",
					Aliases:   []string{"log"},
					Usage:     "display machine logs",
					UsageText: createUsageText("machines logs", []string{machineFlag}, true),
					Flags: []cli.Flag{
						&cli.StringFlag{
							Name:        organizationFlag,
							DefaultText: "first organization alphabetically",
						},
						&cli.StringFlag{
							Name:        locationFlag,
							DefaultText: "first location alphabetically",
						},
						&AliasStringFlag{
							cli.StringFlag{
								Name:     machineFlag,
								Aliases:  []string{aliasRobotFlag},
								Required: true,
							},
						},
						&cli.BoolFlag{
							Name:  logsFlagErrors,
							Usage: "show only errors",
						},
						&cli.IntFlag{
							Name:        logsFlagCount,
							Usage:       fmt.Sprintf("number of logs to fetch (max %v)", maxNumLogs),
							DefaultText: fmt.Sprintf("%v", defaultNumLogs),
						},
					},
					Action: RobotsLogsAction,
				},
				{
					Name:            "part",
					Usage:           "work with a machine part",
					HideHelpCommand: true,
					Subcommands: []*cli.Command{
						{
							Name:      "status",
							Usage:     "display part status",
							UsageText: createUsageText("machines part status", []string{machineFlag, partFlag}, true),
							Flags: []cli.Flag{
								&cli.StringFlag{
									Name:        organizationFlag,
									DefaultText: "first organization alphabetically",
								},
								&cli.StringFlag{
									Name:        locationFlag,
									DefaultText: "first location alphabetically",
								},
								&AliasStringFlag{
									cli.StringFlag{
										Name:     machineFlag,
										Aliases:  []string{aliasRobotFlag},
										Required: true,
									},
								},
								&cli.StringFlag{
									Name:     partFlag,
									Required: true,
								},
							},
							Action: RobotsPartStatusAction,
						},
						{
							Name:      "logs",
							Aliases:   []string{"log"},
							Usage:     "display part logs",
							UsageText: createUsageText("machines part logs", []string{machineFlag, partFlag}, true),
							Flags: []cli.Flag{
								&cli.StringFlag{
									Name:        organizationFlag,
									DefaultText: "first organization alphabetically",
								},
								&cli.StringFlag{
									Name:        locationFlag,
									DefaultText: "first location alphabetically",
								},
								&AliasStringFlag{
									cli.StringFlag{
										Name:     machineFlag,
										Aliases:  []string{aliasRobotFlag},
										Required: true,
									},
								},
								&cli.StringFlag{
									Name:     partFlag,
									Required: true,
								},
								&cli.BoolFlag{
									Name:  logsFlagErrors,
									Usage: "show only errors",
								},
								&cli.BoolFlag{
									Name:    logsFlagTail,
									Aliases: []string{"f"},
									Usage:   "follow logs",
								},
								&cli.IntFlag{
									Name:        logsFlagCount,
									Usage:       fmt.Sprintf("number of logs to fetch (max %v)", maxNumLogs),
									DefaultText: fmt.Sprintf("%v", defaultNumLogs),
								},
							},
							Action: RobotsPartLogsAction,
						},
						{
							Name:  "run",
							Usage: "run a command on a machine part",
							UsageText: createUsageText("machines part run", []string{
								organizationFlag, locationFlag, machineFlag, partFlag,
							}, true, "<service.method>"),
							Flags: []cli.Flag{
								&cli.StringFlag{
									Name:     organizationFlag,
									Required: true,
								},
								&cli.StringFlag{
									Name:     locationFlag,
									Required: true,
								},
								&AliasStringFlag{
									cli.StringFlag{
										Name:     machineFlag,
										Aliases:  []string{aliasRobotFlag},
										Required: true,
									},
								},
								&cli.StringFlag{
									Name:     partFlag,
									Required: true,
								},
								&cli.StringFlag{
									Name:    runFlagData,
									Aliases: []string{"d"},
								},
								&cli.DurationFlag{
									Name:    runFlagStream,
									Aliases: []string{"s"},
								},
							},
							Action: RobotsPartRunAction,
						},
						{
							Name:        "shell",
							Usage:       "start a shell on a machine part",
							Description: `In order to use the shell command, the machine must have a valid shell type service.`,
							UsageText:   createUsageText("machines part shell", []string{organizationFlag, locationFlag, machineFlag, partFlag}, false),
							Flags: []cli.Flag{
								&cli.StringFlag{
									Name: organizationFlag,
								},
								&cli.StringFlag{
									Name: locationFlag,
								},
								&AliasStringFlag{
									cli.StringFlag{
										Name:    machineFlag,
										Aliases: []string{aliasRobotFlag},
									},
								},
								&cli.StringFlag{
									Name: partFlag,
								},
							},
							Action: RobotsPartShellAction,
						},
						{
							Name:  "cp",
							Usage: "copy files to and from a machine part",

							Description: `
In order to use the cp command, the machine must have a valid shell type service.
Specifying ~ or a blank destination for the machine will use the home directory of the user
that is running the process (this may sometimes be root). Organization and location are
required flags if the machine/part name are not unique across your account.
Note: There is no progress meter while copying is in progress.

Copy a single file to the machine with a new name:
'viam machine part cp --organization "org" --location "location" --machine "m1" --part "m1-main" my_file machine:/home/user/'

Recursively copy a directory to the machine with the same name:
'viam machine part cp --machine "m1" --part "m1-main" -r my_dir machine:/home/user/'

Copy multiple files to the machine with recursion and keep original permissions and metadata:
'viam machine part cp --machine "m1" --part "m1-main" -r -p my_dir my_file machine:/home/user/some/existing/dir/'

Copy a single file from the machine to a local destination:
'viam machine part cp --machine "m1" --part "m1-main" machine:my_file ~/Downloads/'

Recursively copy a directory from the machine to a local destination with the same name:
'viam machine part cp --machine "m1" --part "m1-main" -r machine:my_dir ~/Downloads/'

Copy multiple files from the machine to a local destination with recursion and keep original permissions and metadata:
'viam machine part cp --machine "m1" --part "m1-main" -r -p machine:my_dir machine:my_file ~/some/existing/dir/'
`,
							UsageText: createUsageText(
								"machines part cp",
								[]string{organizationFlag, locationFlag, machineFlag, partFlag},
								true,
								"[-p] [-r] source ([machine:]files) ... target ([machine:]files"),
							Flags: []cli.Flag{
								&cli.StringFlag{
									Name: organizationFlag,
								},
								&cli.StringFlag{
									Name: locationFlag,
								},
								&AliasStringFlag{
									cli.StringFlag{
										Name:     machineFlag,
										Aliases:  []string{aliasRobotFlag},
										Required: true,
									},
								},
								&cli.StringFlag{
									Name:     partFlag,
									Required: true,
								},
								&cli.BoolFlag{
									Name:    cpFlagRecursive,
									Aliases: []string{"r"},
									Usage:   "recursively copy files",
								},
								&cli.BoolFlag{
									Name:    cpFlagPreserve,
									Aliases: []string{"p"},
									// Note(erd): maybe support access time in the future if needed
									Usage: "preserve modification times and file mode bits from the source files",
								},
							},
							Action: MachinesPartCopyFilesAction,
						},
					},
				},
			},
		},
		{
			Name:            "module",
			Usage:           "manage your modules in Viam's registry",
			HideHelpCommand: true,
			Subcommands: []*cli.Command{
				{
					Name:  "create",
					Usage: "create & register a module on app.viam.com",
					Description: `Creates a module in app.viam.com to simplify code deployment.
Ex: 'viam module create --name my-great-module --org-id <my org id>'
Will create the module and a corresponding meta.json file in the current directory.

If your org has set a namespace in app.viam.com then your module name will be 'my-namespace:my-great-module' and
you won't have to pass a namespace or org-id in future commands. Otherwise there will be no namespace
and you will have to provide the org-id to future cli commands. You cannot make your module public until you claim an org-id.

After creation, use 'viam module update' to push your new module to app.viam.com.`,
					UsageText: createUsageText("module create", []string{moduleFlagName}, true),
					Flags: []cli.Flag{
						&cli.StringFlag{
							Name:     moduleFlagName,
							Usage:    "name of your module (cannot be changed once set)",
							Required: true,
						},
						&cli.StringFlag{
							Name:  moduleFlagPublicNamespace,
							Usage: "the public namespace where the module will reside (alternative way of specifying the org id)",
						},
						&cli.StringFlag{
							Name:  generalFlagOrgID,
							Usage: "id of the organization that will host the module",
						},
					},
					Action: CreateModuleAction,
				},
				{
					Name:  "update",
					Usage: "update a module's metadata on app.viam.com",
					Flags: []cli.Flag{
						&cli.StringFlag{
							Name:      moduleFlagPath,
							Usage:     "path to meta.json",
							Value:     "./meta.json",
							TakesFile: true,
						},
					},
					Action: UpdateModuleAction,
				},
				{
					Name:      "update-models",
					Usage:     "update a module's metadata file based on models it provides",
					UsageText: createUsageText("module update-models", []string{moduleFlagBinary}, true),
					Flags: []cli.Flag{
						&cli.StringFlag{
							Name:      moduleFlagPath,
							Usage:     "path to meta.json",
							Value:     "./meta.json",
							TakesFile: true,
						},
						&cli.StringFlag{
							Name:     moduleFlagBinary,
							Usage:    "binary for the module to run (has to work on this os/processor)",
							Required: true,
						},
					},
					Action: UpdateModelsAction,
				},
				{
					Name:  "upload",
					Usage: "upload a new version of your module",
					Description: `Upload an archive containing your module's file(s) for a specified platform
Example uploading a single file:
viam module upload --version "0.1.0" --platform "linux/amd64" ./bin/my-module
(this example requires the entrypoint in the meta.json to be "./bin/my-module")

Example uploading a whole directory:
viam module upload --version "0.1.0" --platform "linux/amd64" ./bin
(this example requires the entrypoint in the meta.json to be inside the bin directory like "./bin/[your path here]")

Example uploading a custom tarball of your module:
tar -czf packaged-module.tar.gz ./src requirements.txt run.sh
viam module upload --version "0.1.0" --platform "linux/amd64" packaged-module.tar.gz
                      `,
					UsageText: createUsageText("module upload", []string{moduleFlagVersion, moduleFlagPlatform}, true, "<packaged-module.tag.gz>"),
					Flags: []cli.Flag{
						&cli.StringFlag{
							Name:      moduleFlagPath,
							Usage:     "path to meta.json",
							Value:     "./meta.json",
							TakesFile: true,
						},
						&cli.StringFlag{
							Name:  moduleFlagPublicNamespace,
							Usage: "the public namespace where the module resides (alternative way of specifying the org id)",
						},
						&cli.StringFlag{
							Name:  generalFlagOrgID,
							Usage: "id of the organization that hosts the module",
						},
						&cli.StringFlag{
							Name:  moduleFlagName,
							Usage: "name of the module (used if you don't have a meta.json)",
						},
						&cli.StringFlag{
							Name:     moduleFlagVersion,
							Usage:    "version of the module to upload (semver2.0) ex: \"0.1.0\"",
							Required: true,
						},
						&cli.StringFlag{
							Name: moduleFlagPlatform,
							Usage: `platform of the binary you are uploading. Must be one of:
                      any           (most Python modules)
                      any/amd64     (most Docker-based modules)
                      any/arm64
                      linux/any     (Python modules that also require OS support)
                      darwin/any
                      linux/amd64
                      linux/arm64
                      linux/arm32v7
                      linux/arm32v6
                      darwin/amd64  (Intel macs)
                      darwin/arm64  (Apple silicon macs)`,
							Required: true,
						},
						&cli.BoolFlag{
							Name:  moduleFlagForce,
							Usage: "skip validation (may result in non-functional versions)",
						},
					},
					Action: UploadModuleAction,
				},
				{
					Name:  "build",
					Usage: "build your module for different architectures using cloud runners",
					UsageText: `Build your module on different operating systems and cpu architectures via cloud runners.
Make sure to add a "build" section to your meta.json.
Example:
{
  "module_id": ...,
  "build": {
    "setup": "./setup.sh",                  // optional - command to install your build dependencies
    "build": "make module.tar.gz",          // command that will build your module
    "path" : "module.tar.gz",               // optional - path to your built module
                                            // (passed to the 'viam module upload' command)
    "arch" : ["linux/amd64", "linux/arm64"] // architectures to build for
  }
}
`,
					Subcommands: []*cli.Command{
						{
							Name:  "local",
							Usage: "run your meta.json build command locally",
							Flags: []cli.Flag{
								&cli.StringFlag{
									Name:      moduleFlagPath,
									Usage:     "path to meta.json",
									Value:     "./meta.json",
									TakesFile: true,
								},
							},
							Action: ModuleBuildLocalAction,
						},
						{
							Name:      "start",
							Usage:     "start a remote build",
							UsageText: createUsageText("module build start", []string{moduleBuildFlagVersion}, true),
							Flags: []cli.Flag{
								&cli.StringFlag{
									Name:      moduleBuildFlagPath,
									Usage:     "path to meta.json",
									Value:     "./meta.json",
									TakesFile: true,
								},
								&cli.StringFlag{
									Name:     moduleBuildFlagVersion,
									Usage:    "version of the module to upload (semver2.0) ex: \"0.1.0\"",
									Required: true,
								},
								&cli.StringFlag{
									Name:  moduleBuildFlagRef,
									Usage: "git ref to clone when building your module. This can be a branch name or a commit hash",
									Value: "main",
								},
							},
							Action: ModuleBuildStartAction,
						},
						{
							Name:  "list",
							Usage: "check on the status of your cloud builds",
							Flags: []cli.Flag{
								&cli.StringFlag{
									Name:      moduleFlagPath,
									Usage:     "path to meta.json",
									Value:     "./meta.json",
									TakesFile: true,
								},
								&cli.IntFlag{
									Name:        moduleBuildFlagCount,
									Usage:       "number of builds to list",
									Aliases:     []string{"c"},
									DefaultText: "all",
								},
								&cli.StringFlag{
									Name:  moduleBuildFlagBuildID,
									Usage: "restrict output to just return builds that match this id",
								},
							},
							Action: ModuleBuildListAction,
						},
						{
							Name:      "logs",
							Aliases:   []string{"log"},
							Usage:     "get the logs from one of your cloud builds",
							UsageText: createUsageText("module build logs", []string{moduleBuildFlagBuildID}, true),
							Flags: []cli.Flag{
								&cli.StringFlag{
									Name:     moduleBuildFlagBuildID,
									Usage:    "build that you want to get the logs for",
									Required: true,
								},
								&cli.StringFlag{
									Name:  moduleBuildFlagPlatform,
									Usage: "build platform to get the logs for. Ex: linux/arm64. If a platform is not provided, it returns logs for all platforms",
								},
								&cli.BoolFlag{
									Name:  moduleBuildFlagWait,
									Usage: "wait for the build to finish before outputting any logs",
								},
								&cli.BoolFlag{
									Name:  moduleBuildFlagGroupLogs,
									Usage: "write ::group:: commands so github action logs collapse",
								},
							},
							Action: ModuleBuildLogsAction,
						},
					},
				},
				{
					Name:      "reload",
					Usage:     "build a module locally and run it on a target device. rebuild & restart if already running",
					UsageText: createUsageText("module reload", []string{}, true),
					Flags: []cli.Flag{
						&cli.StringFlag{
							Name:  partFlag,
							Usage: "part ID of machine. get from 'Live/Offline' dropdown in the web app, or leave it blank to use /etc/viam.json",
						},
						&cli.StringFlag{
							Name:  moduleFlagPath,
							Usage: "path to a meta.json. used for module ID. can be overridden with --module-id or --name",
							Value: "meta.json",
						},
						&cli.StringFlag{
							Name:  moduleFlagName,
							Usage: "name of module to restart. pass at most one of --name, --module-id",
						},
						&cli.StringFlag{
							Name:  moduleBuildFlagBuildID,
							Usage: "ID of module to restart, for example viam:wifi-sensor",
						},
						&cli.BoolFlag{
							Name:  moduleBuildRestartOnly,
							Usage: "just restart the module on the target system, don't do other reload steps",
						},
						&cli.BoolFlag{
							Name:  moduleBuildFlagNoBuild,
							Usage: "don't do build step",
						},
					},
					Action: ReloadModuleAction,
				},
			},
		},
		{
			Name:            "packages",
			Usage:           "work with packages",
			HideHelpCommand: true,
			Subcommands: []*cli.Command{
				{
					Name:  "export",
					Usage: "download a package from Viam cloud",
					UsageText: createUsageText("packages export",
						[]string{
							packageFlagDestination, generalFlagOrgID, packageFlagName,
							packageFlagVersion, packageFlagType,
						}, false),
					Flags: []cli.Flag{
						&cli.PathFlag{
							Name:     packageFlagDestination,
							Required: true,
							Usage:    "output directory for downloaded package",
						},
						&cli.StringFlag{
							Name:     generalFlagOrgID,
							Required: true,
							Usage:    "organization ID of the requested package",
						},
						&cli.StringFlag{
							Name:     packageFlagName,
							Required: true,
							Usage:    "name of the requested package",
						},
						&cli.StringFlag{
							Name:     packageFlagVersion,
							Required: true,
							Usage:    "version of the requested package, can be `latest` to get the most recent version",
						},
						&cli.StringFlag{
							Name:     packageFlagType,
							Required: true,
							Usage:    "type of the requested package, can be: " + strings.Join(packageTypes, ", "),
						},
					},
					Action: PackageExportAction,
				},
			},
		},
		{
			Name:  "training-script",
			Usage: "manage training scripts for custom ML training",
			Subcommands: []*cli.Command{
				{
					Name:      "upload",
					Usage:     "upload ML training scripts for custom ML training",
					UsageText: createUsageText("training-script upload", []string{mlTrainingFlagPath, mlTrainingFlagName}, true),
					Flags: []cli.Flag{
						&cli.StringFlag{
							Name:     mlTrainingFlagPath,
							Usage:    "path to ML training scripts for upload",
							Required: true,
						},
						&cli.StringFlag{
							Name:     generalFlagOrgID,
							Required: true,
							Usage:    "organization ID that will host the scripts",
						},
						&cli.StringFlag{
							Name:     mlTrainingFlagName,
							Usage:    "name of the ML training script to upload",
							Required: true,
						},
						&cli.StringFlag{
							Name:     mlTrainingFlagVersion,
							Usage:    "version of the ML training script to upload",
							Required: false,
						},
						&cli.StringFlag{
							Name:     mlTrainingFlagFramework,
							Usage:    "framework of the ML training script to upload, can be: " + strings.Join(modelFrameworks, ", "),
							Required: false,
						},
						&cli.StringFlag{
							Name:     mlTrainingFlagType,
							Usage:    "task type of the ML training script to upload, can be: " + strings.Join(modelTypes, ", "),
							Required: false,
						},
						&cli.BoolFlag{
							Name:     mlTrainingFlagDraft,
							Usage:    "indicate draft mode, drafts will not be viewable in the registry",
							Required: false,
						},
					},
					// Upload action
					Action: MLTrainingUploadAction,
				},
			},
		},
		{
			Name:  "third-party-auth-app",
			Usage: "manage third party auth applications",
			Subcommands: []*cli.Command{
				{
					Name:  "create",
					Usage: "create a third party auth application",
					Flags: []cli.Flag{
						&cli.StringFlag{
							Name:     generalFlagOrgID,
							Usage:    "organization ID that will be tied to auth application",
							Required: true,
						},
						&cli.StringFlag{
							Name:     authApplicationFlagName,
							Usage:    "name for the auth application",
							Required: true,
						},
						&cli.StringSliceFlag{
							Name:     authApplicationFlagOriginURIs,
							Usage:    "origin uris for the auth application",
							Required: false,
						},
						&cli.StringSliceFlag{
							Name:     authApplicationFlagRedirectURIs,
							Usage:    "redirect uris for the auth application",
							Required: false,
						},
						&cli.StringFlag{
							Name:     authApplicationFlagLogoutURI,
							Usage:    "logout uri for the auth application",
							Required: false,
						},
					},
					Action: RegisterAuthApplicationAction,
				},
				{
					Name:  "update",
					Usage: "update a third party auth application",
					Flags: []cli.Flag{
						&cli.StringFlag{
							Name:     generalFlagOrgID,
							Required: true,
							Usage:    "organization ID that will be tied to auth application",
						},
						&cli.StringFlag{
							Name:     authApplicationFlagApplicationID,
							Usage:    "id for the auth application",
							Required: true,
						},
						&cli.StringFlag{
							Name:     authApplicationFlagName,
							Usage:    "name for the auth application. omitting this will overwrite the existing value.",
							Required: true,
						},
						&cli.StringSliceFlag{
							Name:     authApplicationFlagOriginURIs,
							Usage:    "origin uris for the auth application. omitting this will overwrite the existing value.",
							Required: false,
						},
						&cli.StringSliceFlag{
							Name:     authApplicationFlagRedirectURIs,
							Usage:    "redirect uris for the auth application. omitting this will overwrite the existing value.",
							Required: false,
						},
						&cli.StringFlag{
							Name:     authApplicationFlagLogoutURI,
							Usage:    "logout uri for the auth application. omitting this will overwrite the existing value.",
							Required: false,
						},
					},
					Action: UpdateAuthApplicationAction,
				},
			},
		},
		{
			Name:   "version",
			Usage:  "print version info for this program",
			Action: VersionAction,
		},
	},
}

// NewApp returns a new app with the CLI API, Writer set to out, and ErrWriter
// set to errOut.
func NewApp(out, errOut io.Writer) *cli.App {
	app.Writer = out
	app.ErrWriter = errOut
	return app
}<|MERGE_RESOLUTION|>--- conflicted
+++ resolved
@@ -93,16 +93,14 @@
 	packageFlagType        = "type"
 	packageFlagDestination = "destination"
 
-<<<<<<< HEAD
 	authApplicationFlagName          = "name"
 	authApplicationFlagApplicationID = "application-id"
 	authApplicationFlagOriginURIs    = "origin-uris"
 	authApplicationFlagRedirectURIs  = "redirect-uris"
 	authApplicationFlagLogoutURI     = "logout-uri"
-=======
+
 	cpFlagRecursive = "recursive"
 	cpFlagPreserve  = "preserve"
->>>>>>> 2cdbef46
 )
 
 var commonFilterFlags = []cli.Flag{
