package cli

import (
	"errors"
	"fmt"
	"io"
	"reflect"
	"regexp"
	"strings"

	"github.com/urfave/cli/v2"
)

// CLI flags.
const (
	baseURLFlag         = "base-url"
	configFlag          = "config"
	debugFlag           = "debug"
	profileFlag         = "profile"
	disableProfilesFlag = "disable-profiles"
	profileFlagName     = "profile-name"

	// TODO: RSDK-6683.
	quietFlag = "quiet"

	logsFlagFormat     = "format"
	logsFlagOutputFile = "output"
<<<<<<< HEAD
	logsFlagKeyword    = "keyword"
	logsFlagLevels     = "levels"
	logsFlagStartTime  = "start"
	logsFlagEndTime    = "end"
=======
>>>>>>> f6606aca
	logsFlagErrors     = "errors"
	logsFlagTail       = "tail"
	logsFlagCount      = "count"

	runFlagData   = "data"
	runFlagStream = "stream"

	loginFlagDisableBrowser = "disable-browser-open"
	loginFlagKeyID          = "key-id"
	loginFlagKey            = "key"

	// Flags shared by api-key, module, ml-training, package, and data subcommands.
	generalFlagOrganization      = "organization"
	generalFlagAliasOrg          = "org"
	generalFlagAliasOrgName      = "org-name"
	generalFlagOrgID             = "org-id"
	generalFlagLocation          = "location"
	generalFlagAliasLocationName = "location-name"
	generalFlagLocationID        = "location-id"
	generalFlagMachine           = "machine"
	generalFlagAliasMachineName  = "machine-name"
	generalFlagMachineID         = "machine-id"
	generalFlagAliasRobot        = "robot"
	generalFlagAliasRobotID      = "robot-id"
	generalFlagPart              = "part"
	generalFlagAliasPartName     = "part-name"
	generalFlagPartID            = "part-id"
	generalFlagName              = "name"

	moduleFlagLanguage        = "language"
	moduleFlagPublicNamespace = "public-namespace"
	moduleFlagPath            = "module"
	moduleFlagVersion         = "version"
	moduleFlagPlatform        = "platform"
	moduleFlagForce           = "force"
	moduleFlagBinary          = "binary"
	moduleFlagLocal           = "local"
	moduleFlagHomeDir         = "home"
	moduleCreateLocalOnly     = "local-only"
	moduleFlagID              = "id"
	moduleFlagIsPublic        = "public"
	moduleFlagResourceType    = "resource-type"
	moduleFlagResourceSubtype = "resource-subtype"
	moduleFlagModelName       = "model-name"
	moduleFlagEnableCloud     = "enable-cloud"
	moduleFlagRegister        = "register"
	moduleFlagTags            = "tags"
	moduleFlagDryRun          = "dry-run"

	moduleBuildFlagPath      = "module"
	moduleBuildFlagRef       = "ref"
	moduleBuildFlagCount     = "count"
	moduleBuildFlagVersion   = "version"
	moduleBuildFlagBuildID   = "id"
	moduleBuildFlagPlatform  = "platform"
	moduleBuildFlagWait      = "wait"
	moduleBuildFlagToken     = "token"
	moduleBuildFlagWorkdir   = "workdir"
	moduleBuildFlagPlatforms = "platforms"
	moduleBuildFlagGroupLogs = "group-logs"
	moduleBuildRestartOnly   = "restart-only"
	moduleBuildFlagNoBuild   = "no-build"
	moduleBuildFlagOAuthLink = "oauth-link"
	moduleBuildFlagRepo      = "repo"

	mlTrainingFlagPath        = "path"
	mlTrainingFlagName        = "script-name"
	mlTrainingFlagVersion     = "version"
	mlTrainingFlagFramework   = "framework"
	mlTrainingFlagType        = "type"
	mlTrainingFlagDraft       = "draft"
	mlTrainingFlagVisibility  = "visibility"
	mlTrainingFlagDescription = "description"
	mlTrainingFlagURL         = "url"
	mlTrainingFlagArgs        = "args"

	dataFlagDestination                    = "destination"
	dataFlagDataType                       = "data-type"
	dataFlagOrgIDs                         = "org-ids"
	dataFlagLocationIDs                    = "location-ids"
	dataFlagMachineName                    = "machine-name"
	dataFlagAliasRobotName                 = "robot-name"
	dataFlagPartName                       = "part-name"
	dataFlagComponentType                  = "component-type"
	dataFlagResourceSubtype                = "resource-subtype"
	dataFlagComponentName                  = "component-name"
	dataFlagResourceName                   = "resource-name"
	dataFlagMethod                         = "method"
	dataFlagMimeTypes                      = "mime-types"
	dataFlagStart                          = "start"
	dataFlagEnd                            = "end"
	dataFlagParallelDownloads              = "parallel"
	dataFlagTags                           = "tags"
	dataFlagBboxLabels                     = "bbox-labels"
	dataFlagDeleteTabularDataOlderThanDays = "delete-older-than-days"
	dataFlagDatabasePassword               = "password"
	dataFlagFilterTags                     = "filter-tags"
	dataFlagTimeout                        = "timeout"

	packageFlagVersion     = "version"
	packageFlagType        = "type"
	packageFlagDestination = "destination"
	packageFlagPath        = "path"
	packageFlagFramework   = "model-framework"

	packageMetadataFlagFramework = "model_framework"

	authApplicationFlagName          = "application-name"
	authApplicationFlagApplicationID = "application-id"
	authApplicationFlagOriginURIs    = "origin-uris"
	authApplicationFlagRedirectURIs  = "redirect-uris"
	authApplicationFlagLogoutURI     = "logout-uri"
	authApplicationFlagClientID      = "client-id"

	cpFlagRecursive = "recursive"
	cpFlagPreserve  = "preserve"

	organizationFlagSupportEmail = "support-email"
	organizationBillingAddress   = "address"
	organizationFlagLogoPath     = "logo-path"
)

// matches all uppercase characters that follow lowercase chars and aren't at the [0] index of a string.
// This is useful for converting camel case into kabob case when getting values out of a CLI Context
// based on a flag name, and putting them into a struct with a camel cased field name.
var matchAllCap = regexp.MustCompile("([a-z0-9])([A-Z])")

var commonFilterFlags = []cli.Flag{
	&cli.StringSliceFlag{
		Name:  dataFlagOrgIDs,
		Usage: "orgs filter",
	},
	&cli.StringSliceFlag{
		Name:  dataFlagLocationIDs,
		Usage: "locations filter",
	},
	&AliasStringFlag{
		cli.StringFlag{
			Name:    generalFlagMachineID,
			Aliases: []string{generalFlagAliasRobotID},
			Usage:   "machine id filter",
		},
	},
	&cli.StringFlag{
		Name:  generalFlagPartID,
		Usage: "part id filter",
	},
	&AliasStringFlag{
		cli.StringFlag{
			Name:    dataFlagMachineName,
			Aliases: []string{dataFlagAliasRobotName},
			Usage:   "machine name filter",
		},
	},
	&cli.StringFlag{
		Name:  dataFlagPartName,
		Usage: "part name filter",
	},
	&cli.StringFlag{
		Name:  dataFlagComponentType,
		Usage: "component type filter",
	},
	&cli.StringFlag{
		Name:  dataFlagComponentName,
		Usage: "component name filter",
	},
	&cli.StringFlag{
		Name:  dataFlagMethod,
		Usage: "method filter",
	},
	&cli.StringSliceFlag{
		Name:  dataFlagMimeTypes,
		Usage: "mime types filter",
	},
	&cli.StringFlag{
		Name:  dataFlagStart,
		Usage: "ISO-8601 timestamp in RFC3339 format indicating the start of the interval filter",
	},
	&cli.StringFlag{
		Name:  dataFlagEnd,
		Usage: "ISO-8601 timestamp in RFC3339 format indicating the end of the interval filter",
	},
	&cli.StringSliceFlag{
		Name: dataFlagBboxLabels,
		Usage: "bbox labels filter. " +
			"accepts string labels corresponding to bounding boxes within images",
	},
}

var dataTagByIDsFlags = []cli.Flag{
	&cli.StringSliceFlag{
		Name:     dataFlagTags,
		Required: true,
		Usage:    "comma separated tags to add/remove to the data",
	},
	&cli.StringFlag{
		Name:     generalFlagOrgID,
		Usage:    "org ID to which data belongs",
		Required: true,
	},
	&cli.StringFlag{
		Name:     dataFlagLocationID,
		Usage:    "location ID to which data belongs",
		Required: true,
	},
	&cli.StringSliceFlag{
		Name:     dataFlagFileIDs,
		Usage:    "comma separated file IDs of data belonging to specified org and location",
		Required: true,
	},
}

var dataTagByFilterFlags = append([]cli.Flag{
	&cli.StringSliceFlag{
		Name:     dataFlagTags,
		Required: true,
		Usage:    "comma separated tags to add/remove to the data",
	},
	&cli.StringSliceFlag{
		Name: dataFlagFilterTags,
		Usage: "tags filter. " +
			"accepts tagged for all tagged data, untagged for all untagged data, or a list of tags for all data matching any of the tags",
	},
},
	commonFilterFlags...)

type emptyArgs struct{}

type globalArgs struct {
	BaseURL         string
	Config          string
	Debug           bool
	Quiet           bool
	Profile         string
	DisableProfiles bool
}

func getValFromContext(name string, ctx *cli.Context) any {
	// some fuzzy searching is required here, because flags are typically in kebab case, but
	// params are typically in snake or camel case
	replacer := strings.NewReplacer("_", "-")
	dashFormattedName := replacer.Replace(strings.ToLower(name))

	value := ctx.Value(dashFormattedName)
	if value != nil {
		return value
	}

	camelFormattedName := matchAllCap.ReplaceAllString(name, "${1}-${2}")
	camelFormattedName = strings.ToLower(camelFormattedName)

	return ctx.Value(camelFormattedName)
}

// (erodkin) We don't support pointers in structs here. The problem is that when getting a value
// from a context for a supported flag, the context will default to populating with the zero value.
// When getting a value from the context, though, we currently have no way of know if that's going
// to a concrete value, going to a pointer and should be a nil value, or going to a pointer but should
// be a pointer to that default value.
func parseStructFromCtx[T any](ctx *cli.Context) T {
	var t T
	var s cli.StringSlice
	s.Value()
	tValue := reflect.ValueOf(&t).Elem()
	tType := tValue.Type()
	for i := 0; i < tType.NumField(); i++ {
		field := tType.Field(i)
		if value := getValFromContext(field.Name, ctx); value != nil {
			reflectVal := reflect.ValueOf(&value)
			// (erodkin) Unfortunately, the value we get out of the context when dealing with a
			// slice is not, e.g., a `[]string`, but rather a `cli.StringSlice` that has a
			// `Value` method that returns a `[]string`. Some short attempts to use reflection
			// to access that `Value` method proved unproductive, so instead we match on all
			// currently existing `cli.FooSlice` types. This should be relatively stable
			// (currently we only use a `StringSlice` in the CLI), but in theory it would be
			// sad if urfave introduced a new slice type and someone tried to use it in our
			// CLI. The default warning message should hopefully provide some clarity if
			// such a case should ever arise.
			if field.Type.Kind() == reflect.Slice {
				switch v := value.(type) {
				case cli.StringSlice:
					tValue.Field(i).Set(reflect.ValueOf(v.Value()))
				case cli.IntSlice:
					tValue.Field(i).Set(reflect.ValueOf(v.Value()))
				case cli.Int64Slice:
					tValue.Field(i).Set(reflect.ValueOf(v.Value()))
				case cli.Float64Slice:
					tValue.Field(i).Set(reflect.ValueOf(v.Value()))
				default:
					warningf(ctx.App.Writer,
						"Attempted to set flag with unsupported slice type %s, this value may not be set correctly. consider filing a ticket to add support",
						reflectVal.Type().Name())
				}
			} else {
				tValue.Field(i).Set(reflect.ValueOf(value))
			}
		}
	}

	return t
}

func getGlobalArgs(ctx *cli.Context) (*globalArgs, error) {
	gArgs := parseStructFromCtx[globalArgs](ctx)
	// TODO(RSDK-9361) - currently nothing prevents a developer from creating globalArgs directly
	// and thereby bypassing this check. We should find a way to prevent direct creation and thereby
	// programmatically enforce compliance here.
	if gArgs.DisableProfiles && gArgs.Profile != "" {
		return nil, errors.New("profile specified with disable-profiles flag set")
	}

	return &gArgs, nil
}

func createCommandWithT[T any](f func(*cli.Context, T) error) func(*cli.Context) error {
	return func(ctx *cli.Context) error {
		t := parseStructFromCtx[T](ctx)
		return f(ctx, t)
	}
}

// createUsageText is a helper for formatting UsageTexts. The created UsageText
// contains "viam", the command, requiredFlags, [other options] if otherOptions
// is true, and all passed-in arguments in that order.
func createUsageText(command string, requiredFlags []string, otherOptions bool, arguments ...string) string {
	formatted := []string{"viam", command}
	for _, flag := range requiredFlags {
		formatted = append(formatted, fmt.Sprintf("--%s=<%s>", flag, flag))
	}
	if otherOptions {
		formatted = append(formatted, "[other options]")
	}
	formatted = append(formatted, arguments...)
	return strings.Join(formatted, " ")
}

var app = &cli.App{
	Name:            "viam",
	Usage:           "interact with your Viam machines",
	HideHelpCommand: true,
	Flags: []cli.Flag{
		&cli.StringFlag{
			Name:   baseURLFlag,
			Hidden: true,
			Usage:  "base URL of app",
		},
		// TODO(RSDK-9287) - this flag isn't used anywhere. Confirm that we actually need it,
		// get rid of it if we don't.
		&cli.StringFlag{
			Name:    configFlag,
			Aliases: []string{"c"},
			Usage:   "load configuration from `FILE`",
		},
		&cli.BoolFlag{
			Name:    debugFlag,
			Aliases: []string{"vvv"},
			Usage:   "enable debug logging",
		},
		&cli.BoolFlag{
			Name:    quietFlag,
			Value:   false,
			Aliases: []string{"q"},
			Usage:   "suppress warnings",
		},
		&cli.StringFlag{
			Name:  profileFlag,
			Usage: "specify a particular profile for the current command",
		},
		&cli.BoolFlag{
			Name:    disableProfilesFlag,
			Aliases: []string{"disable-profile"}, // for ease of use; not backwards compatibility related
			Usage:   "disable usage of profiles, falling back to default behavior",
		},
	},
	Commands: []*cli.Command{
		{
			Name: "login",
			// NOTE(benjirewis): maintain `auth` as an alias for backward compatibility.
			Aliases:         []string{"auth"},
			Usage:           "login to app.viam.com",
			HideHelpCommand: true,
			Flags: []cli.Flag{
				&cli.BoolFlag{
					Name:    loginFlagDisableBrowser,
					Aliases: []string{"no-browser"}, // ease of use alias, not related to backwards compatibility
					Usage:   "prevent opening the default browser during login",
				},
			},
			Action: createCommandWithT[loginActionArgs](LoginAction),
			After:  createCommandWithT[emptyArgs](CheckUpdateAction),
			Subcommands: []*cli.Command{
				{
					Name:   "print-access-token",
					Usage:  "print the access token associated with current credentials",
					Action: createCommandWithT[emptyArgs](PrintAccessTokenAction),
				},
				{
					Name:      "api-key",
					Usage:     "authenticate with an api key",
					UsageText: createUsageText("login api-key", []string{loginFlagKeyID, loginFlagKey}, false),
					Flags: []cli.Flag{
						&cli.StringFlag{
							Name:     loginFlagKeyID,
							Required: true,
							Usage:    "id of the key to authenticate with",
						},
						&cli.StringFlag{
							Name:     loginFlagKey,
							Required: true,
							Usage:    "key to authenticate with",
						},
					},
					Action: createCommandWithT[loginWithAPIKeyArgs](LoginWithAPIKeyAction),
				},
			},
		},
		{
			Name:   "logout",
			Usage:  "logout from current session",
			Action: createCommandWithT[emptyArgs](LogoutAction),
		},
		{
			Name:   "whoami",
			Usage:  "get currently logged-in user",
			Action: createCommandWithT[emptyArgs](WhoAmIAction),
		},
		{
			Name:            "organizations",
			Aliases:         []string{"organization", "org"},
			Usage:           "work with organizations",
			HideHelpCommand: true,
			Subcommands: []*cli.Command{
				{
					Name:  "auth-service",
					Usage: "manage auth-service",
					Subcommands: []*cli.Command{
						{
							Name:  "oauth-app",
							Usage: "manage the OAuth applications for an organization",
							Subcommands: []*cli.Command{
								{
									Name:      "delete",
									Usage:     "delete an OAuth application",
									UsageText: createUsageText("delete", []string{generalFlagOrgID, authApplicationFlagClientID}, true),
									Flags: []cli.Flag{
										&cli.StringFlag{
											Name:     generalFlagOrgID,
											Required: true,
											Usage:    "organization ID tied to the OAuth application",
										},
										&cli.StringFlag{
											Name:     authApplicationFlagClientID,
											Required: true,
											Usage:    "client ID of the OAuth application to delete",
										},
									},
									Before: createCommandWithT[deleteOAuthAppArgs](DeleteOAuthAppConfirmation),
									Action: createCommandWithT[deleteOAuthAppArgs](DeleteOAuthAppAction),
								},
							},
						},
					},
				},
				{
					Name:   "list",
					Usage:  "list organizations for the current user",
					Action: createCommandWithT[emptyArgs](ListOrganizationsAction),
				},
				{
					Name:      "logo",
					Usage:     "manage the logo for an organization",
					UsageText: createUsageText("organizations logo", []string{generalFlagOrgID}, true),
					Subcommands: []*cli.Command{
						{
							Name:  "set",
							Usage: "set the logo for an organization from a local file",
							Flags: []cli.Flag{
								&cli.StringFlag{
									Name:     generalFlagOrgID,
									Required: true,
									Usage:    "the org to set the logo for",
								},
								&cli.StringFlag{
									Name:     organizationFlagLogoPath,
									Required: true,
									Usage:    "the file path of the logo to set for the organization. This must be a png file.",
								},
							},
							Action: createCommandWithT[organizationsLogoSetArgs](OrganizationLogoSetAction),
						},
						{
							Name:  "get",
							Usage: "get the logo for an organization",
							Flags: []cli.Flag{
								&cli.StringFlag{
									Name:     generalFlagOrgID,
									Required: true,
									Usage:    "the org to get the logo for",
								},
							},
							Action: createCommandWithT[organizationsLogoGetArgs](OrganizationsLogoGetAction),
						},
					},
				},
				{
					Name:      "support-email",
					Usage:     "manage the support email for an organization",
					UsageText: createUsageText("organizations support-email", []string{generalFlagOrgID}, true),
					Subcommands: []*cli.Command{
						{
							Name:  "set",
							Usage: "set the support email for an organization",
							Flags: []cli.Flag{
								&cli.StringFlag{
									Name:     generalFlagOrgID,
									Required: true,
									Usage:    "the org to set the support email for",
								},
								&cli.StringFlag{
									Name:     organizationFlagSupportEmail,
									Required: true,
									Usage:    "the support email to set for the organization",
								},
							},
							Action: createCommandWithT[organizationsSupportEmailSetArgs](OrganizationsSupportEmailSetAction),
						},
						{
							Name:  "get",
							Usage: "get the support email for an organization",
							Flags: []cli.Flag{
								&cli.StringFlag{
									Name:     generalFlagOrgID,
									Required: true,
									Usage:    "the org to get the support email for",
								},
							},
							Action: createCommandWithT[organizationsSupportEmailGetArgs](OrganizationsSupportEmailGetAction),
						},
					},
				},
				{
					Name:      "billing-service",
					Usage:     "manage the organizations billing service",
					UsageText: createUsageText("organizations billing-service", []string{generalFlagOrgID}, false),
					Subcommands: []*cli.Command{
						{
							Name:  "get-config",
							Usage: "get the billing service config for an organization",
							Flags: []cli.Flag{
								&cli.StringFlag{
									Name:     generalFlagOrgID,
									Required: true,
									Usage:    "the org to get the billing config for",
								},
							},
							Action: createCommandWithT[getBillingConfigArgs](GetBillingConfigAction),
						},
						{
							Name:  "disable",
							Usage: "disable the billing service for an organization",
							Flags: []cli.Flag{
								&cli.StringFlag{
									Name:     generalFlagOrgID,
									Required: true,
									Usage:    "the org to disable the billing service for",
								},
							},
							Action: createCommandWithT[organizationDisableBillingServiceArgs](OrganizationDisableBillingServiceAction),
						},
						{
							Name:  "update",
							Usage: "update the billing service update for an organization",
							Flags: []cli.Flag{
								&cli.StringFlag{
									Name:     generalFlagOrgID,
									Required: true,
									Usage:    "the org to update the billing service for",
								},
								&cli.StringFlag{
									Name:     organizationBillingAddress,
									Required: true,
									Usage:    "the stringified address that follows the pattern: line1, line2 (optional), city, state, zipcode",
								},
							},
							Action: createCommandWithT[updateBillingServiceArgs](UpdateBillingServiceAction),
						},
						{
							Name:  "enable",
							Usage: "enable the billing service for an organization",
							Flags: []cli.Flag{
								&cli.StringFlag{
									Name:     generalFlagOrgID,
									Required: true,
									Usage:    "the org to enable the billing service for",
								},
								&cli.StringFlag{
									Name:     organizationBillingAddress,
									Required: true,
									Usage:    "the stringified address that follows the pattern: line1, line2 (optional), city, state, zipcode",
								},
							},
							Action: createCommandWithT[organizationEnableBillingServiceArgs](OrganizationEnableBillingServiceAction),
						},
					},
				},
				{
					Name:      "api-key",
					Usage:     "work with an organization's api keys",
					UsageText: createUsageText("organizations api-key", []string{generalFlagOrgID}, true),
					Subcommands: []*cli.Command{
						{
							Name:  "create",
							Usage: "create an api key for your organization",
							Flags: []cli.Flag{
								&cli.StringFlag{
									Name:     generalFlagOrgID,
									Required: true,
									Usage:    "the org to create an api key for",
								},
								&cli.StringFlag{
									Name:  generalFlagName,
									Usage: "the name of the key (defaults to your login info with the current time)",
								},
							},
							Action: createCommandWithT[organizationsAPIKeyCreateArgs](OrganizationsAPIKeyCreateAction),
						},
					},
				},
			},
		},
		{
			Name:            "locations",
			Aliases:         []string{"location"},
			Usage:           "work with locations",
			HideHelpCommand: true,
			Subcommands: []*cli.Command{
				{
					Name:      "list",
					Usage:     "list locations for the current user",
					ArgsUsage: "[organization]",
					Action:    createCommandWithT[emptyArgs](ListLocationsAction),
				},
				{
					Name:  "api-key",
					Usage: "work with an api-key for your location",
					Subcommands: []*cli.Command{
						{
							Name:      "create",
							Usage:     "create an api key for your location",
							UsageText: createUsageText("api-key create", []string{generalFlagOrgID}, true),
							Flags: []cli.Flag{
								&cli.StringFlag{
									Name:     generalFlagLocationID,
									Required: true,
									Usage:    "id of the location to create an api-key for",
								},
								&cli.StringFlag{
									Name:  generalFlagName,
									Usage: "the name of the key (defaults to your login info with the current time)",
								},
								&cli.StringFlag{
									Name: generalFlagOrgID,
									Usage: "the org-id to attach the key to" +
										"If not provided, will attempt to attach itself to the org of the location if only one org is attached to the location",
								},
							},
							Action: createCommandWithT[locationAPIKeyCreateArgs](LocationAPIKeyCreateAction),
						},
					},
				},
			},
		},
		{
			Name:  "profiles",
			Usage: "work with CLI profiles",
			Subcommands: []*cli.Command{
				{
					Name:  "update",
					Usage: "update an existing profile for authentication, or add it if it doesn't exist",
					Flags: []cli.Flag{
						&cli.StringFlag{
							Name:     profileFlagName,
							Required: true,
							Usage:    "name of the profile to update",
						},
						&cli.StringFlag{
							Name:     loginFlagKeyID,
							Required: true,
							Usage:    "id of the profile's API key",
						},
						&cli.StringFlag{
							Name:     loginFlagKey,
							Required: true,
							Usage:    "the profile's API key",
						},
					},
					Action: createCommandWithT[addOrUpdateProfileArgs](UpdateProfileAction),
				},
				{
					Name:  "add",
					Usage: "add a new profile for authentication (errors if the profile already exists)",
					Flags: []cli.Flag{
						&cli.StringFlag{
							Name:     profileFlagName,
							Required: true,
							Usage:    "name of the profile to add",
						},
						&cli.StringFlag{
							Name:     loginFlagKeyID,
							Required: true,
							Usage:    "id of the profile's API key",
						},
						&cli.StringFlag{
							Name:     loginFlagKey,
							Required: true,
							Usage:    "the profile's API key",
						},
					},
					Action: createCommandWithT[addOrUpdateProfileArgs](AddProfileAction),
				},
				{
					Name:   "list",
					Usage:  "list all existing profiles by name",
					Action: createCommandWithT[emptyArgs](ListProfilesAction),
				},
				{
					Name:  "remove",
					Usage: "remove an authentication profile",
					Flags: []cli.Flag{
						&cli.StringFlag{
							Name:     profileFlagName,
							Required: true,
							Usage:    "name of the profile to remove",
						},
					},
					Action: createCommandWithT[removeProfileArgs](RemoveProfileAction),
				},
			},
		},
		{
			Name:            "data",
			Usage:           "work with data",
			HideHelpCommand: true,
			Subcommands: []*cli.Command{
				{
					Name:  "export",
					Usage: "download data from Viam cloud",
					Subcommands: []*cli.Command{
						{
							Name:      "binary",
							Usage:     "download binary data",
							UsageText: createUsageText("data export binary", []string{dataFlagDestination}, true),
							Flags: append([]cli.Flag{
								&cli.PathFlag{
									Name:     dataFlagDestination,
									Required: true,
									Usage:    "output directory for downloaded data",
								},
								&cli.UintFlag{
									Name:  dataFlagParallelDownloads,
									Usage: "number of download requests to make in parallel",
									Value: 100,
								},
								&cli.UintFlag{
									Name:  dataFlagTimeout,
									Usage: "number of seconds to wait for large file downloads",
									Value: 30,
								},
								&cli.StringSliceFlag{
									Name:  dataFlagTags,
									Usage: "tags filter. accepts tagged for all tagged data, untagged for all untagged data, or a list of tags",
								},
							}, commonFilterFlags...),
							Action: createCommandWithT[dataExportBinaryArgs](DataExportBinaryAction),
						},
						{
							Name:  "tabular",
							Usage: "download tabular data",
							UsageText: createUsageText("data export tabular", []string{
								dataFlagDestination,
								generalFlagPartID,
								dataFlagResourceName,
								dataFlagResourceSubtype,
								dataFlagMethod,
							}, true),
							Flags: []cli.Flag{
								&cli.PathFlag{
									Name:     dataFlagDestination,
									Required: true,
									Usage:    "output directory for downloaded data",
								},
								&cli.StringFlag{
									Name:     generalFlagPartID,
									Required: true,
									Usage:    "part id",
								},
								&cli.StringFlag{
									Name:     dataFlagResourceName,
									Required: true,
									Usage:    "resource name (sometimes called 'component name')",
								},
								&cli.StringFlag{
									Name:     dataFlagResourceSubtype,
									Required: true,
									Usage:    "resource subtype (sometimes called 'component type')",
								},
								&cli.StringFlag{
									Name:     dataFlagMethod,
									Required: true,
									Usage:    "method name",
								},
								&cli.StringFlag{
									Name:  "start",
									Usage: "ISO-8601 timestamp in RFC3339 format indicating the start of the interval",
								},
								&cli.StringFlag{
									Name:  "end",
									Usage: "ISO-8601 timestamp in RFC3339 format indicating the end of the interval",
								},
							},
							Action: createCommandWithT[dataExportTabularArgs](DataExportTabularAction),
						},
					},
				},
				{
					Name:            "delete",
					Usage:           "delete data from Viam cloud",
					HideHelpCommand: true,
					Subcommands: []*cli.Command{
						{
							Name:      "binary",
							Usage:     "delete binary data from Viam cloud",
							UsageText: createUsageText("data delete binary", nil, true),
							Flags: []cli.Flag{
								&cli.StringSliceFlag{
									Name:     dataFlagOrgIDs,
									Required: true,
									Usage:    "orgs filter",
								},
								&cli.StringFlag{
									Name:     dataFlagStart,
									Required: true,
									Usage:    "ISO-8601 timestamp in RFC3339 format indicating the start of the interval filter",
								},
								&cli.StringFlag{
									Name:     dataFlagEnd,
									Required: true,
									Usage:    "ISO-8601 timestamp in RFC3339 format indicating the end of the interval filter",
								},
								&cli.StringSliceFlag{
									Name:  dataFlagLocationIDs,
									Usage: "locations filter",
								},
								&AliasStringFlag{
									cli.StringFlag{
										Name:    generalFlagMachineID,
										Aliases: []string{generalFlagAliasRobotID},
										Usage:   "machine id filter",
									},
								},
								&cli.StringFlag{
									Name:  generalFlagPartID,
									Usage: "part id filter",
								},
								&AliasStringFlag{
									cli.StringFlag{
										Name:    dataFlagMachineName,
										Aliases: []string{dataFlagAliasRobotName},
										Usage:   "machine name filter",
									},
								},
								&cli.StringFlag{
									Name:  dataFlagPartName,
									Usage: "part name filter",
								},
								&cli.StringFlag{
									Name:  dataFlagComponentType,
									Usage: "component type filter",
								},
								&cli.StringFlag{
									Name:  dataFlagComponentName,
									Usage: "component name filter",
								},
								&cli.StringFlag{
									Name:  dataFlagMethod,
									Usage: "method filter",
								},
								&cli.StringSliceFlag{
									Name:  dataFlagMimeTypes,
									Usage: "mime types filter",
								},
								&cli.StringSliceFlag{
									Name: dataFlagBboxLabels,
									Usage: "bbox labels filter. " +
										"accepts string labels corresponding to bounding boxes within images",
								},
							},
							Action: createCommandWithT[emptyArgs](DataDeleteBinaryAction),
						},
						{
							Name:      "tabular",
							Usage:     "delete tabular data from Viam cloud",
							UsageText: createUsageText("data delete tabular", []string{generalFlagOrgID, dataFlagDeleteTabularDataOlderThanDays}, false),
							Flags: []cli.Flag{
								&cli.StringFlag{
									Name:     generalFlagOrgID,
									Usage:    "org id",
									Required: true,
								},
								&cli.IntFlag{
									Name:     dataFlagDeleteTabularDataOlderThanDays,
									Usage:    "delete any tabular data that is older than X calendar days before now. 0 deletes all data.",
									Required: true,
								},
							},
							Action: createCommandWithT[dataDeleteTabularArgs](DataDeleteTabularAction),
						},
					},
				},
				{
					Name:      "database",
					Usage:     "interact with a MongoDB Atlas Data Federation instance",
					UsageText: createUsageText("data database", nil, true),
					Subcommands: []*cli.Command{
						{
							Name:      "configure",
							Usage:     "configures a database user for the Viam org's MongoDB Atlas Data Federation instance",
							UsageText: createUsageText("data database configure", []string{generalFlagOrgID, dataFlagDatabasePassword}, false),
							Flags: []cli.Flag{
								&cli.StringFlag{
									Name:     generalFlagOrgID,
									Usage:    "org ID for the database user being configured",
									Required: true,
								},
								&cli.StringFlag{
									Name:     dataFlagDatabasePassword,
									Usage:    "password for the database user being configured",
									Required: true,
								},
							},
							Before: createCommandWithT[dataConfigureDatabaseUserArgs](DataConfigureDatabaseUserConfirmation),
							Action: createCommandWithT[dataConfigureDatabaseUserArgs](DataConfigureDatabaseUser),
						},
						{
							Name:      "hostname",
							Usage:     "gets the hostname to access a MongoDB Atlas Data Federation Instance",
							UsageText: createUsageText("data database hostname", []string{generalFlagOrgID}, false),
							Flags: []cli.Flag{
								&cli.StringFlag{
									Name:     generalFlagOrgID,
									Usage:    "org ID for the database user",
									Required: true,
								},
							},
							Action: createCommandWithT[dataGetDatabaseConnectionArgs](DataGetDatabaseConnection),
						},
					},
				},
				{
					Name:      "tag",
					Usage:     "tag binary data by filter or ids",
					UsageText: createUsageText("data tag", nil, true),
					Subcommands: []*cli.Command{
						{
							Name:      "ids",
							Usage:     "adds or removes tags from binary data by file ids for a given org and location",
							UsageText: createUsageText("data tag ids", nil, true),
							Subcommands: []*cli.Command{
								{
									Name:  "add",
									Usage: "adds tags to binary data by file ids for a given org and location",
									UsageText: createUsageText("data tag ids add", []string{
										dataFlagTags, generalFlagOrgID,
										dataFlagLocationID, dataFlagFileIDs,
									}, false),
									Flags:  dataTagByIDsFlags,
									Action: createCommandWithT[dataTagByIDsArgs](DataTagActionByIds),
								},
								{
									Name:  "remove",
									Usage: "removes tags from binary data by file ids for a given org and location",
									UsageText: createUsageText("data tag ids remove", []string{
										dataFlagTags, generalFlagOrgID,
										dataFlagLocationID, dataFlagFileIDs,
									}, false),
									Flags:  dataTagByIDsFlags,
									Action: createCommandWithT[dataTagByIDsArgs](DataTagActionByIds),
								},
							},
						},
						{
							Name:      "filter",
							Usage:     "adds or removes tags from binary data by filter",
							UsageText: createUsageText("data tag filter", []string{dataFlagTags}, false),
							Subcommands: []*cli.Command{
								{
									Name:  "add",
									Usage: "adds tags to binary data by filter",
									UsageText: createUsageText("data tag filter add", []string{
										dataFlagTags,
									}, false),
									Flags:  dataTagByFilterFlags,
									Action: createCommandWithT[dataTagByFilterArgs](DataTagActionByFilter),
								},
								{
									Name:  "remove",
									Usage: "removes tags from binary data by filter",
									UsageText: createUsageText("data tag filter remove", []string{
										dataFlagTags,
									}, false),
									Flags:  dataTagByFilterFlags,
									Action: createCommandWithT[dataTagByFilterArgs](DataTagActionByFilter),
								},
							},
						},
					},
				},
			},
		},
		{
			Name:            "dataset",
			Usage:           "work with datasets",
			HideHelpCommand: true,
			Subcommands: []*cli.Command{
				{
					Name:      "create",
					Usage:     "create a new dataset",
					UsageText: createUsageText("dataset create", []string{generalFlagOrgID, datasetFlagName}, false),
					Flags: []cli.Flag{
						&cli.StringFlag{
							Name:     generalFlagOrgID,
							Required: true,
							Usage:    "org ID for which dataset will be created",
						},
						&cli.StringFlag{
							Name:     datasetFlagName,
							Required: true,
							Usage:    "name of the new dataset",
						},
					},
					Action: createCommandWithT[datasetCreateArgs](DatasetCreateAction),
				},
				{
					Name:  "rename",
					Usage: "rename an existing dataset",
					UsageText: createUsageText("dataset rename",
						[]string{datasetFlagDatasetID, datasetFlagName}, false),
					Flags: []cli.Flag{
						&cli.StringFlag{
							Name:     datasetFlagDatasetID,
							Required: true,
							Usage:    "dataset ID of the dataset that will be renamed",
						},
						&cli.StringFlag{
							Name:     datasetFlagName,
							Required: true,
							Usage:    "new name for the dataset",
						},
					},
					Action: createCommandWithT[datasetRenameArgs](DatasetRenameAction),
				},
				{
					Name:  "list",
					Usage: "list dataset information from specified IDs or for an org ID",
					UsageText: fmt.Sprintf("viam dataset list [--%s=<%s> | --%s=<%s>]",
						datasetFlagDatasetIDs, datasetFlagDatasetIDs, generalFlagOrgID, generalFlagOrgID),
					Flags: []cli.Flag{
						&cli.StringSliceFlag{
							Name:  datasetFlagDatasetIDs,
							Usage: "dataset IDs of datasets to be listed",
						},
						&cli.StringFlag{
							Name:  generalFlagOrgID,
							Usage: "org ID for which datasets will be listed",
						},
					},
					Action: createCommandWithT[datasetListArgs](DatasetListAction),
				},
				{
					Name:      "delete",
					Usage:     "delete a dataset",
					UsageText: createUsageText("dataset delete", []string{datasetFlagDatasetID}, false),
					Flags: []cli.Flag{
						&cli.StringFlag{
							Name:     datasetFlagDatasetID,
							Required: true,
							Usage:    "ID of the dataset to be deleted",
						},
					},
					Action: createCommandWithT[datasetDeleteArgs](DatasetDeleteAction),
				},
				{
					Name:  "export",
					Usage: "download data from a dataset",
					UsageText: createUsageText("dataset export",
						[]string{dataFlagDestination, datasetFlagDatasetID}, true, datasetFlagIncludeJSONLines, dataFlagParallelDownloads),
					Flags: []cli.Flag{
						&cli.PathFlag{
							Name:     dataFlagDestination,
							Required: true,
							Usage:    "output directory for downloaded data",
						},
						&cli.StringFlag{
							Name:     datasetFlagDatasetID,
							Required: true,
							Usage:    "dataset ID of the dataset to be downloaded",
						},
						&cli.BoolFlag{
							Name:     datasetFlagIncludeJSONLines,
							Required: false,
							Usage:    "option to include JSON Lines files for local testing",
							Value:    false,
						},
						&cli.UintFlag{
							Name:     dataFlagParallelDownloads,
							Required: false,
							Usage:    "number of download requests to make in parallel",
							Value:    100,
						},
						&cli.UintFlag{
							Name:  dataFlagTimeout,
							Usage: "number of seconds to wait for large file downloads",
							Value: 30,
						},
					},
					Action: createCommandWithT[datasetDownloadArgs](DatasetDownloadAction),
				},
				{
					Name:      "data",
					Usage:     "add or remove data from datasets",
					UsageText: createUsageText("dataset data", nil, true),
					Subcommands: []*cli.Command{
						{
							Name:  "add",
							Usage: "adds binary data either by IDs or filter to dataset",
							Subcommands: []*cli.Command{
								{
									Name:  "ids",
									Usage: "adds binary data with file IDs in a single org and location to dataset",
									UsageText: createUsageText("dataset data add ids", []string{
										datasetFlagDatasetID, generalFlagOrgID,
										dataFlagLocationID, dataFlagFileIDs,
									}, false),
									Flags: []cli.Flag{
										&cli.StringFlag{
											Name:     datasetFlagDatasetID,
											Usage:    "dataset ID to which data will be added",
											Required: true,
										},
										&cli.StringFlag{
											Name:     generalFlagOrgID,
											Usage:    "org ID to which data belongs",
											Required: true,
										},
										&cli.StringFlag{
											Name:     dataFlagLocationID,
											Usage:    "location ID to which data belongs",
											Required: true,
										},
										&cli.StringSliceFlag{
											Name:     dataFlagFileIDs,
											Usage:    "file IDs of data belonging to specified org and location",
											Required: true,
										},
									},
									Action: createCommandWithT[dataAddToDatasetByIDsArgs](DataAddToDatasetByIDs),
								},
								{
									Name:      "filter",
									Usage:     "adds binary data from the specified filter to dataset",
									UsageText: createUsageText("dataset data add filter", []string{datasetFlagDatasetID}, true),
									Flags: append([]cli.Flag{
										&cli.StringFlag{
											Name:     datasetFlagDatasetID,
											Usage:    "dataset ID to which data will be added",
											Required: true,
										},
										&cli.StringSliceFlag{
											Name: dataFlagTags,
											Usage: "tags filter. " +
												"accepts tagged for all tagged data, untagged for all untagged data, or a list of tags for all data matching any of the tags",
										},
									},
										commonFilterFlags...),
									Action: createCommandWithT[dataAddToDatasetByFilterArgs](DataAddToDatasetByFilter),
								},
							},
						},
						{
							Name:  "remove",
							Usage: "removes binary data with file IDs in a single org and location from dataset",
							UsageText: createUsageText("dataset data remove",
								[]string{datasetFlagDatasetID, generalFlagOrgID, dataFlagLocationID, dataFlagFileIDs}, false),
							// TODO(RSDK-9286) do we need to ask for og and location here?
							Flags: []cli.Flag{
								&cli.StringFlag{
									Name:     datasetFlagDatasetID,
									Usage:    "dataset ID from which data will be removed",
									Required: true,
								},
								&cli.StringFlag{
									Name:     generalFlagOrgID,
									Usage:    "org ID to which data belongs",
									Required: true,
								},
								&cli.StringFlag{
									Name:     dataFlagLocationID,
									Usage:    "location ID to which data belongs",
									Required: true,
								},
								&cli.StringSliceFlag{
									Name:     dataFlagFileIDs,
									Usage:    "file IDs of data belonging to specified org and location",
									Required: true,
								},
							},
							Action: createCommandWithT[dataRemoveFromDatasetArgs](DataRemoveFromDataset),
						},
					},
				},
			},
		},
		{
			Name:      "train",
			Usage:     "train on data",
			UsageText: "viam train [other options]",
			Subcommands: []*cli.Command{
				{
					Name:  "submit",
					Usage: "submits training job on data in Viam cloud",
					Subcommands: []*cli.Command{
						{
							Name:  "managed",
							Usage: "submits training job on data in Viam cloud with a Viam-managed training script",
							UsageText: createUsageText("train submit managed",
								[]string{datasetFlagDatasetID, trainFlagModelOrgID, trainFlagModelName, trainFlagModelType, trainFlagModelLabels}, true),
							Flags: []cli.Flag{
								&cli.StringFlag{
									Name:     datasetFlagDatasetID,
									Usage:    "dataset ID",
									Required: true,
								},
								&cli.StringFlag{
									Name:     trainFlagModelOrgID,
									Usage:    "org ID to train and save ML model in",
									Required: true,
								},
								&cli.StringFlag{
									Name:     trainFlagModelName,
									Usage:    "name of ML model",
									Required: true,
								},
								&cli.StringFlag{
									Name: trainFlagModelType,
									Usage: "type of model to train. can be one of " +
										"[single_label_classification, multi_label_classification, or object_detection]",
									Required: true,
								},
								&cli.StringSliceFlag{
									Name: trainFlagModelLabels,
									Usage: "labels to train on. " +
										"this will either be classification or object detection labels",
									Required: true,
								},
								&cli.StringFlag{
									Name:  trainFlagModelVersion,
									Usage: "version of ML model. defaults to current timestamp if unspecified.",
								},
							},
							Action: createCommandWithT[mlSubmitTrainingJobArgs](MLSubmitTrainingJob),
						},
						{
							Name:  "custom",
							Usage: "submits custom training job on data in Viam cloud",
							Subcommands: []*cli.Command{
								{
									Name:  "from-registry",
									Usage: "submits custom training job with an existing training script in the registry on data in Viam cloud",

									UsageText: createUsageText("train submit custom from-registry",
										[]string{
											datasetFlagDatasetID, generalFlagOrgID, trainFlagModelName,
											mlTrainingFlagName, mlTrainingFlagVersion, mlTrainingFlagArgs,
										}, true),
									Flags: []cli.Flag{
										&cli.StringFlag{
											Name:     datasetFlagDatasetID,
											Usage:    "dataset ID",
											Required: true,
										},
										&cli.StringFlag{
											Name:     generalFlagOrgID,
											Usage:    "org ID to train and save ML model in",
											Required: true,
										},
										&cli.StringFlag{
											Name:     trainFlagModelName,
											Usage:    "name of ML model",
											Required: true,
										},
										&cli.StringFlag{
											Name:  trainFlagModelVersion,
											Usage: "version of ML model. defaults to current timestamp if unspecified.",
										},
										&cli.StringFlag{
											Name: mlTrainingFlagName,
											Usage: "registry name of the ML training script to use for training, " +
												"which should be formatted as prefix:itemname where prefix is either the org ID or the namespace.",
											Required: true,
										},
										&cli.StringFlag{
											Name:     mlTrainingFlagVersion,
											Usage:    "version of the ML training script to use for training.",
											Required: true,
										},
										&cli.StringSliceFlag{
											Name: mlTrainingFlagArgs,
											Usage: "optional command line arguments to run the training script with " +
												"which should be formatted as option1=value1,option2=value2",
											Required: false,
										},
									},
									Action: createCommandWithT[mlSubmitCustomTrainingJobArgs](MLSubmitCustomTrainingJob),
								},
								{
									Name:  "with-upload",
									Usage: "submits custom training job with an upload training script on data in Viam cloud",
									UsageText: createUsageText("train submit custom with-upload",
										[]string{
											datasetFlagDatasetID, trainFlagModelOrgID, trainFlagModelName,
											mlTrainingFlagPath, mlTrainingFlagName, mlTrainingFlagArgs,
										}, true),
									Flags: []cli.Flag{
										&cli.StringFlag{
											Name:     datasetFlagDatasetID,
											Usage:    "dataset ID",
											Required: true,
										},
										&cli.StringFlag{
											Name:     trainFlagModelName,
											Usage:    "name of ML model",
											Required: true,
										},
										&cli.StringFlag{
											Name:  trainFlagModelVersion,
											Usage: "version of ML model. defaults to current timestamp if unspecified.",
										},
										&cli.StringFlag{
											Name:     mlTrainingFlagURL,
											Usage:    "url of Github repository associated with the training scripts",
											Required: false,
										},
										&cli.StringFlag{
											Name:     mlTrainingFlagPath,
											Usage:    "path to ML training scripts for upload",
											Required: true,
										},
										&cli.StringFlag{
											Name:     generalFlagOrgID,
											Usage:    "org ID to save the custom training script in",
											Required: true,
										},
										&cli.StringFlag{
											Name:     trainFlagModelOrgID,
											Required: true,
											Usage:    "organization ID to upload and run training job",
										},
										&cli.StringFlag{
											Name:     mlTrainingFlagName,
											Usage:    "script name of the ML training script to upload",
											Required: true,
										},
										&cli.StringFlag{
											Name:     mlTrainingFlagVersion,
											Usage:    "version of the ML training script to upload. defaults to current timestamp if unspecified.",
											Required: false,
										},
										&cli.StringFlag{
											Name:     mlTrainingFlagFramework,
											Usage:    "framework of the ML training script to upload, can be: " + strings.Join(modelFrameworks, ", "),
											Required: false,
										},
										&cli.StringFlag{
											Name:     trainFlagModelType,
											Usage:    "task type of the ML training script to upload, can be: " + strings.Join(modelTypes, ", "),
											Required: false,
										},
										&cli.StringSliceFlag{
											Name: mlTrainingFlagArgs,
											Usage: "optional command line arguments to run the training script with " +
												"which should be formatted as option1=value1,option2=value2",
											Required: false,
										},
									},
									Action: createCommandWithT[mlSubmitCustomTrainingJobWithUploadArgs](MLSubmitCustomTrainingJobWithUpload),
								},
							},
						},
					},
				},
				{
					Name:      "get",
					Usage:     "gets training job from Viam cloud based on training job ID",
					UsageText: createUsageText("train get", []string{trainFlagJobID}, false),
					Flags: []cli.Flag{
						&cli.StringFlag{
							Name:     trainFlagJobID,
							Usage:    "training job ID",
							Required: true,
						},
					},
					Action: createCommandWithT[dataGetTrainingJobArgs](DataGetTrainingJob),
				},
				{
					Name:      "logs",
					Usage:     "gets training job logs from Viam cloud based on training job ID",
					UsageText: createUsageText("train logs", []string{trainFlagJobID}, false),
					Flags: []cli.Flag{
						&cli.StringFlag{
							Name:     trainFlagJobID,
							Usage:    "training job ID",
							Required: true,
						},
					},
					Action: createCommandWithT[mlGetTrainingJobLogsArgs](MLGetTrainingJobLogs),
				},
				{
					Name:      "cancel",
					Usage:     "cancels training job in Viam cloud based on training job ID",
					UsageText: createUsageText("train cancel", []string{trainFlagJobID}, false),
					Flags: []cli.Flag{
						&cli.StringFlag{
							Name:     trainFlagJobID,
							Usage:    "training job ID",
							Required: true,
						},
					},
					Action: createCommandWithT[dataCancelTrainingJobArgs](DataCancelTrainingJob),
				},
				{
					Name:      "list",
					Usage:     "list training jobs in Viam cloud based on organization ID",
					UsageText: createUsageText("train list", []string{generalFlagOrgID}, true),
					Flags: []cli.Flag{
						&cli.StringFlag{
							Name:     generalFlagOrgID,
							Usage:    "org ID",
							Required: true,
						},
						&cli.StringFlag{
							Name:     trainFlagJobStatus,
							Usage:    "training status to filter for. can be one of " + allTrainingStatusValues(),
							Required: false,
							Value:    defaultTrainingStatus(),
						},
					},
					Action: createCommandWithT[dataListTrainingJobsArgs](DataListTrainingJobs),
				},
			},
		},
		{
			Name:            "machines",
			Aliases:         []string{"machine", "robots", "robot"},
			Usage:           "work with machines",
			HideHelpCommand: true,
			Subcommands: []*cli.Command{
				{
					Name:  "list",
					Usage: "list machines in an organization and location",
					Flags: []cli.Flag{
						&cli.StringFlag{
							Name:        generalFlagOrganization,
							Aliases:     []string{generalFlagAliasOrg, generalFlagOrgID, generalFlagAliasOrgName},
							DefaultText: "first organization alphabetically",
						},
						&cli.StringFlag{
							Name:        generalFlagLocation,
							Aliases:     []string{generalFlagLocationID, generalFlagAliasLocationName},
							DefaultText: "first location alphabetically",
						},
					},
					Action: createCommandWithT[listRobotsActionArgs](ListRobotsAction),
				},
				{
					Name:  "api-key",
					Usage: "work with a machine's api keys",
					Subcommands: []*cli.Command{
						{
							Name:      "create",
							Usage:     "create an api-key for your machine",
							UsageText: createUsageText("machines api-key create", []string{generalFlagMachineID}, true),
							Flags: []cli.Flag{
								&AliasStringFlag{
									cli.StringFlag{
										Name:     generalFlagMachineID,
										Aliases:  []string{generalFlagAliasRobotID},
										Required: true,
										Usage:    "id of the machine to create an api-key for",
									},
								},
								&cli.StringFlag{
									Name:  generalFlagName,
									Usage: "the name of the key (defaults to your login info with the current time)",
								},
								&cli.StringFlag{
									Name: generalFlagOrgID,
									Usage: "the org-id to attach this api-key to. If not provided, " +
										"we will attempt to use the org attached to the machine if only one exists",
								},
							},
							Action: createCommandWithT[robotAPIKeyCreateArgs](RobotAPIKeyCreateAction),
						},
					},
				},
				{
					Name:      "status",
					Usage:     "display machine status",
					UsageText: createUsageText("machines status", []string{generalFlagMachine}, true),
					// TODO(RSDK-9286) - do we need to ask for all three of these?
					Flags: []cli.Flag{
						&cli.StringFlag{
							Name:        generalFlagOrganization,
							Aliases:     []string{generalFlagAliasOrg, generalFlagOrgID, generalFlagAliasOrgName},
							DefaultText: "first organization alphabetically",
						},
						&cli.StringFlag{
							Name:        generalFlagLocation,
							Aliases:     []string{generalFlagLocationID, generalFlagAliasLocationName},
							DefaultText: "first location alphabetically",
						},
						&AliasStringFlag{
							cli.StringFlag{
								Name:     generalFlagMachine,
								Aliases:  []string{generalFlagAliasRobot, generalFlagMachineID, generalFlagAliasMachineName},
								Required: true,
							},
						},
					},
					Action: createCommandWithT[robotsStatusArgs](RobotsStatusAction),
				},
				{
					Name:      "logs",
					Aliases:   []string{"log"},
					Usage:     "display machine logs",
					UsageText: createUsageText("machines logs", []string{generalFlagMachine}, true),
					// TODO(RSDK-9286) do we need to ask for og and location and machine here?
					Flags: []cli.Flag{
						&cli.StringFlag{
							Name:        generalFlagOrganization,
							Aliases:     []string{generalFlagAliasOrg, generalFlagOrgID, generalFlagAliasOrgName},
							DefaultText: "first organization alphabetically",
						},
						&cli.StringFlag{
							Name:        generalFlagLocation,
							Aliases:     []string{generalFlagLocationID, generalFlagAliasLocationName},
							DefaultText: "first location alphabetically",
						},
						&AliasStringFlag{
							cli.StringFlag{
								Name:     generalFlagMachine,
								Aliases:  []string{generalFlagAliasRobot, generalFlagMachineID, generalFlagAliasMachineName},
								Required: true,
							},
						},
						&cli.StringFlag{
							Name:  logsFlagOutputFile,
							Usage: "path to output file",
						},
						&cli.StringFlag{
							Name:  logsFlagFormat,
							Usage: "file format (text or json)",
						},
<<<<<<< HEAD
						&cli.StringFlag{
							Name:  logsFlagKeyword,
							Usage: "filter logs by keyword",
						},
						&cli.StringSliceFlag{
							Name:  logsFlagLevels,
							Usage: "filter logs by levels (e.g., info, warn, error)",
						},
						&cli.TimestampFlag{
							Name:   logsFlagStartTime,
							Usage:  "filter logs starting from this time",
							Layout: "2006-01-02T15:04:05Z", // Example format for ISO 8601
						},
						&cli.TimestampFlag{
							Name:   logsFlagEndTime,
							Usage:  "filter logs until this time",
							Layout: "2006-01-02T15:04:05Z", // Example format for ISO 8601
						},
=======
>>>>>>> f6606aca
						&cli.BoolFlag{
							Name:  logsFlagErrors,
							Usage: "show only errors",
						},
						&cli.IntFlag{
							Name:        logsFlagCount,
							Usage:       fmt.Sprintf("number of logs to fetch (max %v)", maxNumLogs),
							DefaultText: fmt.Sprintf("%v", defaultNumLogs),
						},
					},
					Action: createCommandWithT[robotsLogsArgs](RobotsLogsAction),
				},
				{
					Name:            "part",
					Usage:           "work with a machine part",
					HideHelpCommand: true,
					Subcommands: []*cli.Command{
						{
							Name:      "status",
							Usage:     "display part status",
							UsageText: createUsageText("machines part status", []string{generalFlagMachine, generalFlagPart}, true),
							// TODO(RSDK-9286) do we need to ask for og and location and machine and part here?
							Flags: []cli.Flag{
								&cli.StringFlag{
									Name:        generalFlagOrganization,
									Aliases:     []string{generalFlagAliasOrg, generalFlagOrgID, generalFlagAliasOrgName},
									DefaultText: "first organization alphabetically",
								},
								&cli.StringFlag{
									Name:        generalFlagLocation,
									Aliases:     []string{generalFlagLocationID, generalFlagAliasLocationName},
									DefaultText: "first location alphabetically",
								},
								&AliasStringFlag{
									cli.StringFlag{
										Name:     generalFlagMachine,
										Aliases:  []string{generalFlagAliasRobot, generalFlagMachineID, generalFlagAliasMachineName},
										Required: true,
									},
								},
								&AliasStringFlag{
									cli.StringFlag{
										Name:     generalFlagPart,
										Aliases:  []string{generalFlagPartID, generalFlagAliasPartName},
										Required: true,
									},
								},
							},
							Action: createCommandWithT[robotsPartStatusArgs](RobotsPartStatusAction),
						},
						{
							Name:      "logs",
							Aliases:   []string{"log"},
							Usage:     "display part logs",
							UsageText: createUsageText("machines part logs", []string{generalFlagMachine, generalFlagPart}, true),
							Flags: []cli.Flag{
								&cli.StringFlag{
									Name:        generalFlagOrganization,
									Aliases:     []string{generalFlagAliasOrg, generalFlagOrgID, generalFlagAliasOrgName},
									DefaultText: "first organization alphabetically",
								},
								&cli.StringFlag{
									Name:        generalFlagLocation,
									Aliases:     []string{generalFlagLocationID, generalFlagAliasLocationName},
									DefaultText: "first location alphabetically",
								},
								&AliasStringFlag{
									cli.StringFlag{
										Name:     generalFlagMachine,
										Aliases:  []string{generalFlagAliasRobot, generalFlagMachineID, generalFlagAliasMachineName},
										Required: true,
									},
								},
								&AliasStringFlag{
									cli.StringFlag{
										Name:     generalFlagPart,
										Aliases:  []string{generalFlagPartID, generalFlagAliasPartName},
										Required: true,
									},
								},
								&cli.BoolFlag{
									Name:  logsFlagErrors,
									Usage: "show only errors",
								},
								&cli.BoolFlag{
									Name:    logsFlagTail,
									Aliases: []string{"f"},
									Usage:   "follow logs",
								},
								&cli.IntFlag{
									Name:        logsFlagCount,
									Usage:       fmt.Sprintf("number of logs to fetch (max %v)", maxNumLogs),
									DefaultText: fmt.Sprintf("%v", defaultNumLogs),
								},
							},
							Action: createCommandWithT[robotsPartLogsArgs](RobotsPartLogsAction),
						},
						{
							Name:      "restart",
							Aliases:   []string{},
							Usage:     "request part restart",
							UsageText: createUsageText("machines part restart", []string{generalFlagMachine, generalFlagPart}, true),
							// TODO(RSDK-9286) revisit flags
							Flags: []cli.Flag{
								&cli.StringFlag{
									Name:        generalFlagOrganization,
									Aliases:     []string{generalFlagAliasOrg, generalFlagOrgID, generalFlagAliasOrgName},
									DefaultText: "first organization alphabetically",
								},
								&cli.StringFlag{
									Name:        generalFlagLocation,
									Aliases:     []string{generalFlagLocationID, generalFlagAliasLocationName},
									DefaultText: "first location alphabetically",
								},
								&AliasStringFlag{
									cli.StringFlag{
										Name:     generalFlagMachine,
										Aliases:  []string{generalFlagAliasRobot, generalFlagMachineID, generalFlagAliasMachineName},
										Required: true,
									},
								},
								&AliasStringFlag{
									cli.StringFlag{
										Name:     generalFlagPart,
										Aliases:  []string{generalFlagPartID, generalFlagAliasPartName},
										Required: true,
									},
								},
							},
							Action: createCommandWithT[robotsPartRestartArgs](RobotsPartRestartAction),
						},
						{
							Name:  "run",
							Usage: "run a command on a machine part",
							UsageText: createUsageText("machines part run", []string{
								generalFlagOrganization, generalFlagLocation, generalFlagMachine, generalFlagPart,
							}, true, "<service.method>"),
							Flags: []cli.Flag{
								&AliasStringFlag{
									cli.StringFlag{
										Name:     generalFlagOrganization,
										Aliases:  []string{generalFlagAliasOrg, generalFlagOrgID, generalFlagAliasOrgName},
										Required: true,
									},
								},
								&AliasStringFlag{
									cli.StringFlag{
										Name:     generalFlagLocation,
										Aliases:  []string{generalFlagLocationID, generalFlagAliasLocationName},
										Required: true,
									},
								},
								&AliasStringFlag{
									cli.StringFlag{
										Name:     generalFlagMachine,
										Aliases:  []string{generalFlagAliasRobot, generalFlagMachineID, generalFlagAliasMachineName},
										Required: true,
									},
								},
								&AliasStringFlag{
									cli.StringFlag{
										Name:     generalFlagPart,
										Aliases:  []string{generalFlagPartID, generalFlagAliasPartName},
										Required: true,
									},
								},
								&cli.StringFlag{
									Name:    runFlagData,
									Aliases: []string{"d"},
								},
								&cli.DurationFlag{
									Name:    runFlagStream,
									Aliases: []string{"s"},
								},
							},
							Action: createCommandWithT[robotsPartRunArgs](RobotsPartRunAction),
						},
						{
							Name:        "shell",
							Usage:       "start a shell on a machine part",
							Description: `In order to use the shell command, the machine must have a valid shell type service.`,
							UsageText: createUsageText(
								"machines part shell", []string{generalFlagOrganization, generalFlagLocation, generalFlagMachine, generalFlagPart}, false,
							),
							// TODO(RSDK-9286) do we need to ask for og and location and machine and part here?
							Flags: []cli.Flag{
								&cli.StringFlag{
									Name:    generalFlagOrganization,
									Aliases: []string{generalFlagAliasOrg, generalFlagOrgID, generalFlagAliasOrgName},
								},
								&cli.StringFlag{
									Name:    generalFlagLocation,
									Aliases: []string{generalFlagLocationID, generalFlagAliasLocationName},
								},
								&AliasStringFlag{
									cli.StringFlag{
										Name:    generalFlagMachine,
										Aliases: []string{generalFlagAliasRobot, generalFlagMachineID, generalFlagAliasMachineName},
									},
								},
								&cli.StringFlag{
									Name:    generalFlagPart,
									Aliases: []string{generalFlagPartID, generalFlagAliasPartName},
								},
							},
							Action: createCommandWithT[robotsPartShellArgs](RobotsPartShellAction),
						},
						{
							Name:  "cp",
							Usage: "copy files to and from a machine part",

							Description: `
In order to use the cp command, the machine must have a valid shell type service.
Specifying ~ or a blank destination for the machine will use the home directory of the user
that is running the process (this may sometimes be root). Organization and location are
required flags if the machine/part name are not unique across your account.
Note: There is no progress meter while copying is in progress.

Copy a single file to the machine with a new name:
'viam machine part cp --organization "org" --location "location" --machine "m1" --part "m1-main" my_file machine:/home/user/'

Recursively copy a directory to the machine with the same name:
'viam machine part cp --machine "m1" --part "m1-main" -r my_dir machine:/home/user/'

Copy multiple files to the machine with recursion and keep original permissions and metadata:
'viam machine part cp --machine "m1" --part "m1-main" -r -p my_dir my_file machine:/home/user/some/existing/dir/'

Copy a single file from the machine to a local destination:
'viam machine part cp --machine "m1" --part "m1-main" machine:my_file ~/Downloads/'

Recursively copy a directory from the machine to a local destination with the same name:
'viam machine part cp --machine "m1" --part "m1-main" -r machine:my_dir ~/Downloads/'

Copy multiple files from the machine to a local destination with recursion and keep original permissions and metadata:
'viam machine part cp --machine "m1" --part "m1-main" -r -p machine:my_dir machine:my_file ~/some/existing/dir/'
`,
							UsageText: createUsageText(
								"machines part cp",
								[]string{generalFlagOrganization, generalFlagLocation, generalFlagMachine, generalFlagPart},
								true,
								"[-p] [-r] source ([machine:]files) ... target ([machine:]files"),
							Flags: []cli.Flag{
								&cli.StringFlag{
									Name:    generalFlagOrganization,
									Aliases: []string{generalFlagAliasOrg, generalFlagOrgID, generalFlagAliasOrgName},
								},
								&cli.StringFlag{
									Name:    generalFlagLocation,
									Aliases: []string{generalFlagLocationID, generalFlagAliasLocationName},
								},
								&AliasStringFlag{
									cli.StringFlag{
										Name:     generalFlagMachine,
										Aliases:  []string{generalFlagAliasRobot, generalFlagMachineID, generalFlagAliasMachineName},
										Required: true,
									},
								},
								&AliasStringFlag{
									cli.StringFlag{
										Name:     generalFlagPart,
										Aliases:  []string{generalFlagPartID, generalFlagAliasPartName},
										Required: true,
									},
								},
								&cli.BoolFlag{
									Name:    cpFlagRecursive,
									Aliases: []string{"r"},
									Usage:   "recursively copy files",
								},
								&cli.BoolFlag{
									Name:    cpFlagPreserve,
									Aliases: []string{"p"},
									// Note(erd): maybe support access time in the future if needed
									Usage: "preserve modification times and file mode bits from the source files",
								},
							},
							Action: createCommandWithT[machinesPartCopyFilesArgs](MachinesPartCopyFilesAction),
						},
					},
				},
			},
		},
		{
			Name:            "module",
			Usage:           "manage your modules in Viam's registry",
			HideHelpCommand: true,
			Subcommands: []*cli.Command{
				{
					Name:  "create",
					Usage: "create & register a module on app.viam.com",
					Description: `Creates a module in app.viam.com to simplify code deployment.
Ex: 'viam module create --name my-great-module --org-id <my org id>'
Will create the module and a corresponding meta.json file in the current directory.

If your org has set a namespace in app.viam.com then your module name will be 'my-namespace:my-great-module' and
you won't have to pass a namespace or org-id in future commands. Otherwise there will be no namespace
and you will have to provide the org-id to future cli commands. You cannot make your module public until you claim an org-id.

After creation, use 'viam module update' to push your new module to app.viam.com.`,
					UsageText: createUsageText("module create", []string{generalFlagName}, true),
					Flags: []cli.Flag{
						&cli.StringFlag{
							Name:     generalFlagName,
							Usage:    "name of your module (cannot be changed once set)",
							Required: true,
						},
						&cli.StringFlag{
							Name:  moduleFlagPublicNamespace,
							Usage: "the public namespace where the module will reside (alternative way of specifying the org id)",
						},
						&cli.StringFlag{
							Name:  generalFlagOrgID,
							Usage: "id of the organization that will host the module",
						},
						&cli.BoolFlag{
							Name:  moduleCreateLocalOnly,
							Usage: "create a meta.json file for local use, but don't create the module on the backend",
						},
					},
					Action: createCommandWithT[createModuleActionArgs](CreateModuleAction),
				},
				{
					Name:  "generate",
					Usage: "generate a new modular resource via prompts",
					Flags: []cli.Flag{
						&cli.StringFlag{
							Name:  generalFlagName,
							Usage: "name to use for module",
						},
						&cli.StringFlag{
							Name:  moduleFlagLanguage,
							Usage: "language to use for module",
						},
						&cli.BoolFlag{
							Name:  moduleFlagIsPublic,
							Usage: "set module to public",
						},
						&cli.StringFlag{
							Name:  moduleFlagPublicNamespace,
							Usage: "namespace or organization ID of module",
						},
						&cli.StringFlag{
							Name:  moduleFlagResourceSubtype,
							Usage: "resource subtype to use in module",
						},
						&cli.StringFlag{
							Name:  moduleFlagResourceType,
							Usage: "resource type to use in module",
						},
						&cli.StringFlag{
							Name:  moduleFlagModelName,
							Usage: "resource model name to use in module",
						},
						&cli.BoolFlag{
							Name:  moduleFlagEnableCloud,
							Usage: "generate Github workflows to build module",
						},
						&cli.BoolFlag{
							Name:  moduleFlagRegister,
							Usage: "register module with Viam to associate with your organization",
						},
						&cli.BoolFlag{
							Name:   moduleFlagDryRun,
							Usage:  "indicate a dry test run, so skip regular checks",
							Hidden: true,
						},
					},
					Action: createCommandWithT[generateModuleArgs](GenerateModuleAction),
				},
				{
					Name:  "update",
					Usage: "update a module's metadata on app.viam.com",
					Flags: []cli.Flag{
						&cli.StringFlag{
							Name:      moduleFlagPath,
							Usage:     "path to meta.json",
							Value:     "./meta.json",
							TakesFile: true,
						},
					},
					Action: createCommandWithT[updateModuleArgs](UpdateModuleAction),
				},
				{
					Name:      "update-models",
					Usage:     "update a module's metadata file based on models it provides",
					UsageText: createUsageText("module update-models", []string{moduleFlagBinary}, true),
					Flags: []cli.Flag{
						&cli.StringFlag{
							Name:      moduleFlagPath,
							Usage:     "path to meta.json",
							Value:     "./meta.json",
							TakesFile: true,
						},
						&cli.StringFlag{
							Name:     moduleFlagBinary,
							Usage:    "binary for the module to run (has to work on this os/processor)",
							Required: true,
						},
					},
					Action: createCommandWithT[updateModelsArgs](UpdateModelsAction),
				},
				{
					Name:  "upload",
					Usage: "upload a new version of your module",
					Description: `Upload an archive containing your module's file(s) for a specified platform
Example uploading a single file:
viam module upload --version "0.1.0" --platform "linux/amd64" ./bin/my-module
(this example requires the entrypoint in the meta.json to be "./bin/my-module")

Example uploading a whole directory:
viam module upload --version "0.1.0" --platform "linux/amd64" ./bin
(this example requires the entrypoint in the meta.json to be inside the bin directory like "./bin/[your path here]")

Example uploading a custom tarball of your module:
tar -czf packaged-module.tar.gz ./src requirements.txt run.sh
viam module upload --version "0.1.0" --platform "linux/amd64" packaged-module.tar.gz
                      `,
					UsageText: createUsageText("module upload", []string{moduleFlagVersion, moduleFlagPlatform}, true, "<packaged-module.tag.gz>"),
					Flags: []cli.Flag{
						&cli.StringFlag{
							Name:      moduleFlagPath,
							Usage:     "path to meta.json",
							Value:     "./meta.json",
							TakesFile: true,
						},
						&cli.StringFlag{
							Name:  moduleFlagPublicNamespace,
							Usage: "the public namespace where the module resides (alternative way of specifying the org id)",
						},
						&cli.StringFlag{
							Name:  generalFlagOrgID,
							Usage: "id of the organization that hosts the module",
						},
						&cli.StringFlag{
							Name:  generalFlagName,
							Usage: "name of the module (used if you don't have a meta.json)",
						},
						&cli.StringFlag{
							Name:     moduleFlagVersion,
							Usage:    "version of the module to upload (semver2.0) ex: \"0.1.0\"",
							Required: true,
						},
						&cli.StringFlag{
							Name: moduleFlagPlatform,
							Usage: `platform of the binary you are uploading. Must be one of:
                      any           (most Python modules)
                      any/amd64     (most Docker-based modules)
                      any/arm64
                      linux/any     (Python modules that also require OS support)
                      darwin/any
                      linux/amd64
                      linux/arm64
                      linux/arm32v7
                      linux/arm32v6
                      darwin/amd64  (Intel macs)
                      darwin/arm64  (Apple silicon macs)`,
							Required: true,
						},
						&cli.StringFlag{
							Name: moduleFlagTags,
							Usage: `Optional extra fields for constraining the platforms to which this binary
                             is deployed. Examples: distro:debian, distro:ubuntu, os_version:22.04,
                             os_codename:jammy. You can provide multiple tags in this field by separating
                             them with a comma. For a machine to use an upload, all tags must be satisified
                             as well as the --platform field.`,
						},
						&cli.BoolFlag{
							Name:  moduleFlagForce,
							Usage: "skip validation (may result in non-functional versions)",
						},
					},
					Action: createCommandWithT[uploadModuleArgs](UploadModuleAction),
				},
				{
					Name:  "build",
					Usage: "build your module for different architectures using cloud runners",
					UsageText: `Build your module on different operating systems and cpu architectures via cloud runners.
Make sure to add a "build" section to your meta.json.
Example:
{
  "module_id": ...,
  "build": {
    "setup": "./setup.sh",                  // optional - command to install your build dependencies
    "build": "make module.tar.gz",          // command that will build your module
    "path" : "module.tar.gz",               // optional - path to your built module
                                            // (passed to the 'viam module upload' command)
    "arch" : ["linux/amd64", "linux/arm64"] // architectures to build for
  }
}
`,
					Subcommands: []*cli.Command{
						{
							Name:  "local",
							Usage: "run your meta.json build command locally",
							Flags: []cli.Flag{
								&cli.StringFlag{
									Name:      moduleFlagPath,
									Usage:     "path to meta.json",
									Value:     "./meta.json",
									TakesFile: true,
								},
							},
							Action: createCommandWithT[moduleBuildLocalArgs](ModuleBuildLocalAction),
						},
						{
							Name:      "start",
							Usage:     "start a remote build",
							UsageText: createUsageText("module build start", []string{moduleBuildFlagVersion}, true),
							Flags: []cli.Flag{
								&cli.StringFlag{
									Name:      moduleBuildFlagPath,
									Usage:     "path to meta.json",
									Value:     "./meta.json",
									TakesFile: true,
								},
								&cli.StringFlag{
									Name:     moduleBuildFlagVersion,
									Usage:    "version of the module to upload (semver2.0) ex: \"0.1.0\"",
									Required: true,
								},
								&cli.StringFlag{
									Name:  moduleBuildFlagRef,
									Usage: "git ref to clone when building your module. This can be a branch name or a commit hash",
									Value: "main",
								},
								&cli.StringFlag{
									Name:  moduleBuildFlagToken,
									Usage: "checkout token for private repos, not necessary for public repos",
								},
								&cli.StringFlag{
									Name:  moduleBuildFlagWorkdir,
									Usage: "use this to indicate that your meta.json is in a subdirectory of your repo." + " --module flag should be relative to this",
									Value: ".",
								},
								&cli.StringSliceFlag{
									Name:  moduleBuildFlagPlatforms,
									Usage: "list of platforms to build, e.g. linux/amd64,linux/arm64. Defaults to build.arch in meta.json.",
								},
							},
							Action: createCommandWithT[moduleBuildStartArgs](ModuleBuildStartAction),
						},
						{
							Name:  "list",
							Usage: "check on the status of your cloud builds",
							Flags: []cli.Flag{
								&cli.StringFlag{
									Name:      moduleFlagPath,
									Usage:     "path to meta.json",
									Value:     "./meta.json",
									TakesFile: true,
								},
								&cli.IntFlag{
									Name:        moduleBuildFlagCount,
									Usage:       "number of builds to list",
									Aliases:     []string{"c"},
									DefaultText: "all",
								},
								&cli.StringFlag{
									Name:  moduleBuildFlagBuildID,
									Usage: "restrict output to just return builds that match this id",
								},
							},
							Action: createCommandWithT[moduleBuildListArgs](ModuleBuildListAction),
						},
						{
							Name:      "logs",
							Aliases:   []string{"log"},
							Usage:     "get the logs from one of your cloud builds",
							UsageText: createUsageText("module build logs", []string{moduleBuildFlagBuildID}, true),
							Flags: []cli.Flag{
								&cli.StringFlag{
									Name:     moduleBuildFlagBuildID,
									Usage:    "build that you want to get the logs for",
									Required: true,
								},
								&cli.StringFlag{
									Name:  moduleBuildFlagPlatform,
									Usage: "build platform to get the logs for. Ex: linux/arm64. If a platform is not provided, it returns logs for all platforms",
								},
								&cli.BoolFlag{
									Name:  moduleBuildFlagWait,
									Usage: "wait for the build to finish before outputting any logs",
								},
								&cli.BoolFlag{
									Name:  moduleBuildFlagGroupLogs,
									Usage: "write ::group:: commands so github action logs collapse",
								},
							},
							Action: createCommandWithT[moduleBuildLogsArgs](ModuleBuildLogsAction),
						},
						{
							Name:  "link-repo",
							Usage: "link a GitHub repository to your module",
							//nolint:lll
							UsageText: `This command connects a Viam module to a GitHub repository so that repo actions can trigger builds and releases of your module.

This won't work unless you have an existing installation of our GitHub app on your GitHub org. (Details to follow).
`,
							// TODO(APP-3604): unhide when this is shipped externally
							Hidden: true,
							Flags: []cli.Flag{
								&cli.StringFlag{
									Name:  moduleBuildFlagOAuthLink,
									Usage: "ID of the oauth link between your GitHub org and Viam. Only required if you have more than one link",
								},
								&cli.StringFlag{
									Name: moduleFlagPath,
									Usage: "your module's ID in org-id:name or public-namespace:name format. " +
										"If missing, we will try to get this from meta.json file in current directory",
								},
								&cli.StringFlag{
									Name:  moduleBuildFlagRepo,
									Usage: "your github repository in account/repository form (e.g. viamrobotics/rdk, not github.com/viamrobotics/rdk)",
								},
							},
							Action: createCommandWithT[moduleBuildLinkRepoArgs](ModuleBuildLinkRepoAction),
						},
					},
				},
				{
					Name:      "reload",
					Usage:     "build a module locally and run it on a target device. rebuild & restart if already running",
					UsageText: createUsageText("module reload", []string{}, true),
					Description: `Example invocations:

	# A full reload command. This will build your module, send the tarball to the machine with given part ID,
	# and configure or restart it.
	# The GOARCH env in this case would get passed to an underlying go build (assuming you're targeting an arm device).
	# Note that you'll still need to add the components for your models after your module is installed.
	GOARCH=arm64 viam module reload --part-id UUID

	# Restart a module running on your local viam server, by name, without building or reconfiguring.
	viam module reload --restart-only --id viam:python-example-module

	# Build and configure a module on your local machine without shipping a tarball.
	viam module reload --local`,
					Flags: []cli.Flag{
						&cli.StringFlag{
							Name:  generalFlagPartID,
							Usage: "part ID of machine. get from 'Live/Offline' dropdown in the web app, or leave it blank to use /etc/viam.json",
						},
						&cli.StringFlag{
							Name:  moduleFlagPath,
							Usage: "path to a meta.json. used for module ID. can be overridden with --id or --name",
							Value: "meta.json",
						},
						&cli.StringFlag{
							Name:  generalFlagName,
							Usage: "name of module to restart. pass at most one of --name, --id",
						},
						&cli.StringFlag{
							Name:  moduleBuildFlagBuildID,
							Usage: "ID of module to restart, for example viam:wifi-sensor",
						},
						&cli.BoolFlag{
							Name:  moduleBuildRestartOnly,
							Usage: "just restart the module on the target system, don't do other reload steps",
						},
						&cli.BoolFlag{
							Name:  moduleBuildFlagNoBuild,
							Usage: "don't do build step",
						},
						&cli.BoolFlag{
							Name:  moduleFlagLocal,
							Usage: "if the target machine is localhost, run the entrypoint directly rather than transferring a bundle",
						},
						&cli.StringFlag{
							Name:  moduleFlagHomeDir,
							Usage: "remote user's home directory. only necessary if you're targeting a remote machine where $HOME is not /root",
							Value: "/root",
						},
					},
					Action: createCommandWithT[reloadModuleArgs](ReloadModuleAction),
				},
				{
					Name:      "download",
					Usage:     "download a module package from the registry",
					UsageText: createUsageText("module download", []string{}, false),
					Flags: []cli.Flag{
						&cli.PathFlag{
							Name:  packageFlagDestination,
							Usage: "output directory for downloaded package",
							Value: ".",
						},
						&cli.StringFlag{
							Name:  moduleFlagID,
							Usage: "module ID as org-id:name or namespace:name. if missing, will try to read from meta.json",
						},
						&cli.StringFlag{
							Name:  packageFlagVersion,
							Usage: "version of the requested package, can be `latest` to get the most recent version",
							Value: "latest",
						},
						&cli.StringFlag{
							Name:  moduleFlagPlatform,
							Usage: "platform like 'linux/amd64'. if missing, will use platform of the CLI binary",
						},
					},
					Action: createCommandWithT[downloadModuleFlags](DownloadModuleAction),
				},
			},
		},
		{
			Name:            "packages",
			Usage:           "work with packages",
			HideHelpCommand: true,
			Subcommands: []*cli.Command{
				{
					Name:  "export",
					Usage: "download a package from Viam cloud",
					UsageText: createUsageText("packages export",
						[]string{packageFlagType}, false),
					Flags: []cli.Flag{
						&cli.PathFlag{
							Name:  packageFlagDestination,
							Usage: "output directory for downloaded package",
							Value: ".",
						},
						&cli.StringFlag{
							Name:  generalFlagOrgID,
							Usage: "organization ID or namespace of the requested package. if missing, will try to read from meta.json",
						},
						&cli.StringFlag{
							Name:  generalFlagName,
							Usage: "name of the requested package. if missing, will try to read from meta.json",
						},
						&cli.StringFlag{
							Name:  packageFlagVersion,
							Usage: "version of the requested package, can be `latest` to get the most recent version",
							Value: "latest",
						},
						&cli.StringFlag{
							Name:     packageFlagType,
							Required: true,
							Usage:    "type of the requested package, can be: " + strings.Join(packageTypes, ", "),
						},
					},
					Action: createCommandWithT[packageExportArgs](PackageExportAction),
				},
				{
					Name:  "upload",
					Usage: "upload a package to Viam cloud",
					UsageText: createUsageText("packages upload",
						[]string{
							packageFlagPath, generalFlagOrgID, generalFlagName,
							packageFlagVersion, packageFlagType,
						}, false),
					Flags: []cli.Flag{
						&cli.PathFlag{
							Name:     packageFlagPath,
							Required: true,
							Usage:    "path to package for upload",
						},
						&cli.StringFlag{
							Name:     generalFlagOrgID,
							Required: true,
							Usage:    "organization ID of the requested package",
						},
						&cli.StringFlag{
							Name:     generalFlagName,
							Required: true,
							Usage:    "name of the requested package",
						},
						&cli.StringFlag{
							Name:     packageFlagVersion,
							Required: true,
							Usage:    "version of the requested package, can be `latest` to get the most recent version",
						},
						&cli.StringFlag{
							Name:     packageFlagType,
							Required: true,
							Usage:    "type of the requested package, can be: " + strings.Join(packageTypes, ", "),
						},
						&cli.StringFlag{
							Name:     packageFlagFramework,
							Required: false,
							Usage: "framework for an ml_model being uploaded, can be: " +
								strings.Join(modelFrameworks, ", ") + ", Required if packages if of type `ml_model`",
						},
					},
					Action: createCommandWithT[packageUploadArgs](PackageUploadAction),
				},
			},
		},
		{
			Name:  "training-script",
			Usage: "manage training scripts for custom ML training",
			Subcommands: []*cli.Command{
				{
					Name:      "upload",
					Usage:     "upload ML training scripts for custom ML training",
					UsageText: createUsageText("training-script upload", []string{mlTrainingFlagPath, mlTrainingFlagName}, true),
					Flags: []cli.Flag{
						&cli.StringFlag{
							Name:     mlTrainingFlagPath,
							Usage:    "path to ML training scripts for upload",
							Required: true,
						},
						&cli.StringFlag{
							Name:     generalFlagOrgID,
							Required: true,
							Usage:    "organization ID that will host the scripts",
						},
						&cli.StringFlag{
							Name:     mlTrainingFlagName,
							Usage:    "name of the ML training script to upload",
							Required: true,
						},
						&cli.StringFlag{
							Name:     mlTrainingFlagVersion,
							Usage:    "version of the ML training script to upload",
							Required: false,
						},
						&cli.StringFlag{
							Name:     mlTrainingFlagFramework,
							Usage:    "framework of the ML training script to upload, can be: " + strings.Join(modelFrameworks, ", "),
							Required: false,
						},
						&cli.StringFlag{
							Name:     mlTrainingFlagType,
							Usage:    "task type of the ML training script to upload, can be: " + strings.Join(modelTypes, ", "),
							Required: false,
						},
						&cli.BoolFlag{
							Name:     mlTrainingFlagDraft,
							Usage:    "indicate draft mode, drafts will not be viewable in the registry",
							Required: false,
						},
						&cli.StringFlag{
							Name:     mlTrainingFlagURL,
							Usage:    "url of Github repository associated with the training scripts",
							Required: false,
						},
					},
					// Upload action
					Action: createCommandWithT[mlTrainingUploadArgs](MLTrainingUploadAction),
				},
				{
					Name:      "update",
					Usage:     "update ML training scripts for custom ML training",
					UsageText: createUsageText("training-script update", []string{generalFlagOrgID, mlTrainingFlagName, mlTrainingFlagVisibility}, true),
					Flags: []cli.Flag{
						&cli.StringFlag{
							Name:     generalFlagOrgID,
							Required: true,
							Usage:    "organization ID that hosts the scripts",
						},
						&cli.StringFlag{
							Name:     mlTrainingFlagName,
							Usage:    "name of the ML training script to update",
							Required: true,
						},
						&cli.StringFlag{
							Name:     mlTrainingFlagVisibility,
							Usage:    "visibility of the registry item, can be: `public` or `private`",
							Required: true,
						},
						&cli.StringFlag{
							Name:     mlTrainingFlagDescription,
							Usage:    "description of the ML training script",
							Required: false,
						},
						&cli.StringFlag{
							Name:     mlTrainingFlagURL,
							Usage:    "url of Github repository associated with the training scripts",
							Required: false,
						},
					},
					Action: createCommandWithT[mlTrainingUpdateArgs](MLTrainingUpdateAction),
				},
			},
		},
		{
			Name:  "auth-app",
			Usage: "manage third party auth applications",
			Subcommands: []*cli.Command{
				{
					Name:  "register",
					Usage: "register a third party auth application",
					UsageText: createUsageText("auth-app register", []string{
						generalFlagOrgID,
						authApplicationFlagName, authApplicationFlagOriginURIs, authApplicationFlagRedirectURIs,
						authApplicationFlagLogoutURI,
					}, false),
					Flags: []cli.Flag{
						&cli.StringFlag{
							Name:     generalFlagOrgID,
							Usage:    "organization ID that will be tied to auth application",
							Required: true,
						},
						&cli.StringFlag{
							Name:     authApplicationFlagName,
							Usage:    "name for the auth application",
							Required: true,
						},
						&cli.StringSliceFlag{
							Name:     authApplicationFlagOriginURIs,
							Usage:    "origin uris for the auth application",
							Required: true,
						},
						&cli.StringSliceFlag{
							Name:     authApplicationFlagRedirectURIs,
							Usage:    "redirect uris for the auth application",
							Required: true,
						},
						&cli.StringFlag{
							Name:     authApplicationFlagLogoutURI,
							Usage:    "logout uri for the auth application",
							Required: true,
						},
					},
					Action: createCommandWithT[registerAuthApplicationArgs](RegisterAuthApplicationAction),
				},
				{
					Name:  "update",
					Usage: "update a third party auth application",
					UsageText: createUsageText("auth-app update", []string{
						generalFlagOrgID,
						authApplicationFlagApplicationID, authApplicationFlagName, authApplicationFlagOriginURIs,
						authApplicationFlagRedirectURIs, authApplicationFlagLogoutURI,
					}, false),
					Flags: []cli.Flag{
						&cli.StringFlag{
							Name:     generalFlagOrgID,
							Required: true,
							Usage:    "organization ID that will be tied to auth application",
						},
						&cli.StringFlag{
							Name:     authApplicationFlagApplicationID,
							Usage:    "id for the auth application",
							Required: true,
						},
						&cli.StringFlag{
							Name:     authApplicationFlagName,
							Usage:    "updated name for the auth application",
							Required: true,
						},
						&cli.StringSliceFlag{
							Name:     authApplicationFlagOriginURIs,
							Usage:    "updated origin uris for the auth application",
							Required: false,
						},
						&cli.StringSliceFlag{
							Name:     authApplicationFlagRedirectURIs,
							Usage:    "updated redirect uris for the auth application",
							Required: false,
						},
						&cli.StringFlag{
							Name:     authApplicationFlagLogoutURI,
							Usage:    "updated logout uri for the auth application",
							Required: false,
						},
					},
					Action: createCommandWithT[updateAuthApplicationArgs](UpdateAuthApplicationAction),
				},
				{
					Name:  "get",
					Usage: "get configuration for a third party auth application",
					UsageText: createUsageText("auth-app get", []string{
						generalFlagOrgID,
						authApplicationFlagApplicationID,
					}, false),
					Flags: []cli.Flag{
						&cli.StringFlag{
							Name:     generalFlagOrgID,
							Required: true,
							Usage:    "organization ID that will be tied to auth application",
						},
						&cli.StringFlag{
							Name:     authApplicationFlagApplicationID,
							Usage:    "id for the auth application",
							Required: true,
						},
					},
					Action: createCommandWithT[getAuthApplicationArgs](GetAuthApplicationAction),
				},
			},
		},
		{
			Name:   "version",
			Usage:  "print version info for this program",
			Action: createCommandWithT[emptyArgs](VersionAction),
		},
	},
}

// NewApp returns a new app with the CLI API, Writer set to out, and ErrWriter
// set to errOut.
func NewApp(out, errOut io.Writer) *cli.App {
	app.Writer = out
	app.ErrWriter = errOut
	return app
}<|MERGE_RESOLUTION|>--- conflicted
+++ resolved
@@ -25,13 +25,10 @@
 
 	logsFlagFormat     = "format"
 	logsFlagOutputFile = "output"
-<<<<<<< HEAD
 	logsFlagKeyword    = "keyword"
 	logsFlagLevels     = "levels"
 	logsFlagStartTime  = "start"
 	logsFlagEndTime    = "end"
-=======
->>>>>>> f6606aca
 	logsFlagErrors     = "errors"
 	logsFlagTail       = "tail"
 	logsFlagCount      = "count"
@@ -1604,7 +1601,6 @@
 							Name:  logsFlagFormat,
 							Usage: "file format (text or json)",
 						},
-<<<<<<< HEAD
 						&cli.StringFlag{
 							Name:  logsFlagKeyword,
 							Usage: "filter logs by keyword",
@@ -1623,8 +1619,6 @@
 							Usage:  "filter logs until this time",
 							Layout: "2006-01-02T15:04:05Z", // Example format for ISO 8601
 						},
-=======
->>>>>>> f6606aca
 						&cli.BoolFlag{
 							Name:  logsFlagErrors,
 							Usage: "show only errors",
