package cli

import (
	"errors"
	"fmt"
	"io"
	"reflect"
	"regexp"
	"strings"

	"github.com/urfave/cli/v2"
)

// CLI flags.
const (
	baseURLFlag         = "base-url"
	configFlag          = "config"
	debugFlag           = "debug"
	profileFlag         = "profile"
	disableProfilesFlag = "disable-profiles"
	profileFlagName     = "profile-name"

	// TODO: RSDK-6683.
	quietFlag = "quiet"

	logsFlagFormat     = "format"
	logsFlagOutputFile = "output"
	logsFlagKeyword    = "keyword"
	logsFlagLevels     = "levels"
	logsFlagErrors     = "errors"
	logsFlagTail       = "tail"

	runFlagData   = "data"
	runFlagStream = "stream"

	loginFlagDisableBrowser = "disable-browser-open"
	loginFlagKeyID          = "key-id"
	loginFlagKey            = "key"

	// Flags shared by logs, api-key, module, ml-training, package, and data subcommands.
	generalFlagOrganization      = "organization"
	generalFlagAliasOrg          = "org"
	generalFlagAliasOrgName      = "org-name"
	generalFlagOrgID             = "org-id"
	generalFlagLocation          = "location"
	generalFlagAliasLocationName = "location-name"
	generalFlagLocationID        = "location-id"
	generalFlagMachine           = "machine"
	generalFlagMachineName       = "machine-name"
	generalFlagMachineID         = "machine-id"
	generalFlagAliasRobot        = "robot"
	generalFlagAliasRobotID      = "robot-id"
	generalFlagPart              = "part"
	generalFlagPartName          = "part-name"
	generalFlagPartID            = "part-id"
	generalFlagName              = "name"
	generalFlagMethod            = "method"
	generalFlagDestination       = "destination"
	generalFlagVersion           = "version"
	generalFlagCount             = "count"
	generalFlagPath              = "path"
	generalFlagType              = "type"
	generalFlagResourceSubtype   = "resource-subtype"
	generalFlagTags              = "tags"
	generalFlagStart             = "start"
	generalFlagEnd               = "end"

	moduleFlagLanguage        = "language"
	moduleFlagPublicNamespace = "public-namespace"
	moduleFlagPath            = "module"
	moduleFlagPlatform        = "platform"
	moduleFlagForce           = "force"
	moduleFlagBinary          = "binary"
	moduleFlagLocal           = "local"
	moduleFlagHomeDir         = "home"
	moduleCreateLocalOnly     = "local-only"
	moduleFlagID              = "id"
	moduleFlagIsPublic        = "public"
	moduleFlagResourceType    = "resource-type"
	moduleFlagModelName       = "model-name"
	moduleFlagEnableCloud     = "enable-cloud"
	moduleFlagRegister        = "register"
	moduleFlagDryRun          = "dry-run"
	moduleFlagUpload          = "upload"

	moduleBuildFlagRef       = "ref"
	moduleBuildFlagWait      = "wait"
	moduleBuildFlagToken     = "token"
	moduleBuildFlagWorkdir   = "workdir"
	moduleBuildFlagPlatforms = "platforms"
	moduleBuildFlagGroupLogs = "group-logs"
	moduleBuildRestartOnly   = "restart-only"
	moduleBuildFlagNoBuild   = "no-build"
	moduleBuildFlagOAuthLink = "oauth-link"
	moduleBuildFlagRepo      = "repo"

	mlTrainingFlagName        = "script-name"
	mlTrainingFlagFramework   = "framework"
	mlTrainingFlagDraft       = "draft"
	mlTrainingFlagVisibility  = "visibility"
	mlTrainingFlagDescription = "description"
	mlTrainingFlagURL         = "url"
	mlTrainingFlagArgs        = "args"

	dataFlagDataType                       = "data-type"
	dataFlagOrgIDs                         = "org-ids"
	dataFlagLocationIDs                    = "location-ids"
	dataFlagAliasRobotName                 = "robot-name"
	dataFlagComponentType                  = "component-type"
	dataFlagComponentName                  = "component-name"
	dataFlagResourceName                   = "resource-name"
	dataFlagMimeTypes                      = "mime-types"
	dataFlagParallelDownloads              = "parallel"
	dataFlagBboxLabels                     = "bbox-labels"
	dataFlagDeleteTabularDataOlderThanDays = "delete-older-than-days"
	dataFlagDatabasePassword               = "password"
	dataFlagFilterTags                     = "filter-tags"
	dataFlagTimeout                        = "timeout"

	packageFlagFramework = "model-framework"

	// TODO: APP-6993 remove these flags.
	authApplicationFlagName          = "application-name"
	authApplicationFlagApplicationID = "application-id"
	authApplicationFlagOriginURIs    = "origin-uris"
	authApplicationFlagRedirectURIs  = "redirect-uris"
	authApplicationFlagLogoutURI     = "logout-uri"

	oauthAppFlagClientID             = "client-id"
	oauthAppFlagClientName           = "client-name"
	oauthAppFlagClientAuthentication = "client-authentication"
	oauthAppFlagPKCE                 = "pkce"
	oauthAppFlagEnabledGrants        = "enabled-grants"
	oauthAppFlagURLValidation        = "url-validation"
	oauthAppFlagOriginURIs           = "origin-uris"
	oauthAppFlagRedirectURIs         = "redirect-uris"
	oauthAppFlagLogoutURI            = "logout-uri"
	unspecified                      = "unspecified"

	cpFlagRecursive = "recursive"
	cpFlagPreserve  = "preserve"

	organizationFlagSupportEmail = "support-email"
	organizationBillingAddress   = "address"
	organizationFlagLogoPath     = "logo-path"
)

// matches all uppercase characters that follow lowercase chars and aren't at the [0] index of a string.
// This is useful for converting camel case into kabob case when getting values out of a CLI Context
// based on a flag name, and putting them into a struct with a camel cased field name.
var matchAllCap = regexp.MustCompile("([a-z0-9])([A-Z])")

var commonFilterFlags = []cli.Flag{
	&cli.StringSliceFlag{
		Name:  dataFlagOrgIDs,
		Usage: "orgs filter",
	},
	&cli.StringSliceFlag{
		Name:  dataFlagLocationIDs,
		Usage: "locations filter",
	},
	&AliasStringFlag{
		cli.StringFlag{
			Name:    generalFlagMachineID,
			Aliases: []string{generalFlagAliasRobotID},
			Usage:   "machine id filter",
		},
	},
	&cli.StringFlag{
		Name:  generalFlagPartID,
		Usage: "part id filter",
	},
	&AliasStringFlag{
		cli.StringFlag{
			Name:    generalFlagMachineName,
			Aliases: []string{dataFlagAliasRobotName},
			Usage:   "machine name filter",
		},
	},
	&cli.StringFlag{
		Name:  generalFlagPartName,
		Usage: "part name filter",
	},
	&cli.StringFlag{
		Name:  dataFlagComponentType,
		Usage: "component type filter",
	},
	&cli.StringFlag{
		Name:  dataFlagComponentName,
		Usage: "component name filter",
	},
	&cli.StringFlag{
		Name:  generalFlagMethod,
		Usage: "method filter",
	},
	&cli.StringSliceFlag{
		Name:  dataFlagMimeTypes,
		Usage: "mime types filter",
	},
	&cli.StringFlag{
		Name:  generalFlagStart,
		Usage: "ISO-8601 timestamp in RFC3339 format indicating the start of the interval filter",
	},
	&cli.StringFlag{
		Name:  generalFlagEnd,
		Usage: "ISO-8601 timestamp in RFC3339 format indicating the end of the interval filter",
	},
	&cli.StringSliceFlag{
		Name:  dataFlagBboxLabels,
		Usage: "bbox labels filter. accepts string labels corresponding to bounding boxes within images",
	},
}

var dataTagByIDsFlags = []cli.Flag{
	&cli.StringSliceFlag{
		Name:     generalFlagTags,
		Usage:    "comma separated tags to add/remove to the data",
		Required: true,
	},
	&cli.StringFlag{
		Name:     generalFlagOrgID,
		Usage:    "org ID to which data belongs",
		Required: true,
	},
	&cli.StringFlag{
		Name:     dataFlagLocationID,
		Usage:    "location ID to which data belongs",
		Required: true,
	},
	&cli.StringSliceFlag{
		Name:     dataFlagFileIDs,
		Usage:    "comma separated file IDs of data belonging to specified org and location",
		Required: true,
	},
}

var dataTagByFilterFlags = append([]cli.Flag{
	&cli.StringSliceFlag{
		Name:     generalFlagTags,
		Required: true,
		Usage:    "comma separated tags to add/remove to the data",
	},
	&cli.StringSliceFlag{
		Name: dataFlagFilterTags,
		Usage: "tags filter. " +
			"accepts tagged for all tagged data, untagged for all untagged data, or a list of tags for all data matching any of the tags",
	},
},
	commonFilterFlags...)

type emptyArgs struct{}

type globalArgs struct {
	BaseURL         string
	Config          string
	Debug           bool
	Quiet           bool
	Profile         string
	DisableProfiles bool
}

func getValFromContext(name string, ctx *cli.Context) any {
	// some fuzzy searching is required here, because flags are typically in kebab case, but
	// params are typically in snake or camel case
	replacer := strings.NewReplacer("_", "-")
	dashFormattedName := replacer.Replace(strings.ToLower(name))

	value := ctx.Value(dashFormattedName)
	if value != nil {
		return value
	}

	camelFormattedName := matchAllCap.ReplaceAllString(name, "${1}-${2}")
	camelFormattedName = strings.ToLower(camelFormattedName)

	return ctx.Value(camelFormattedName)
}

// (erodkin) We don't support pointers in structs here. The problem is that when getting a value
// from a context for a supported flag, the context will default to populating with the zero value.
// When getting a value from the context, though, we currently have no way of know if that's going
// to a concrete value, going to a pointer and should be a nil value, or going to a pointer but should
// be a pointer to that default value.
func parseStructFromCtx[T any](ctx *cli.Context) T {
	var t T
	var s cli.StringSlice
	s.Value()
	tValue := reflect.ValueOf(&t).Elem()
	tType := tValue.Type()
	for i := 0; i < tType.NumField(); i++ {
		field := tType.Field(i)
		if value := getValFromContext(field.Name, ctx); value != nil {
			reflectVal := reflect.ValueOf(&value)
			// (erodkin) Unfortunately, the value we get out of the context when dealing with a
			// slice is not, e.g., a `[]string`, but rather a `cli.StringSlice` that has a
			// `Value` method that returns a `[]string`. Some short attempts to use reflection
			// to access that `Value` method proved unproductive, so instead we match on all
			// currently existing `cli.FooSlice` types. This should be relatively stable
			// (currently we only use a `StringSlice` in the CLI), but in theory it would be
			// sad if urfave introduced a new slice type and someone tried to use it in our
			// CLI. The default warning message should hopefully provide some clarity if
			// such a case should ever arise.
			if field.Type.Kind() == reflect.Slice {
				switch v := value.(type) {
				case cli.StringSlice:
					tValue.Field(i).Set(reflect.ValueOf(v.Value()))
				case cli.IntSlice:
					tValue.Field(i).Set(reflect.ValueOf(v.Value()))
				case cli.Int64Slice:
					tValue.Field(i).Set(reflect.ValueOf(v.Value()))
				case cli.Float64Slice:
					tValue.Field(i).Set(reflect.ValueOf(v.Value()))
				default:
					warningf(ctx.App.Writer,
						"Attempted to set flag with unsupported slice type %s, this value may not be set correctly. consider filing a ticket to add support",
						reflectVal.Type().Name())
				}
			} else {
				tValue.Field(i).Set(reflect.ValueOf(value))
			}
		}
	}

	return t
}

func getGlobalArgs(ctx *cli.Context) (*globalArgs, error) {
	gArgs := parseStructFromCtx[globalArgs](ctx)
	// TODO(RSDK-9361) - currently nothing prevents a developer from creating globalArgs directly
	// and thereby bypassing this check. We should find a way to prevent direct creation and thereby
	// programmatically enforce compliance here.
	if gArgs.DisableProfiles && gArgs.Profile != "" {
		return nil, errors.New("profile specified with disable-profiles flag set")
	}

	return &gArgs, nil
}

func createCommandWithT[T any](f func(*cli.Context, T) error) func(*cli.Context) error {
	return func(ctx *cli.Context) error {
		t := parseStructFromCtx[T](ctx)
		return f(ctx, t)
	}
}

// createUsageText is a helper for formatting UsageTexts. The created UsageText
// contains "viam", the command, requiredFlags, "[other options]" if unrequiredOptions
// is true, "<command> [command options]" if subcommand is true, and all passed-in
// arguments in that order.
func createUsageText(command string, requiredFlags []string, unrequiredOptions, subcommand bool, arguments ...string) string {
	formatted := []string{"viam", command}
	for _, flag := range requiredFlags {
		formatted = append(formatted, fmt.Sprintf("--%s=<%s>", flag, flag))
	}
	if unrequiredOptions {
		if len(requiredFlags) == 0 {
			formatted = append(formatted, "[options]")
		} else {
			formatted = append(formatted, "[other options]")
		}
	}
	if subcommand {
		formatted = append(formatted, "<command> [command options]")
	}
	formatted = append(formatted, arguments...)
	return strings.Join(formatted, " ")
}

// formatAcceptedValues is a helper for formatting the usage text for flags that only accept certain values.
func formatAcceptedValues(description string, values ...string) string {
	joined := strings.Join(values, ", ")
	return fmt.Sprintf("%s. value(s) can be: [%s]", description, joined)
}

var app = &cli.App{
	Name:            "viam",
	Usage:           "interact with your Viam machines",
	UsageText:       "viam [global options] <command> [command options]",
	HideHelpCommand: true,
	Flags: []cli.Flag{
		&cli.StringFlag{
			Name:   baseURLFlag,
			Hidden: true,
			Usage:  "base URL of app",
		},
		// TODO(RSDK-9287) - this flag isn't used anywhere. Confirm that we actually need it,
		// get rid of it if we don't.
		&cli.StringFlag{
			Name:    configFlag,
			Aliases: []string{"c"},
			Usage:   "load configuration from `FILE`",
		},
		&cli.BoolFlag{
			Name:    debugFlag,
			Aliases: []string{"vvv"},
			Usage:   "enable debug logging",
		},
		&cli.BoolFlag{
			Name:    quietFlag,
			Value:   false,
			Aliases: []string{"q"},
			Usage:   "suppress warnings",
		},
		&cli.StringFlag{
			Name:  profileFlag,
			Usage: "specify a particular profile for the current command",
		},
		&cli.BoolFlag{
			Name:    disableProfilesFlag,
			Aliases: []string{"disable-profile"}, // for ease of use; not backwards compatibility related
			Usage:   "disable usage of profiles, falling back to default behavior",
		},
	},
	Commands: []*cli.Command{
		{
			Name: "login",
			// NOTE(benjirewis): maintain `auth` as an alias for backward compatibility.
			Aliases:         []string{"auth"},
			Usage:           "login to app.viam.com",
			UsageText:       "viam login [options] [command] [command options]",
			HideHelpCommand: true,
			Flags: []cli.Flag{
				&cli.BoolFlag{
					Name:    loginFlagDisableBrowser,
					Aliases: []string{"no-browser"}, // ease of use alias, not related to backwards compatibility
					Usage:   "prevent opening the default browser during login",
				},
			},
			Action: createCommandWithT[loginActionArgs](LoginAction),
			After:  createCommandWithT[emptyArgs](CheckUpdateAction),
			Subcommands: []*cli.Command{
				{
					Name:      "print-access-token",
					Usage:     "print the access token associated with current credentials",
					UsageText: createUsageText("login print-access-token", nil, false, false),
					Action:    createCommandWithT[emptyArgs](PrintAccessTokenAction),
				},
				{
					Name:      "api-key",
					Usage:     "authenticate with an api key",
					UsageText: createUsageText("login api-key", []string{loginFlagKeyID, loginFlagKey}, false, false),
					Flags: []cli.Flag{
						&cli.StringFlag{
							Name:     loginFlagKeyID,
							Required: true,
							Usage:    "id of the key to authenticate with",
						},
						&cli.StringFlag{
							Name:     loginFlagKey,
							Required: true,
							Usage:    "key to authenticate with",
						},
					},
					Action: createCommandWithT[loginWithAPIKeyArgs](LoginWithAPIKeyAction),
				},
			},
		},
		{
			Name:      "logout",
			Usage:     "logout from current session",
			UsageText: createUsageText("logout", nil, false, false),
			Action:    createCommandWithT[emptyArgs](LogoutAction),
		},
		{
			Name:      "whoami",
			Usage:     "get currently logged-in user",
			UsageText: createUsageText("whoami", nil, false, false),
			Action:    createCommandWithT[emptyArgs](WhoAmIAction),
		},
		{
			Name:            "organizations",
			Aliases:         []string{"organization", "org"},
			Usage:           "work with organizations",
			UsageText:       createUsageText("organizations", nil, false, true),
			HideHelpCommand: true,
			Subcommands: []*cli.Command{
				{
					Name:            "auth-service",
					Usage:           "manage auth-service",
					UsageText:       createUsageText("organizations auth-service", nil, false, true),
					HideHelpCommand: true,
					Subcommands: []*cli.Command{
						{
							Name:      "enable",
							Usage:     "enable auth-service for OAuth applications",
							UsageText: createUsageText("organizations auth-service enable", []string{generalFlagOrgID}, false, false),
							Flags: []cli.Flag{
								&cli.StringFlag{
									Name:     generalFlagOrgID,
									Required: true,
									Usage:    "organization ID tied to OAuth applications",
								},
							},
							Action: createCommandWithT[enableAuthServiceArgs](EnableAuthServiceAction),
						},
						{
							Name:      "disable",
							Usage:     "disable auth-service for OAuth applications",
							UsageText: createUsageText("organizations auth-service disable", []string{generalFlagOrgID}, false, false),
							Flags: []cli.Flag{
								&cli.StringFlag{
									Name:     generalFlagOrgID,
									Required: true,
									Usage:    "organization ID tied to OAuth applications",
								},
							},
							Before: createCommandWithT[disableAuthServiceArgs](DisableAuthServiceConfirmation),
							Action: createCommandWithT[disableAuthServiceArgs](DisableAuthServiceAction),
						},
						{
							Name:            "oauth-app",
							Usage:           "manage the OAuth applications for an organization",
							UsageText:       createUsageText("organizations auth-service oauth-app", nil, false, true),
							HideHelpCommand: true,
							Subcommands: []*cli.Command{
								{
									Name:  "delete",
									Usage: "delete an OAuth application",
									UsageText: createUsageText(
										"organizations auth-service oauth-app delete", []string{generalFlagOrgID, oauthAppFlagClientID}, false, false,
									),
									Flags: []cli.Flag{
										&cli.StringFlag{
											Name:     generalFlagOrgID,
											Required: true,
											Usage:    "organization ID tied to the OAuth application",
										},
										&cli.StringFlag{
											Name:     oauthAppFlagClientID,
											Required: true,
											Usage:    "client ID of the OAuth application to delete",
										},
									},
									Before: createCommandWithT[deleteOAuthAppArgs](DeleteOAuthAppConfirmation),
									Action: createCommandWithT[deleteOAuthAppArgs](DeleteOAuthAppAction),
								},
								{
									Name:      "list",
									Usage:     "list oauth applications for an organization",
									UsageText: createUsageText("organizations auth-service oauth-app list", []string{generalFlagOrgID}, false, false),
									Flags: []cli.Flag{
										&cli.StringFlag{
											Name:     generalFlagOrgID,
											Required: true,
											Usage:    "the org to get applications for",
										},
									},
									Action: createCommandWithT[listOAuthAppsArgs](ListOAuthAppsAction),
								},
								{
									Name:  "read",
									Usage: "read the OAuth configuration details",
									UsageText: createUsageText(
										"organizations auth-service oauth-app read", []string{generalFlagOrgID, oauthAppFlagClientID}, false, false,
									),
									Flags: []cli.Flag{
										&cli.StringFlag{
											Name:     generalFlagOrgID,
											Required: true,
											Usage:    "organization ID that is tied to the OAuth application",
										},
										&cli.StringFlag{
											Name:     oauthAppFlagClientID,
											Usage:    "id for the OAuth application",
											Required: true,
										},
									},
									Action: createCommandWithT[readOAuthAppArgs](ReadOAuthAppAction),
								},
								{
									Name:  "update",
									Usage: "update an OAuth application",
									UsageText: createUsageText(
										"organizations auth-service oauth-app update", []string{generalFlagOrgID, oauthAppFlagClientID}, true, false,
									),
									Flags: []cli.Flag{
										&cli.StringFlag{
											Name:     generalFlagOrgID,
											Required: true,
											Usage:    "organization ID that is tied to the OAuth application",
										},
										&cli.StringFlag{
											Name:     oauthAppFlagClientID,
											Usage:    "id for the OAuth application to be updated",
											Required: true,
										},
										&cli.StringFlag{
											Name:  oauthAppFlagClientName,
											Usage: "updated name for the OAuth application",
										},
										&cli.StringFlag{
											Name: oauthAppFlagClientAuthentication,
											Usage: formatAcceptedValues(
												"updated client authentication policy for the OAuth application",
												string(ClientAuthenticationUnspecified), string(ClientAuthenticationRequired),
												string(ClientAuthenticationNotRequired), string(ClientAuthenticationNotRequiredWhenUsingPKCE),
											),
											Value: unspecified,
										},
										&cli.StringFlag{
											Name: oauthAppFlagURLValidation,
											Usage: formatAcceptedValues(
												"updated url validation for the OAuth application",
												string(URLValidationUnspecified), string(URLValidationExactMatch), string(URLValidationAllowWildcards),
											),
											Value: unspecified,
										},
										&cli.StringFlag{
											Name: oauthAppFlagPKCE,
											Usage: formatAcceptedValues(
												"updated pkce for the OAuth application",
												string(PKCEUnspecified), string(PKCERequired), string(PKCENotRequired), string(PKCENotRequiredWhenUsingClientAuthentication),
											),
											Value: unspecified,
										},
										&cli.StringSliceFlag{
											Name:  oauthAppFlagOriginURIs,
											Usage: "updated comma-separated origin uris for the OAuth application",
										},
										&cli.StringSliceFlag{
											Name:  oauthAppFlagRedirectURIs,
											Usage: "updated comma separated redirect uris for the OAuth application",
										},
										&cli.StringFlag{
											Name:  oauthAppFlagLogoutURI,
											Usage: "updated logout uri for the OAuth application",
										},
										&cli.StringSliceFlag{
											Name: oauthAppFlagEnabledGrants,
											Usage: formatAcceptedValues(
												"updated comma separated enabled grants for the OAuth application",
												string(EnabledGrantUnspecified), string(EnabledGrantRefreshToken), string(EnabledGrantPassword),
												string(EnabledGrantImplicit), string(EnabledGrantDeviceCode), string(EnabledGrantAuthorizationCode),
											),
										},
									},
									Action: createCommandWithT[updateOAuthAppArgs](UpdateOAuthAppAction),
								},
								{
									Name:  "create",
									Usage: "create an OAuth application",
									UsageText: createUsageText("organizations auth-serice oauth-app create",
										[]string{
											generalFlagOrgID, oauthAppFlagClientAuthentication, oauthAppFlagURLValidation, oauthAppFlagPKCE,
											oauthAppFlagRedirectURIs, oauthAppFlagLogoutURI, oauthAppFlagEnabledGrants,
										},
										true, false),
									Flags: []cli.Flag{
										&cli.StringFlag{
											Name:     generalFlagOrgID,
											Usage:    "organization ID that is tied to the OAuth application",
											Required: true,
										},
										&cli.StringFlag{
											Name:  oauthAppFlagClientName,
											Usage: "name for the OAuth application",
										},
										&cli.StringFlag{
											Name: oauthAppFlagClientAuthentication,
											Usage: formatAcceptedValues(
												"client authentication policy for the OAuth application",
												string(ClientAuthenticationUnspecified), string(ClientAuthenticationRequired),
												string(ClientAuthenticationNotRequired), string(ClientAuthenticationNotRequiredWhenUsingPKCE),
											),
											Required: true,
										},
										&cli.StringFlag{
											Name: oauthAppFlagURLValidation,
											Usage: formatAcceptedValues(
												"url validation for the OAuth application",
												string(URLValidationUnspecified), string(URLValidationExactMatch), string(URLValidationAllowWildcards),
											),
											Required: true,
										},
										&cli.StringFlag{
											Name: oauthAppFlagPKCE,
											Usage: formatAcceptedValues(
												"pkce for the OAuth application",
												string(PKCEUnspecified), string(PKCERequired), string(PKCENotRequired), string(PKCENotRequiredWhenUsingClientAuthentication),
											),
											Required: true,
										},
										&cli.StringSliceFlag{
											Name:  oauthAppFlagOriginURIs,
											Usage: "comma-separated origin uris for the OAuth application",
										},
										&cli.StringSliceFlag{
											Name:     oauthAppFlagRedirectURIs,
											Usage:    "comma-separated redirect uris for the OAuth application, requires at least one.",
											Required: true,
										},
										&cli.StringFlag{
											Name:     oauthAppFlagLogoutURI,
											Usage:    "logout uri for the OAuth application",
											Required: true,
										},
										&cli.StringSliceFlag{
											Name: oauthAppFlagEnabledGrants,
											Usage: formatAcceptedValues(
												"comma-separated enabled grants for the OAuth application",
												string(EnabledGrantUnspecified), string(EnabledGrantRefreshToken), string(EnabledGrantPassword),
												string(EnabledGrantImplicit), string(EnabledGrantDeviceCode), string(EnabledGrantAuthorizationCode),
											),
											Required: true,
										},
									},
									Action: createCommandWithT[createOAuthAppArgs](CreateOAuthAppAction),
								},
							},
						},
					},
				},
				{
					Name:      "list",
					Usage:     "list organizations for the current user",
					UsageText: createUsageText("organizations list", nil, false, false),
					Action:    createCommandWithT[emptyArgs](ListOrganizationsAction),
				},
				{
					Name:            "logo",
					Usage:           "manage the logo for an organization",
					UsageText:       createUsageText("organizations logo", nil, false, true),
					HideHelpCommand: true,
					Subcommands: []*cli.Command{
						{
							Name:      "set",
							Usage:     "set the logo for an organization from a local file",
							UsageText: createUsageText("organizations logo set", []string{generalFlagOrgID, organizationFlagLogoPath}, false, false),
							Flags: []cli.Flag{
								&cli.StringFlag{
									Name:     generalFlagOrgID,
									Required: true,
									Usage:    "the org to set the logo for",
								},
								&cli.StringFlag{
									Name:     organizationFlagLogoPath,
									Required: true,
									Usage:    "the file path of the logo to set for the organization. This must be a png file.",
								},
							},
							Action: createCommandWithT[organizationsLogoSetArgs](OrganizationLogoSetAction),
						},
						{
							Name:      "get",
							Usage:     "get the logo for an organization",
							UsageText: createUsageText("organizations logo get", []string{generalFlagOrgID}, false, false),
							Flags: []cli.Flag{
								&cli.StringFlag{
									Name:     generalFlagOrgID,
									Required: true,
									Usage:    "the org to get the logo for",
								},
							},
							Action: createCommandWithT[organizationsLogoGetArgs](OrganizationsLogoGetAction),
						},
					},
				},
				{
					Name:            "support-email",
					Usage:           "manage the support email for an organization",
					UsageText:       createUsageText("organizations support-email", nil, false, true),
					HideHelpCommand: true,
					Subcommands: []*cli.Command{
						{
							Name:  "set",
							Usage: "set the support email for an organization",
							UsageText: createUsageText(
								"organizations support-email set", []string{generalFlagOrgID, organizationFlagSupportEmail}, false, false,
							),
							Flags: []cli.Flag{
								&cli.StringFlag{
									Name:     generalFlagOrgID,
									Required: true,
									Usage:    "the org to set the support email for",
								},
								&cli.StringFlag{
									Name:     organizationFlagSupportEmail,
									Required: true,
									Usage:    "the support email to set for the organization",
								},
							},
							Action: createCommandWithT[organizationsSupportEmailSetArgs](OrganizationsSupportEmailSetAction),
						},
						{
							Name:      "get",
							Usage:     "get the support email for an organization",
							UsageText: createUsageText("organizations support-email get", []string{generalFlagOrgID}, false, false),
							Flags: []cli.Flag{
								&cli.StringFlag{
									Name:     generalFlagOrgID,
									Required: true,
									Usage:    "the org to get the support email for",
								},
							},
							Action: createCommandWithT[organizationsSupportEmailGetArgs](OrganizationsSupportEmailGetAction),
						},
					},
				},
				{
					Name:            "billing-service",
					Usage:           "manage the organizations billing service",
					UsageText:       createUsageText("organizations billing-service", nil, false, true),
					HideHelpCommand: true,
					Subcommands: []*cli.Command{
						{
							Name:      "get-config",
							Usage:     "get the billing service config for an organization",
							UsageText: createUsageText("organizations billing-service get-config", []string{generalFlagOrgID}, false, false),
							Flags: []cli.Flag{
								&cli.StringFlag{
									Name:     generalFlagOrgID,
									Required: true,
									Usage:    "the org to get the billing config for",
								},
							},
							Action: createCommandWithT[getBillingConfigArgs](GetBillingConfigAction),
						},
						{
							Name:      "disable",
							Usage:     "disable the billing service for an organization",
							UsageText: createUsageText("organizations billing-service disable", []string{generalFlagOrgID}, false, false),
							Flags: []cli.Flag{
								&cli.StringFlag{
									Name:     generalFlagOrgID,
									Required: true,
									Usage:    "the org to disable the billing service for",
								},
							},
							Action: createCommandWithT[organizationDisableBillingServiceArgs](OrganizationDisableBillingServiceAction),
						},
						{
							Name:  "update",
							Usage: "update the billing service update for an organization",
							UsageText: createUsageText(
								"organizations billing-service update", []string{generalFlagOrgID, organizationBillingAddress}, false, false,
							),
							Flags: []cli.Flag{
								&cli.StringFlag{
									Name:     generalFlagOrgID,
									Required: true,
									Usage:    "the org to update the billing service for",
								},
								&cli.StringFlag{
									Name:     organizationBillingAddress,
									Required: true,
									Usage:    "the stringified address that follows the pattern: line1, line2 (optional), city, state, zipcode",
								},
							},
							Action: createCommandWithT[updateBillingServiceArgs](UpdateBillingServiceAction),
						},
						{
							Name:  "enable",
							Usage: "enable the billing service for an organization",
							UsageText: createUsageText(
								"organizations billing-service enable", []string{generalFlagOrgID, organizationBillingAddress}, false, false,
							),
							Flags: []cli.Flag{
								&cli.StringFlag{
									Name:     generalFlagOrgID,
									Required: true,
									Usage:    "the org to enable the billing service for",
								},
								&cli.StringFlag{
									Name:     organizationBillingAddress,
									Required: true,
									Usage:    "the stringified address that follows the pattern: line1, line2 (optional), city, state, zipcode",
								},
							},
							Action: createCommandWithT[organizationEnableBillingServiceArgs](OrganizationEnableBillingServiceAction),
						},
					},
				},
				{
					Name:            "api-key",
					Usage:           "work with an organization's api keys",
					UsageText:       createUsageText("organizations api-key", nil, false, true),
					HideHelpCommand: true,
					Subcommands: []*cli.Command{
						{
							Name:      "create",
							Usage:     "create an api key for your organization",
							UsageText: createUsageText("organizations api-key create", []string{generalFlagOrgID}, true, false),
							Flags: []cli.Flag{
								&cli.StringFlag{
									Name:     generalFlagOrgID,
									Required: true,
									Usage:    "the org to create an api key for",
								},
								&cli.StringFlag{
									Name:        generalFlagName,
									Usage:       "the name of the key",
									DefaultText: "login info with current time",
								},
							},
							Action: createCommandWithT[organizationsAPIKeyCreateArgs](OrganizationsAPIKeyCreateAction),
						},
					},
				},
			},
		},
		{
			Name:            "locations",
			Aliases:         []string{"location"},
			Usage:           "work with locations",
			UsageText:       createUsageText("locations", nil, false, true),
			HideHelpCommand: true,
			Subcommands: []*cli.Command{
				{
					Name:  "list",
					Usage: "list locations for the current user",
					// use custom usage text to show default organization flag usage even if it isn't required
					UsageText: "viam locations list [--organization=<organization>]",
					Flags: []cli.Flag{
						&cli.StringFlag{
							Name:        generalFlagOrganization,
							Aliases:     []string{generalFlagAliasOrg, generalFlagOrgID, generalFlagAliasOrgName},
							DefaultText: "first organization alphabetically",
						},
					},
					Action: createCommandWithT[listLocationsArgs](ListLocationsAction),
				},
				{
					Name:      "api-key",
					Usage:     "work with an api-key for your location",
					UsageText: createUsageText("locations api-key", nil, false, true),
					Subcommands: []*cli.Command{
						{
							Name:      "create",
							Usage:     "create an api key for your location",
							UsageText: createUsageText("locations api-key create", []string{generalFlagLocationID}, true, false),
							Flags: []cli.Flag{
								&cli.StringFlag{
									Name:     generalFlagLocationID,
									Required: true,
									Usage:    "id of the location to create an api-key for",
								},
								&cli.StringFlag{
									Name:  generalFlagName,
									Usage: "the name of the key (defaults to your login info with the current time)",
								},
								&cli.StringFlag{
									Name:        generalFlagOrgID,
									Usage:       "the org-id to attach the key to",
									DefaultText: "will attempt to attach key to the org of the location if only one org is attached to the location",
								},
							},
							Action: createCommandWithT[locationAPIKeyCreateArgs](LocationAPIKeyCreateAction),
						},
					},
				},
			},
		},
		{
			Name:            "profiles",
			Usage:           "work with CLI profiles",
			UsageText:       createUsageText("profiles", nil, false, true),
			HideHelpCommand: true,
			Subcommands: []*cli.Command{
				{
					Name:      "update",
					Usage:     "update an existing profile for authentication, or add it if it doesn't exist",
					UsageText: createUsageText("profiles update", []string{profileFlagName, loginFlagKeyID, loginFlagKey}, false, false),
					Flags: []cli.Flag{
						&cli.StringFlag{
							Name:     profileFlagName,
							Required: true,
							Usage:    "name of the profile to update",
						},
						&cli.StringFlag{
							Name:     loginFlagKeyID,
							Required: true,
							Usage:    "id of the profile's API key",
						},
						&cli.StringFlag{
							Name:     loginFlagKey,
							Required: true,
							Usage:    "the profile's API key",
						},
					},
					Action: createCommandWithT[addOrUpdateProfileArgs](UpdateProfileAction),
				},
				{
					Name:      "add",
					Usage:     "add a new profile for authentication (errors if the profile already exists)",
					UsageText: createUsageText("profiles add", []string{profileFlagName, loginFlagKeyID, loginFlagKey}, false, false),
					Flags: []cli.Flag{
						&cli.StringFlag{
							Name:     profileFlagName,
							Required: true,
							Usage:    "name of the profile to add",
						},
						&cli.StringFlag{
							Name:     loginFlagKeyID,
							Required: true,
							Usage:    "id of the profile's API key",
						},
						&cli.StringFlag{
							Name:     loginFlagKey,
							Required: true,
							Usage:    "the profile's API key",
						},
					},
					Action: createCommandWithT[addOrUpdateProfileArgs](AddProfileAction),
				},
				{
					Name:      "list",
					Usage:     "list all existing profiles by name",
					UsageText: createUsageText("profiles list", nil, false, false),
					Action:    createCommandWithT[emptyArgs](ListProfilesAction),
				},
				{
					Name:      "remove",
					Usage:     "remove an authentication profile",
					UsageText: createUsageText("profiles remove", []string{profileFlagName}, false, false),
					Flags: []cli.Flag{
						&cli.StringFlag{
							Name:     profileFlagName,
							Required: true,
							Usage:    "name of the profile to remove",
						},
					},
					Action: createCommandWithT[removeProfileArgs](RemoveProfileAction),
				},
			},
		},
		{
			Name:            "data",
			Usage:           "work with data",
			UsageText:       createUsageText("data", nil, false, true),
			HideHelpCommand: true,
			Subcommands: []*cli.Command{
				{
					Name:            "export",
					Usage:           "download data from Viam cloud",
					UsageText:       createUsageText("data export", nil, false, true),
					HideHelpCommand: true,
					Subcommands: []*cli.Command{
						{
							Name:      "binary",
							Usage:     "download binary data",
							UsageText: createUsageText("data export binary", []string{generalFlagDestination}, true, false),
							Flags: append([]cli.Flag{
								&cli.PathFlag{
									Name:     generalFlagDestination,
									Required: true,
									Usage:    "output directory for downloaded data",
								},
								&cli.UintFlag{
									Name:  dataFlagParallelDownloads,
									Usage: "number of download requests to make in parallel",
									Value: 100,
								},
								&cli.UintFlag{
									Name:  dataFlagTimeout,
									Usage: "number of seconds to wait for large file downloads",
									Value: 30,
								},
								&cli.StringSliceFlag{
									Name:  generalFlagTags,
									Usage: "tags filter. accepts tagged for all tagged data, untagged for all untagged data, or a list of tags",
								},
							}, commonFilterFlags...),
							Action: createCommandWithT[dataExportBinaryArgs](DataExportBinaryAction),
						},
						{
							Name:  "tabular",
							Usage: "download tabular data",
							UsageText: createUsageText("data export tabular", []string{
								generalFlagDestination,
								generalFlagPartID,
								dataFlagResourceName,
								generalFlagResourceSubtype,
								generalFlagMethod,
							}, true, false),
							Flags: []cli.Flag{
								&cli.PathFlag{
									Name:     generalFlagDestination,
									Required: true,
									Usage:    "output directory for downloaded data",
								},
								&cli.StringFlag{
									Name:     generalFlagPartID,
									Required: true,
									Usage:    "part id",
								},
								&cli.StringFlag{
									Name:     dataFlagResourceName,
									Required: true,
									Usage:    "resource name (sometimes called 'component name')",
								},
								&cli.StringFlag{
									Name:     generalFlagResourceSubtype,
									Required: true,
									Usage:    "resource subtype (sometimes called 'component type')",
								},
								&cli.StringFlag{
									Name:     generalFlagMethod,
									Required: true,
									Usage:    "method name",
								},
								&cli.StringFlag{
									Name:  "start",
									Usage: "ISO-8601 timestamp in RFC3339 format indicating the start of the interval",
								},
								&cli.StringFlag{
									Name:  "end",
									Usage: "ISO-8601 timestamp in RFC3339 format indicating the end of the interval",
								},
							},
							Action: createCommandWithT[dataExportTabularArgs](DataExportTabularAction),
						},
					},
				},
				{
					Name:            "delete",
					Usage:           "delete data from Viam cloud",
					UsageText:       createUsageText("data delete", nil, false, true),
					HideHelpCommand: true,
					Subcommands: []*cli.Command{
						{
							Name:      "binary",
							Usage:     "delete binary data from Viam cloud",
							UsageText: createUsageText("data delete binary", []string{dataFlagOrgIDs, generalFlagStart, generalFlagEnd}, true, false),
							Flags: []cli.Flag{
								&cli.StringSliceFlag{
									Name:     dataFlagOrgIDs,
									Required: true,
									Usage:    "orgs filter",
								},
								&cli.StringFlag{
									Name:     generalFlagStart,
									Required: true,
									Usage:    "ISO-8601 timestamp in RFC3339 format indicating the start of the interval filter",
								},
								&cli.StringFlag{
									Name:     generalFlagEnd,
									Required: true,
									Usage:    "ISO-8601 timestamp in RFC3339 format indicating the end of the interval filter",
								},
								&cli.StringSliceFlag{
									Name:  dataFlagLocationIDs,
									Usage: "locations filter",
								},
								&AliasStringFlag{
									cli.StringFlag{
										Name:    generalFlagMachineID,
										Aliases: []string{generalFlagAliasRobotID},
										Usage:   "machine id filter",
									},
								},
								&cli.StringFlag{
									Name:  generalFlagPartID,
									Usage: "part id filter",
								},
								&AliasStringFlag{
									cli.StringFlag{
										Name:    generalFlagMachineName,
										Aliases: []string{dataFlagAliasRobotName},
										Usage:   "machine name filter",
									},
								},
								&cli.StringFlag{
									Name:  generalFlagPartName,
									Usage: "part name filter",
								},
								&cli.StringFlag{
									Name:  dataFlagComponentType,
									Usage: "component type filter",
								},
								&cli.StringFlag{
									Name:  dataFlagComponentName,
									Usage: "component name filter",
								},
								&cli.StringFlag{
									Name:  generalFlagMethod,
									Usage: "method filter",
								},
								&cli.StringSliceFlag{
									Name:  dataFlagMimeTypes,
									Usage: "mime types filter",
								},
								&cli.StringSliceFlag{
									Name: dataFlagBboxLabels,
									Usage: "bbox labels filter. " +
										"accepts string labels corresponding to bounding boxes within images",
								},
							},
							Action: createCommandWithT[emptyArgs](DataDeleteBinaryAction),
						},
						{
							Name:      "tabular",
							Usage:     "delete tabular data from Viam cloud",
							UsageText: createUsageText("data delete tabular", []string{generalFlagOrgID, dataFlagDeleteTabularDataOlderThanDays}, false, false),
							Flags: []cli.Flag{
								&cli.StringFlag{
									Name:     generalFlagOrgID,
									Usage:    "org id",
									Required: true,
								},
								&cli.IntFlag{
									Name:     dataFlagDeleteTabularDataOlderThanDays,
									Usage:    "delete any tabular data that is older than X calendar days before now. 0 deletes all data.",
									Required: true,
								},
							},
							Action: createCommandWithT[dataDeleteTabularArgs](DataDeleteTabularAction),
						},
					},
				},
				{
					Name:            "database",
					Usage:           "interact with a MongoDB Atlas Data Federation instance",
					UsageText:       createUsageText("data database", nil, false, true),
					HideHelpCommand: true,
					Subcommands: []*cli.Command{
						{
							Name:      "configure",
							Usage:     "configures a database user for the Viam org's MongoDB Atlas Data Federation instance",
							UsageText: createUsageText("data database configure", []string{generalFlagOrgID, dataFlagDatabasePassword}, false, false),
							Flags: []cli.Flag{
								&cli.StringFlag{
									Name:     generalFlagOrgID,
									Usage:    "org ID for the database user being configured",
									Required: true,
								},
								&cli.StringFlag{
									Name:     dataFlagDatabasePassword,
									Usage:    "password for the database user being configured",
									Required: true,
								},
							},
							Before: createCommandWithT[dataConfigureDatabaseUserArgs](DataConfigureDatabaseUserConfirmation),
							Action: createCommandWithT[dataConfigureDatabaseUserArgs](DataConfigureDatabaseUser),
						},
						{
							Name:      "hostname",
							Usage:     "gets the hostname to access a MongoDB Atlas Data Federation Instance",
							UsageText: createUsageText("data database hostname", []string{generalFlagOrgID}, false, false),
							Flags: []cli.Flag{
								&cli.StringFlag{
									Name:     generalFlagOrgID,
									Usage:    "org ID for the database user",
									Required: true,
								},
							},
							Action: createCommandWithT[dataGetDatabaseConnectionArgs](DataGetDatabaseConnection),
						},
					},
				},
				{
					Name:            "tag",
					Usage:           "tag binary data by filter or ids",
					UsageText:       createUsageText("data tag", nil, false, true),
					HideHelpCommand: true,
					Subcommands: []*cli.Command{
						{
							Name:            "ids",
							Usage:           "adds or removes tags from binary data by file ids for a given org and location",
							UsageText:       createUsageText("data tag ids", nil, true, false),
							HideHelpCommand: true,
							Subcommands: []*cli.Command{
								{
									Name:  "add",
									Usage: "adds tags to binary data by file ids for a given org and location",
									UsageText: createUsageText(
										"data tag ids add", []string{generalFlagTags, generalFlagOrgID, dataFlagLocationID, dataFlagFileIDs}, false, false,
									),
									Flags:  dataTagByIDsFlags,
									Action: createCommandWithT[dataTagByIDsArgs](DataTagActionByIds),
								},
								{
									Name:  "remove",
									Usage: "removes tags from binary data by file ids for a given org and location",
									UsageText: createUsageText(
										"data tag ids remove", []string{generalFlagTags, generalFlagOrgID, dataFlagLocationID, dataFlagFileIDs}, false, false,
									),
									Flags:  dataTagByIDsFlags,
									Action: createCommandWithT[dataTagByIDsArgs](DataTagActionByIds),
								},
							},
						},
						{
							Name:            "filter",
							Usage:           "adds or removes tags from binary data by filter",
							UsageText:       createUsageText("data tag filter", nil, false, true),
							HideHelpCommand: true,
							Subcommands: []*cli.Command{
								{
									Name:      "add",
									Usage:     "adds tags to binary data by filter",
									UsageText: createUsageText("data tag filter add", []string{generalFlagTags}, false, false),
									Flags:     dataTagByFilterFlags,
									Action:    createCommandWithT[dataTagByFilterArgs](DataTagActionByFilter),
								},
								{
									Name:      "remove",
									Usage:     "removes tags from binary data by filter",
									UsageText: createUsageText("data tag filter remove", []string{generalFlagTags}, false, false),
									Flags:     dataTagByFilterFlags,
									Action:    createCommandWithT[dataTagByFilterArgs](DataTagActionByFilter),
								},
							},
						},
					},
				},
			},
		},
		{
			Name:            "dataset",
			Usage:           "work with datasets",
			UsageText:       createUsageText("dataset", nil, false, true),
			HideHelpCommand: true,
			Subcommands: []*cli.Command{
				{
					Name:      "create",
					Usage:     "create a new dataset",
					UsageText: createUsageText("dataset create", []string{generalFlagOrgID, datasetFlagName}, false, false),
					Flags: []cli.Flag{
						&cli.StringFlag{
							Name:     generalFlagOrgID,
							Required: true,
							Usage:    "org ID for which dataset will be created",
						},
						&cli.StringFlag{
							Name:     datasetFlagName,
							Required: true,
							Usage:    "name of the new dataset",
						},
					},
					Action: createCommandWithT[datasetCreateArgs](DatasetCreateAction),
				},
				{
					Name:  "rename",
					Usage: "rename an existing dataset",
					UsageText: createUsageText("dataset rename",
						[]string{datasetFlagDatasetID, datasetFlagName}, false, false),
					Flags: []cli.Flag{
						&cli.StringFlag{
							Name:     datasetFlagDatasetID,
							Required: true,
							Usage:    "dataset ID of the dataset that will be renamed",
						},
						&cli.StringFlag{
							Name:     datasetFlagName,
							Required: true,
							Usage:    "new name for the dataset",
						},
					},
					Action: createCommandWithT[datasetRenameArgs](DatasetRenameAction),
				},
				{
					Name:  "list",
					Usage: "list dataset information from specified IDs or for an org ID",
					UsageText: fmt.Sprintf("viam dataset list [--%s=<%s> | --%s=<%s>]",
						datasetFlagDatasetIDs, datasetFlagDatasetIDs, generalFlagOrgID, generalFlagOrgID),
					Description: "In order to list datasets, an org ID or a list of dataset IDs is required",
					Flags: []cli.Flag{
						&cli.StringSliceFlag{
							Name:  datasetFlagDatasetIDs,
							Usage: fmt.Sprintf("dataset IDs of datasets to be listed, required if '%s' is not given", generalFlagOrgID),
						},
						&cli.StringFlag{
							Name:  generalFlagOrgID,
							Usage: fmt.Sprintf("org ID for which datasets will be listed, required if '%s' is not given", datasetFlagDatasetIDs),
						},
					},
					Action: createCommandWithT[datasetListArgs](DatasetListAction),
				},
				{
					Name:      "delete",
					Usage:     "delete a dataset",
					UsageText: createUsageText("dataset delete", []string{datasetFlagDatasetID}, false, false),
					Flags: []cli.Flag{
						&cli.StringFlag{
							Name:     datasetFlagDatasetID,
							Required: true,
							Usage:    "ID of the dataset to be deleted",
						},
					},
					Action: createCommandWithT[datasetDeleteArgs](DatasetDeleteAction),
				},
				{
					Name:  "export",
					Usage: "download data from a dataset",
					UsageText: createUsageText("dataset export",
						[]string{generalFlagDestination, datasetFlagDatasetID}, true, false),
					Flags: []cli.Flag{
						&cli.PathFlag{
							Name:     generalFlagDestination,
							Required: true,
							Usage:    "output directory for downloaded data",
						},
						&cli.StringFlag{
							Name:     datasetFlagDatasetID,
							Required: true,
							Usage:    "dataset ID of the dataset to be downloaded",
						},
						&cli.BoolFlag{
							Name:  datasetFlagIncludeJSONLines,
							Usage: "option to include JSON Lines files for local testing",
						},
						&cli.UintFlag{
							Name:  dataFlagParallelDownloads,
							Usage: "number of download requests to make in parallel",
							Value: 100,
						},
						&cli.UintFlag{
							Name:  dataFlagTimeout,
							Usage: "number of seconds to wait for large file downloads",
							Value: 30,
						},
					},
					Action: createCommandWithT[datasetDownloadArgs](DatasetDownloadAction),
				},
				{
					Name:            "data",
					Usage:           "add or remove data from datasets",
					UsageText:       createUsageText("dataset data", nil, false, true),
					HideHelpCommand: true,
					Subcommands: []*cli.Command{
						{
							Name:            "add",
							Usage:           "adds binary data either by IDs or filter to dataset",
							UsageText:       createUsageText("dataset data add", nil, false, true),
							HideHelpCommand: true,
							Subcommands: []*cli.Command{
								{
									Name:  "ids",
									Usage: "adds binary data with file IDs in a single org and location to dataset",
									UsageText: createUsageText(
										"dataset data add ids", []string{datasetFlagDatasetID, generalFlagOrgID, dataFlagLocationID, dataFlagFileIDs}, false, false,
									),
									Flags: []cli.Flag{
										&cli.StringFlag{
											Name:     datasetFlagDatasetID,
											Usage:    "dataset ID to which data will be added",
											Required: true,
										},
										&cli.StringFlag{
											Name:     generalFlagOrgID,
											Usage:    "org ID to which data belongs",
											Required: true,
										},
										&cli.StringFlag{
											Name:     dataFlagLocationID,
											Usage:    "location ID to which data belongs",
											Required: true,
										},
										&cli.StringSliceFlag{
											Name:     dataFlagFileIDs,
											Usage:    "file IDs of data belonging to specified org and location",
											Required: true,
										},
									},
									Action: createCommandWithT[dataAddToDatasetByIDsArgs](DataAddToDatasetByIDs),
								},
								{
									Name:      "filter",
									Usage:     "adds binary data from the specified filter to dataset",
									UsageText: createUsageText("dataset data add filter", []string{datasetFlagDatasetID}, true, false),
									Flags: append([]cli.Flag{
										&cli.StringFlag{
											Name:     datasetFlagDatasetID,
											Usage:    "dataset ID to which data will be added",
											Required: true,
										},
										&cli.StringSliceFlag{
											Name: generalFlagTags,
											Usage: "tags filter. " +
												"accepts tagged for all tagged data, untagged for all untagged data, or a list of tags for all data matching any of the tags",
										},
									},
										commonFilterFlags...),
									Action: createCommandWithT[dataAddToDatasetByFilterArgs](DataAddToDatasetByFilter),
								},
							},
						},
						{
							Name:  "remove",
							Usage: "removes binary data with file IDs in a single org and location from dataset",
<<<<<<< HEAD
							UsageText: createUsageText(
								"dataset data remove", []string{datasetFlagDatasetID, generalFlagOrgID, dataFlagLocationID, dataFlagFileIDs}, false, false,
							),
							// TODO(RSDK-9286) do we need to ask for og and location here?
=======
							UsageText: createUsageText("dataset data remove",
								[]string{datasetFlagDatasetID, generalFlagOrgID, dataFlagLocationID, dataFlagFileIDs}, false),
>>>>>>> b6b0a967
							Flags: []cli.Flag{
								&cli.StringFlag{
									Name:     datasetFlagDatasetID,
									Usage:    "dataset ID from which data will be removed",
									Required: true,
								},
								&cli.StringFlag{
									Name:     generalFlagOrgID,
									Usage:    "org ID to which data belongs",
									Required: true,
								},
								&cli.StringFlag{
									Name:     dataFlagLocationID,
									Usage:    "location ID to which data belongs",
									Required: true,
								},
								&cli.StringSliceFlag{
									Name:     dataFlagFileIDs,
									Usage:    "file IDs of data belonging to specified org and location",
									Required: true,
								},
							},
							Action: createCommandWithT[dataRemoveFromDatasetArgs](DataRemoveFromDataset),
						},
					},
				},
			},
		},
		{
			Name:            "train",
			Usage:           "train on data",
			UsageText:       createUsageText("train", nil, false, true),
			HideHelpCommand: true,
			Subcommands: []*cli.Command{
				{
					Name:      "submit",
					Usage:     "submits training job on data in Viam cloud",
					UsageText: createUsageText("train submit", nil, false, true),
					Subcommands: []*cli.Command{
						{
							Name:  "managed",
							Usage: "submits training job on data in Viam cloud with a Viam-managed training script",
							UsageText: createUsageText("train submit managed",
								[]string{datasetFlagDatasetID, trainFlagModelOrgID, trainFlagModelName, trainFlagModelType, trainFlagModelLabels},
								true, false,
							),
							Flags: []cli.Flag{
								&cli.StringFlag{
									Name:     datasetFlagDatasetID,
									Usage:    "dataset ID",
									Required: true,
								},
								&cli.StringFlag{
									Name:     trainFlagModelOrgID,
									Usage:    "org ID to train and save ML model in",
									Required: true,
								},
								&cli.StringFlag{
									Name:     trainFlagModelName,
									Usage:    "name of ML model",
									Required: true,
								},
								&cli.StringFlag{
									Name: trainFlagModelType,
									Usage: formatAcceptedValues(
										"type of model to train",
										"single_label_classification", "multi_label_classification", "object_detection",
									),
									Required: true,
								},
								&cli.StringSliceFlag{
									Name:     trainFlagModelLabels,
									Usage:    "labels to train on. these will either be classification or object detection labels",
									Required: true,
								},
								&cli.StringFlag{
									Name:        trainFlagModelVersion,
									Usage:       "version of ML model",
									DefaultText: "current timestamp",
								},
							},
							Action: createCommandWithT[mlSubmitTrainingJobArgs](MLSubmitTrainingJob),
						},
						{
							Name:            "custom",
							Usage:           "submits custom training job on data in Viam cloud",
							UsageText:       createUsageText("train submit custom", nil, false, true),
							HideHelpCommand: true,
							Subcommands: []*cli.Command{
								{
									Name:  "from-registry",
									Usage: "submits custom training job with an existing training script in the registry on data in Viam cloud",
									UsageText: createUsageText("train submit custom from-registry",
										[]string{datasetFlagDatasetID, generalFlagOrgID, trainFlagModelName, mlTrainingFlagName, generalFlagVersion},
										true, false,
									),
									Flags: []cli.Flag{
										&cli.StringFlag{
											Name:     datasetFlagDatasetID,
											Usage:    "dataset ID",
											Required: true,
										},
										&cli.StringFlag{
											Name:     generalFlagOrgID,
											Usage:    "org ID to train and save ML model in",
											Required: true,
										},
										&cli.StringFlag{
											Name:     trainFlagModelName,
											Usage:    "name of ML model",
											Required: true,
										},
										&cli.StringFlag{
											Name:  trainFlagModelVersion,
											Usage: "version of ML model. defaults to current timestamp if unspecified.",
										},
										&cli.StringFlag{
											Name: mlTrainingFlagName,
											Usage: "registry name of the ML training script to use for training, " +
												"should be formatted as prefix:itemname where prefix is either the org ID or the namespace.",
											Required: true,
										},
										&cli.StringFlag{
											Name:     generalFlagVersion,
											Usage:    "version of the ML training script to use for training.",
											Required: true,
										},
										&cli.StringSliceFlag{
											Name:  mlTrainingFlagArgs,
											Usage: "command line arguments to run the training script with. should be formatted as option1=value1,option2=value2",
										},
									},
									Action: createCommandWithT[mlSubmitCustomTrainingJobArgs](MLSubmitCustomTrainingJob),
								},
								{
									Name:  "with-upload",
									Usage: "submits custom training job with an upload training script on data in Viam cloud",
									UsageText: createUsageText("train submit custom with-upload",
										[]string{generalFlagOrgID, datasetFlagDatasetID, trainFlagModelOrgID, trainFlagModelName, generalFlagPath, mlTrainingFlagName},
										true, false,
									),
									Flags: []cli.Flag{
										&cli.StringFlag{
											Name:     datasetFlagDatasetID,
											Usage:    "dataset ID",
											Required: true,
										},
										&cli.StringFlag{
											Name:     trainFlagModelName,
											Usage:    "name of ML model",
											Required: true,
										},
										&cli.StringFlag{
											Name:  trainFlagModelVersion,
											Usage: "version of ML model. defaults to current timestamp if unspecified.",
										},
										&cli.StringFlag{
											Name:  mlTrainingFlagURL,
											Usage: "url of Github repository associated with the training scripts",
										},
										&cli.StringFlag{
											Name:     generalFlagPath,
											Usage:    "path to ML training scripts for upload",
											Required: true,
										},
										&cli.StringFlag{
											Name:     generalFlagOrgID,
											Usage:    "org ID to save the custom training script in",
											Required: true,
										},
										&cli.StringFlag{
											Name:     trainFlagModelOrgID,
											Required: true,
											Usage:    "org ID to upload and run training job",
										},
										&cli.StringFlag{
											Name:     mlTrainingFlagName,
											Usage:    "script name of the ML training script to upload",
											Required: true,
										},
										&cli.StringFlag{
											Name:        generalFlagVersion,
											Usage:       "version of the ML training script to upload",
											DefaultText: "current timestamp",
										},
										&cli.StringFlag{
											Name:  mlTrainingFlagFramework,
											Usage: formatAcceptedValues("framework of the ML training script to upload", modelFrameworks...),
										},
										&cli.StringFlag{
											Name:  trainFlagModelType,
											Usage: formatAcceptedValues("task type of the ML training script to upload", modelTypes...),
										},
										&cli.StringSliceFlag{
											Name:  mlTrainingFlagArgs,
											Usage: "command line arguments to run the training script with. should be formatted as option1=value1,option2=value2",
										},
									},
									Action: createCommandWithT[mlSubmitCustomTrainingJobWithUploadArgs](MLSubmitCustomTrainingJobWithUpload),
								},
							},
						},
					},
				},
				{
					Name:      "get",
					Usage:     "gets training job from Viam cloud based on training job ID",
					UsageText: createUsageText("train get", []string{trainFlagJobID}, false, false),
					Flags: []cli.Flag{
						&cli.StringFlag{
							Name:     trainFlagJobID,
							Usage:    "training job ID",
							Required: true,
						},
					},
					Action: createCommandWithT[dataGetTrainingJobArgs](DataGetTrainingJob),
				},
				{
					Name:      "logs",
					Usage:     "gets training job logs from Viam cloud based on training job ID",
					UsageText: createUsageText("train logs", []string{trainFlagJobID}, false, false),
					Flags: []cli.Flag{
						&cli.StringFlag{
							Name:     trainFlagJobID,
							Usage:    "training job ID",
							Required: true,
						},
					},
					Action: createCommandWithT[mlGetTrainingJobLogsArgs](MLGetTrainingJobLogs),
				},
				{
					Name:      "cancel",
					Usage:     "cancels training job in Viam cloud based on training job ID",
					UsageText: createUsageText("train cancel", []string{trainFlagJobID}, false, false),
					Flags: []cli.Flag{
						&cli.StringFlag{
							Name:     trainFlagJobID,
							Usage:    "training job ID",
							Required: true,
						},
					},
					Action: createCommandWithT[dataCancelTrainingJobArgs](DataCancelTrainingJob),
				},
				{
					Name:      "list",
					Usage:     "list training jobs in Viam cloud based on organization ID",
					UsageText: createUsageText("train list", []string{generalFlagOrgID}, true, false),
					Flags: []cli.Flag{
						&cli.StringFlag{
							Name:     generalFlagOrgID,
							Usage:    "org ID",
							Required: true,
						},
						&cli.StringFlag{
							Name:  trainFlagJobStatus,
							Usage: formatAcceptedValues("training status to filter for", allTrainingStatusValues()...),
							Value: defaultTrainingStatus(),
						},
					},
					Action: createCommandWithT[dataListTrainingJobsArgs](DataListTrainingJobs),
				},
			},
		},
		{
			Name:            "machines",
			Aliases:         []string{"machine", "robots", "robot"},
			Usage:           "work with machines",
			UsageText:       createUsageText("machines", nil, false, true),
			HideHelpCommand: true,
			Subcommands: []*cli.Command{
				{
					Name:      "list",
					Usage:     "list machines in an organization and location",
					UsageText: createUsageText("machines list", nil, true, false),
					Flags: []cli.Flag{
						&cli.StringFlag{
							Name:        generalFlagOrganization,
							Aliases:     []string{generalFlagAliasOrg, generalFlagOrgID, generalFlagAliasOrgName},
							DefaultText: "first organization alphabetically",
						},
						&cli.StringFlag{
							Name:        generalFlagLocation,
							Aliases:     []string{generalFlagLocationID, generalFlagAliasLocationName},
							DefaultText: "first location alphabetically",
						},
					},
					Action: createCommandWithT[listRobotsActionArgs](ListRobotsAction),
				},
				{
					Name:            "api-key",
					Usage:           "work with a machine's api keys",
					UsageText:       createUsageText("machines api-key", nil, false, true),
					HideHelpCommand: true,
					Subcommands: []*cli.Command{
						{
							Name:      "create",
							Usage:     "create an api-key for your machine",
							UsageText: createUsageText("machines api-key create", []string{generalFlagMachineID}, true, false),
							Flags: []cli.Flag{
								&AliasStringFlag{
									cli.StringFlag{
										Name:     generalFlagMachineID,
										Aliases:  []string{generalFlagAliasRobotID},
										Required: true,
										Usage:    "id of the machine to create an api-key for",
									},
								},
								&cli.StringFlag{
									Name:        generalFlagName,
									Usage:       "the name of the key",
									DefaultText: "login info with the current time",
								},
								&cli.StringFlag{
									Name:        generalFlagOrgID,
									Usage:       "the org-id to attach this api-key to.",
									DefaultText: "the org attached to the machine if only one exists",
								},
							},
							Action: createCommandWithT[robotAPIKeyCreateArgs](RobotAPIKeyCreateAction),
						},
					},
				},
				{
					Name:      "status",
					Usage:     "display machine status",
<<<<<<< HEAD
					UsageText: createUsageText("machines status", []string{generalFlagMachine}, true, false),
					// TODO(RSDK-9286) - do we need to ask for all three of these?
=======
					UsageText: createUsageText("machines status", []string{generalFlagMachine}, true),
>>>>>>> b6b0a967
					Flags: []cli.Flag{
						&AliasStringFlag{
							cli.StringFlag{
								Name:     generalFlagMachine,
								Aliases:  []string{generalFlagAliasRobot, generalFlagMachineID, generalFlagAliasMachineName},
								Required: true,
							},
						},
						&cli.StringFlag{
							Name:        generalFlagOrganization,
							Aliases:     []string{generalFlagAliasOrg, generalFlagOrgID, generalFlagAliasOrgName},
							DefaultText: "first organization alphabetically",
						},
						&cli.StringFlag{
							Name:        generalFlagLocation,
							Aliases:     []string{generalFlagLocationID, generalFlagAliasLocationName},
							DefaultText: "first location alphabetically",
						},
<<<<<<< HEAD
						&AliasStringFlag{
							cli.StringFlag{
								Name:     generalFlagMachine,
								Aliases:  []string{generalFlagAliasRobot, generalFlagMachineID, generalFlagMachineName},
								Required: true,
							},
						},
=======
>>>>>>> b6b0a967
					},
					Action: createCommandWithT[robotsStatusArgs](RobotsStatusAction),
				},
				{
					Name:      "logs",
					Aliases:   []string{"log"},
					Usage:     "display machine logs",
<<<<<<< HEAD
					UsageText: createUsageText("machines logs", []string{generalFlagMachine}, true, false),
					// TODO(RSDK-9286) do we need to ask for og and location and machine here?
=======
					UsageText: createUsageText("machines logs", []string{generalFlagMachine}, true),
>>>>>>> b6b0a967
					Flags: []cli.Flag{
						&AliasStringFlag{
							cli.StringFlag{
								Name:     generalFlagMachine,
								Aliases:  []string{generalFlagAliasRobot, generalFlagMachineID, generalFlagAliasMachineName},
								Required: true,
							},
						},
						&cli.StringFlag{
							Name:        generalFlagOrganization,
							Aliases:     []string{generalFlagAliasOrg, generalFlagOrgID, generalFlagAliasOrgName},
							DefaultText: "first organization alphabetically",
						},
						&cli.StringFlag{
							Name:        generalFlagLocation,
							Aliases:     []string{generalFlagLocationID, generalFlagAliasLocationName},
							DefaultText: "first location alphabetically",
						},
<<<<<<< HEAD
						&AliasStringFlag{
							cli.StringFlag{
								Name:     generalFlagMachine,
								Aliases:  []string{generalFlagAliasRobot, generalFlagMachineID, generalFlagMachineName},
								Required: true,
							},
						},
=======
>>>>>>> b6b0a967
						&cli.StringFlag{
							Name:  logsFlagOutputFile,
							Usage: "path to output file",
						},
						&cli.StringFlag{
							Name:  logsFlagFormat,
							Usage: "file format (text or json)",
						},
						&cli.StringFlag{
							Name:  logsFlagKeyword,
							Usage: "filter logs by keyword",
						},
						&cli.StringSliceFlag{
							Name:  logsFlagLevels,
							Usage: "filter logs by levels (e.g., info, warn, error)",
						},
						&cli.StringFlag{
							Name:  generalFlagStart,
							Usage: "ISO-8601 timestamp in RFC3339 format indicating the start of the interval filter (e.g., 2025-01-15T14:00:00Z)",
						},
						&cli.StringFlag{
							Name:  generalFlagEnd,
							Usage: "ISO-8601 timestamp in RFC3339 format indicating the end of the interval filter (e.g., 2025-01-15T15:00:00Z)",
						},
						&cli.IntFlag{
							Name:        generalFlagCount,
							Usage:       fmt.Sprintf("number of logs to fetch (max %v)", maxNumLogs),
							DefaultText: fmt.Sprintf("%v", defaultNumLogs),
						},
					},
					Action: createCommandWithT[robotsLogsArgs](RobotsLogsAction),
				},
				{
					Name:            "part",
					Usage:           "work with a machine part",
					UsageText:       createUsageText("machines part", nil, false, true),
					HideHelpCommand: true,
					Subcommands: []*cli.Command{
						{
							Name:      "status",
							Usage:     "display part status",
<<<<<<< HEAD
							UsageText: createUsageText("machines part status", []string{generalFlagMachine, generalFlagPart}, true, false),
							// TODO(RSDK-9286) do we need to ask for og and location and machine and part here?
=======
							UsageText: createUsageText("machines part status", []string{generalFlagPart}, true),
>>>>>>> b6b0a967
							Flags: []cli.Flag{
								&AliasStringFlag{
									cli.StringFlag{
										Name:     generalFlagPart,
										Aliases:  []string{generalFlagPartID, generalFlagAliasPartName},
										Required: true,
									},
								},
								&cli.StringFlag{
									Name:        generalFlagOrganization,
									Aliases:     []string{generalFlagAliasOrg, generalFlagOrgID, generalFlagAliasOrgName},
									DefaultText: "first organization alphabetically",
								},
								&cli.StringFlag{
									Name:        generalFlagLocation,
									Aliases:     []string{generalFlagLocationID, generalFlagAliasLocationName},
									DefaultText: "first location alphabetically",
								},
								&AliasStringFlag{
									cli.StringFlag{
<<<<<<< HEAD
										Name:     generalFlagMachine,
										Aliases:  []string{generalFlagAliasRobot, generalFlagMachineID, generalFlagMachineName},
										Required: true,
									},
								},
								&AliasStringFlag{
									cli.StringFlag{
										Name:     generalFlagPart,
										Aliases:  []string{generalFlagPartID, generalFlagPartName},
										Required: true,
=======
										Name:    generalFlagMachine,
										Aliases: []string{generalFlagAliasRobot, generalFlagMachineID, generalFlagAliasMachineName},
>>>>>>> b6b0a967
									},
								},
							},
							Action: createCommandWithT[robotsPartStatusArgs](RobotsPartStatusAction),
						},
						{
							Name:      "logs",
							Aliases:   []string{"log"},
							Usage:     "display part logs",
<<<<<<< HEAD
							UsageText: createUsageText("machines part logs", []string{generalFlagMachine, generalFlagPart}, true, false),
=======
							UsageText: createUsageText("machines part logs", []string{generalFlagPart}, true),
>>>>>>> b6b0a967
							Flags: []cli.Flag{
								&AliasStringFlag{
									cli.StringFlag{
										Name:     generalFlagPart,
										Aliases:  []string{generalFlagPartID, generalFlagAliasPartName},
										Required: true,
									},
								},
								&cli.StringFlag{
									Name:        generalFlagOrganization,
									Aliases:     []string{generalFlagAliasOrg, generalFlagOrgID, generalFlagAliasOrgName},
									DefaultText: "first organization alphabetically",
								},
								&cli.StringFlag{
									Name:        generalFlagLocation,
									Aliases:     []string{generalFlagLocationID, generalFlagAliasLocationName},
									DefaultText: "first location alphabetically",
								},
								&AliasStringFlag{
									cli.StringFlag{
<<<<<<< HEAD
										Name:     generalFlagMachine,
										Aliases:  []string{generalFlagAliasRobot, generalFlagMachineID, generalFlagMachineName},
										Required: true,
									},
								},
								&AliasStringFlag{
									cli.StringFlag{
										Name:     generalFlagPart,
										Aliases:  []string{generalFlagPartID, generalFlagPartName},
										Required: true,
=======
										Name:    generalFlagMachine,
										Aliases: []string{generalFlagAliasRobot, generalFlagMachineID, generalFlagAliasMachineName},
>>>>>>> b6b0a967
									},
								},
								&cli.BoolFlag{
									Name:  logsFlagErrors,
									Usage: "show only errors",
								},
								&cli.BoolFlag{
									Name:    logsFlagTail,
									Aliases: []string{"f"},
									Usage:   "follow logs",
								},
								&cli.IntFlag{
									Name:        generalFlagCount,
									Usage:       fmt.Sprintf("number of logs to fetch (max %v)", maxNumLogs),
									DefaultText: fmt.Sprintf("%v", defaultNumLogs),
								},
							},
							Action: createCommandWithT[robotsPartLogsArgs](RobotsPartLogsAction),
						},
						{
							Name:      "restart",
							Usage:     "request part restart",
<<<<<<< HEAD
							UsageText: createUsageText("machines part restart", []string{generalFlagMachine, generalFlagPart}, true, false),
							// TODO(RSDK-9286) revisit flags
=======
							UsageText: createUsageText("machines part restart", []string{generalFlagPart}, true),
>>>>>>> b6b0a967
							Flags: []cli.Flag{
								&AliasStringFlag{
									cli.StringFlag{
										Name:     generalFlagPart,
										Aliases:  []string{generalFlagPartID, generalFlagAliasPartName},
										Required: true,
									},
								},
								&cli.StringFlag{
									Name:        generalFlagOrganization,
									Aliases:     []string{generalFlagAliasOrg, generalFlagOrgID, generalFlagAliasOrgName},
									DefaultText: "first organization alphabetically",
								},
								&cli.StringFlag{
									Name:        generalFlagLocation,
									Aliases:     []string{generalFlagLocationID, generalFlagAliasLocationName},
									DefaultText: "first location alphabetically",
								},
								&AliasStringFlag{
									cli.StringFlag{
<<<<<<< HEAD
										Name:     generalFlagMachine,
										Aliases:  []string{generalFlagAliasRobot, generalFlagMachineID, generalFlagMachineName},
										Required: true,
									},
								},
								&AliasStringFlag{
									cli.StringFlag{
										Name:     generalFlagPart,
										Aliases:  []string{generalFlagPartID, generalFlagPartName},
										Required: true,
=======
										Name:    generalFlagMachine,
										Aliases: []string{generalFlagAliasRobot, generalFlagMachineID, generalFlagAliasMachineName},
>>>>>>> b6b0a967
									},
								},
							},
							Action: createCommandWithT[robotsPartRestartArgs](RobotsPartRestartAction),
						},
						{
<<<<<<< HEAD
							Name:  "run",
							Usage: "run a command on a machine part",
							UsageText: createUsageText(
								"machines part run",
								[]string{generalFlagOrganization, generalFlagLocation, generalFlagMachine, generalFlagPart, generalFlagMethod},
								true, false,
							),
=======
							Name:      "run",
							Usage:     "run a command on a machine part",
							UsageText: createUsageText("machines part run", []string{generalFlagPart}, true, "<service.method>"),
>>>>>>> b6b0a967
							Flags: []cli.Flag{
								&AliasStringFlag{
									cli.StringFlag{
										Name:     generalFlagPart,
										Aliases:  []string{generalFlagPartID, generalFlagAliasPartName},
										Required: true,
									},
								},
								&AliasStringFlag{
									cli.StringFlag{
										Name:    generalFlagOrganization,
										Aliases: []string{generalFlagAliasOrg, generalFlagOrgID, generalFlagAliasOrgName},
									},
								},
								&AliasStringFlag{
									cli.StringFlag{
<<<<<<< HEAD
										Name:     generalFlagMachine,
										Aliases:  []string{generalFlagAliasRobot, generalFlagMachineID, generalFlagMachineName},
										Required: true,
=======
										Name:    generalFlagLocation,
										Aliases: []string{generalFlagLocationID, generalFlagAliasLocationName},
>>>>>>> b6b0a967
									},
								},
								&AliasStringFlag{
									cli.StringFlag{
<<<<<<< HEAD
										Name:     generalFlagPart,
										Aliases:  []string{generalFlagPartID, generalFlagPartName},
										Required: true,
=======
										Name:    generalFlagMachine,
										Aliases: []string{generalFlagAliasRobot, generalFlagMachineID, generalFlagAliasMachineName},
>>>>>>> b6b0a967
									},
								},
								&cli.StringFlag{
									Name:    runFlagData,
									Aliases: []string{"d"},
								},
								&cli.DurationFlag{
									Name:    runFlagStream,
									Aliases: []string{"s"},
								},
								&cli.StringFlag{
									Name:     generalFlagMethod,
									Usage:    "service method formatted as: '<service>.<method>' or '<service>/<method>'",
									Required: false, // should be required but set as false to ensure backwards capability
								},
							},
							Action: createCommandWithT[machinesPartRunArgs](MachinesPartRunAction),
						},
						{
<<<<<<< HEAD
							Name:  "shell",
							Usage: "start a shell on a machine part",
							Description: `
In order to use the shell command, the machine must have a valid shell type service.
Organization and location are required flags if the machine/part name are not unique across your account.
`,
							UsageText: createUsageText("machines part shell", []string{generalFlagMachine, generalFlagPart}, false, false),
							// TODO(RSDK-9286) do we need to ask for og and location and machine and part here?
=======
							Name:        "shell",
							Usage:       "start a shell on a machine part",
							Description: `In order to use the shell command, the machine must have a valid shell type service.`,
							UsageText: createUsageText(
								"machines part shell", []string{generalFlagPart}, false,
							),
>>>>>>> b6b0a967
							Flags: []cli.Flag{
								&cli.StringFlag{
									Name:     generalFlagPart,
									Aliases:  []string{generalFlagPartID, generalFlagAliasPartName},
									Required: true,
								},
								&cli.StringFlag{
									Name:    generalFlagOrganization,
									Aliases: []string{generalFlagAliasOrg, generalFlagOrgID, generalFlagAliasOrgName},
								},
								&cli.StringFlag{
									Name:    generalFlagLocation,
									Aliases: []string{generalFlagLocationID, generalFlagAliasLocationName},
								},
								&AliasStringFlag{
									cli.StringFlag{
										Name:     generalFlagMachine,
										Aliases:  []string{generalFlagAliasRobot, generalFlagMachineID, generalFlagMachineName},
										Required: true,
									},
								},
<<<<<<< HEAD
								&AliasStringFlag{
									cli.StringFlag{
										Name:     generalFlagPart,
										Aliases:  []string{generalFlagPartID, generalFlagPartName},
										Required: true,
									},
								},
=======
>>>>>>> b6b0a967
							},
							Action: createCommandWithT[robotsPartShellArgs](RobotsPartShellAction),
						},
						{
							Name:  "cp",
							Usage: "copy files to and from a machine part",
							Description: `
In order to use the cp command, the machine must have a valid shell type service.
Specifying ~ or a blank destination for the machine will use the home directory of the user
that is running the process (this may sometimes be root). Organization and location are
required flags if the machine/part name are not unique across your account.
Note: There is no progress meter while copying is in progress.

Copy a single file to the machine with a new name:
'viam machine part cp --organization "org" --location "location" --machine "m1" --part "m1-main" my_file machine:/home/user/'

Recursively copy a directory to the machine with the same name:
'viam machine part cp --machine "m1" --part "m1-main" -r my_dir machine:/home/user/'

Copy multiple files to the machine with recursion and keep original permissions and metadata:
'viam machine part cp --machine "m1" --part "m1-main" -r -p my_dir my_file machine:/home/user/some/existing/dir/'

Copy a single file from the machine to a local destination:
'viam machine part cp --machine "m1" --part "m1-main" machine:my_file ~/Downloads/'

Recursively copy a directory from the machine to a local destination with the same name:
'viam machine part cp --machine "m1" --part "m1-main" -r machine:my_dir ~/Downloads/'

Copy multiple files from the machine to a local destination with recursion and keep original permissions and metadata:
'viam machine part cp --machine "m1" --part "m1-main" -r -p machine:my_dir machine:my_file ~/some/existing/dir/'
`,
							UsageText: createUsageText(
								"machines part cp",
<<<<<<< HEAD
								[]string{generalFlagMachine, generalFlagPart},
								true, false,
								"<source i.e. [machine:]files>... <target i.e. [machine:]files>"),
=======
								[]string{generalFlagPart},
								true,
								"[-p] [-r] source ([machine:]files) ... target ([machine:]files"),
>>>>>>> b6b0a967
							Flags: []cli.Flag{
								&AliasStringFlag{
									cli.StringFlag{
										Name:     generalFlagPart,
										Aliases:  []string{generalFlagPartID, generalFlagAliasPartName},
										Required: true,
									},
								},
								&cli.StringFlag{
									Name:    generalFlagOrganization,
									Aliases: []string{generalFlagAliasOrg, generalFlagOrgID, generalFlagAliasOrgName},
								},
								&cli.StringFlag{
									Name:    generalFlagLocation,
									Aliases: []string{generalFlagLocationID, generalFlagAliasLocationName},
								},
								&AliasStringFlag{
									cli.StringFlag{
<<<<<<< HEAD
										Name:     generalFlagMachine,
										Aliases:  []string{generalFlagAliasRobot, generalFlagMachineID, generalFlagMachineName},
										Required: true,
									},
								},
								&AliasStringFlag{
									cli.StringFlag{
										Name:     generalFlagPart,
										Aliases:  []string{generalFlagPartID, generalFlagPartName},
										Required: true,
=======
										Name:    generalFlagMachine,
										Aliases: []string{generalFlagAliasRobot, generalFlagMachineID, generalFlagAliasMachineName},
>>>>>>> b6b0a967
									},
								},
								&cli.BoolFlag{
									Name:    cpFlagRecursive,
									Aliases: []string{"r"},
									Usage:   "recursively copy files",
								},
								&cli.BoolFlag{
									Name:    cpFlagPreserve,
									Aliases: []string{"p"},
									// Note(erd): maybe support access time in the future if needed
									Usage: "preserve modification times and file mode bits from the source files",
								},
							},
							Action: createCommandWithT[machinesPartCopyFilesArgs](MachinesPartCopyFilesAction),
						},
					},
				},
			},
		},
		{
			Name:            "module",
			Usage:           "manage your modules in Viam's registry",
			UsageText:       createUsageText("module", nil, false, true),
			HideHelpCommand: true,
			Subcommands: []*cli.Command{
				{
					Name:  "create",
					Usage: "create & register a module on app.viam.com",
					Description: `Creates a module in app.viam.com to simplify code deployment.
Ex: 'viam module create --name my-great-module --org-id <my org id>'
Will create the module and a corresponding meta.json file in the current directory.

If your org has set a namespace in app.viam.com then your module name will be 'my-namespace:my-great-module' and
you won't have to pass a namespace or org-id in future commands. Otherwise there will be no namespace
and you will have to provide the org-id to future cli commands. You cannot make your module public until you claim an org-id.

After creation, use 'viam module update' to push your new module to app.viam.com.`,
					UsageText: createUsageText("module create", []string{generalFlagName}, true, false),
					Flags: []cli.Flag{
						&cli.StringFlag{
							Name:     generalFlagName,
							Usage:    "name of your module (cannot be changed once set)",
							Required: true,
						},
						&cli.StringFlag{
							Name:  moduleFlagPublicNamespace,
							Usage: "the public namespace where the module will reside (alternative way of specifying the org id)",
						},
						&cli.StringFlag{
							Name:  generalFlagOrgID,
							Usage: "id of the organization that will host the module",
						},
						&cli.BoolFlag{
							Name:  moduleCreateLocalOnly,
							Usage: "create a meta.json file for local use, but don't create the module on the backend",
						},
					},
					Action: createCommandWithT[createModuleActionArgs](CreateModuleAction),
				},
				{
					Name:      "generate",
					Usage:     "generate a new modular resource via prompts",
					UsageText: createUsageText("module generate", nil, true, false),
					Flags: []cli.Flag{
						&cli.StringFlag{
							Name:  generalFlagName,
							Usage: "name to use for module",
						},
						&cli.StringFlag{
							Name:  moduleFlagLanguage,
							Usage: "language to use for module",
						},
						&cli.BoolFlag{
							Name:  moduleFlagIsPublic,
							Usage: "set module to public",
						},
						&cli.StringFlag{
							Name:  moduleFlagPublicNamespace,
							Usage: "namespace or organization ID of module",
						},
						&cli.StringFlag{
							Name:  generalFlagResourceSubtype,
							Usage: "resource subtype to use in module",
						},
						&cli.StringFlag{
							Name:  moduleFlagResourceType,
							Usage: "resource type to use in module",
						},
						&cli.StringFlag{
							Name:  moduleFlagModelName,
							Usage: "resource model name to use in module",
						},
						&cli.BoolFlag{
							Name:  moduleFlagEnableCloud,
							Usage: "generate Github workflows to build module",
						},
						&cli.BoolFlag{
							Name:  moduleFlagRegister,
							Usage: "register module with Viam to associate with your organization",
						},
						&cli.BoolFlag{
							Name:   moduleFlagDryRun,
							Usage:  "indicate a dry test run, so skip regular checks",
							Hidden: true,
						},
					},
					Action: createCommandWithT[generateModuleArgs](GenerateModuleAction),
				},
				{
					Name:      "update",
					Usage:     "update a module's metadata on app.viam.com",
					UsageText: createUsageText("module update", nil, false, false),
					Flags: []cli.Flag{
						&cli.StringFlag{
							Name:      moduleFlagPath,
							Usage:     "path to meta.json",
							Value:     "./meta.json",
							TakesFile: true,
						},
					},
					Action: createCommandWithT[updateModuleArgs](UpdateModuleAction),
				},
				{
					Name:      "update-models",
					Usage:     "update a module's metadata file based on models it provides",
					UsageText: createUsageText("module update-models", []string{moduleFlagBinary}, true, false),
					Flags: []cli.Flag{
						&cli.StringFlag{
							Name:      moduleFlagPath,
							Usage:     "path to meta.json",
							Value:     "./meta.json",
							TakesFile: true,
						},
						&cli.StringFlag{
							Name:     moduleFlagBinary,
							Usage:    "binary for the module to run (has to work on this os/processor)",
							Required: true,
						},
					},
					Action: createCommandWithT[updateModelsArgs](UpdateModelsAction),
				},
				{
					Name:  "upload",
					Usage: "upload a new version of your module",
					Description: `Upload an archive containing your module's file(s) for a specified platform
Example uploading a single file:
viam module upload --version "0.1.0" --platform "linux/amd64" --upload "./bin/my-module"
(this example requires the entrypoint in the meta.json to be "./bin/my-module")

Example uploading a whole directory:
viam module upload --version "0.1.0" --platform "linux/amd64" --upload "./bin"
(this example requires the entrypoint in the meta.json to be inside the bin directory like "./bin/[your path here]")

Example uploading a custom tarball of your module:
tar -czf packaged-module.tar.gz ./src requirements.txt run.sh
viam module upload --version "0.1.0" --platform "linux/amd64" --upload "packaged-module.tar.gz"
                      `,
					UsageText: createUsageText("module upload", []string{generalFlagVersion, moduleFlagPlatform, moduleFlagUpload}, true, false),
					Flags: []cli.Flag{
						&cli.StringFlag{
							Name:      moduleFlagPath,
							Usage:     "path to meta.json",
							Value:     "./meta.json",
							TakesFile: true,
						},
						&cli.StringFlag{
							Name:  moduleFlagPublicNamespace,
							Usage: "the public namespace where the module resides (alternative way of specifying the org id)",
						},
						&cli.StringFlag{
							Name:  generalFlagOrgID,
							Usage: "id of the organization that hosts the module",
						},
						&cli.StringFlag{
							Name:  generalFlagName,
							Usage: "name of the module (used if you don't have a meta.json)",
						},
						&cli.StringFlag{
							Name:     generalFlagVersion,
							Usage:    "version of the module to upload (semver2.0) ex: \"0.1.0\"",
							Required: true,
						},
						&cli.StringFlag{
							Name: moduleFlagPlatform,
							Usage: `platform of the binary you are uploading. Must be one of:
                      any           (most Python modules)
                      any/amd64     (most Docker-based modules)
                      any/arm64
                      linux/any     (Python modules that also require OS support)
                      darwin/any
                      linux/amd64
                      linux/arm64
                      linux/arm32v7
                      linux/arm32v6
                      darwin/amd64  (Intel macs)
                      darwin/arm64  (Apple silicon macs)`,
							Required: true,
						},
						&cli.StringSliceFlag{
							Name: generalFlagTags,
							Usage: `extra fields for constraining the platforms to which this binary
                             is deployed. Examples: distro:debian, distro:ubuntu, os_version:22.04,
                             os_codename:jammy. For a machine to use an upload, all tags must be
                             satisified as well as the --platform field.`,
						},
						&cli.BoolFlag{
							Name:  moduleFlagForce,
							Usage: "skip validation (may result in non-functional versions)",
						},
						&cli.StringFlag{
							Name:     moduleFlagUpload,
							Usage:    "the path to the upload",
							Required: false, // should be true, but set to false to allow for backwards compatibility
						},
					},
					Action: createCommandWithT[uploadModuleArgs](UploadModuleAction),
				},
				{
					Name:            "build",
					Usage:           "build your module for different architectures using cloud runners",
					UsageText:       createUsageText("module build", nil, false, true),
					HideHelpCommand: true,
					Description: `Build your module on different operating systems and cpu architectures via cloud runners.
Make sure to add a "build" section to your meta.json.
Example:
{
  "module_id": ...,
  "build": {
    "setup": "./setup.sh",                  // optional - command to install your build dependencies
    "build": "make module.tar.gz",          // command that will build your module
    "path" : "module.tar.gz",               // optional - path to your built module
                                            // (passed to the 'viam module upload' command)
    "arch" : ["linux/amd64", "linux/arm64"] // architectures to build for
  }
}
`,
					Subcommands: []*cli.Command{
						{
							Name:      "local",
							Usage:     "run your meta.json build command locally",
							UsageText: createUsageText("module build local", nil, true, false),
							Flags: []cli.Flag{
								&cli.StringFlag{
									Name:      moduleFlagPath,
									Usage:     "path to meta.json",
									Value:     "./meta.json",
									TakesFile: true,
								},
							},
							Action: createCommandWithT[moduleBuildLocalArgs](ModuleBuildLocalAction),
						},
						{
							Name:      "start",
							Usage:     "start a remote build",
							UsageText: createUsageText("module build start", []string{generalFlagVersion}, true, false),
							Flags: []cli.Flag{
								&cli.StringFlag{
									Name:      moduleFlagPath,
									Usage:     "path to meta.json",
									Value:     "./meta.json",
									TakesFile: true,
								},
								&cli.StringFlag{
									Name:     generalFlagVersion,
									Usage:    "version of the module to upload (semver2.0) ex: \"0.1.0\"",
									Required: true,
								},
								&cli.StringFlag{
									Name:  moduleBuildFlagRef,
									Usage: "git ref to clone when building your module. This can be a branch name or a commit hash",
									Value: "main",
								},
								&cli.StringFlag{
									Name:  moduleBuildFlagToken,
									Usage: "checkout token for private repos, not necessary for public repos",
								},
								&cli.StringFlag{
									Name:  moduleBuildFlagWorkdir,
									Usage: "use this to indicate that your meta.json is in a subdirectory of your repo. --module flag should be relative to this",
									Value: ".",
								},
								&cli.StringSliceFlag{
									Name: moduleBuildFlagPlatforms,
									// would use 'DefaultText' key, but defaults don't show for slice flags
									Usage: "list of platforms to build, e.g. linux/amd64,linux/arm64 (default: build.arch in meta.json)",
								},
							},
							Action: createCommandWithT[moduleBuildStartArgs](ModuleBuildStartAction),
						},
						{
							Name:      "list",
							Usage:     "check on the status of your cloud builds",
							UsageText: createUsageText("module build list", nil, true, false),
							Flags: []cli.Flag{
								&cli.StringFlag{
									Name:      moduleFlagPath,
									Usage:     "path to meta.json",
									Value:     "./meta.json",
									TakesFile: true,
								},
								&cli.IntFlag{
									Name:        generalFlagCount,
									Usage:       "number of builds to list",
									Aliases:     []string{"c"},
									DefaultText: "all",
								},
								&cli.StringFlag{
									Name:  moduleFlagID,
									Usage: "restrict output to just return builds that match this id",
								},
							},
							Action: createCommandWithT[moduleBuildListArgs](ModuleBuildListAction),
						},
						{
							Name:      "logs",
							Aliases:   []string{"log"},
							Usage:     "get the logs from one of your cloud builds",
							UsageText: createUsageText("module build logs", []string{moduleFlagID}, true, false),
							Flags: []cli.Flag{
								&cli.StringFlag{
									Name:     moduleFlagID,
									Usage:    "build that you want to get the logs for",
									Required: true,
								},
								&cli.StringFlag{
									Name:        moduleFlagPlatform,
									Usage:       "build platform to get the logs for. Ex: linux/arm64.",
									DefaultText: "all platforms",
								},
								&cli.BoolFlag{
									Name:  moduleBuildFlagWait,
									Usage: "wait for the build to finish before outputting any logs",
								},
								&cli.BoolFlag{
									Name:  moduleBuildFlagGroupLogs,
									Usage: "write ::group:: commands so github action logs collapse",
								},
							},
							Action: createCommandWithT[moduleBuildLogsArgs](ModuleBuildLogsAction),
						},
						{
							Name:      "link-repo",
							Usage:     "link a GitHub repository to your module",
							UsageText: createUsageText("module build link-repo", nil, true, false),
							Description: `
This command connects a Viam module to a GitHub repository so that repo actions can trigger builds and releases of your module.

This won't work unless you have an existing installation of our GitHub app on your GitHub org. (Details to follow).`,
							// TODO(APP-3604): unhide when this is shipped externally
							Hidden: true,
							Flags: []cli.Flag{
								&cli.StringFlag{
									Name:  moduleBuildFlagOAuthLink,
									Usage: "ID of the oauth link between your GitHub org and Viam. Only required if you have more than one link",
								},
								&cli.StringFlag{
									Name:        moduleFlagPath,
									Usage:       "your module's ID in org-id:name or public-namespace:name format",
									DefaultText: "meta.json file in current directory",
								},
								&cli.StringFlag{
									Name:  moduleBuildFlagRepo,
									Usage: "your github repository in account/repository form (e.g. viamrobotics/rdk, not github.com/viamrobotics/rdk)",
								},
							},
							Action: createCommandWithT[moduleBuildLinkRepoArgs](ModuleBuildLinkRepoAction),
						},
					},
				},
				{
					Name:      "reload",
					Usage:     "build a module locally and run it on a target device. rebuild & restart if already running",
					UsageText: createUsageText("module reload", nil, true, false),
					Description: `Example invocations:

	# A full reload command. This will build your module, send the tarball to the machine with given part ID,
	# and configure or restart it.
	# The GOARCH env in this case would get passed to an underlying go build (assuming you're targeting an arm device).
	# Note that you'll still need to add the components for your models after your module is installed.
	GOARCH=arm64 viam module reload --part-id UUID

	# Restart a module running on your local viam server, by name, without building or reconfiguring.
	viam module reload --restart-only --id viam:python-example-module

	# Build and configure a module on your local machine without shipping a tarball.
	viam module reload --local`,
					Flags: []cli.Flag{
						&cli.StringFlag{
							Name:        generalFlagPartID,
							Usage:       "part ID of machine. get from 'Live/Offline' dropdown in the web app",
							DefaultText: "/etc/viam.json",
						},
						&cli.StringFlag{
							Name:  moduleFlagPath,
							Usage: "path to a meta.json. used for module ID. can be overridden with --id or --name",
							Value: "meta.json",
						},
						&cli.StringFlag{
							Name:  generalFlagName,
							Usage: "name of module to restart. pass at most one of --name, --id",
						},
						&cli.StringFlag{
							Name:  moduleFlagID,
							Usage: "ID of module to restart, for example viam:wifi-sensor. pass at most one of --name, --id",
						},
						&cli.BoolFlag{
							Name:  moduleBuildRestartOnly,
							Usage: "just restart the module on the target system, don't do other reload steps",
						},
						&cli.BoolFlag{
							Name:  moduleBuildFlagNoBuild,
							Usage: "don't do build step",
						},
						&cli.BoolFlag{
							Name:  moduleFlagLocal,
							Usage: "if the target machine is localhost, run the entrypoint directly rather than transferring a bundle",
						},
						&cli.StringFlag{
							Name:  moduleFlagHomeDir,
							Usage: "remote user's home directory. only necessary if you're targeting a remote machine where $HOME is not /root",
							Value: "/root",
						},
					},
					Action: createCommandWithT[reloadModuleArgs](ReloadModuleAction),
				},
				{
					Name:      "download",
					Usage:     "download a module package from the registry",
					UsageText: createUsageText("module download", []string{}, true, false),
					Flags: []cli.Flag{
						&cli.PathFlag{
							Name:  generalFlagDestination,
							Usage: "output directory for downloaded package",
							Value: ".",
						},
						&cli.StringFlag{
							Name:        moduleFlagID,
							Usage:       "module ID as org-id:name or namespace:name",
							DefaultText: "will try to read from meta.json",
						},
						&cli.StringFlag{
							Name:  generalFlagVersion,
							Usage: "version of the requested package. can be `latest` to get the most recent version",
							Value: "latest",
						},
						&cli.StringFlag{
							Name:        moduleFlagPlatform,
							Usage:       "platform like 'linux/amd64'",
							DefaultText: "platform of the CLI binary",
						},
					},
					Action: createCommandWithT[downloadModuleFlags](DownloadModuleAction),
				},
			},
		},
		{
			Name:            "packages",
			Usage:           "work with packages",
			UsageText:       createUsageText("packages", nil, false, true),
			HideHelpCommand: true,
			Subcommands: []*cli.Command{
				{
					Name:      "export",
					Usage:     "download a package from Viam cloud",
					UsageText: createUsageText("packages export", []string{generalFlagType}, false, false),
					Flags: []cli.Flag{
						&cli.PathFlag{
							Name:  generalFlagDestination,
							Usage: "output directory for downloaded package",
							Value: ".",
						},
						&cli.StringFlag{
							Name:        generalFlagOrgID,
							Usage:       "organization ID or namespace of the requested package",
							DefaultText: "will try to read from meta.json",
						},
						&cli.StringFlag{
							Name:        generalFlagName,
							Usage:       "name of the requested package",
							DefaultText: "will try to read from meta.json",
						},
						&cli.StringFlag{
							Name:  generalFlagVersion,
							Usage: "version of the requested package. can be `latest` to get the most recent version",
							Value: "latest",
						},
						&cli.StringFlag{
							Name:     generalFlagType,
							Required: true,
							Usage:    formatAcceptedValues("type of the requested package", packageTypes...),
						},
					},
					Action: createCommandWithT[packageExportArgs](PackageExportAction),
				},
				{
					Name:  "upload",
					Usage: "upload a package to Viam cloud",
					UsageText: createUsageText("packages upload",
						[]string{generalFlagPath, generalFlagOrgID, generalFlagName, generalFlagVersion, generalFlagType},
						false, false),
					Flags: []cli.Flag{
						&cli.PathFlag{
							Name:     generalFlagPath,
							Required: true,
							Usage:    "path to package for upload",
						},
						&cli.StringFlag{
							Name:     generalFlagOrgID,
							Required: true,
							Usage:    "organization ID of the requested package",
						},
						&cli.StringFlag{
							Name:     generalFlagName,
							Required: true,
							Usage:    "name of the requested package",
						},
						&cli.StringFlag{
							Name:     generalFlagVersion,
							Required: true,
							Usage:    "version of the requested package. can be `latest` to get the most recent version",
						},
						&cli.StringFlag{
							Name:     generalFlagType,
							Required: true,
							Usage:    formatAcceptedValues("type of the requested package", packageTypes...),
						},
						&cli.StringFlag{
							Name: packageFlagFramework,
							Usage: formatAcceptedValues(
								"framework for an ml_model being uploaded. Required if packages is of type 'ml_model'", modelFrameworks...,
							),
						},
					},
					Action: createCommandWithT[packageUploadArgs](PackageUploadAction),
				},
			},
		},
		{
			Name:            "training-script",
			Usage:           "manage training scripts for custom ML training",
			UsageText:       createUsageText("training-script", nil, false, true),
			HideHelpCommand: true,
			Subcommands: []*cli.Command{
				{
					Name:      "upload",
					Usage:     "upload ML training scripts for custom ML training",
					UsageText: createUsageText("training-script upload", []string{generalFlagOrgID, generalFlagPath, mlTrainingFlagName}, true, false),
					Flags: []cli.Flag{
						&cli.StringFlag{
							Name:     generalFlagPath,
							Usage:    "path to ML training scripts for upload",
							Required: true,
						},
						&cli.StringFlag{
							Name:     generalFlagOrgID,
							Required: true,
							Usage:    "organization ID that will host the scripts",
						},
						&cli.StringFlag{
							Name:     mlTrainingFlagName,
							Usage:    "name of the ML training script to upload",
							Required: true,
						},
						&cli.StringFlag{
							Name:  generalFlagVersion,
							Usage: "version of the ML training script to upload",
						},
						&cli.StringFlag{
							Name:  mlTrainingFlagFramework,
							Usage: formatAcceptedValues("framework of the ML training script to upload", modelFrameworks...),
						},
						&cli.StringFlag{
							Name:  generalFlagType,
							Usage: formatAcceptedValues("task type of the ML training script to upload", modelTypes...),
						},
						&cli.BoolFlag{
							Name:  mlTrainingFlagDraft,
							Usage: "indicate draft mode, drafts will not be viewable in the registry",
						},
						&cli.StringFlag{
							Name:  mlTrainingFlagURL,
							Usage: "url of Github repository associated with the training scripts",
						},
					},
					Action: createCommandWithT[mlTrainingUploadArgs](MLTrainingUploadAction),
				},
				{
					Name:  "update",
					Usage: "update ML training scripts for custom ML training",
					UsageText: createUsageText(
						"training-script update", []string{generalFlagOrgID, mlTrainingFlagName, mlTrainingFlagVisibility}, true, false,
					),
					Flags: []cli.Flag{
						&cli.StringFlag{
							Name:     generalFlagOrgID,
							Required: true,
							Usage:    "organization ID that hosts the scripts",
						},
						&cli.StringFlag{
							Name:     mlTrainingFlagName,
							Usage:    "name of the ML training script to update",
							Required: true,
						},
						&cli.StringFlag{
							Name:     mlTrainingFlagVisibility,
							Usage:    formatAcceptedValues("visibility of the registry item", "public", "private"),
							Required: true,
						},
						&cli.StringFlag{
							Name:  mlTrainingFlagDescription,
							Usage: "description of the ML training script",
						},
						&cli.StringFlag{
							Name:  mlTrainingFlagURL,
							Usage: "url of Github repository associated with the training scripts",
						},
					},
					Action: createCommandWithT[mlTrainingUpdateArgs](MLTrainingUpdateAction),
				},
			},
		},
		{
			Name:            "auth-app",
			Usage:           "manage third party auth applications",
			UsageText:       createUsageText("auth-app", nil, false, true),
			HideHelpCommand: true,
			Subcommands: []*cli.Command{
				{
					Name:  "register",
					Usage: "register a third party auth application",
					UsageText: createUsageText("auth-app register",
						[]string{
							generalFlagOrgID, authApplicationFlagName, authApplicationFlagOriginURIs,
							authApplicationFlagRedirectURIs, authApplicationFlagLogoutURI,
						}, false, false),
					Flags: []cli.Flag{
						&cli.StringFlag{
							Name:     generalFlagOrgID,
							Usage:    "organization ID that will be tied to auth application",
							Required: true,
						},
						&cli.StringFlag{
							Name:     authApplicationFlagName,
							Usage:    "name for the auth application",
							Required: true,
						},
						&cli.StringSliceFlag{
							Name:     authApplicationFlagOriginURIs,
							Usage:    "origin uris for the auth application",
							Required: true,
						},
						&cli.StringSliceFlag{
							Name:     authApplicationFlagRedirectURIs,
							Usage:    "redirect uris for the auth application",
							Required: true,
						},
						&cli.StringFlag{
							Name:     authApplicationFlagLogoutURI,
							Usage:    "logout uri for the auth application",
							Required: true,
						},
					},
					Action: createCommandWithT[registerAuthApplicationArgs](RegisterAuthApplicationAction),
				},
				{
					Name:  "update",
					Usage: "update a third party auth application",
					UsageText: createUsageText(
						"auth-app update", []string{generalFlagOrgID, authApplicationFlagApplicationID, authApplicationFlagName}, false, false,
					),
					Flags: []cli.Flag{
						&cli.StringFlag{
							Name:     generalFlagOrgID,
							Required: true,
							Usage:    "organization ID that will be tied to auth application",
						},
						&cli.StringFlag{
							Name:     authApplicationFlagApplicationID,
							Usage:    "id for the auth application",
							Required: true,
						},
						&cli.StringFlag{
							Name:     authApplicationFlagName,
							Usage:    "updated name for the auth application",
							Required: true,
						},
						&cli.StringSliceFlag{
							Name:  authApplicationFlagOriginURIs,
							Usage: "updated origin uris for the auth application",
						},
						&cli.StringSliceFlag{
							Name:  authApplicationFlagRedirectURIs,
							Usage: "updated redirect uris for the auth application",
						},
						&cli.StringFlag{
							Name:  authApplicationFlagLogoutURI,
							Usage: "updated logout uri for the auth application",
						},
					},
					Action: createCommandWithT[updateAuthApplicationArgs](UpdateAuthApplicationAction),
				},
				{
					Name:      "get",
					Usage:     "get configuration for a third party auth application",
					UsageText: createUsageText("auth-app get", []string{generalFlagOrgID, authApplicationFlagApplicationID}, false, false),
					Flags: []cli.Flag{
						&cli.StringFlag{
							Name:     generalFlagOrgID,
							Required: true,
							Usage:    "organization ID that will be tied to auth application",
						},
						&cli.StringFlag{
							Name:     authApplicationFlagApplicationID,
							Usage:    "id for the auth application",
							Required: true,
						},
					},
					Action: createCommandWithT[getAuthApplicationArgs](GetAuthApplicationAction),
				},
			},
		},
		{
			Name:      "version",
			Usage:     "print version info for this program",
			UsageText: createUsageText("version", nil, false, false),
			Action:    createCommandWithT[emptyArgs](VersionAction),
		},
	},
}

// NewApp returns a new app with the CLI API, Writer set to out, and ErrWriter
// set to errOut.
func NewApp(out, errOut io.Writer) *cli.App {
	app.Writer = out
	app.ErrWriter = errOut
	return app
}<|MERGE_RESOLUTION|>--- conflicted
+++ resolved
@@ -1478,15 +1478,9 @@
 						{
 							Name:  "remove",
 							Usage: "removes binary data with file IDs in a single org and location from dataset",
-<<<<<<< HEAD
 							UsageText: createUsageText(
 								"dataset data remove", []string{datasetFlagDatasetID, generalFlagOrgID, dataFlagLocationID, dataFlagFileIDs}, false, false,
 							),
-							// TODO(RSDK-9286) do we need to ask for og and location here?
-=======
-							UsageText: createUsageText("dataset data remove",
-								[]string{datasetFlagDatasetID, generalFlagOrgID, dataFlagLocationID, dataFlagFileIDs}, false),
->>>>>>> b6b0a967
 							Flags: []cli.Flag{
 								&cli.StringFlag{
 									Name:     datasetFlagDatasetID,
@@ -1812,31 +1806,8 @@
 				{
 					Name:      "status",
 					Usage:     "display machine status",
-<<<<<<< HEAD
 					UsageText: createUsageText("machines status", []string{generalFlagMachine}, true, false),
-					// TODO(RSDK-9286) - do we need to ask for all three of these?
-=======
-					UsageText: createUsageText("machines status", []string{generalFlagMachine}, true),
->>>>>>> b6b0a967
-					Flags: []cli.Flag{
-						&AliasStringFlag{
-							cli.StringFlag{
-								Name:     generalFlagMachine,
-								Aliases:  []string{generalFlagAliasRobot, generalFlagMachineID, generalFlagAliasMachineName},
-								Required: true,
-							},
-						},
-						&cli.StringFlag{
-							Name:        generalFlagOrganization,
-							Aliases:     []string{generalFlagAliasOrg, generalFlagOrgID, generalFlagAliasOrgName},
-							DefaultText: "first organization alphabetically",
-						},
-						&cli.StringFlag{
-							Name:        generalFlagLocation,
-							Aliases:     []string{generalFlagLocationID, generalFlagAliasLocationName},
-							DefaultText: "first location alphabetically",
-						},
-<<<<<<< HEAD
+					Flags: []cli.Flag{
 						&AliasStringFlag{
 							cli.StringFlag{
 								Name:     generalFlagMachine,
@@ -1844,8 +1815,16 @@
 								Required: true,
 							},
 						},
-=======
->>>>>>> b6b0a967
+						&cli.StringFlag{
+							Name:        generalFlagOrganization,
+							Aliases:     []string{generalFlagAliasOrg, generalFlagOrgID, generalFlagAliasOrgName},
+							DefaultText: "first organization alphabetically",
+						},
+						&cli.StringFlag{
+							Name:        generalFlagLocation,
+							Aliases:     []string{generalFlagLocationID, generalFlagAliasLocationName},
+							DefaultText: "first location alphabetically",
+						},
 					},
 					Action: createCommandWithT[robotsStatusArgs](RobotsStatusAction),
 				},
@@ -1853,31 +1832,8 @@
 					Name:      "logs",
 					Aliases:   []string{"log"},
 					Usage:     "display machine logs",
-<<<<<<< HEAD
 					UsageText: createUsageText("machines logs", []string{generalFlagMachine}, true, false),
-					// TODO(RSDK-9286) do we need to ask for og and location and machine here?
-=======
-					UsageText: createUsageText("machines logs", []string{generalFlagMachine}, true),
->>>>>>> b6b0a967
-					Flags: []cli.Flag{
-						&AliasStringFlag{
-							cli.StringFlag{
-								Name:     generalFlagMachine,
-								Aliases:  []string{generalFlagAliasRobot, generalFlagMachineID, generalFlagAliasMachineName},
-								Required: true,
-							},
-						},
-						&cli.StringFlag{
-							Name:        generalFlagOrganization,
-							Aliases:     []string{generalFlagAliasOrg, generalFlagOrgID, generalFlagAliasOrgName},
-							DefaultText: "first organization alphabetically",
-						},
-						&cli.StringFlag{
-							Name:        generalFlagLocation,
-							Aliases:     []string{generalFlagLocationID, generalFlagAliasLocationName},
-							DefaultText: "first location alphabetically",
-						},
-<<<<<<< HEAD
+					Flags: []cli.Flag{
 						&AliasStringFlag{
 							cli.StringFlag{
 								Name:     generalFlagMachine,
@@ -1885,8 +1841,16 @@
 								Required: true,
 							},
 						},
-=======
->>>>>>> b6b0a967
+						&cli.StringFlag{
+							Name:        generalFlagOrganization,
+							Aliases:     []string{generalFlagAliasOrg, generalFlagOrgID, generalFlagAliasOrgName},
+							DefaultText: "first organization alphabetically",
+						},
+						&cli.StringFlag{
+							Name:        generalFlagLocation,
+							Aliases:     []string{generalFlagLocationID, generalFlagAliasLocationName},
+							DefaultText: "first location alphabetically",
+						},
 						&cli.StringFlag{
 							Name:  logsFlagOutputFile,
 							Usage: "path to output file",
@@ -1928,12 +1892,8 @@
 						{
 							Name:      "status",
 							Usage:     "display part status",
-<<<<<<< HEAD
-							UsageText: createUsageText("machines part status", []string{generalFlagMachine, generalFlagPart}, true, false),
+							UsageText: createUsageText("machines part status", []string{generalFlagPart}, true, false),
 							// TODO(RSDK-9286) do we need to ask for og and location and machine and part here?
-=======
-							UsageText: createUsageText("machines part status", []string{generalFlagPart}, true),
->>>>>>> b6b0a967
 							Flags: []cli.Flag{
 								&AliasStringFlag{
 									cli.StringFlag{
@@ -1954,21 +1914,8 @@
 								},
 								&AliasStringFlag{
 									cli.StringFlag{
-<<<<<<< HEAD
-										Name:     generalFlagMachine,
-										Aliases:  []string{generalFlagAliasRobot, generalFlagMachineID, generalFlagMachineName},
-										Required: true,
-									},
-								},
-								&AliasStringFlag{
-									cli.StringFlag{
-										Name:     generalFlagPart,
-										Aliases:  []string{generalFlagPartID, generalFlagPartName},
-										Required: true,
-=======
 										Name:    generalFlagMachine,
-										Aliases: []string{generalFlagAliasRobot, generalFlagMachineID, generalFlagAliasMachineName},
->>>>>>> b6b0a967
+										Aliases: []string{generalFlagAliasRobot, generalFlagMachineID, generalFlagMachineName},
 									},
 								},
 							},
@@ -1978,11 +1925,7 @@
 							Name:      "logs",
 							Aliases:   []string{"log"},
 							Usage:     "display part logs",
-<<<<<<< HEAD
-							UsageText: createUsageText("machines part logs", []string{generalFlagMachine, generalFlagPart}, true, false),
-=======
-							UsageText: createUsageText("machines part logs", []string{generalFlagPart}, true),
->>>>>>> b6b0a967
+							UsageText: createUsageText("machines part logs", []string{generalFlagPart}, true, false),
 							Flags: []cli.Flag{
 								&AliasStringFlag{
 									cli.StringFlag{
@@ -2003,21 +1946,8 @@
 								},
 								&AliasStringFlag{
 									cli.StringFlag{
-<<<<<<< HEAD
-										Name:     generalFlagMachine,
-										Aliases:  []string{generalFlagAliasRobot, generalFlagMachineID, generalFlagMachineName},
-										Required: true,
-									},
-								},
-								&AliasStringFlag{
-									cli.StringFlag{
-										Name:     generalFlagPart,
-										Aliases:  []string{generalFlagPartID, generalFlagPartName},
-										Required: true,
-=======
 										Name:    generalFlagMachine,
-										Aliases: []string{generalFlagAliasRobot, generalFlagMachineID, generalFlagAliasMachineName},
->>>>>>> b6b0a967
+										Aliases: []string{generalFlagAliasRobot, generalFlagMachineID, generalFlagMachineName},
 									},
 								},
 								&cli.BoolFlag{
@@ -2040,12 +1970,7 @@
 						{
 							Name:      "restart",
 							Usage:     "request part restart",
-<<<<<<< HEAD
-							UsageText: createUsageText("machines part restart", []string{generalFlagMachine, generalFlagPart}, true, false),
-							// TODO(RSDK-9286) revisit flags
-=======
-							UsageText: createUsageText("machines part restart", []string{generalFlagPart}, true),
->>>>>>> b6b0a967
+							UsageText: createUsageText("machines part restart", []string{generalFlagPart}, true, false),
 							Flags: []cli.Flag{
 								&AliasStringFlag{
 									cli.StringFlag{
@@ -2066,40 +1991,17 @@
 								},
 								&AliasStringFlag{
 									cli.StringFlag{
-<<<<<<< HEAD
 										Name:     generalFlagMachine,
 										Aliases:  []string{generalFlagAliasRobot, generalFlagMachineID, generalFlagMachineName},
-										Required: true,
 									},
 								},
-								&AliasStringFlag{
-									cli.StringFlag{
-										Name:     generalFlagPart,
-										Aliases:  []string{generalFlagPartID, generalFlagPartName},
-										Required: true,
-=======
-										Name:    generalFlagMachine,
-										Aliases: []string{generalFlagAliasRobot, generalFlagMachineID, generalFlagAliasMachineName},
->>>>>>> b6b0a967
-									},
-								},
 							},
 							Action: createCommandWithT[robotsPartRestartArgs](RobotsPartRestartAction),
 						},
 						{
-<<<<<<< HEAD
-							Name:  "run",
-							Usage: "run a command on a machine part",
-							UsageText: createUsageText(
-								"machines part run",
-								[]string{generalFlagOrganization, generalFlagLocation, generalFlagMachine, generalFlagPart, generalFlagMethod},
-								true, false,
-							),
-=======
 							Name:      "run",
 							Usage:     "run a command on a machine part",
-							UsageText: createUsageText("machines part run", []string{generalFlagPart}, true, "<service.method>"),
->>>>>>> b6b0a967
+							UsageText: createUsageText("machines part run", []string{generalFlagPart, generalFlagMethod}, true, false),
 							Flags: []cli.Flag{
 								&AliasStringFlag{
 									cli.StringFlag{
@@ -2116,26 +2018,14 @@
 								},
 								&AliasStringFlag{
 									cli.StringFlag{
-<<<<<<< HEAD
-										Name:     generalFlagMachine,
-										Aliases:  []string{generalFlagAliasRobot, generalFlagMachineID, generalFlagMachineName},
-										Required: true,
-=======
 										Name:    generalFlagLocation,
 										Aliases: []string{generalFlagLocationID, generalFlagAliasLocationName},
->>>>>>> b6b0a967
 									},
 								},
 								&AliasStringFlag{
 									cli.StringFlag{
-<<<<<<< HEAD
-										Name:     generalFlagPart,
-										Aliases:  []string{generalFlagPartID, generalFlagPartName},
-										Required: true,
-=======
 										Name:    generalFlagMachine,
-										Aliases: []string{generalFlagAliasRobot, generalFlagMachineID, generalFlagAliasMachineName},
->>>>>>> b6b0a967
+										Aliases: []string{generalFlagAliasRobot, generalFlagMachineID, generalFlagMachineName},
 									},
 								},
 								&cli.StringFlag{
@@ -2155,23 +2045,13 @@
 							Action: createCommandWithT[machinesPartRunArgs](MachinesPartRunAction),
 						},
 						{
-<<<<<<< HEAD
 							Name:  "shell",
 							Usage: "start a shell on a machine part",
 							Description: `
 In order to use the shell command, the machine must have a valid shell type service.
 Organization and location are required flags if the machine/part name are not unique across your account.
 `,
-							UsageText: createUsageText("machines part shell", []string{generalFlagMachine, generalFlagPart}, false, false),
-							// TODO(RSDK-9286) do we need to ask for og and location and machine and part here?
-=======
-							Name:        "shell",
-							Usage:       "start a shell on a machine part",
-							Description: `In order to use the shell command, the machine must have a valid shell type service.`,
-							UsageText: createUsageText(
-								"machines part shell", []string{generalFlagPart}, false,
-							),
->>>>>>> b6b0a967
+							UsageText: createUsageText("machines part shell", []string{generalFlagPart}, false, false),
 							Flags: []cli.Flag{
 								&cli.StringFlag{
 									Name:     generalFlagPart,
@@ -2190,19 +2070,8 @@
 									cli.StringFlag{
 										Name:     generalFlagMachine,
 										Aliases:  []string{generalFlagAliasRobot, generalFlagMachineID, generalFlagMachineName},
-										Required: true,
 									},
 								},
-<<<<<<< HEAD
-								&AliasStringFlag{
-									cli.StringFlag{
-										Name:     generalFlagPart,
-										Aliases:  []string{generalFlagPartID, generalFlagPartName},
-										Required: true,
-									},
-								},
-=======
->>>>>>> b6b0a967
 							},
 							Action: createCommandWithT[robotsPartShellArgs](RobotsPartShellAction),
 						},
@@ -2236,15 +2105,9 @@
 `,
 							UsageText: createUsageText(
 								"machines part cp",
-<<<<<<< HEAD
-								[]string{generalFlagMachine, generalFlagPart},
+								[]string{generalFlagPart},
 								true, false,
 								"<source i.e. [machine:]files>... <target i.e. [machine:]files>"),
-=======
-								[]string{generalFlagPart},
-								true,
-								"[-p] [-r] source ([machine:]files) ... target ([machine:]files"),
->>>>>>> b6b0a967
 							Flags: []cli.Flag{
 								&AliasStringFlag{
 									cli.StringFlag{
@@ -2263,21 +2126,8 @@
 								},
 								&AliasStringFlag{
 									cli.StringFlag{
-<<<<<<< HEAD
-										Name:     generalFlagMachine,
-										Aliases:  []string{generalFlagAliasRobot, generalFlagMachineID, generalFlagMachineName},
-										Required: true,
-									},
-								},
-								&AliasStringFlag{
-									cli.StringFlag{
-										Name:     generalFlagPart,
-										Aliases:  []string{generalFlagPartID, generalFlagPartName},
-										Required: true,
-=======
 										Name:    generalFlagMachine,
-										Aliases: []string{generalFlagAliasRobot, generalFlagMachineID, generalFlagAliasMachineName},
->>>>>>> b6b0a967
+										Aliases: []string{generalFlagAliasRobot, generalFlagMachineID, generalFlagMachineName},
 									},
 								},
 								&cli.BoolFlag{
