package cli

import (
	"fmt"
	"io"
	"strings"

	"github.com/urfave/cli/v2"
)

// CLI flags.
const (
	baseURLFlag      = "base-url"
	configFlag       = "config"
	debugFlag        = "debug"
	organizationFlag = "organization"
	locationFlag     = "location"
	machineFlag      = "machine"
	aliasRobotFlag   = "robot"
	partFlag         = "part"

	// TODO: RSDK-6683.
	quietFlag = "quiet"

	logsFlagErrors = "errors"
	logsFlagTail   = "tail"
	logsFlagCount  = "count"

	runFlagData   = "data"
	runFlagStream = "stream"

	loginFlagDisableBrowser = "disable-browser-open"
	loginFlagKeyID          = "key-id"
	loginFlagKey            = "key"

	// Flags shared by api-key, module, ml-training and data subcommands.
	generalFlagOrgID        = "org-id"
	generalFlagLocationID   = "location-id"
	generalFlagMachineID    = "machine-id"
	generalFlagAliasRobotID = "robot-id"

	apiKeyCreateFlagName = "name"

	moduleFlagName            = "name"
	moduleFlagPublicNamespace = "public-namespace"
	moduleFlagPath            = "module"
	moduleFlagVersion         = "version"
	moduleFlagPlatform        = "platform"
	moduleFlagForce           = "force"
	moduleFlagBinary          = "binary"

	moduleBuildFlagPath     = "module"
	moduleBuildFlagRef      = "ref"
	moduleBuildFlagCount    = "count"
	moduleBuildFlagVersion  = "version"
	moduleBuildFlagBuildID  = "id"
	moduleBuildFlagPlatform = "platform"
	moduleBuildFlagWait     = "wait"

	mlTrainingFlagPath    = "path"
	mlTrainingFlagVersion = "version"
	mlTrainingFlagName    = "name"

	dataFlagDestination                    = "destination"
	dataFlagDataType                       = "data-type"
	dataFlagOrgIDs                         = "org-ids"
	dataFlagLocationIDs                    = "location-ids"
	dataFlagPartID                         = "part-id"
	dataFlagMachineName                    = "machine-name"
	dataFlagAliasRobotName                 = "robot-name"
	dataFlagPartName                       = "part-name"
	dataFlagComponentType                  = "component-type"
	dataFlagComponentName                  = "component-name"
	dataFlagMethod                         = "method"
	dataFlagMimeTypes                      = "mime-types"
	dataFlagStart                          = "start"
	dataFlagEnd                            = "end"
	dataFlagParallelDownloads              = "parallel"
	dataFlagTags                           = "tags"
	dataFlagBboxLabels                     = "bbox-labels"
	dataFlagDeleteTabularDataOlderThanDays = "delete-older-than-days"
	dataFlagDatabasePassword               = "password"
	dataFlagFilterTags                     = "filter-tags"

	packageFlagName        = "name"
	packageFlagVersion     = "version"
	packageFlagType        = "type"
	packageFlagDestination = "destination"
)

var commonFilterFlags = []cli.Flag{
	&cli.StringSliceFlag{
		Name:  dataFlagOrgIDs,
		Usage: "orgs filter",
	},
	&cli.StringSliceFlag{
		Name:  dataFlagLocationIDs,
		Usage: "locations filter",
	},
	&AliasStringFlag{
		cli.StringFlag{
			Name:    generalFlagMachineID,
			Aliases: []string{generalFlagAliasRobotID},
			Usage:   "machine id filter",
		},
	},
	&cli.StringFlag{
		Name:  dataFlagPartID,
		Usage: "part id filter",
	},
	&AliasStringFlag{
		cli.StringFlag{
			Name:    dataFlagMachineName,
			Aliases: []string{dataFlagAliasRobotName},
			Usage:   "machine name filter",
		},
	},
	&cli.StringFlag{
		Name:  dataFlagPartName,
		Usage: "part name filter",
	},
	&cli.StringFlag{
		Name:  dataFlagComponentType,
		Usage: "component type filter",
	},
	&cli.StringFlag{
		Name:  dataFlagComponentName,
		Usage: "component name filter",
	},
	&cli.StringFlag{
		Name:  dataFlagMethod,
		Usage: "method filter",
	},
	&cli.StringSliceFlag{
		Name:  dataFlagMimeTypes,
		Usage: "mime types filter",
	},
	&cli.StringFlag{
		Name:  dataFlagStart,
		Usage: "ISO-8601 timestamp indicating the start of the interval filter",
	},
	&cli.StringFlag{
		Name:  dataFlagEnd,
		Usage: "ISO-8601 timestamp indicating the end of the interval filter",
	},
	&cli.StringSliceFlag{
		Name: dataFlagBboxLabels,
		Usage: "bbox labels filter. " +
			"accepts string labels corresponding to bounding boxes within images",
	},
}

var dataTagByIDsFlags = []cli.Flag{
	&cli.StringSliceFlag{
		Name:     dataFlagTags,
		Required: true,
		Usage:    "comma separated tags to add/remove to the data",
	},
	&cli.StringFlag{
		Name:     generalFlagOrgID,
		Usage:    "org ID to which data belongs",
		Required: true,
	},
	&cli.StringFlag{
		Name:     dataFlagLocationID,
		Usage:    "location ID to which data belongs",
		Required: true,
	},
	&cli.StringSliceFlag{
		Name:     dataFlagFileIDs,
		Usage:    "comma separated file IDs of data belonging to specified org and location",
		Required: true,
	},
}

var dataTagByFilterFlags = append([]cli.Flag{
	&cli.StringSliceFlag{
		Name:     dataFlagTags,
		Required: true,
		Usage:    "comma separated tags to add/remove to the data",
	},
	&cli.StringSliceFlag{
		Name: dataFlagFilterTags,
		Usage: "tags filter. " +
			"accepts tagged for all tagged data, untagged for all untagged data, or a list of tags for all data matching any of the tags",
	},
},
	commonFilterFlags...)

// createUsageText is a helper for formatting UsageTexts. The created UsageText
// contains "viam", the command, requiredFlags, [other options] if otherOptions
// is true, and all passed-in arguments in that order.
func createUsageText(command string, requiredFlags []string, otherOptions bool, arguments ...string) string {
	formatted := []string{"viam", command}
	for _, flag := range requiredFlags {
		formatted = append(formatted, fmt.Sprintf("--%s=<%s>", flag, flag))
	}
	if otherOptions {
		formatted = append(formatted, "[other options]")
	}
	formatted = append(formatted, arguments...)
	return strings.Join(formatted, " ")
}

var app = &cli.App{
	Name:            "viam",
	Usage:           "interact with your Viam machines",
	HideHelpCommand: true,
	Flags: []cli.Flag{
		&cli.StringFlag{
			Name:   baseURLFlag,
			Hidden: true,
			Usage:  "base URL of app",
		},
		&cli.StringFlag{
			Name:    configFlag,
			Aliases: []string{"c"},
			Usage:   "load configuration from `FILE`",
		},
		&cli.BoolFlag{
			Name:    debugFlag,
			Aliases: []string{"vvv"},
			Usage:   "enable debug logging",
		},
		&cli.BoolFlag{
			Name:    quietFlag,
			Value:   false,
			Aliases: []string{"q"},
			Usage:   "suppress warnings",
		},
	},
	Commands: []*cli.Command{
		{
			Name: "login",
			// NOTE(benjirewis): maintain `auth` as an alias for backward compatibility.
			Aliases:         []string{"auth"},
			Usage:           "login to app.viam.com",
			HideHelpCommand: true,
			Flags: []cli.Flag{
				&cli.BoolFlag{
					Name:  loginFlagDisableBrowser,
					Usage: "prevent opening the default browser during login",
				},
			},
			Action: LoginAction,
			After:  CheckUpdateAction,
			Subcommands: []*cli.Command{
				{
					Name:   "print-access-token",
					Usage:  "print the access token associated with current credentials",
					Action: PrintAccessTokenAction,
				},
				{
					Name:      "api-key",
					Usage:     "authenticate with an api key",
					UsageText: createUsageText("login api-key", []string{loginFlagKeyID, loginFlagKey}, false),
					Flags: []cli.Flag{
						&cli.StringFlag{
							Name:     loginFlagKeyID,
							Required: true,
							Usage:    "id of the key to authenticate with",
						},
						&cli.StringFlag{
							Name:     loginFlagKey,
							Required: true,
							Usage:    "key to authenticate with",
						},
					},
					Action: LoginWithAPIKeyAction,
				},
			},
		},
		{
			Name:   "logout",
			Usage:  "logout from current session",
			Action: LogoutAction,
		},
		{
			Name:   "whoami",
			Usage:  "get currently logged-in user",
			Action: WhoAmIAction,
		},
		{
			Name:            "organizations",
			Aliases:         []string{"organization", "org"},
			Usage:           "work with organizations",
			HideHelpCommand: true,
			Subcommands: []*cli.Command{
				{
					Name:   "list",
					Usage:  "list organizations for the current user",
					Action: ListOrganizationsAction,
				},
				{
					Name:      "api-key",
					Usage:     "work with an organization's api keys",
					UsageText: createUsageText("organizations api-key", []string{generalFlagOrgID}, true),
					Subcommands: []*cli.Command{
						{
							Name:  "create",
							Usage: "create an api key for your organization",
							Flags: []cli.Flag{
								&cli.StringFlag{
									Name:     generalFlagOrgID,
									Required: true,
									Usage:    "the org to create an api key for",
								},
								&cli.StringFlag{
									Name:  apiKeyCreateFlagName,
									Usage: "the name of the key (defaults to your login info with the current time)",
								},
							},
							Action: OrganizationsAPIKeyCreateAction,
						},
					},
				},
			},
		},
		{
			Name:            "locations",
			Aliases:         []string{"location"},
			Usage:           "work with locations",
			HideHelpCommand: true,
			Subcommands: []*cli.Command{
				{
					Name:      "list",
					Usage:     "list locations for the current user",
					ArgsUsage: "[organization]",
					Action:    ListLocationsAction,
				},
				{
					Name:  "api-key",
					Usage: "work with an api-key for your location",
					Subcommands: []*cli.Command{
						{
							Name:      "create",
							Usage:     "create an api key for your location",
							UsageText: createUsageText("api-key create", []string{generalFlagOrgID}, true),
							Flags: []cli.Flag{
								&cli.StringFlag{
									Name:     generalFlagLocationID,
									Required: true,
									Usage:    "the location to create an api-key for",
								},
								&cli.StringFlag{
									Name:  apiKeyCreateFlagName,
									Usage: "the name of the key (defaults to your login info with the current time)",
								},
								&cli.StringFlag{
									Name: generalFlagOrgID,
									Usage: "the org-id to attach the key to" +
										"If not provided, will attempt to attach itself to the org of the location if only one org is attached to the location",
								},
							},
							Action: LocationAPIKeyCreateAction,
						},
					},
				},
			},
		},
		{
			Name:            "data",
			Usage:           "work with data",
			HideHelpCommand: true,
			Subcommands: []*cli.Command{
				{
					Name:      "export",
					Usage:     "download data from Viam cloud",
					UsageText: createUsageText("data export", []string{dataFlagDestination, dataFlagDataType}, true),
					Flags: append([]cli.Flag{
						&cli.PathFlag{
							Name:     dataFlagDestination,
							Required: true,
							Usage:    "output directory for downloaded data",
						},
						&cli.UintFlag{
							Name:  dataFlagParallelDownloads,
							Usage: "number of download requests to make in parallel",
							Value: 100,
						},
						&cli.StringSliceFlag{
							Name: dataFlagTags,
							Usage: "tags filter. " +
								"accepts tagged for all tagged data, untagged for all untagged data, or a list of tags for all data matching any of the tags",
						},
						&cli.StringFlag{
							Name:  dataFlagDataType,
							Usage: "type of data to download. can be binary or tabular",
						},
					},
						commonFilterFlags...),
					Action: DataExportAction,
				},
				{
					Name:            "delete",
					Usage:           "delete data from Viam cloud",
					HideHelpCommand: true,
					Subcommands: []*cli.Command{
						{
							Name:      "binary",
							Usage:     "delete binary data from Viam cloud",
							UsageText: createUsageText("data delete binary", nil, true),
							Flags: []cli.Flag{
								&cli.StringSliceFlag{
									Name:     dataFlagOrgIDs,
									Required: true,
									Usage:    "orgs filter",
								},
								&cli.StringFlag{
									Name:     dataFlagStart,
									Required: true,
									Usage:    "ISO-8601 timestamp indicating the start of the interval filter",
								},
								&cli.StringFlag{
									Name:     dataFlagEnd,
									Required: true,
									Usage:    "ISO-8601 timestamp indicating the end of the interval filter",
								},
								&cli.StringSliceFlag{
									Name:  dataFlagLocationIDs,
									Usage: "locations filter",
								},
								&AliasStringFlag{
									cli.StringFlag{
										Name:    generalFlagMachineID,
										Aliases: []string{generalFlagAliasRobotID},
										Usage:   "machine id filter",
									},
								},
								&cli.StringFlag{
									Name:  dataFlagPartID,
									Usage: "part id filter",
								},
								&AliasStringFlag{
									cli.StringFlag{
										Name:    dataFlagMachineName,
										Aliases: []string{dataFlagAliasRobotName},
										Usage:   "machine name filter",
									},
								},
								&cli.StringFlag{
									Name:  dataFlagPartName,
									Usage: "part name filter",
								},
								&cli.StringFlag{
									Name:  dataFlagComponentType,
									Usage: "component type filter",
								},
								&cli.StringFlag{
									Name:  dataFlagComponentName,
									Usage: "component name filter",
								},
								&cli.StringFlag{
									Name:  dataFlagMethod,
									Usage: "method filter",
								},
								&cli.StringSliceFlag{
									Name:  dataFlagMimeTypes,
									Usage: "mime types filter",
								},
							},
							Action: DataDeleteBinaryAction,
						},
						{
							Name:      "tabular",
							Usage:     "delete tabular data from Viam cloud",
							UsageText: createUsageText("data delete tabular", []string{generalFlagOrgID, dataFlagDeleteTabularDataOlderThanDays}, false),
							Flags: []cli.Flag{
								&cli.StringFlag{
									Name:     generalFlagOrgID,
									Usage:    "org",
									Required: true,
								},
								&cli.IntFlag{
									Name:     dataFlagDeleteTabularDataOlderThanDays,
									Usage:    "delete any tabular data that is older than X calendar days before now. 0 deletes all data.",
									Required: true,
								},
							},
							Action: DataDeleteTabularAction,
						},
					},
				},
				{
					Name:      "database",
					Usage:     "interact with a MongoDB Atlas Data Federation instance",
					UsageText: createUsageText("data database", nil, true),
					Subcommands: []*cli.Command{
						{
							Name:      "configure",
							Usage:     "configures a database user for the Viam org's MongoDB Atlas Data Federation instance",
							UsageText: createUsageText("data database configure", []string{generalFlagOrgID, dataFlagDatabasePassword}, false),
							Flags: []cli.Flag{
								&cli.StringFlag{
									Name:     generalFlagOrgID,
									Usage:    "org ID for the database user being configured",
									Required: true,
								},
								&cli.StringFlag{
									Name:     dataFlagDatabasePassword,
									Usage:    "password for the database user being configured",
									Required: true,
								},
							},
							Action: DataConfigureDatabaseUser,
						},
						{
							Name:      "hostname",
							Usage:     "gets the hostname to access a MongoDB Atlas Data Federation Instance",
							UsageText: createUsageText("data database hostname", []string{generalFlagOrgID}, false),
							Flags: []cli.Flag{
								&cli.StringFlag{
									Name:     generalFlagOrgID,
									Usage:    "org ID for the database user",
									Required: true,
								},
							},
							Action: DataGetDatabaseConnection,
						},
					},
				},
				{
					Name:      "dataset",
					Usage:     "add or remove data from datasets",
					UsageText: createUsageText("data dataset", nil, true),
					Subcommands: []*cli.Command{
						{
							Name:  "add",
							Usage: "adds binary data either by IDs or filter to dataset",
							Subcommands: []*cli.Command{
								{
									Name:  "ids",
									Usage: "adds binary data with file IDs in a single org and location to dataset",
									UsageText: createUsageText("data dataset add ids", []string{
										datasetFlagDatasetID, generalFlagOrgID,
										dataFlagLocationID, dataFlagFileIDs,
									}, false),
									Flags: []cli.Flag{
										&cli.StringFlag{
											Name:     datasetFlagDatasetID,
											Usage:    "dataset ID to which data will be added",
											Required: true,
										},
										&cli.StringFlag{
											Name:     generalFlagOrgID,
											Usage:    "org ID to which data belongs",
											Required: true,
										},
										&cli.StringFlag{
											Name:     dataFlagLocationID,
											Usage:    "location ID to which data belongs",
											Required: true,
										},
										&cli.StringSliceFlag{
											Name:     dataFlagFileIDs,
											Usage:    "file IDs of data belonging to specified org and location",
											Required: true,
										},
									},
									Action: DataAddToDatasetByIDs,
								},

								{
									Name:      "filter",
									UsageText: createUsageText("data dataset add filter", []string{datasetFlagDatasetID}, true),
									Flags: []cli.Flag{
										&cli.StringFlag{
											Name:     datasetFlagDatasetID,
											Usage:    "dataset ID to which data will be added",
											Required: true,
										},
										&cli.StringSliceFlag{
											Name:  dataFlagOrgIDs,
											Usage: "orgs filter",
										},
										&cli.StringSliceFlag{
											Name:  dataFlagLocationIDs,
											Usage: "locations filter",
										},
										&AliasStringFlag{
											cli.StringFlag{
												Name:    generalFlagMachineID,
												Aliases: []string{generalFlagAliasRobotID},
												Usage:   "machine id filter",
											},
										},
										&cli.StringFlag{
											Name:  dataFlagPartID,
											Usage: "part id filter",
										},
										&AliasStringFlag{
											cli.StringFlag{
												Name:    dataFlagMachineName,
												Aliases: []string{dataFlagAliasRobotName},
												Usage:   "machine name filter",
											},
										},
										&cli.StringFlag{
											Name:  dataFlagPartName,
											Usage: "part name filter",
										},
										&cli.StringFlag{
											Name:  dataFlagComponentType,
											Usage: "component type filter",
										},
										&cli.StringFlag{
											Name:  dataFlagComponentName,
											Usage: "component name filter",
										},
										&cli.StringFlag{
											Name:  dataFlagMethod,
											Usage: "method filter",
										},
										&cli.StringSliceFlag{
											Name:  dataFlagMimeTypes,
											Usage: "mime types filter",
										},
										&cli.StringFlag{
											Name:  dataFlagStart,
											Usage: "ISO-8601 timestamp indicating the start of the interval filter",
										},
										&cli.StringFlag{
											Name:  dataFlagEnd,
											Usage: "ISO-8601 timestamp indicating the end of the interval filter",
										},
										&cli.StringSliceFlag{
											Name: dataFlagTags,
											Usage: "tags filter. " +
												"accepts tagged for all tagged data, untagged for all untagged data, or a list of tags for all data matching any of the tags",
										},
										&cli.StringSliceFlag{
											Name: dataFlagBboxLabels,
											Usage: "bbox labels filter. " +
												"accepts string labels corresponding to bounding boxes within images",
										},
									},
									Action: DataAddToDatasetByFilter,
								},
							},
						},
						{
							Name:  "remove",
							Usage: "removes binary data with file IDs in a single org and location from dataset",
							UsageText: createUsageText("data dataset remove",
								[]string{datasetFlagDatasetID, generalFlagOrgID, dataFlagLocationID, dataFlagFileIDs}, false),
							Flags: []cli.Flag{
								&cli.StringFlag{
									Name:     datasetFlagDatasetID,
									Usage:    "dataset ID from which data will be removed",
									Required: true,
								},
								&cli.StringFlag{
									Name:     generalFlagOrgID,
									Usage:    "org ID to which data belongs",
									Required: true,
								},
								&cli.StringFlag{
									Name:     dataFlagLocationID,
									Usage:    "location ID to which data belongs",
									Required: true,
								},
								&cli.StringSliceFlag{
									Name:     dataFlagFileIDs,
									Usage:    "file IDs of data belonging to specified org and location",
									Required: true,
								},
							},
							Action: DataRemoveFromDataset,
						},
					},
				},
				{
					Name:      "tag",
					Usage:     "tag binary data by filter or ids",
					UsageText: createUsageText("data tag", nil, true),
					Subcommands: []*cli.Command{
						{
							Name:      "ids",
							Usage:     "adds or removes tags from binary data by file ids for a given org and location",
							UsageText: createUsageText("data tag ids", nil, true),
							Subcommands: []*cli.Command{
								{
									Name:  "add",
									Usage: "adds tags to binary data by file ids for a given org and location",
									UsageText: createUsageText("data tag ids add", []string{
										dataFlagTags, generalFlagOrgID,
										dataFlagLocationID, dataFlagFileIDs,
									}, false),
									Flags:  dataTagByIDsFlags,
									Action: DataTagActionByIds,
								},
								{
									Name:  "remove",
									Usage: "removes tags from binary data by file ids for a given org and location",
									UsageText: createUsageText("data tag ids remove", []string{
										dataFlagTags, generalFlagOrgID,
										dataFlagLocationID, dataFlagFileIDs,
									}, false),
									Flags:  dataTagByIDsFlags,
									Action: DataTagActionByIds,
								},
							},
						},
						{
							Name:      "filter",
							Usage:     "adds or removes tags from binary data by filter",
							UsageText: createUsageText("data tag filter", []string{dataFlagTags}, false),
							Subcommands: []*cli.Command{
								{
									Name:  "add",
									Usage: "adds tags to binary data by filter",
									UsageText: createUsageText("data tag filter add", []string{
										dataFlagTags,
									}, false),
									Flags:  dataTagByFilterFlags,
									Action: DataTagActionByFilter,
								},
								{
									Name:  "remove",
									Usage: "removes tags from binary data by filter",
									UsageText: createUsageText("data tag filter remove", []string{
										dataFlagTags,
									}, false),
									Flags:  dataTagByFilterFlags,
									Action: DataTagActionByFilter,
								},
							},
						},
					},
				},
			},
		},
		{
			Name:            "dataset",
			Usage:           "work with datasets",
			HideHelpCommand: true,
			Subcommands: []*cli.Command{
				{
					Name:      "create",
					Usage:     "create a new dataset",
					UsageText: createUsageText("dataset create", []string{generalFlagOrgID, datasetFlagName}, false),
					Flags: []cli.Flag{
						&cli.StringFlag{
							Name:     generalFlagOrgID,
							Required: true,
							Usage:    "org ID for which dataset will be created",
						},
						&cli.StringFlag{
							Name:     datasetFlagName,
							Required: true,
							Usage:    "name of the new dataset",
						},
					},
					Action: DatasetCreateAction,
				},
				{
					Name:  "rename",
					Usage: "rename an existing dataset",
					UsageText: createUsageText("dataset rename",
						[]string{datasetFlagDatasetID, datasetFlagName}, false),
					Flags: []cli.Flag{
						&cli.StringFlag{
							Name:     datasetFlagDatasetID,
							Required: true,
							Usage:    "dataset ID of the dataset that will be renamed",
						},
						&cli.StringFlag{
							Name:     datasetFlagName,
							Required: true,
							Usage:    "new name for the dataset",
						},
					},
					Action: DatasetRenameAction,
				},
				{
					Name:  "list",
					Usage: "list dataset information from specified IDs or for an org ID",
					UsageText: fmt.Sprintf("viam dataset list [--%s=<%s> | --%s=<%s>]",
						datasetFlagDatasetIDs, datasetFlagDatasetIDs, generalFlagOrgID, generalFlagOrgID),
					Flags: []cli.Flag{
						&cli.StringSliceFlag{
							Name:  datasetFlagDatasetIDs,
							Usage: "dataset IDs of datasets to be listed",
						},
						&cli.StringFlag{
							Name:  generalFlagOrgID,
							Usage: "org ID for which datasets will be listed",
						},
					},
					Action: DatasetListAction,
				},
				{
					Name:      "delete",
					Usage:     "delete a dataset",
					UsageText: createUsageText("dataset delete", []string{datasetFlagDatasetID}, false),
					Flags: []cli.Flag{
						&cli.StringFlag{
							Name:     datasetFlagDatasetID,
							Required: true,
							Usage:    "ID of the dataset to be deleted",
						},
					},
					Action: DatasetCreateAction,
				},
			},
		},
		{
			Name:      "train",
			Usage:     "train on data",
			UsageText: "viam train [other options]",
			Subcommands: []*cli.Command{
				{
					Name:  "submit",
					Usage: "submits training job on data in Viam cloud",
					UsageText: createUsageText("train submit",
						[]string{datasetFlagDatasetID, trainFlagModelOrgID, trainFlagModelName, trainFlagModelType, trainFlagModelLabels}, true),
					Flags: []cli.Flag{
						&cli.StringFlag{
							Name:     datasetFlagDatasetID,
							Usage:    "dataset ID",
							Required: true,
						},
						&cli.StringFlag{
							Name:     trainFlagModelOrgID,
							Usage:    "org ID to train and save ML model in",
							Required: true,
						},
						&cli.StringFlag{
							Name:     trainFlagModelName,
							Usage:    "name of ML model",
							Required: true,
						},
						&cli.StringFlag{
							Name: trainFlagModelType,
							Usage: "type of model to train. can be one of " +
								"[single_label_classification, multi_label_classification, or object_detection]",
							Required: true,
						},
						&cli.StringSliceFlag{
							Name: trainFlagModelLabels,
							Usage: "labels to train on. " +
								"this will either be classification or object detection labels",
							Required: true,
						},
						&cli.StringFlag{
							Name:  trainFlagModelVersion,
							Usage: "version of ML model. defaults to current timestamp if unspecified.",
						},
					},
					Action: DataSubmitTrainingJob,
				},
				{
					Name:      "get",
					Usage:     "gets training job from Viam cloud based on training job ID",
					UsageText: createUsageText("train get", []string{trainFlagJobID}, false),
					Flags: []cli.Flag{
						&cli.StringFlag{
							Name:     trainFlagJobID,
							Usage:    "training job ID",
							Required: true,
						},
					},
					Action: DataGetTrainingJob,
				},
				{
					Name:      "cancel",
					Usage:     "cancels training job in Viam cloud based on training job ID",
					UsageText: createUsageText("train cancel", []string{trainFlagJobID}, false),
					Flags: []cli.Flag{
						&cli.StringFlag{
							Name:     trainFlagJobID,
							Usage:    "training job ID",
							Required: true,
						},
					},
					Action: DataCancelTrainingJob,
				},
				{
					Name:      "list",
					Usage:     "list training jobs in Viam cloud based on organization ID",
					UsageText: createUsageText("train list", []string{generalFlagOrgID, trainFlagJobStatus}, false),
					Flags: []cli.Flag{
						&cli.StringFlag{
							Name:     generalFlagOrgID,
							Usage:    "org ID",
							Required: true,
						},
						&cli.StringFlag{
							Name:     trainFlagJobStatus,
							Usage:    "training status to filter for. can be one of " + allTrainingStatusValues(),
							Required: true,
						},
					},
					Action: DataListTrainingJobs,
				},
			},
		},
		{
			Name:            "machines",
			Aliases:         []string{"machine", "robots", "robot"},
			Usage:           "work with machines",
			HideHelpCommand: true,
			Subcommands: []*cli.Command{
				{
					Name:  "list",
					Usage: "list machines in an organization and location",
					Flags: []cli.Flag{
						&cli.StringFlag{
							Name:        organizationFlag,
							DefaultText: "first organization alphabetically",
						},
						&cli.StringFlag{
							Name:        locationFlag,
							DefaultText: "first location alphabetically",
						},
					},
					Action: ListRobotsAction,
				},
				{
					Name:  "api-key",
					Usage: "work with a machine's api keys",
					Subcommands: []*cli.Command{
						{
							Name:      "create",
							Usage:     "create an api-key for your machine",
							UsageText: createUsageText("machines api-key create", []string{generalFlagMachineID}, true),
							Flags: []cli.Flag{
								&AliasStringFlag{
									cli.StringFlag{
										Name:     generalFlagMachineID,
										Aliases:  []string{generalFlagAliasRobotID},
										Required: true,
										Usage:    "the machine to create an api-key for",
									},
								},
								&cli.StringFlag{
									Name:  apiKeyCreateFlagName,
									Usage: "the name of the key (defaults to your login info with the current time)",
								},
								&cli.StringFlag{
									Name: generalFlagOrgID,
									Usage: "the org-id to attach this api-key to. If not provided," +
										"we will attempt to use the org attached to the machine if only one exists",
								},
							},
							Action: RobotAPIKeyCreateAction,
						},
					},
				},
				{
					Name:      "status",
					Usage:     "display machine status",
					UsageText: createUsageText("machines status", []string{machineFlag}, true),
					Flags: []cli.Flag{
						&cli.StringFlag{
							Name:        organizationFlag,
							DefaultText: "first organization alphabetically",
						},
						&cli.StringFlag{
							Name:        locationFlag,
							DefaultText: "first location alphabetically",
						},
						&AliasStringFlag{
							cli.StringFlag{
								Name:     machineFlag,
								Aliases:  []string{aliasRobotFlag},
								Required: true,
							},
						},
					},
					Action: RobotsStatusAction,
				},
				{
					Name:      "logs",
					Aliases:   []string{"log"},
					Usage:     "display machine logs",
					UsageText: createUsageText("machines logs", []string{machineFlag}, true),
					Flags: []cli.Flag{
						&cli.StringFlag{
							Name:        organizationFlag,
							DefaultText: "first organization alphabetically",
						},
						&cli.StringFlag{
							Name:        locationFlag,
							DefaultText: "first location alphabetically",
						},
						&AliasStringFlag{
							cli.StringFlag{
								Name:     machineFlag,
								Aliases:  []string{aliasRobotFlag},
								Required: true,
							},
						},
						&cli.BoolFlag{
							Name:  logsFlagErrors,
							Usage: "show only errors",
						},
						&cli.IntFlag{
							Name:        logsFlagCount,
							Usage:       fmt.Sprintf("number of logs to fetch (max %v)", maxNumLogs),
							DefaultText: fmt.Sprintf("%v", defaultNumLogs),
						},
					},
					Action: RobotsLogsAction,
				},
				{
					Name:            "part",
					Usage:           "work with a machine part",
					HideHelpCommand: true,
					Subcommands: []*cli.Command{
						{
							Name:      "status",
							Usage:     "display part status",
							UsageText: createUsageText("machines part status", []string{machineFlag, partFlag}, true),
							Flags: []cli.Flag{
								&cli.StringFlag{
									Name:        organizationFlag,
									DefaultText: "first organization alphabetically",
								},
								&cli.StringFlag{
									Name:        locationFlag,
									DefaultText: "first location alphabetically",
								},
								&AliasStringFlag{
									cli.StringFlag{
										Name:     machineFlag,
										Aliases:  []string{aliasRobotFlag},
										Required: true,
									},
								},
								&cli.StringFlag{
									Name:     partFlag,
									Required: true,
								},
							},
							Action: RobotsPartStatusAction,
						},
						{
							Name:      "logs",
							Aliases:   []string{"log"},
							Usage:     "display part logs",
							UsageText: createUsageText("machines part logs", []string{machineFlag, partFlag}, true),
							Flags: []cli.Flag{
								&cli.StringFlag{
									Name:        organizationFlag,
									DefaultText: "first organization alphabetically",
								},
								&cli.StringFlag{
									Name:        locationFlag,
									DefaultText: "first location alphabetically",
								},
								&AliasStringFlag{
									cli.StringFlag{
										Name:     machineFlag,
										Aliases:  []string{aliasRobotFlag},
										Required: true,
									},
								},
								&cli.StringFlag{
									Name:     partFlag,
									Required: true,
								},
								&cli.BoolFlag{
									Name:  logsFlagErrors,
									Usage: "show only errors",
								},
								&cli.BoolFlag{
									Name:    logsFlagTail,
									Aliases: []string{"f"},
									Usage:   "follow logs",
								},
								&cli.IntFlag{
									Name:        logsFlagCount,
									Usage:       fmt.Sprintf("number of logs to fetch (max %v)", maxNumLogs),
									DefaultText: fmt.Sprintf("%v", defaultNumLogs),
								},
							},
							Action: RobotsPartLogsAction,
						},
						{
							Name:  "run",
							Usage: "run a command on a machine part",
							UsageText: createUsageText("machines part run", []string{
								organizationFlag, locationFlag, machineFlag, partFlag,
							}, true, "<service.method>"),
							Flags: []cli.Flag{
								&cli.StringFlag{
									Name:     organizationFlag,
									Required: true,
								},
								&cli.StringFlag{
									Name:     locationFlag,
									Required: true,
								},
								&AliasStringFlag{
									cli.StringFlag{
										Name:     machineFlag,
										Aliases:  []string{aliasRobotFlag},
										Required: true,
									},
								},
								&cli.StringFlag{
									Name:     partFlag,
									Required: true,
								},
								&cli.StringFlag{
									Name:    runFlagData,
									Aliases: []string{"d"},
								},
								&cli.DurationFlag{
									Name:    runFlagStream,
									Aliases: []string{"s"},
								},
							},
							Action: RobotsPartRunAction,
						},
						{
							Name:        "shell",
							Usage:       "start a shell on a machine part",
							Description: `In order to use the shell command, the machine must have a valid shell type service.`,
							UsageText:   createUsageText("machines part shell", []string{organizationFlag, locationFlag, machineFlag, partFlag}, false),
							Flags: []cli.Flag{
								&cli.StringFlag{
									Name: organizationFlag,
								},
								&cli.StringFlag{
									Name: locationFlag,
								},
								&AliasStringFlag{
									cli.StringFlag{
										Name:    machineFlag,
										Aliases: []string{aliasRobotFlag},
									},
								},
								&cli.StringFlag{
									Name: partFlag,
								},
							},
							Action: RobotsPartShellAction,
						},
					},
				},
			},
		},
		{
			Name:            "module",
			Usage:           "manage your modules in Viam's registry",
			HideHelpCommand: true,
			Subcommands: []*cli.Command{
				{
					Name:  "create",
					Usage: "create & register a module on app.viam.com",
					Description: `Creates a module in app.viam.com to simplify code deployment.
Ex: 'viam module create --name my-great-module --org-id <my org id>'
Will create the module and a corresponding meta.json file in the current directory.

If your org has set a namespace in app.viam.com then your module name will be 'my-namespace:my-great-module' and
you won't have to pass a namespace or org-id in future commands. Otherwise there will be no namespace
and you will have to provide the org-id to future cli commands. You cannot make your module public until you claim an org-id.

After creation, use 'viam module update' to push your new module to app.viam.com.`,
					UsageText: createUsageText("module create", []string{moduleFlagName}, true),
					Flags: []cli.Flag{
						&cli.StringFlag{
							Name:     moduleFlagName,
							Usage:    "name of your module (cannot be changed once set)",
							Required: true,
						},
						&cli.StringFlag{
							Name:  moduleFlagPublicNamespace,
							Usage: "the public namespace where the module will reside (alternative way of specifying the org id)",
						},
						&cli.StringFlag{
							Name:  generalFlagOrgID,
							Usage: "id of the organization that will host the module",
						},
					},
					Action: CreateModuleAction,
				},
				{
					Name:  "update",
					Usage: "update a module's metadata on app.viam.com",
					Flags: []cli.Flag{
						&cli.StringFlag{
							Name:      moduleFlagPath,
							Usage:     "path to meta.json",
							Value:     "./meta.json",
							TakesFile: true,
						},
					},
					Action: UpdateModuleAction,
				},
				{
					Name:      "update-models",
					Usage:     "update a module's metadata file based on models it provides",
					UsageText: createUsageText("module update-models", []string{moduleFlagBinary}, true),
					Flags: []cli.Flag{
						&cli.StringFlag{
							Name:      moduleFlagPath,
							Usage:     "path to meta.json",
							Value:     "./meta.json",
							TakesFile: true,
						},
						&cli.StringFlag{
							Name:     moduleFlagBinary,
							Usage:    "binary for the module to run (has to work on this os/processor)",
							Required: true,
						},
					},
					Action: UpdateModelsAction,
				},
				{
					Name:  "upload",
					Usage: "upload a new version of your module",
					Description: `Upload an archive containing your module's file(s) for a specified platform
Example uploading a single file:
viam module upload --version "0.1.0" --platform "linux/amd64" ./bin/my-module
(this example requires the entrypoint in the meta.json to be "./bin/my-module")

Example uploading a whole directory:
viam module upload --version "0.1.0" --platform "linux/amd64" ./bin
(this example requires the entrypoint in the meta.json to be inside the bin directory like "./bin/[your path here]")

Example uploading a custom tarball of your module:
tar -czf packaged-module.tar.gz ./src requirements.txt run.sh
viam module upload --version "0.1.0" --platform "linux/amd64" packaged-module.tar.gz
                      `,
					UsageText: createUsageText("module upload", []string{moduleFlagVersion, moduleFlagPlatform}, true, "<packaged-module.tag.gz>"),
					Flags: []cli.Flag{
						&cli.StringFlag{
							Name:      moduleFlagPath,
							Usage:     "path to meta.json",
							Value:     "./meta.json",
							TakesFile: true,
						},
						&cli.StringFlag{
							Name:  moduleFlagPublicNamespace,
							Usage: "the public namespace where the module resides (alternative way of specifying the org id)",
						},
						&cli.StringFlag{
							Name:  generalFlagOrgID,
							Usage: "id of the organization that hosts the module",
						},
						&cli.StringFlag{
							Name:  moduleFlagName,
							Usage: "name of the module (used if you don't have a meta.json)",
						},
						&cli.StringFlag{
							Name:     moduleFlagVersion,
							Usage:    "version of the module to upload (semver2.0) ex: \"0.1.0\"",
							Required: true,
						},
						&cli.StringFlag{
							Name: moduleFlagPlatform,
							Usage: `platform of the binary you are uploading. Must be one of:
                      any           (most Python modules)
                      any/amd64     (most Docker-based modules)
                      any/arm64
                      linux/any     (Python modules that also require OS support)
                      darwin/any
                      linux/amd64
                      linux/arm64
                      linux/arm32v7
                      linux/arm32v6
                      darwin/amd64  (Intel macs)
                      darwin/arm64  (Apple silicon macs)`,
							Required: true,
						},
						&cli.BoolFlag{
							Name:  moduleFlagForce,
							Usage: "skip validation (may result in non-functional versions)",
						},
					},
					Action: UploadModuleAction,
				},
				{
					Name:  "build",
					Usage: "build your module for different architectures using cloud runners",
					UsageText: `Build your module on different operating systems and cpu architectures via cloud runners.
Make sure to add a "build" section to your meta.json.
Example:
{
  "module_id": ...,
  "build": {
    "setup": "./setup.sh",                  // optional - command to install your build dependencies
    "build": "make module.tar.gz",          // command that will build your module
    "path" : "module.tar.gz",               // optional - path to your built module
                                            // (passed to the 'viam module upload' command)
    "arch" : ["linux/amd64", "linux/arm64"] // architectures to build for
  }
}
`,
					Subcommands: []*cli.Command{
						{
							Name:  "local",
							Usage: "run your meta.json build command locally",
							Flags: []cli.Flag{
								&cli.StringFlag{
									Name:      moduleFlagPath,
									Usage:     "path to meta.json",
									Value:     "./meta.json",
									TakesFile: true,
								},
							},
							Action: ModuleBuildLocalAction,
						},
						{
							Name:      "start",
							Usage:     "start a remote build",
							UsageText: createUsageText("module build start", []string{moduleBuildFlagVersion}, true),
							Flags: []cli.Flag{
								&cli.StringFlag{
									Name:      moduleBuildFlagPath,
									Usage:     "path to meta.json",
									Value:     "./meta.json",
									TakesFile: true,
								},
								&cli.StringFlag{
									Name:     moduleBuildFlagVersion,
									Usage:    "version of the module to upload (semver2.0) ex: \"0.1.0\"",
									Required: true,
								},
								&cli.StringFlag{
									Name:  moduleBuildFlagRef,
									Usage: "git ref to clone when building your module. This can be a branch name or a commit hash",
									Value: "main",
								},
							},
							Action: ModuleBuildStartAction,
						},
						{
							Name:  "list",
							Usage: "check on the status of your cloud builds",
							Flags: []cli.Flag{
								&cli.StringFlag{
									Name:      moduleFlagPath,
									Usage:     "path to meta.json",
									Value:     "./meta.json",
									TakesFile: true,
								},
								&cli.IntFlag{
									Name:        moduleBuildFlagCount,
									Usage:       "number of builds to list",
									Aliases:     []string{"c"},
									DefaultText: "all",
								},
								&cli.StringFlag{
									Name:  moduleBuildFlagBuildID,
									Usage: "restrict output to just return builds that match this id",
								},
							},
							Action: ModuleBuildListAction,
						},
						{
							Name:      "logs",
							Aliases:   []string{"log"},
							Usage:     "get the logs from one of your cloud builds",
							UsageText: createUsageText("module build logs", []string{moduleBuildFlagBuildID}, true),
							Flags: []cli.Flag{
								&cli.StringFlag{
									Name:     moduleBuildFlagBuildID,
									Usage:    "build that you want to get the logs for",
									Required: true,
								},
								&cli.StringFlag{
									Name:  moduleBuildFlagPlatform,
									Usage: "build platform to get the logs for. Ex: linux/arm64. If a platform is not provided, it returns logs for all platforms",
								},
								&cli.BoolFlag{
									Name:  moduleBuildFlagWait,
									Usage: "wait for the build to finish before outputting any logs",
								},
							},
							Action: ModuleBuildLogsAction,
						},
					},
				},
			},
		},
		{
<<<<<<< HEAD
			Name:  "training-script",
			Usage: "manage training scripts for custom ML training",
			Subcommands: []*cli.Command{
				{
					Name:      "upload",
					Aliases:   []string{"upload"},
					Usage:     "upload ML training scripts for custom ML training",
					UsageText: createUsageText("training-script upload", []string{mlTrainingFlagPath, mlTrainingFlagName}, true),
					Flags: []cli.Flag{
						&cli.StringFlag{
							Name:     mlTrainingFlagPath,
							Usage:    "path to ML training scripts for upload",
							Required: true,
						},
						&cli.StringFlag{
							Name:     mlTrainingFlagName,
							Usage:    "name of the ML training script to upload",
							Required: true,
						},
						// Add name, version, type, framework, draft, visibility
						// If draft is set, cannot set visibility; automatically set to private
					},
					// Update action
					Action: ModuleBuildLogsAction,
				},
				{
					// update?
					Name:      "upload",
					Aliases:   []string{"upload"},
					Usage:     "upload ML training scripts for custom ML training",
					UsageText: createUsageText("training-script upload", []string{mlTrainingFlagPath}, true),
					Flags: []cli.Flag{
						&cli.StringFlag{
							Name:     mlTrainingFlagPath,
							Usage:    "path to ML training scripts for upload",
							Required: true,
						},
						// Add name, version, type, framework, draft, visibility
						// If draft is set, cannot set visibility; automatically set to private
					},
					// Update action
					Action: ModuleBuildLogsAction,
				},
				{
					// TODO - Add actions for submitting training job
=======
			Name:            "packages",
			Usage:           "work with packages",
			HideHelpCommand: true,
			Subcommands: []*cli.Command{
				{
					Name:  "export",
					Usage: "download a package from Viam cloud",
					UsageText: createUsageText("packages export",
						[]string{
							packageFlagDestination, generalFlagOrgID, packageFlagName,
							packageFlagVersion, packageFlagType,
						}, false),
					Flags: []cli.Flag{
						&cli.PathFlag{
							Name:     packageFlagDestination,
							Required: true,
							Usage:    "output directory for downloaded package",
						},
						&cli.StringFlag{
							Name:     generalFlagOrgID,
							Required: true,
							Usage:    "organization ID of the requested package",
						},
						&cli.StringFlag{
							Name:     packageFlagName,
							Required: true,
							Usage:    "name of the requested package",
						},
						&cli.StringFlag{
							Name:     packageFlagVersion,
							Required: true,
							Usage:    "version of the requested package, can be `latest` to get the most recent version",
						},
						&cli.StringFlag{
							Name:     packageFlagType,
							Required: true,
							Usage:    "type of the requested package, can be: " + strings.Join(packageTypes, ", "),
						},
					},
					Action: PackageExportAction,
>>>>>>> b38dd664
				},
			},
		},
		{
			Name:   "version",
			Usage:  "print version info for this program",
			Action: VersionAction,
		},
	},
}

// NewApp returns a new app with the CLI API, Writer set to out, and ErrWriter
// set to errOut.
func NewApp(out, errOut io.Writer) *cli.App {
	app.Writer = out
	app.ErrWriter = errOut
	return app
}<|MERGE_RESOLUTION|>--- conflicted
+++ resolved
@@ -1378,53 +1378,6 @@
 			},
 		},
 		{
-<<<<<<< HEAD
-			Name:  "training-script",
-			Usage: "manage training scripts for custom ML training",
-			Subcommands: []*cli.Command{
-				{
-					Name:      "upload",
-					Aliases:   []string{"upload"},
-					Usage:     "upload ML training scripts for custom ML training",
-					UsageText: createUsageText("training-script upload", []string{mlTrainingFlagPath, mlTrainingFlagName}, true),
-					Flags: []cli.Flag{
-						&cli.StringFlag{
-							Name:     mlTrainingFlagPath,
-							Usage:    "path to ML training scripts for upload",
-							Required: true,
-						},
-						&cli.StringFlag{
-							Name:     mlTrainingFlagName,
-							Usage:    "name of the ML training script to upload",
-							Required: true,
-						},
-						// Add name, version, type, framework, draft, visibility
-						// If draft is set, cannot set visibility; automatically set to private
-					},
-					// Update action
-					Action: ModuleBuildLogsAction,
-				},
-				{
-					// update?
-					Name:      "upload",
-					Aliases:   []string{"upload"},
-					Usage:     "upload ML training scripts for custom ML training",
-					UsageText: createUsageText("training-script upload", []string{mlTrainingFlagPath}, true),
-					Flags: []cli.Flag{
-						&cli.StringFlag{
-							Name:     mlTrainingFlagPath,
-							Usage:    "path to ML training scripts for upload",
-							Required: true,
-						},
-						// Add name, version, type, framework, draft, visibility
-						// If draft is set, cannot set visibility; automatically set to private
-					},
-					// Update action
-					Action: ModuleBuildLogsAction,
-				},
-				{
-					// TODO - Add actions for submitting training job
-=======
 			Name:            "packages",
 			Usage:           "work with packages",
 			HideHelpCommand: true,
@@ -1465,7 +1418,55 @@
 						},
 					},
 					Action: PackageExportAction,
->>>>>>> b38dd664
+				},
+			},
+		},
+		{
+			Name:  "training-script",
+			Usage: "manage training scripts for custom ML training",
+			Subcommands: []*cli.Command{
+				{
+					Name:      "upload",
+					Aliases:   []string{"upload"},
+					Usage:     "upload ML training scripts for custom ML training",
+					UsageText: createUsageText("training-script upload", []string{mlTrainingFlagPath, mlTrainingFlagName}, true),
+					Flags: []cli.Flag{
+						&cli.StringFlag{
+							Name:     mlTrainingFlagPath,
+							Usage:    "path to ML training scripts for upload",
+							Required: true,
+						},
+						&cli.StringFlag{
+							Name:     mlTrainingFlagName,
+							Usage:    "name of the ML training script to upload",
+							Required: true,
+						},
+						// Add name, version, type, framework, draft, visibility
+						// If draft is set, cannot set visibility; automatically set to private
+					},
+					// Update action
+					Action: ModuleBuildLogsAction,
+				},
+				{
+					// update?
+					Name:      "upload",
+					Aliases:   []string{"upload"},
+					Usage:     "upload ML training scripts for custom ML training",
+					UsageText: createUsageText("training-script upload", []string{mlTrainingFlagPath}, true),
+					Flags: []cli.Flag{
+						&cli.StringFlag{
+							Name:     mlTrainingFlagPath,
+							Usage:    "path to ML training scripts for upload",
+							Required: true,
+						},
+						// Add name, version, type, framework, draft, visibility
+						// If draft is set, cannot set visibility; automatically set to private
+					},
+					// Update action
+					Action: ModuleBuildLogsAction,
+				},
+				{
+					// TODO - Add actions for submitting training job
 				},
 			},
 		},
