package cli

import (
	"context"
	"encoding/json"
	"fmt"
	"io"
	"io/fs"
	"math"
	"os"
	"strings"

	"github.com/google/uuid"
	"github.com/pkg/errors"
	"github.com/urfave/cli/v2"
	"go.uber.org/multierr"
	apppb "go.viam.com/api/app/v1"
)

// moduleUploadChunkSize sets the number of bytes included in each chunk of the upload stream.
var moduleUploadChunkSize = 32 * 1024

// moduleVisibility determines whether modules are public or private.
type moduleVisibility string

// Permissions enumeration.
const (
	moduleVisibilityPrivate moduleVisibility = "private"
	moduleVisibilityPublic  moduleVisibility = "public"
)

// moduleComponent represents an api - model pair.
type moduleComponent struct {
	API   string `json:"api"`
	Model string `json:"model"`
}

// moduleID represents a prefix:name pair where prefix can be either an org id or a namespace.
type moduleID struct {
	prefix string
	name   string
}

// moduleManifest is used to create & parse manifest.json.
type moduleManifest struct {
	// for backward compatibility - DO NOT SET as will be deprecated
	Name        string            `json:"name,omitempty"`
	ModuleID    string            `json:"module_id"`
	Visibility  moduleVisibility  `json:"visibility"`
	URL         string            `json:"url"`
	Description string            `json:"description"`
	Models      []moduleComponent `json:"models"`
	Entrypoint  string            `json:"entrypoint"`
}

const (
	defaultManifestFilename = "meta.json"
)

// CreateModuleAction is the corresponding Action for 'module create'. It runs
// the command to create a module. This includes both a gRPC call to register
// the module on app.viam.com and creating the manifest file.
func CreateModuleAction(c *cli.Context) error {
	moduleNameArg := c.String(moduleFlagName)
	publicNamespaceArg := c.String(moduleFlagPublicNamespace)
	orgIDArg := c.String(moduleFlagOrgID)

	client, err := newViamClient(c)
	if err != nil {
		return err
	}
	org, err := resolveOrg(client, publicNamespaceArg, orgIDArg)
	if err != nil {
		return err
	}
	// Check to make sure the user doesn't accidentally overwrite a module manifest
	if _, err := os.Stat(defaultManifestFilename); err == nil {
		return errors.New("another module's meta.json already exists in the current directory. delete it and try again")
	}

	response, err := client.createModule(moduleNameArg, org.GetId())
	if err != nil {
		return errors.Wrap(err, "failed to register the module on app.viam.com")
	}

	returnedModuleID, err := parseModuleID(response.GetModuleId())
	if err != nil {
		return err
	}

	fmt.Fprintf(c.App.Writer, "successfully created '%s'.\n", returnedModuleID.String())
	if response.GetUrl() != "" {
		fmt.Fprintf(c.App.Writer, "you can view it here: %s \n", response.GetUrl())
	}
	emptyManifest := moduleManifest{
		ModuleID:   returnedModuleID.String(),
		Visibility: moduleVisibilityPrivate,
		// This is done so that the json has an empty example
		Models: []moduleComponent{
			{},
		},
	}
	if err := writeManifest(defaultManifestFilename, emptyManifest); err != nil {
		return err
	}
	fmt.Fprintf(c.App.Writer, "configuration for the module has been written to meta.json\n")
	return nil
}

// UpdateModuleAction is the corresponding Action for 'module update'. It runs
// the command to update a module. This includes updating the meta.json to
// include the public namespace (if set on the org).
func UpdateModuleAction(c *cli.Context) error {
	publicNamespaceArg := c.String(moduleFlagPublicNamespace)
	orgIDArg := c.String(moduleFlagOrgID)
	manifestPathArg := c.String(moduleFlagPath)
	var moduleID moduleID

	manifestPath := defaultManifestFilename
	if manifestPathArg != "" {
		manifestPath = manifestPathArg
	}

	client, err := newViamClient(c)
	if err != nil {
		return err
	}

	manifest, err := loadManifest(manifestPath)
	if err != nil {
		return err
	}

	// for backwards compatibility this could be empty
	if manifest.ModuleID != "" {
		moduleID, err = validateModuleID(c, client, manifest.ModuleID, publicNamespaceArg, orgIDArg)
		if err != nil {
			return err
		}
	} else {
		moduleID, err = validateModuleID(c, client, manifest.Name, publicNamespaceArg, orgIDArg)
		if err != nil {
			return err
		}
	}

	response, err := client.updateModule(moduleID, manifest)
	if err != nil {
		return err
	}
	fmt.Fprintf(c.App.Writer, "module successfully updated! you can view your changes online here: %s\n", response.GetUrl())

	// if we have gotten this far it means that moduleID will have a prefix in it
	// because the validate command resolves the orgId or namespace to the moduleID with the namespace as the priority

	// TODO: Will remove in a few week
	if manifest.Name != "" || manifest.ModuleID == "" {
		manifest.Name = ""
		manifest.ModuleID = moduleID.String()
		if err := writeManifest(manifestPath, manifest); err != nil {
			return errors.Wrap(err, "failed to update meta.json with new information from Viam")
		}
	}

	return nil
}

// UploadModuleAction is the corresponding action for 'module upload'.
func UploadModuleAction(c *cli.Context) error {
	manifestPathArg := c.String(moduleFlagPath)
	publicNamespaceArg := c.String(moduleFlagPublicNamespace)
	orgIDArg := c.String(moduleFlagOrgID)
	nameArg := c.String(moduleFlagName)
	versionArg := c.String(moduleFlagVersion)
	platformArg := c.String(moduleFlagPlatform)
	tarballPath := c.Args().First()
	if c.Args().Len() > 1 {
		return errors.New("too many arguments passed to upload command. " +
			"make sure to specify flag and optional arguments before the required positional package argument")
	}
	if tarballPath == "" {
		return errors.New("no package to upload -- please provide an archive containing your module. use --help for more information")
	}

	client, err := newViamClient(c)
	if err != nil {
		return err
	}

	manifestPath := defaultManifestFilename
	if manifestPathArg != "" {
		manifestPath = manifestPathArg
	}
	var moduleID moduleID
	// if the manifest cant be found
	if _, err := os.Stat(manifestPath); err != nil {
		// no manifest found.
		if nameArg == "" || (publicNamespaceArg == "" && orgIDArg == "") {
			return errors.New("unable to find the meta.json. " +
				"if you want to upload a version without a meta.json, you must supply a module name and namespace (or module name and org-id)",
			)
		}
	} else {
		// if we can find a manifest, use that
		manifest, err := loadManifest(manifestPath)
		var IDFromField string
		if err != nil {
			return err
		}

		if manifest.ModuleID != "" {
			IDFromField = manifest.ModuleID
		} else {
			IDFromField = manifest.Name
		}

		moduleID, err = parseModuleID(IDFromField)
		if err != nil {
			return err
		}
		if nameArg != "" && (nameArg != moduleID.name) {
			// This is almost certainly a mistake we want to catch
			return errors.Errorf("module name %q was supplied on the command line but the meta.json has a module ID of %q", nameArg,
				moduleID.name)
		}
		// set name arg from the manifest file rather than what is passed in
		nameArg = IDFromField
	}

	moduleID, err = validateModuleID(c, client, nameArg, publicNamespaceArg, orgIDArg)
	if err != nil {
		return err
	}

	//nolint:gosec
	file, err := os.Open(tarballPath)
	if err != nil {
		return err
	}
	// TODO(APP-2226): support .tar.xz
	if !strings.HasSuffix(file.Name(), ".tar.gz") {
		return errors.New("you must upload your module in the form of a .tar.gz")
	}
	response, err := client.uploadModuleFile(moduleID, versionArg, platformArg, file)
	if err != nil {
		return err
	}

	fmt.Fprintf(c.App.Writer, "version successfully uploaded! you can view your changes online here: %s\n", response.GetUrl())

	return nil
}

func (c *viamClient) createModule(moduleName, organizationID string) (*apppb.CreateModuleResponse, error) {
	if err := c.ensureLoggedIn(); err != nil {
		return nil, err
	}
	req := apppb.CreateModuleRequest{
		Name:           moduleName,
		OrganizationId: organizationID,
	}
	return c.client.CreateModule(c.c.Context, &req)
}

func (c *viamClient) updateModule(moduleID moduleID, manifest moduleManifest) (*apppb.UpdateModuleResponse, error) {
	if err := c.ensureLoggedIn(); err != nil {
		return nil, err
	}
	var models []*apppb.Model
	for _, moduleComponent := range manifest.Models {
		models = append(models, moduleComponentToProto(moduleComponent))
	}
	visibility, err := visibilityToProto(manifest.Visibility)
	if err != nil {
		return nil, err
	}
	req := apppb.UpdateModuleRequest{
		ModuleId:    moduleID.String(),
		Visibility:  visibility,
		Url:         manifest.URL,
		Description: manifest.Description,
		Models:      models,
		Entrypoint:  manifest.Entrypoint,
	}
	return c.client.UpdateModule(c.c.Context, &req)
}

func (c *viamClient) uploadModuleFile(
	moduleID moduleID,
	version,
	platform string,
	file *os.File,
) (*apppb.UploadModuleFileResponse, error) {
	if err := c.ensureLoggedIn(); err != nil {
		return nil, err
	}
	ctx := c.c.Context

	stream, err := c.client.UploadModuleFile(ctx)
	if err != nil {
		return nil, err
	}
	moduleFileInfo := apppb.ModuleFileInfo{
		ModuleId: moduleID.String(),
		Version:  version,
		Platform: platform,
	}
	req := &apppb.UploadModuleFileRequest{
		ModuleFile: &apppb.UploadModuleFileRequest_ModuleFileInfo{ModuleFileInfo: &moduleFileInfo},
	}
	if err := stream.Send(req); err != nil {
		return nil, err
	}

	var errs error
	// We do not add the EOF as an error because all server-side errors trigger an EOF on the stream
	// This results in extra clutter to the error msg
	if err := sendModuleUploadRequests(ctx, stream, file, c.c.App.Writer); err != nil && !errors.Is(err, io.EOF) {
		errs = multierr.Combine(errs, errors.Wrapf(err, "could not upload %s", file.Name()))
	}

	resp, closeErr := stream.CloseAndRecv()
	errs = multierr.Combine(errs, closeErr)
	return resp, errs
}

func sendModuleUploadRequests(ctx context.Context, stream apppb.AppService_UploadModuleFileClient, file *os.File, stdout io.Writer) error {
	stat, err := file.Stat()
	if err != nil {
		return err
	}
	fileSize := stat.Size()
	uploadedBytes := 0
	// Close the line with the progress reading
	defer fmt.Fprint(stdout, "\n")

	//nolint:errcheck
	defer stream.CloseSend()
	// Loop until there is no more content to be read from file or the context expires.
	for {
		if ctx.Err() != nil {
			return ctx.Err()
		}
		// Get the next UploadRequest from the file.
		uploadReq, err := getNextModuleUploadRequest(file)

		// EOF means we've completed successfully.
		if errors.Is(err, io.EOF) {
			return nil
		}

		if err != nil {
			return errors.Wrap(err, "could not read file")
		}

		if err = stream.Send(uploadReq); err != nil {
			return err
		}
		uploadedBytes += len(uploadReq.GetFile())
		// Simple progress reading until we have a proper tui library
		uploadPercent := int(math.Ceil(100 * float64(uploadedBytes) / float64(fileSize)))
		fmt.Fprintf(stdout, "\ruploading... %d%% (%d/%d bytes)", uploadPercent, uploadedBytes, fileSize)
	}
}

func getNextModuleUploadRequest(file *os.File) (*apppb.UploadModuleFileRequest, error) {
	// get the next chunk of bytes from the file
	byteArr := make([]byte, moduleUploadChunkSize)
	numBytesRead, err := file.Read(byteArr)
	if err != nil {
		return nil, err
	}
	if numBytesRead < moduleUploadChunkSize {
		byteArr = byteArr[:numBytesRead]
	}
	return &apppb.UploadModuleFileRequest{
		ModuleFile: &apppb.UploadModuleFileRequest_File{
			File: byteArr,
		},
	}, nil
}

func visibilityToProto(visibility moduleVisibility) (apppb.Visibility, error) {
	switch visibility {
	case moduleVisibilityPrivate:
		return apppb.Visibility_VISIBILITY_PRIVATE, nil
	case moduleVisibilityPublic:
		return apppb.Visibility_VISIBILITY_PUBLIC, nil
	default:
		return apppb.Visibility_VISIBILITY_UNSPECIFIED,
			errors.Errorf("invalid module visibility. must be either %q or %q", moduleVisibilityPublic, moduleVisibilityPrivate)
	}
}

func moduleComponentToProto(moduleComponent moduleComponent) *apppb.Model {
	return &apppb.Model{
		Api:   moduleComponent.API,
		Model: moduleComponent.Model,
	}
}

func parseModuleID(id string) (moduleID, error) {
	// This parsing is intentionally lenient so that the backend does the real validation
	// We also allow for empty prefixes here (unlike the backend) to simplify the flexible way to parse user input
	splitModuleName := strings.Split(id, ":")
	switch len(splitModuleName) {
	case 1:
		return moduleID{prefix: "", name: id}, nil
	case 2:
		return moduleID{prefix: splitModuleName[0], name: splitModuleName[1]}, nil
	default:
		return moduleID{}, errors.Errorf("invalid module name '%s'."+
			" module name must be in the form 'prefix:module-name' for public modules"+
			" or just 'module-name' for private modules in organizations without a public namespace", id)
	}
}

func (m *moduleID) String() string {
	if m.prefix == "" {
		return m.name
	}
	return fmt.Sprintf("%s:%s", m.prefix, m.name)
}

// validateModuleID tries to parse the manifestNameEntry to see if it is a valid moduleID with a prefix
// if it is not, it uses the publicNamespaceArg and orgIDArg to determine what the moduleID prefix should be.
func validateModuleID(
	c *cli.Context,
<<<<<<< HEAD
	client *viamClient,
	manifestNameEntry,
=======
	client *appClient,
	manifestModuleID,
>>>>>>> 32c9ebe9
	publicNamespaceArg,
	orgIDArg string,
) (moduleID, error) {
	mid, err := parseModuleID(manifestModuleID)
	if err != nil {
		return moduleID{}, err
	}

	if mid.prefix != "" {
		if publicNamespaceArg != "" || orgIDArg != "" {
			org, err := resolveOrg(client, publicNamespaceArg, orgIDArg)
			if err != nil {
				return moduleID{}, err
			}
			expectedOrg, err := getOrgByModuleIDPrefix(client, mid.prefix)
			if err != nil {
				return moduleID{}, err
			}
			if org.GetId() != expectedOrg.GetId() {
				// This is almost certainly a user mistake
				// Preferring org name rather than orgid here because the manifest probably has it specified in terms of
				// public_namespace so returning the ids would be frustrating
				return moduleID{}, errors.Errorf("the meta.json specifies a different org %q than the one provided via args %q",
					org.GetName(), expectedOrg.GetName())
			}
			fmt.Fprintln(c.App.Writer, "the module's meta.json already specifies a full module id. ignoring public-namespace and org-id arg")
		}
		return mid, nil
	}
	// moduleID.Prefix is empty. Need to use orgIDArg and publicNamespaceArg to figure out what it should be
	org, err := resolveOrg(client, publicNamespaceArg, orgIDArg)
	if err != nil {
		return moduleID{}, err
	}
	if org.PublicNamespace != "" {
		mid.prefix = org.PublicNamespace
	} else {
		mid.prefix = org.Id
	}
	return mid, nil
}

// resolveOrg accepts either an orgID or a publicNamespace (one must be an empty string).
// If orgID is an empty string, it will use the publicNamespace to resolve it.
func resolveOrg(client *viamClient, publicNamespace, orgID string) (*apppb.Organization, error) {
	if orgID != "" {
		if publicNamespace != "" {
			return nil, errors.New("cannot specify both org-id and public-namespace")
		}
		if !isValidOrgID(orgID) {
			return nil, errors.Errorf("provided org-id %q is not a valid org-id", orgID)
		}
		org, err := client.getOrg(orgID)
		if err != nil {
			return nil, err
		}
		return org, nil
	}
	// Use publicNamespace to back-derive what the org is
	if publicNamespace == "" {
		return nil, errors.New("must provide either org-id or public-namespace")
	}
	org, err := client.getUserOrgByPublicNamespace(publicNamespace)
	if err != nil {
		return nil, err
	}
	return org, nil
}

func getOrgByModuleIDPrefix(client *viamClient, moduleIDPrefix string) (*apppb.Organization, error) {
	if isValidOrgID(moduleIDPrefix) {
		return client.getOrg(moduleIDPrefix)
	}
	return client.getUserOrgByPublicNamespace(moduleIDPrefix)
}

// isValidOrgID checks if the str is a valid uuid.
func isValidOrgID(str string) bool {
	_, err := uuid.Parse(str)
	return err == nil
}

func loadManifest(manifestPath string) (moduleManifest, error) {
	//nolint:gosec
	manifestBytes, err := os.ReadFile(manifestPath)
	if err != nil {
		if errors.Is(err, fs.ErrNotExist) {
			return moduleManifest{}, errors.Wrapf(err, "cannot find %s", manifestPath)
		}
		return moduleManifest{}, err
	}
	var manifest moduleManifest
	if err := json.Unmarshal(manifestBytes, &manifest); err != nil {
		return moduleManifest{}, err
	}
	return manifest, nil
}

func writeManifest(manifestPath string, manifest moduleManifest) error {
	manifestBytes, err := json.MarshalIndent(manifest, "", "  ")
	if err != nil {
		return err
	}
	//nolint:gosec
	manifestFile, err := os.Create(manifestPath)
	if err != nil {
		return errors.Wrapf(err, "failed to create %s", manifestPath)
	}
	if _, err := manifestFile.Write(manifestBytes); err != nil {
		return errors.Wrapf(err, "failed to write manifest to %s", manifestPath)
	}

	return nil
}<|MERGE_RESOLUTION|>--- conflicted
+++ resolved
@@ -422,17 +422,12 @@
 	return fmt.Sprintf("%s:%s", m.prefix, m.name)
 }
 
-// validateModuleID tries to parse the manifestNameEntry to see if it is a valid moduleID with a prefix
+// validateModuleID tries to parse the manifestModuleID to see if it is a valid moduleID with a prefix
 // if it is not, it uses the publicNamespaceArg and orgIDArg to determine what the moduleID prefix should be.
 func validateModuleID(
 	c *cli.Context,
-<<<<<<< HEAD
 	client *viamClient,
-	manifestNameEntry,
-=======
-	client *appClient,
 	manifestModuleID,
->>>>>>> 32c9ebe9
 	publicNamespaceArg,
 	orgIDArg string,
 ) (moduleID, error) {
