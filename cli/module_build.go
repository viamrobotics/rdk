--- conflicted
+++ resolved
@@ -988,7 +988,6 @@
 		return nil, err
 	}
 
-<<<<<<< HEAD
 	// Start "Starting build..." and keep it active until first actual build step
 	if err := pm.Start("build-start"); err != nil {
 		return nil, err
@@ -999,35 +998,12 @@
 	statuses, err := c.waitForBuildToFinish(buildID, platform, pm, buildID)
 	if err != nil {
 		_ = pm.FailWithMessage("build", "Building...") //nolint:errcheck
-=======
-	if err := pm.Start("build-start"); err != nil {
-		return nil, err
-	}
-	if err := pm.CompleteWithMessage("build-start", fmt.Sprintf("Build started (ID: %s)", buildID)); err != nil {
-		return nil, err
-	}
-
-	if err := pm.Start("build-wait"); err != nil {
-		return nil, err
-	}
-
-	// ensure the build completes before we try to download and use it
-	statuses, err := c.waitForBuildToFinish(buildID, platform)
-	if err != nil {
-		_ = pm.FailWithMessage("build-wait", "Build wait failed") //nolint:errcheck
-		_ = pm.FailWithMessage("build", "Building...")            //nolint:errcheck
->>>>>>> b297d696
 		return nil, err
 	}
 
 	// if the build failed, print the logs and return an error
 	if statuses[platform] == jobStatusFailed {
-<<<<<<< HEAD
 		_ = pm.FailWithMessage("build", "Building...") //nolint:errcheck
-=======
-		_ = pm.FailWithMessage("build-wait", fmt.Sprintf("Build %s failed", buildID)) //nolint:errcheck
-		_ = pm.FailWithMessage("build", "Building...")                                //nolint:errcheck
->>>>>>> b297d696
 
 		// Print error message without exiting (don't use Errorf since it calls os.Exit(1))
 		errorf(c.c.App.Writer, "Build %q failed to complete. Please check the logs below for more information.", buildID)
@@ -1037,16 +1013,6 @@
 		}
 
 		return nil, errors.Errorf("Reloading module failed")
-<<<<<<< HEAD
-=======
-	}
-
-	if err := pm.Complete("build-wait"); err != nil {
-		return nil, err
-	}
-	if err := pm.Complete("build"); err != nil {
-		return nil, err
->>>>>>> b297d696
 	}
 	// Note: The "build" parent step will be completed by the caller after downloading artifacts
 
@@ -1164,7 +1130,6 @@
 
 	// Define all steps upfront (build + reload) with clear parent/child relationships
 	allSteps := []*Step{
-<<<<<<< HEAD
 		{ID: "prepare", Message: "Preparing for build...", CompletedMsg: "Prepared for build", IndentLevel: 0},
 		{ID: "register", Message: "Ensuring module is registered...", CompletedMsg: "Module is registered", IndentLevel: 1},
 		{ID: "archive", Message: "Creating source code archive...", CompletedMsg: "Source code archive created", IndentLevel: 1},
@@ -1173,16 +1138,6 @@
 		{ID: "build-start", Message: "Starting build...", IndentLevel: 1},
 		// Dynamic build steps (e.g., "Spin up environment", "Install dependencies") are added at runtime with IndentLevel: 1
 		{ID: "reload", Message: "Reloading to part...", CompletedMsg: "Reloaded to part", IndentLevel: 0},
-=======
-		{ID: "prepare", Message: "Preparing for build...", IndentLevel: 0},
-		{ID: "register", Message: "Ensuring module is registered...", CompletedMsg: "Module is registered", IndentLevel: 1},
-		{ID: "archive", Message: "Creating source code archive...", CompletedMsg: "Source code archive created", IndentLevel: 1},
-		{ID: "upload-source", Message: "Uploading source code...", CompletedMsg: "Source code uploaded", IndentLevel: 1},
-		{ID: "build", Message: "Building...", IndentLevel: 0},
-		{ID: "build-start", Message: "Starting build...", IndentLevel: 1},
-		{ID: "build-wait", Message: "Waiting for build to finish...", CompletedMsg: "Build completed successfully", IndentLevel: 1},
-		{ID: "reload", Message: "Reloading to part...", IndentLevel: 0},
->>>>>>> b297d696
 		{ID: "download", Message: "Downloading build artifact...", CompletedMsg: "Build artifact downloaded", IndentLevel: 1},
 		{ID: "shell", Message: "Setting up shell service...", CompletedMsg: "Shell service ready", IndentLevel: 1},
 		{ID: "upload", Message: "Uploading package...", CompletedMsg: "Package uploaded", IndentLevel: 1},
@@ -1191,11 +1146,7 @@
 		{ID: "resource", Message: "Adding resource...", CompletedMsg: "Resource added", IndentLevel: 1},
 	}
 
-<<<<<<< HEAD
-	pm := NewProgressManager(allSteps)
-=======
 	pm := NewProgressManager(allSteps, WithProgressOutput(!args.NoProgress))
->>>>>>> b297d696
 	defer pm.Stop()
 
 	var needsRestart bool
@@ -1214,14 +1165,11 @@
 				return err
 			}
 
-<<<<<<< HEAD
 			// Complete the build phase before starting reload
 			if err := pm.Complete("build"); err != nil {
 				return err
 			}
 
-=======
->>>>>>> b297d696
 			// Download the build artifact with a spinner
 			if err := pm.Start("reload"); err != nil {
 				return err
