--- conflicted
+++ resolved
@@ -862,15 +862,13 @@
 	return reloadModuleAction(c, vc, args, logger)
 }
 
-<<<<<<< HEAD
 func getReloadVersion(versionPrefix, partID string) string {
 	return versionPrefix + "-" + partID
 }
-=======
+
 // reload with cloudbuild was supported starting in 0.90.0
 // there are older versions of viam-servet that don't support ~/ file prefix, so lets avoid using them.
 var reloadVersionSupported = semver.MustParse("0.90.0")
->>>>>>> c2378038
 
 // reloadModuleAction is the testable inner reload logic.
 func reloadModuleAction(
