--- conflicted
+++ resolved
@@ -726,14 +726,8 @@
 	return nil
 }
 
-<<<<<<< HEAD
 func (c *viamClient) inferOrgIDFromManifest(manifest moduleManifest) (string, error) {
 	moduleID, err := parseModuleID(manifest.ModuleID)
-=======
-// moduleCloudReload triggers a cloud build and then reloads the specified module with that build.
-func (c *viamClient) moduleCloudReload(ctx *cli.Context, args reloadModuleArgs, platform, partID string) (string, error) {
-	manifest, err := loadManifest(args.Module)
->>>>>>> b9e3230b
 	if err != nil {
 		return "", err
 	}
@@ -749,7 +743,7 @@
 	ctx *cli.Context,
 	args reloadModuleArgs,
 	manifest moduleManifest,
-	archivePath string,
+	archivePath, partID string,
 ) (string, error) {
 	stream, err := c.buildClient.StartReloadBuild(ctx.Context)
 	if err != nil {
@@ -772,7 +766,6 @@
 		return "", err
 	}
 
-<<<<<<< HEAD
 	if part.Part == nil {
 		return "", fmt.Errorf("part with id=%s not found", args.PartID)
 	}
@@ -796,12 +789,17 @@
 		return "", err
 	}
 
+	moduleID, err := parseModuleID(manifest.ModuleID)
+	if err != nil {
+		return "", err
+	}
 	pkgInfo := v1.PackageInfo{
 		OrganizationId: orgID,
-		Name:           reloadVersion,
-		Version:        reloadVersion,
+		Name:           moduleID.name,
+		Version:        getReloadVersion(reloadSourceVersionPrefix, partID),
 		Type:           v1.PackageType_PACKAGE_TYPE_MODULE,
 	}
+	// CR erodkin: the current logic has us using `reloadVersionPrefix` for module building and downloading but `source` prefix for the package. look into this.
 	reqInner := &v1.CreatePackageRequest{
 		Package: &v1.CreatePackageRequest_Info{
 			Info: &pkgInfo,
@@ -844,26 +842,20 @@
 }
 
 // moduleCloudReload triggers a cloud build and then reloads the specified module with that build.
-func (c *viamClient) moduleCloudReload(ctx *cli.Context, args reloadModuleArgs, platform string, manifest moduleManifest) (string, error) {
+func (c *viamClient) moduleCloudReload(
+	ctx *cli.Context,
+	args reloadModuleArgs,
+	platform string,
+	manifest moduleManifest,
+	partID string,
+) (string, error) {
 	// ensure that the module has been registered in the cloud
 	moduleID, err := parseModuleID(manifest.ModuleID)
-=======
-	// Upload a package with the bundled local dev code. Note that "reload" is a sentinel
-	// value for hot reloading modules. App expects it; don't change without making a
-	// complimentary update to the app repo
-	reloadSourceVersionFormatted := getReloadVersion(reloadSourceVersionPrefix, partID)
-	resp, err := c.uploadPackage(org.GetId(), moduleID.name, reloadSourceVersionFormatted, "module", archivePath, nil)
->>>>>>> b9e3230b
-	if err != nil {
-		return "", err
-	}
-
-<<<<<<< HEAD
+	if err != nil {
+		return "", err
+	}
+
 	err = c.ensureModuleRegisteredInCloud(ctx, moduleID, &manifest)
-=======
-	// get package URL for downloading purposes
-	packageURL, err := c.getPackageDownloadURL(org.GetId(), moduleID.name, reloadSourceVersionFormatted, "module")
->>>>>>> b9e3230b
 	if err != nil {
 		return "", err
 	}
@@ -873,28 +865,13 @@
 		id = manifest.ModuleID
 	}
 
-<<<<<<< HEAD
 	archivePath, err := c.createGitArchive(args.Path)
 	if err != nil {
 		return "", err
-=======
-	// (TODO RSDK-11531) It'd be nice to add some streaming logs for this so we can see how the progress is going. create a new build
-	// TODO (RSDK-11692) - passing org ID in the ref field and `resp.Version` (which is actually an object ID)
-	// in the token field is pretty hacky, let's fix it up
+	}
+
 	infof(c.c.App.Writer, "Creating a new cloud build and swapping it onto the requested machine part. This may take a few minutes...")
-	reloadVersionFormatted := getReloadVersion(reloadVersionPrefix, partID)
-	buildArgs := moduleBuildStartArgs{
-		Module:    args.Module,
-		Version:   reloadVersionFormatted,
-		Workdir:   args.Workdir,
-		Ref:       org.GetId(),
-		Platforms: []string{platform},
-		Token:     resp.Version,
->>>>>>> b9e3230b
-	}
-
-	infof(c.c.App.Writer, "Creating a new cloud build and swapping it onto the requested machine part. This may take a few minutes...")
-	buildID, err := c.triggerCloudReload(ctx, args, manifest, archivePath)
+	buildID, err := c.triggerCloudReload(ctx, args, manifest, archivePath, partID)
 	if err != nil {
 		return "", err
 	}
@@ -923,18 +900,6 @@
 		Platform: platform,
 	}
 
-<<<<<<< HEAD
-=======
-	// delete the package now that the build is complete
-	_, err = c.packageClient.DeletePackage(
-		ctx.Context,
-		&v1.DeletePackageRequest{Id: resp.GetId(), Version: reloadSourceVersionFormatted, Type: v1.PackageType_PACKAGE_TYPE_MODULE},
-	)
-	if err != nil {
-		warningf(ctx.App.Writer, "failed to delete reload source code package: %s", err.Error())
-	}
-
->>>>>>> b9e3230b
 	// delete the archive we created
 	if err := os.Remove(archivePath); err != nil {
 		warningf(ctx.App.Writer, "failed to delete archive at %s", archivePath)
@@ -1047,32 +1012,15 @@
 	// with this behavior, and the robot will eventually converge to what is in config.
 	var needsRestart bool
 	var buildPath string
-<<<<<<< HEAD
 	if !args.NoBuild {
 		if manifest == nil {
 			return fmt.Errorf(`manifest not found at "%s". manifest required for build`, moduleFlagPath)
-=======
-	if !args.RestartOnly {
-		if !args.NoBuild {
-			if manifest == nil {
-				return fmt.Errorf(`manifest not found at "%s". manifest required for build`, moduleFlagPath)
-			}
-			if !args.CloudBuild {
-				err = moduleBuildLocalAction(c, manifest, environment)
-				buildPath = manifest.Build.Path
-			} else {
-				buildPath, err = vc.moduleCloudReload(c, args, platform, partID)
-			}
-			if err != nil {
-				return err
-			}
->>>>>>> b9e3230b
 		}
 		if !cloudBuild {
 			err = moduleBuildLocalAction(c, manifest, environment)
 			buildPath = manifest.Build.Path
 		} else {
-			buildPath, err = vc.moduleCloudReload(c, args, platform, *manifest)
+			buildPath, err = vc.moduleCloudReload(c, args, platform, *manifest, partID)
 		}
 		if err != nil {
 			return err
@@ -1091,21 +1039,6 @@
 			if cloudBuild {
 				return err
 			}
-<<<<<<< HEAD
-=======
-			dest := reloadingDestination(c, manifest)
-			err = vc.copyFilesToFqdn(
-				part.Part.Fqdn, globalArgs.Debug, false, false, []string{buildPath},
-				dest, logging.NewLogger(reloadVersionPrefix), args.NoProgress)
-			if err != nil {
-				if s, ok := status.FromError(err); ok && s.Code() == codes.PermissionDenied {
-					warningf(c.App.ErrWriter, "RDK couldn't write to the default file copy destination. "+
-						"If you're running as non-root, try adding --home $HOME or --home /user/username to your CLI command. "+
-						"Alternatively, run the RDK as root.")
-				}
-				return fmt.Errorf("failed copying to part (%v): %w", dest, err)
-			}
->>>>>>> b9e3230b
 		}
 		if err := addShellService(c, vc, part.Part, true); err != nil {
 			return err
@@ -1118,7 +1051,7 @@
 		dest := reloadingDestination(c, manifest)
 		err = vc.copyFilesToFqdn(
 			part.Part.Fqdn, globalArgs.Debug, false, false, []string{buildPath},
-			dest, logging.NewLogger(reloadVersion), args.NoProgress)
+			dest, logging.NewLogger(reloadVersionPrefix), args.NoProgress)
 		if err != nil {
 			if s, ok := status.FromError(err); ok && s.Code() == codes.PermissionDenied {
 				warningf(c.App.ErrWriter, "RDK couldn't write to the default file copy destination. "+
