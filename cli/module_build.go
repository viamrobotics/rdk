--- conflicted
+++ resolved
@@ -3,11 +3,8 @@
 import (
 	"fmt"
 	"io"
-<<<<<<< HEAD
+	"os"
 	"slices"
-=======
-	"os"
->>>>>>> f355349f
 	"strings"
 	"text/tabwriter"
 	"time"
