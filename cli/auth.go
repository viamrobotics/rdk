--- conflicted
+++ resolved
@@ -48,16 +48,11 @@
 const (
 	defaultOpenIDDiscoveryPath = "/.well-known/openid-configuration"
 
-	// prodAuthDomain = "https://auth.viam.com"
-	prodAuthDomain = "https://viam-prod.fusionauth.io"
+	prodAuthDomain = "https://viam-prod.fusionauth.io" // https://auth.viam.com
 	prodAudience   = "ce2227b8-4e43-46af-b701-a4b3359d4b4e"
 	prodClientID   = "ce2227b8-4e43-46af-b701-a4b3359d4b4e" // native client ID
 
-<<<<<<< HEAD
-	stgAuthDomain = "https://auth.viam.dev"
-=======
-	stgAuthDomain = "https://auth.viam.dev/"
->>>>>>> cb428df7
+	stgAuthDomain = "https://viam.fusionauth.io" // https://auth.viam.dev
 	stgAudience   = "d7eb6419-301c-4ef1-a5e5-8e8bf28a87c0"
 	stgClientID   = "d7eb6419-301c-4ef1-a5e5-8e8bf28a87c0" // native client ID
 
