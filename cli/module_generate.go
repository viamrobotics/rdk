package cli

import (
	"embed"
	"encoding/json"
	"fmt"
	"io"
	"io/fs"
	"net/http"
	"os"
	"os/exec"
	"path/filepath"
	"regexp"
	"slices"
	"strings"
	"text/template"
	"time"

	"github.com/charmbracelet/huh"
	"github.com/charmbracelet/huh/spinner"
	"github.com/pkg/errors"
	"github.com/urfave/cli/v2"
	"go.viam.com/utils"
	"golang.org/x/text/cases"
	"golang.org/x/text/language"

	"go.viam.com/rdk/cli/module_generate/modulegen"
	gen "go.viam.com/rdk/cli/module_generate/scripts"
)

//go:embed module_generate/scripts
var scripts embed.FS

//go:embed all:module_generate/_templates/*
var templates embed.FS

const (
	version                        = "0.1.0"
	basePath                       = "module_generate"
	templatePrefix                 = "tmpl-"
	python                         = "python"
	golang                         = "go"
	moduleVisibilityPrivate        = "private"
	moduleVisibilityPublic         = "public"
	moduleVisibilityPublicUnlisted = "public_unlisted"
)

var (
	supportedModuleGenLanguages = []string{python, golang}
	visibilityOption            = []string{moduleVisibilityPrivate, moduleVisibilityPublic, moduleVisibilityPublicUnlisted}
)

var (
	scriptsPath   = filepath.Join(basePath, "scripts")
	templatesPath = filepath.Join(basePath, "_templates")
)

var unauthenticatedMode = false

type generateModuleArgs struct {
	Name            string
	Language        string
	Visibility      string
	PublicNamespace string
	ResourceSubtype string
	ModelName       string
	Register        bool
	DryRun          bool
}

// GenerateModuleAction runs the module generate cli and generates necessary module templates based on user input.
func GenerateModuleAction(cCtx *cli.Context, args generateModuleArgs) error {
	c, err := newViamClient(cCtx)
	if err != nil {
		shouldContinueGeneration := promptUnauthenticated()
		if !shouldContinueGeneration {
			return err
		}
	}
	return c.generateModuleAction(cCtx, args)
}

func promptUnauthenticated() bool {
	form := huh.NewForm(
		huh.NewGroup(
			huh.NewNote().
				Title("Unable to authenticate"),
			huh.NewConfirm().
				Title("Continue without authenticating?").
				Description("In order to register a module with Viam, you must be authenticated.\n"+
					"You can continue to generate a module, but you will be unable to\n"+
					"register the module with Viam.\n\n"+
					"Would you like to conitnue without authenticating?").
				Value(&unauthenticatedMode).
				Affirmative("Contiue without authentication").
				Negative("Do not continue"),
		),
	).WithHeight(15).WithWidth(77)
	err := form.Run()
	if err != nil {
		return false
	}
	if !unauthenticatedMode {
		return false
	}

	return true
}

func (c *viamClient) generateModuleAction(cCtx *cli.Context, args generateModuleArgs) error {
	var newModule *modulegen.ModuleInputs
	var err error

	newModule = &modulegen.ModuleInputs{
<<<<<<< HEAD
		ModuleName:      args.Name,
		Language:        args.Language,
		IsPublic:        args.Public,
		Namespace:       args.PublicNamespace,
		ResourceSubtype: args.ResourceSubtype,
		ModelName:       args.ModelName,
		RegisterOnApp:   args.Register,
=======
		ModuleName:       args.Name,
		Language:         args.Language,
		Visibility:       args.Visibility,
		Namespace:        args.PublicNamespace,
		ResourceSubtype:  args.ResourceSubtype,
		ModelName:        args.ModelName,
		EnableCloudBuild: args.EnableCloud,
		RegisterOnApp:    args.Register,
>>>>>>> e179eecc
	}

	if err := newModule.CheckResourceAndSetType(); err != nil {
		return err
	}

	if newModule.HasEmptyInput() {
		err = promptUser(newModule)
		if err != nil {
			return err
		}
	}
	if !args.DryRun {
		if err := wrapResolveOrg(cCtx, c, newModule); err != nil {
			return err
		}
	}
	populateAdditionalInfo(newModule)

	s := spinner.New()
	var fatalError error
	nonFatalError := false
	gArgs, err := getGlobalArgs(cCtx)
	if err != nil {
		return err
	}
	globalArgs := *gArgs
	action := func() {
		s.Title("Getting latest release...")
		version, err := getLatestSDKTag(cCtx, newModule.Language, globalArgs)
		if err != nil {
			fatalError = err
			return
		}
		newModule.SDKVersion = version[1:]

		s.Title("Setting up module directory...")
		if err = setupDirectories(cCtx, newModule.ModuleName, globalArgs); err != nil {
			fatalError = err
			return
		}

		s.Title("Creating module and generating manifest...")
		if err = createModuleAndManifest(cCtx, c, *newModule, globalArgs); err != nil {
			fatalError = err
			return
		}

		s.Title("Rendering common files...")
		if err = renderCommonFiles(cCtx, *newModule, globalArgs); err != nil {
			fatalError = err
			return
		}

		s.Title(fmt.Sprintf("Copying %s files...", newModule.Language))
		if err = copyLanguageTemplate(cCtx, newModule.Language, newModule.ModuleName, globalArgs); err != nil {
			fatalError = err
			return
		}

		s.Title("Rendering template...")
		if err = renderTemplate(cCtx, *newModule, globalArgs); err != nil {
			fatalError = err
			return
		}

		s.Title(fmt.Sprintf("Generating %s stubs...", newModule.Language))
		if err = generateStubs(cCtx, *newModule, globalArgs); err != nil {
			warningf(cCtx.App.ErrWriter, err.Error())
			nonFatalError = true
		}
	}

	if globalArgs.Debug {
		action()
	} else {
		s.Action(action)
		err := s.Run()
		if err != nil {
			return err
		}
	}

	if fatalError != nil {
		err := os.RemoveAll(newModule.ModuleName)
		if err != nil {
			return errors.Wrap(fatalError, fmt.Sprintf("some steps of module generation failed, "+
				"incomplete module located at %s", newModule.ModuleName))
		}
		return errors.Wrap(fatalError, "unable to generate module")
	}

	if nonFatalError {
		return fmt.Errorf("some steps of module generation failed, incomplete module located at %s", newModule.ModuleName)
	}
	cwd, err := os.Getwd()
	if err != nil {
		cwd = "."
	}
	printf(cCtx.App.Writer, "Module successfully generated at %s%s%s", cwd, string(os.PathSeparator), newModule.ModuleName)
	return nil
}

// Prompt the user for information regarding the module they want to create
// returns the modulegen.ModuleInputs struct that contains the information the user entered.
func promptUser(module *modulegen.ModuleInputs) error {
	titleCaser := cases.Title(language.Und)
	resourceOptions := []huh.Option[string]{}
	for _, resource := range modulegen.Resources {
		words := strings.Split(strings.ReplaceAll(resource, "_", " "), " ")
		for i, word := range words {
			switch word {
			case "mlmodel":
				words[i] = "MLModel"
			case "slam":
				words[i] = "SLAM"
			default:
				words[i] = titleCaser.String(word)
			}
		}
		// we differentiate generic-service and generic-component in `modulegen.Resources`
		// but they still have the type listed. This carveout prevents the user prompt from
		// suggesting `Generic Component Component` or `Generic Service Service` as an option,
		// either visually or under the hood
		var resType string
		if words[0] == "Generic" {
			resType = strings.Join(words[:2], " ")
			// specific carveout to ensure that the `resource` is either `generic service` or
			// `generic component`, as opposed to `generic_service service`
			resource = strings.ToLower(resType)
		} else {
			resType = strings.Join(words, " ")
		}
		resourceOptions = append(resourceOptions, huh.NewOption(resType, resource))
	}

	var registerWidget huh.Field
	if unauthenticatedMode {
		registerWidget = huh.NewSelect[bool]().
			Title("Register module").
			Description("You are unauthenticated and cannot register this module with Viam.\n\nThis module will be a local-only module.").
			Options(
				huh.NewOption("Continue", false),
			).
			Value(&module.RegisterOnApp)
	} else {
		registerWidget = huh.NewConfirm().
			Title("Register module").
			Description("Register this module with Viam.\nIf selected, " +
				"this will associate the module with your organization.\n" +
				"Otherwise, this will be a local-only module.",
			).
			Value(&module.RegisterOnApp)
	}

	form := huh.NewForm(
		huh.NewGroup(
			huh.NewNote().
				Title("Generate a new modular resource").
				Description("For more details about modular resources, view the documentation at \nhttps://docs.viam.com/registry/"),
			huh.NewInput().
				Title("Set a module name:").
				Description("The module name can contain only alphanumeric characters, dashes, and underscores.").
				Value(&module.ModuleName).
				Placeholder("my-module").
				Suggestions([]string{"my-module"}).
				Validate(func(s string) error {
					if s == "" {
						return errors.New("module name must not be empty")
					}
					match, err := regexp.MatchString("^[a-zA-Z]+(?:[_\\-a-zA-Z0-9]+)*$", s)
					if !match || err != nil {
						return errors.New("module names can only contain alphanumeric characters, dashes, and underscores,\nand must start with a letter")
					}
					if _, err := os.Stat(s); err == nil {
						return errors.New("this module directory already exists")
					}
					return nil
				}),
			huh.NewSelect[string]().
				Title("Specify the language for the module:").
				Options(
					huh.NewOption("Python", python),
					huh.NewOption("Go", golang),
				).
				Value(&module.Language),
			huh.NewSelect[string]().
				Title("Visibiity:").
				Options(
					huh.NewOption("Public", moduleVisibilityPublic),
					huh.NewOption("Private", moduleVisibilityPrivate),
					huh.NewOption("Public Unlisted", moduleVisibilityPublicUnlisted),
				).
				Value(&module.Visibility),
			huh.NewInput().
				Title("Namespace/Organization ID").
				Value(&module.Namespace).
				Placeholder("my-namespace").
				Validate(func(s string) error {
					if s == "" {
						return errors.New("namespace or org ID must not be empty")
					}
					return nil
				}),
			huh.NewSelect[string]().
				Title("Select a resource to be added to the module:").
				Options(resourceOptions...).
				Value(&module.Resource).WithHeight(25),
			huh.NewInput().
				Title("Set a model name of the resource:").
				Description("This is the name of the new resource model that your module will provide.\n"+
					"The model name can contain only alphanumeric characters, dashes, and underscores.").
				Placeholder("my-model").
				Value(&module.ModelName).
				Validate(func(s string) error {
					if s == "" {
						return errors.New("model name must not be empty")
					}
					match, err := regexp.MatchString("^[a-zA-Z]+(?:[_\\-a-zA-Z0-9]+)*$", s)
					if !match || err != nil {
						return errors.New("model names can only contain alphanumeric characters, dashes, and underscores,\nand must start with a letter")
					}
					return nil
				}),
			registerWidget,
		),
	).WithHeight(25).WithWidth(88)
	err := form.Run()
	if err != nil {
		return errors.Wrap(err, "encountered an error generating module")
	}

	return nil
}

func wrapResolveOrg(cCtx *cli.Context, c *viamClient, newModule *modulegen.ModuleInputs) error {
	// If we're not registering on app, we don't need to resolve the org
	if !newModule.RegisterOnApp {
		nonAlphanumericRegex := regexp.MustCompile(`[^a-zA-Z0-9]+`)
		cleanNamespace := nonAlphanumericRegex.ReplaceAllString(newModule.Namespace, "")
		newModule.Namespace = cleanNamespace
		newModule.OrgID = newModule.Namespace
		return nil
	}

	uuidMatch, err := regexp.MatchString("^[0-9a-f]{8}-[0-9a-f]{4}-[0-9a-f]{4}-[0-9a-f]{4}-[0-9a-f]{12}$", newModule.Namespace)
	if !uuidMatch || err != nil {
		// If newModule.Namespace is NOT a UUID
		org, err := resolveOrg(c, newModule.Namespace, "")
		if err != nil {
			return catchResolveOrgErr(cCtx, c, newModule, err)
		}
		newModule.OrgID = org.GetId()
	} else {
		// If newModule.Namespace is a UUID/OrgID
		org, err := resolveOrg(c, "", newModule.Namespace)
		if err != nil {
			return catchResolveOrgErr(cCtx, c, newModule, err)
		}
		newModule.OrgID = newModule.Namespace
		newModule.Namespace = org.GetPublicNamespace()
		if newModule.Namespace == "" {
			return errors.New("cannot create module in an organization with no public namespace. Set a namespace for your organization")
		}
	}
	return nil
}

// TODO(RSDK-9758) - this logic will never be relevant currently because we're now checking if
// we're logged in at the first opportunity in `viam module generate`, and returning an error if
// not. However, I (ethan) am leaving this logic here because we will likely want to revisit if
// and how to use it more broadly (not just for `viam module generate` but for _all_ CLI commands),
// and because disentangling it immediately may be complicated and delay the current attempt to
// solve the problems this causes (see RSDK-9452).
func catchResolveOrgErr(cCtx *cli.Context, c *viamClient, newModule *modulegen.ModuleInputs, caughtErr error) error {
	if strings.Contains(caughtErr.Error(), "not logged in") || strings.Contains(caughtErr.Error(), "error while refreshing token") {
		originalWriter := cCtx.App.Writer
		cCtx.App.Writer = io.Discard
		err := c.loginAction(cCtx)
		cCtx.App.Writer = originalWriter
		if err != nil {
			return err
		}
		return wrapResolveOrg(cCtx, c, newModule)
	}
	if strings.Contains(caughtErr.Error(), "none of your organizations have a public namespace") ||
		strings.Contains(caughtErr.Error(), "no organization found for") {
		return errors.Wrapf(caughtErr, "cannot create module for an organization of which you are not a member")
	}
	return caughtErr
}

// populateAdditionalInfo fills in additional info in newModule.
func populateAdditionalInfo(newModule *modulegen.ModuleInputs) {
	newModule.GeneratedOn = time.Now().UTC()
	newModule.GeneratorVersion = version
	// TODO(RSDK-9727) - this is a bit inefficient because `newModule.Resource` is set above in
	// `generateModuleAction` based on `ResourceType` and `ResourceSubtype`, which are then
	// overwritten based on `newModule.Resource`! Unfortunately fixing this is slightly complicated
	// due to cases where a user didn't pass a `ResourceSubtype`, and so it was set in the `promptUser`
	// call. We should look into simplifying though, such that all these values are only ever set once.
	newModule.ResourceSubtype = strings.Split(newModule.Resource, " ")[0]
	newModule.ResourceSubtypeSnake = strings.Split(newModule.Resource, " ")[0]
	newModule.ResourceType = strings.Split(newModule.Resource, " ")[1]

	titleCaser := cases.Title(language.Und)
	replacer := strings.NewReplacer("_", " ", "-", " ")
	snakeReplacer := strings.NewReplacer("-", "_", " ", "_")
	spaceReplacer := modulegen.SpaceReplacer
	newModule.ModulePascal = spaceReplacer.Replace(titleCaser.String(replacer.Replace(newModule.ModuleName)))
	newModule.ModuleCamel = strings.ToLower(string(newModule.ModulePascal[0])) + newModule.ModulePascal[1:]
	newModule.ModuleLowercase = strings.ToLower(newModule.ModulePascal)
	newModule.API = fmt.Sprintf("rdk:%s:%s", newModule.ResourceType, newModule.ResourceSubtype)
	newModule.ResourceSubtypePascal = spaceReplacer.Replace(titleCaser.String(replacer.Replace(newModule.ResourceSubtype)))
	if newModule.Language == golang {
		newModule.ResourceSubtype = spaceReplacer.Replace(newModule.ResourceSubtype)
	}
	newModule.ResourceTypePascal = spaceReplacer.Replace(titleCaser.String(replacer.Replace(newModule.ResourceType)))
	newModule.ModelPascal = spaceReplacer.Replace(titleCaser.String(replacer.Replace(newModule.ModelName)))
	newModule.ModelCamel = strings.ToLower(string(newModule.ModelPascal[0])) + newModule.ModelPascal[1:]
	newModule.ModelSnake = snakeReplacer.Replace(newModule.ModelName)
	if newModule.ResourceSubtype == "switch" {
		newModule.ResourceSubtypeAlias = "sw"
	} else {
		newModule.ResourceSubtypeAlias = newModule.ResourceSubtype
	}

	modelTriple := fmt.Sprintf("%s:%s:%s", newModule.Namespace, newModule.ModuleName, newModule.ModelName)
	newModule.ModelTriple = modelTriple
	// Create separate model documentation file instead of README section
	modelDocFilename := fmt.Sprintf("%s_%s_%s.md", newModule.Namespace, newModule.ModuleName, newModule.ModelName)
	newModule.ModelReadmeLink = modelDocFilename
	newModule.ModuleReadmeLink = defaultReadmeFilename
}

// Creates a new directory with moduleName.
func setupDirectories(c *cli.Context, moduleName string, globalArgs globalArgs) error {
	debugf(c.App.Writer, globalArgs.Debug, "Setting up directories")
	err := os.Mkdir(moduleName, 0o750)
	if err != nil {
		return err
	}
	return nil
}

func renderCommonFiles(c *cli.Context, module modulegen.ModuleInputs, globalArgs globalArgs) error {
	debugf(c.App.Writer, globalArgs.Debug, module.ResourceSubtypePascal)
	debugf(c.App.Writer, globalArgs.Debug, "Rendering common files")

	// Render .viam-gen-info
	infoBytes, err := json.MarshalIndent(module, "", "  ")
	if err != nil {
		return err
	}

	infoFilePath := filepath.Join(module.ModuleName, ".viam-gen-info")
	//nolint:gosec
	infoFile, err := os.Create(infoFilePath)
	if err != nil {
		return errors.Wrapf(err, "failed to create %s", infoFilePath)
	}
	defer utils.UncheckedErrorFunc(infoFile.Close)

	if _, err := infoFile.Write(infoBytes); err != nil {
		return errors.Wrapf(err, "failed to write generator info to %s", infoFilePath)
	}

	// Render README.md
	if err := renderReadme(module); err != nil {
		return errors.Wrap(err, "failed to render README.md")
	}

	// Render model documentation file
	if err := renderModelDoc(module); err != nil {
		return errors.Wrap(err, "failed to render model documentation")
	}

	// Render workflows for cloud build
	debugf(c.App.Writer, globalArgs.Debug, "\tCreating cloud build workflow")
	destWorkflowPath := filepath.Join(module.ModuleName, ".github")
	if err = os.Mkdir(destWorkflowPath, 0o750); err != nil {
		return errors.Wrap(err, "failed to create cloud build workflow")
	}

	workflowPath := filepath.Join(templatesPath, ".github")
	workflowFS, err := fs.Sub(templates, workflowPath)
	if err != nil {
		return errors.Wrap(err, "failed to create cloud build workflow")
	}

	err = fs.WalkDir(workflowFS, ".", func(path string, d fs.DirEntry, err error) error {
		if err != nil {
			return err
		}
		if d.IsDir() {
			if d.Name() != ".github" {
				debugf(c.App.Writer, globalArgs.Debug, "\t\tCopying %s directory", d.Name())
				err = os.Mkdir(filepath.Join(destWorkflowPath, path), 0o750)
				if err != nil {
					return err
				}
			}
		} else if !strings.HasPrefix(d.Name(), templatePrefix) {
			debugf(c.App.Writer, globalArgs.Debug, "\t\tCopying file %s", path)
			srcFile, err := templates.Open(filepath.Join(workflowPath, path))
			if err != nil {
				return errors.Wrapf(err, "error opening file %s", srcFile)
			}
			defer utils.UncheckedErrorFunc(srcFile.Close)

			destPath := filepath.Join(destWorkflowPath, path)
			//nolint:gosec
			destFile, err := os.Create(destPath)
			if err != nil {
				return errors.Wrapf(err, "failed to create file %s", destPath)
			}
			defer utils.UncheckedErrorFunc(destFile.Close)

			_, err = io.Copy(destFile, srcFile)
			if err != nil {
				return errors.Wrapf(err, "error executing template for %s", destPath)
			}
		}
		return nil
	})
	if err != nil {
		return errors.Wrap(err, "failed to render all common files")
	}
	return nil
}

// copyLanguageTemplate copies the files from templates/language directory into the moduleName root directory.
func copyLanguageTemplate(c *cli.Context, language, moduleName string, globalArgs globalArgs) error {
	debugf(c.App.Writer, globalArgs.Debug, "Creating %s template files", language)
	languagePath := filepath.Join(templatesPath, language)
	tempDir, err := fs.Sub(templates, languagePath)
	if err != nil {
		return err
	}
	err = fs.WalkDir(tempDir, ".", func(path string, d fs.DirEntry, err error) error {
		if err != nil {
			return err
		}
		if d.IsDir() {
			if d.Name() != language {
				debugf(c.App.Writer, globalArgs.Debug, "\tCopying %s directory", d.Name())
				err = os.Mkdir(filepath.Join(moduleName, path), 0o750)
				if err != nil {
					return err
				}
			}
		} else if !strings.HasPrefix(d.Name(), templatePrefix) {
			debugf(c.App.Writer, globalArgs.Debug, "\tCopying file %s", path)
			srcFile, err := templates.Open(filepath.Join(languagePath, path))
			if err != nil {
				return errors.Wrapf(err, "error opening file %s", srcFile)
			}
			defer utils.UncheckedErrorFunc(srcFile.Close)

			destPath := filepath.Join(moduleName, path)
			//nolint:gosec
			destFile, err := os.Create(destPath)
			if err != nil {
				return errors.Wrapf(err, "failed to create file %s", destPath)
			}
			defer utils.UncheckedErrorFunc(destFile.Close)

			_, err = io.Copy(destFile, srcFile)
			if err != nil {
				return errors.Wrapf(err, "error executing template for %s", destPath)
			}
			if filepath.Ext(destPath) == ".sh" {
				//nolint:gosec
				err = os.Chmod(destPath, 0o750)
				if err != nil {
					return errors.Wrapf(err, "error making file executable for %s", destPath)
				}
			}
		}
		return nil
	})
	if err != nil {
		return errors.Wrapf(err, "failed to render all %s files", language)
	}
	return nil
}

// Render all the files in the new directory.
func renderTemplate(c *cli.Context, module modulegen.ModuleInputs, globalArgs globalArgs) error {
	debugf(c.App.Writer, globalArgs.Debug, "Rendering template files")
	languagePath := filepath.Join(templatesPath, module.Language)
	tempDir, err := fs.Sub(templates, languagePath)
	if err != nil {
		return err
	}
	err = fs.WalkDir(tempDir, ".", func(path string, d fs.DirEntry, err error) error {
		if !d.IsDir() && strings.HasPrefix(d.Name(), templatePrefix) {
			destPath := filepath.Join(module.ModuleName, strings.ReplaceAll(path, templatePrefix, ""))
			debugf(c.App.Writer, globalArgs.Debug, "\tRendering file %s", destPath)

			tFile, err := templates.Open(filepath.Join(languagePath, path))
			if err != nil {
				return err
			}
			defer utils.UncheckedErrorFunc(tFile.Close)
			tBytes, err := io.ReadAll(tFile)
			if err != nil {
				return err
			}

			tmpl, err := template.New(path).Parse(string(tBytes))
			if err != nil {
				return err
			}

			//nolint:gosec
			destFile, err := os.Create(destPath)
			if err != nil {
				return err
			}
			defer utils.UncheckedErrorFunc(destFile.Close)

			err = tmpl.Execute(destFile, module)
			if err != nil {
				return err
			}
		}
		return nil
	})
	return err
}

// Generate stubs for the resource.
func generateStubs(c *cli.Context, module modulegen.ModuleInputs, globalArgs globalArgs) error {
	debugf(c.App.Writer, globalArgs.Debug, "Generating %s stubs", module.Language)
	switch module.Language {
	case python:
		return generatePythonStubs(module)
	case golang:
		return generateGolangStubs(module)
	default:
		return errors.Errorf("cannot generate stubs for language %s", module.Language)
	}
}

func generateGolangStubs(module modulegen.ModuleInputs) error {
	out, err := gen.RenderGoTemplates(module)
	if err != nil {
		return errors.Wrap(err, "cannot generate go stubs -- generator script encountered an error")
	}
	modulePath := filepath.Join(module.ModuleName, "module.go")
	//nolint:gosec
	moduleFile, err := os.Create(modulePath)
	if err != nil {
		return errors.Wrap(err, "cannot generate go stubs -- unable to open file")
	}
	defer utils.UncheckedErrorFunc(moduleFile.Close)
	_, err = moduleFile.Write(out)
	if err != nil {
		return errors.Wrap(err, "cannot generate go stubs -- unable to write to file")
	}

	// run goimports on module file out here
	err = runGoImports(moduleFile)
	if err != nil {
		return errors.Wrap(err, "cannot generate go stubs -- unable to sort imports")
	}

	return nil
}

// run goimports to remove unused imports and add necessary imports.
func runGoImports(moduleFile *os.File) error {
	// check if the gopath is set
	goPath, err := checkGoPath()
	if err != nil {
		return err
	}

	// check if goimports exists in the bin directory
	goImportsPath := fmt.Sprintf("%s/bin/goimports", goPath)
	if _, err := os.Stat(goImportsPath); os.IsNotExist(err) {
		// installing goimports
		installCmd := exec.Command("go", "install", "golang.org/x/tools/cmd/goimports@latest")
		if err := installCmd.Run(); err != nil {
			return fmt.Errorf("failed to install goimports: %w", err)
		}
	}

	// goimports is installed. Run goimport on the module file
	//nolint:gosec
	formatCmd := exec.Command(goImportsPath, "-w", moduleFile.Name())
	_, err = formatCmd.Output()
	if err != nil {
		return fmt.Errorf("failed to run goimports: %w", err)
	}
	return err
}

func checkGoPath() (string, error) {
	goPathCmd := exec.Command("go", "env", "GOPATH")
	goPathBytes, err := goPathCmd.Output()
	if err != nil {
		return "", fmt.Errorf("failed to get GOPATH: %w", err)
	}
	goPath := strings.TrimSpace(string(goPathBytes))

	return goPath, err
}

func generatePythonStubs(module modulegen.ModuleInputs) error {
	venvName := ".venv"
	cmd := exec.Command("python3", "--version")
	_, err := cmd.Output()
	if err != nil {
		return errors.Wrap(err, "cannot generate python stubs -- python runtime not found")
	}
	cmd = exec.Command("python3", "-m", "venv", venvName)
	_, err = cmd.Output()
	if err != nil {
		return errors.Wrap(err, "cannot generate python stubs -- unable to create python virtual environment")
	}
	defer utils.UncheckedErrorFunc(func() error { return os.RemoveAll(venvName) })

	script, err := scripts.ReadFile(filepath.Join(scriptsPath, "generate_stubs.py"))
	if err != nil {
		return errors.Wrap(err, "cannot generate python stubs -- unable to open generator script")
	}
	//nolint:gosec
	cmd = exec.Command(filepath.Join(venvName, "bin", "python3"), "-c", string(script), module.ResourceType,
		module.ResourceSubtype, module.Namespace, module.ModuleName, module.ModelName)
	out, err := cmd.Output()
	if err != nil {
		return errors.Wrap(err, "cannot generate python stubs -- generator script encountered an error")
	}

	resourcePath := filepath.Join(module.ModuleName, "src", "models", fmt.Sprintf("%s.py", module.ModelSnake))
	//nolint:gosec
	resourceFile, err := os.Create(resourcePath)
	if err != nil {
		return errors.Wrap(err, "cannot generate python stubs -- unable to open file")
	}
	defer utils.UncheckedErrorFunc(resourceFile.Close)
	_, err = resourceFile.Write(out)
	if err != nil {
		return errors.Wrap(err, "cannot generate python stubs -- unable to write to file")
	}

	return nil
}

func getLatestSDKTag(c *cli.Context, language string, globalArgs globalArgs) (string, error) {
	var repo string
	switch language {
	case python:
		repo = "viam-python-sdk"
	case golang:
		repo = "rdk"
	default:
		return "", errors.New("cannot produce template -- unexpected language was selected")
	}
	debugf(c.App.Writer, globalArgs.Debug, "Getting the latest release tag for %s", repo)
	url := fmt.Sprintf("https://api.github.com/repos/viamrobotics/%s/releases", repo)

	req, err := http.NewRequestWithContext(c.Context, http.MethodGet, url, nil)
	if err != nil {
		return "", errors.Wrapf(err, "cannot get latest %s release", repo)
	}
	//nolint:bodyclose
	resp, err := http.DefaultClient.Do(req)
	if err != nil {
		return "", errors.Wrapf(err, "cannot get latest %s release", repo)
	}
	defer utils.UncheckedErrorFunc(resp.Body.Close)
	if resp.StatusCode != http.StatusOK {
		return "", errors.Errorf("unexpected http GET status: %s", resp.Status)
	}
	var result interface{}
	err = json.NewDecoder(resp.Body).Decode(&result)
	if err != nil {
		return "", errors.Wrap(err, "could not decode json")
	}
	releases := result.([]interface{})
	if len(releases) == 0 {
		return "", errors.Errorf("could not get latest %s release", repo)
	}
	latest := releases[0]
	version := latest.(map[string]interface{})["tag_name"].(string)
	debugf(c.App.Writer, globalArgs.Debug, "\tLatest release for %s: %s", repo, version)
	return version, nil
}

func createModuleAndManifest(cCtx *cli.Context, c *viamClient, module modulegen.ModuleInputs, globalArgs globalArgs) error {
	var moduleID moduleID
	if module.RegisterOnApp {
		debugf(cCtx.App.Writer, globalArgs.Debug, "Registering module with Viam")
		moduleResponse, err := c.createModule(module.ModuleName, module.OrgID)
		if err != nil {
			return errors.Wrap(err, "failed to register module")
		}
		moduleID, err = parseModuleID(moduleResponse.GetModuleId())
		if err != nil {
			return errors.Wrap(err, "failed to parse module identifier")
		}
	} else {
		debugf(cCtx.App.Writer, globalArgs.Debug, "Creating a local-only module")
		moduleID.name = module.ModuleName
		moduleID.prefix = module.Namespace
	}
	err := renderManifest(cCtx, moduleID.String(), module, globalArgs)
	if err != nil {
		return errors.Wrap(err, "failed to render manifest")
	}
	return nil
}

// Create the README.md file.
func renderReadme(module modulegen.ModuleInputs) error {
	readmeTemplatePath, err := templates.Open(filepath.Join(templatesPath, defaultReadmeFilename))
	readmeDest := filepath.Join(module.ModuleName, defaultReadmeFilename)
	if err != nil {
		return err
	}
	defer utils.UncheckedErrorFunc(readmeTemplatePath.Close)
	tBytes, err := io.ReadAll(readmeTemplatePath)
	if err != nil {
		return err
	}

	tmpl, err := template.New(defaultReadmeFilename).Parse(string(tBytes))
	if err != nil {
		return err
	}

	//nolint:gosec
	destFile, err := os.Create(readmeDest)
	if err != nil {
		return err
	}
	defer utils.UncheckedErrorFunc(destFile.Close)

	err = tmpl.Execute(destFile, module)
	if err != nil {
		return err
	}
	return nil
}

// Create the model documentation file.
func renderModelDoc(module modulegen.ModuleInputs) error {
	const modelDocTemplate = "MODEL_DOC.md"
	modelDocTemplatePath, err := templates.Open(filepath.Join(templatesPath, modelDocTemplate))
	if err != nil {
		return err
	}
	defer utils.UncheckedErrorFunc(modelDocTemplatePath.Close)

	tBytes, err := io.ReadAll(modelDocTemplatePath)
	if err != nil {
		return err
	}

	tmpl, err := template.New(modelDocTemplate).Parse(string(tBytes))
	if err != nil {
		return err
	}

	modelDocDest := filepath.Join(module.ModuleName, module.ModelReadmeLink)
	//nolint:gosec
	destFile, err := os.Create(modelDocDest)
	if err != nil {
		return err
	}
	defer utils.UncheckedErrorFunc(destFile.Close)

	err = tmpl.Execute(destFile, module)
	if err != nil {
		return err
	}
	return nil
}

// Create the meta.json manifest.
func renderManifest(c *cli.Context, moduleID string, module modulegen.ModuleInputs, globalArgs globalArgs) error {
	debugf(c.App.Writer, globalArgs.Debug, "Rendering module manifest")

	visibility := module.Visibility
	if !slices.Contains(visibilityOption, visibility) {
		visibility = moduleVisibilityPrivate
		warningf(c.App.Writer, "Defaulting to private due to invalid visibility '%q' - You can change this later", visibility)
	}

	manifest := ModuleManifest{
		Schema:       "https://dl.viam.dev/module.schema.json",
		ModuleID:     moduleID,
		Visibility:   visibility,
		Description:  fmt.Sprintf("Modular %s %s: %s", module.ResourceSubtype, module.ResourceType, module.ModelName),
		MarkdownLink: &module.ModuleReadmeLink,
	}
	switch module.Language {
	case python:
		manifest.Build = &manifestBuildInfo{
			Setup: "./setup.sh",
			Build: "./build.sh",
			Path:  "dist/archive.tar.gz",
			Arch:  []string{"linux/amd64", "linux/arm64", "darwin/arm64", "windows/amd64"},
		}
		manifest.Entrypoint = "dist/main"
	case golang:
		manifest.Build = &manifestBuildInfo{
			Setup: "make setup",
			Build: "make module.tar.gz",
			Path:  "module.tar.gz",
			Arch:  []string{"linux/amd64", "linux/arm64", "darwin/arm64", "windows/amd64"},
		}
		manifest.Entrypoint = fmt.Sprintf("bin/%s", module.ModuleName)
	}

	if err := writeManifest(filepath.Join(module.ModuleName, defaultManifestFilename), manifest); err != nil {
		return err
	}

	return nil
}<|MERGE_RESOLUTION|>--- conflicted
+++ resolved
@@ -112,15 +112,6 @@
 	var err error
 
 	newModule = &modulegen.ModuleInputs{
-<<<<<<< HEAD
-		ModuleName:      args.Name,
-		Language:        args.Language,
-		IsPublic:        args.Public,
-		Namespace:       args.PublicNamespace,
-		ResourceSubtype: args.ResourceSubtype,
-		ModelName:       args.ModelName,
-		RegisterOnApp:   args.Register,
-=======
 		ModuleName:       args.Name,
 		Language:         args.Language,
 		Visibility:       args.Visibility,
@@ -129,7 +120,6 @@
 		ModelName:        args.ModelName,
 		EnableCloudBuild: args.EnableCloud,
 		RegisterOnApp:    args.Register,
->>>>>>> e179eecc
 	}
 
 	if err := newModule.CheckResourceAndSetType(); err != nil {
