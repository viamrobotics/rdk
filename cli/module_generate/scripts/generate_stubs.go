// Package scripts contains scripts that generate method stubs for modules
package scripts

import (
	"bytes"
	"context"
	_ "embed"
	"fmt"
	"go/ast"
	"go/parser"
	"go/printer"
	"go/token"
	"io"
	"net/http"
	"strings"
	"text/template"
	"unicode"

	"github.com/pkg/errors"
	"go.viam.com/utils"

	"go.viam.com/rdk/cli/module_generate/modulegen"
)

//go:embed tmpl-module
var goTmpl string

// typePrefixes lists possible prefixes before function parameter and return types.
var typePrefixes = []string{"*", "[]*", "[]", "chan "}

// CreateGetClientCodeRequest creates a request to get the client code of the specified resource type.
var CreateGetClientCodeRequest = func(module modulegen.ModuleInputs) (*http.Request, error) {
	url := fmt.Sprintf("https://raw.githubusercontent.com/viamrobotics/rdk/refs/tags/v%s/%ss/%s/client.go",
		module.SDKVersion, module.ResourceType, module.ResourceSubtype)
	req, err := http.NewRequestWithContext(context.Background(), http.MethodGet, url, nil)
	if err != nil {
		return nil, errors.Wrapf(err, "cannot get client code")
	}
	return req, nil
}

// getClientCode grabs client.go code of component type.
func getClientCode(module modulegen.ModuleInputs) (string, error) {
	req, err := CreateGetClientCodeRequest(module)
	if err != nil {
		return "", err
	}

	//nolint:bodyclose
	resp, err := http.DefaultClient.Do(req)
	if err != nil {
		return "", errors.Wrapf(err, "cannot get client code")
	}
	defer utils.UncheckedErrorFunc(resp.Body.Close)
	if resp.StatusCode != http.StatusOK {
		return "", errors.Errorf("unexpected http GET status: %s getting %s", resp.Status, req.URL.String())
	}

	body, err := io.ReadAll(resp.Body)
	if err != nil {
		return req.URL.String(), errors.Wrapf(err, "error reading response body")
	}
	clientCode := string(body)
	return clientCode, nil
}

// CreateGetResourceCodeRequest creates a request to get the component code of the specified resource type.
var CreateGetResourceCodeRequest = func(module modulegen.ModuleInputs) (*http.Request, error) {
	url := fmt.Sprintf("https://raw.githubusercontent.com/viamrobotics/rdk/refs/tags/v%s/%ss/%s/%s.go",
		module.SDKVersion, module.ResourceType, module.ResourceSubtype, module.ResourceSubtype)
	req, err := http.NewRequestWithContext(context.Background(), http.MethodGet, url, nil)
	if err != nil {
		return nil, errors.Wrapf(err, "cannot get resource code")
	}
	return req, nil
}

// getResourceCode grabs client.go code of component type.
func getResourceCode(module modulegen.ModuleInputs) (string, error) {
	req, err := CreateGetResourceCodeRequest(module)
	if err != nil {
		return "", err
	}

	//nolint:bodyclose
	resp, err := http.DefaultClient.Do(req)
	if err != nil {
		return "", errors.Wrapf(err, "cannot get resource code")
	}
	defer utils.UncheckedErrorFunc(resp.Body.Close)
	if resp.StatusCode != http.StatusOK {
		return "", errors.Errorf("unexpected http GET status: %s getting %s", resp.Status, req.URL.String())
	}

	body, err := io.ReadAll(resp.Body)
	if err != nil {
		return req.URL.String(), errors.Wrapf(err, "error reading response body")
	}
	resourceCode := string(body)
	return resourceCode, nil
}

func extractInterfaceMethodDocs(resourceCode string) (map[string]*ast.CommentGroup, error) {
	fset := token.NewFileSet()
	node, err := parser.ParseFile(fset, "", resourceCode, parser.ParseComments)
	if err != nil {
		return nil, errors.Wrap(err, "failed to parse resource code")
	}

	docMap := make(map[string]*ast.CommentGroup)

	for _, decl := range node.Decls {
		genDecl, ok := decl.(*ast.GenDecl)
		if !ok {
			continue
		}
		if genDecl.Tok != token.TYPE {
			continue
		}

		if len(genDecl.Specs) == 0 {
			continue
		}

		spec := genDecl.Specs[0]
		typeSpec, ok := spec.(*ast.TypeSpec)
		if !ok {
			continue
		}

		if ifaceType, ok := typeSpec.Type.(*ast.InterfaceType); ok {
			for _, method := range ifaceType.Methods.List {
				if len(method.Names) == 0 {
					continue
				}
				methodName := method.Names[0].Name
				docMap[methodName] = method.Doc
			}
			break
		}
	}

	return docMap, nil
}

// setGoModuleTemplate sets the imports and functions for the go method stubs.
func setGoModuleTemplate(
	clientCode string,
	module modulegen.ModuleInputs,
	docMap map[string]*ast.CommentGroup,
) (*modulegen.GoModuleTmpl, error) {
	var goTmplInputs modulegen.GoModuleTmpl

	if module.ResourceSubtype == "input" {
		module.ResourceSubtypePascal = "Controller"
	}

	fset := token.NewFileSet()
	node, err := parser.ParseFile(fset, "", clientCode, parser.AllErrors)
	if err != nil {
		return nil, errors.Wrap(err, "failed to parse client code")
	}

	var imports []string
	for _, imp := range node.Imports {
		path := imp.Path.Value
		// check for the specific import path and set the alias
		if path == `"go.viam.com/rdk/vision"` {
			imp.Name = &ast.Ident{Name: "vis"}
		}
		if imp.Name != nil {
			path = fmt.Sprintf("%s %s", imp.Name.Name, path)
		}
		imports = append(imports, path)
	}
	var functions []string
	ast.Inspect(node, func(n ast.Node) bool {
		if typeSpec, ok := n.(*ast.TypeSpec); ok {
			if _, ok := typeSpec.Type.(*ast.StructType); ok {
				if strings.Contains(typeSpec.Name.Name, "Client") {
					functions = append(functions, formatStruct(typeSpec, module.ModuleCamel+module.ModelPascal))
				}
			}
		}
		if funcDecl, ok := n.(*ast.FuncDecl); ok {
			name, receiver, args, returns := parseFunctionSignature(
				module.ResourceSubtype,
				module.ModuleCamel+module.ModelPascal,
				funcDecl,
			)
<<<<<<< HEAD
			if name != "" {
				var doc string
				if docGroup, ok := docMap[name]; ok && docGroup != nil {
					doc = docGroup.Text()
				}
				functions = append(functions, formatEmptyFunctionWithDoc(doc, receiver, name, args, returns))
=======
			if name != "" && name != "NewClientFromConn" {
				functions = append(functions, formatEmptyFunction(receiver, name, args, returns))
>>>>>>> a2bb6b7d
			}
		}
		return true
	})

	// add DoCommand function stub to mlmodel
	if module.ResourceSubtype == "mlmodel" {
		doCommandFunction := formatEmptyFunction(module.ModuleCamel+module.ModelPascal,
			"DoCommand",
			"ctx context.Context, cmd map[string]interface{}",
			[]string{"map[string]interface{}", "error"})
		functions = append(functions, doCommandFunction)
	}

	goTmplInputs.Imports = strings.Join(imports, "\n")
	goTmplInputs.ModelType = module.ModuleCamel + module.ModelPascal
	goTmplInputs.Functions = strings.Join(functions, " ")
	goTmplInputs.Module = module

	return &goTmplInputs, nil
}

// formatType formats typeExpr as readable string with correct attribution if applicable.
func formatType(typeExpr ast.Expr, resourceSubtype string) string {
	var buf bytes.Buffer
	err := printer.Fprint(&buf, token.NewFileSet(), typeExpr)
	if err != nil {
		return fmt.Sprintf("Error formatting type: %v", err)
	}
	typeString := buf.String()
	if resourceSubtype == "switch" {
		resourceSubtype = "sw"
	}

	// checkUpper adds "<resourceSubtype>." to the type if type is capitalized after prefix.
	checkUpper := func(str, prefix string) string {
		prefixLen := len(prefix)
		if unicode.IsUpper(rune(str[prefixLen])) {
			return fmt.Sprintf("%s%s.%s", prefix, resourceSubtype, str[prefixLen:])
		}
		return str
	}
	for _, prefix := range typePrefixes {
		if strings.HasPrefix(typeString, prefix) {
			return checkUpper(typeString, prefix)
		}
	}
	if strings.HasPrefix(typeString, "map[") {
		endStr := strings.Index(typeString, "]")
		keyType := strings.TrimSpace(typeString[4:endStr])
		valueType := strings.TrimSpace(typeString[endStr+1:])
		if unicode.IsUpper(rune(keyType[0])) {
			keyType = checkUpper(keyType, "")
		}
		if unicode.IsUpper(rune(valueType[0])) {
			valueType = checkUpper(valueType, "")
		}
		return fmt.Sprintf("map[%s]%s", keyType, valueType)
	}
	return checkUpper(typeString, "")
}

func formatStruct(typeSpec *ast.TypeSpec, modelType string) string {
	var buf bytes.Buffer
	err := printer.Fprint(&buf, token.NewFileSet(), typeSpec)
	if err != nil {
		return fmt.Sprintf("Error formatting type: %v", err)
	}
	return "type " + strings.ReplaceAll(buf.String(), "*client", "*"+modelType) + "\n\n"
}

// parseFunctionSignature parses function declarations into the function name, the arguments, and the return types.
func parseFunctionSignature(
	resourceSubtype string,
	modelType string,
	funcDecl *ast.FuncDecl,
) (name, receiver, args string, returns []string) {
	if funcDecl == nil {
		return
	}

	// Function name
	funcName := funcDecl.Name.Name
	if !unicode.IsUpper(rune(funcName[0])) {
		return
	}
	if funcName == "Close" || funcName == "Name" || funcName == "Reconfigure" {
		return
	}

	// Receiver
	receiver = modelType
	if funcDecl.Recv != nil && len(funcDecl.Recv.List) > 0 {
		field := funcDecl.Recv.List[0]
		if starExpr, ok := field.Type.(*ast.StarExpr); ok {
			if ident, ok := starExpr.X.(*ast.Ident); ok {
				if ident.Name != "client" {
					receiver = ident.Name
				}
			}
		}
	}

	// Parameters
	var params []string
	if funcDecl.Type.Params != nil {
		for _, param := range funcDecl.Type.Params.List {
			paramType := formatType(param.Type, resourceSubtype)
			for _, name := range param.Names {
				params = append(params, name.Name+" "+paramType)
			}
		}
	}

	// Return types
	if funcDecl.Type.Results != nil {
		for _, result := range funcDecl.Type.Results.List {
			str := formatType(result.Type, resourceSubtype)
			// fixing vision service package imports
			if strings.Contains(str, "vision.Object") {
				str = strings.ReplaceAll(str, "vision.Object", "vis.Object")
			}
			returns = append(returns, str)
		}
	}

	return funcName, receiver, strings.Join(params, ", "), returns
}

// formatEmptyFunction outputs the new function that removes the function body, adds the panic unimplemented statement,
// and replaces the receiver with the new model type.
func formatEmptyFunction(receiver, funcName, args string, returns []string) string {
	var returnDef string
	switch {
	case len(returns) == 0:
		returnDef = ""
	case len(returns) == 1:
		returnDef = returns[0]
	default:
		returnDef = fmt.Sprintf("(%s)", strings.Join(returns, ","))
	}
	newFunc := fmt.Sprintf("func (s *%s) %s(%s) %s{\n\tpanic(\"not implemented\")\n}\n\n", receiver, funcName, args, returnDef)
	return newFunc
}

// formatEmptyFunctionWithDoc returns a stub Go method with an optional doc comment.
func formatEmptyFunctionWithDoc(doc, receiver, funcName, args string, returns []string) string {
	var returnDef string
	switch len(returns) {
	case 0:
		returnDef = ""
	case 1:
		returnDef = " " + returns[0]
	default:
		returnDef = " (" + strings.Join(returns, ", ") + ")"
	}

	var docComment string
	if doc != "" {
		doc = strings.TrimSpace(doc)
		lines := strings.Split(doc, "\n")
		for i := range lines {
			lines[i] = "// " + strings.TrimSpace(lines[i])
		}
		docComment = strings.Join(lines, "\n") + "\n"
	}

	return fmt.Sprintf(`%sfunc (s *%s) %s(%s)%s {
	panic("not implemented")
}
`, docComment, receiver, funcName, args, returnDef)
}

// RenderGoTemplates outputs the method stubs for created module.
func RenderGoTemplates(module modulegen.ModuleInputs) ([]byte, error) {
	clientCode, err := getClientCode(module)
	var empty []byte
	if err != nil {
		return empty, err
	}
	resourceCode, err := getResourceCode(module)
	if err != nil {
		return empty, err
	}
	docMap, err := extractInterfaceMethodDocs(resourceCode)
	if err != nil {
		return empty, err
	}
	goModule, err := setGoModuleTemplate(clientCode, module, docMap)
	if err != nil {
		return empty, err
	}

	var output bytes.Buffer
	tmpl, err := template.New("module").Parse(goTmpl)
	if err != nil {
		return empty, err
	}

	err = tmpl.Execute(&output, goModule)
	if err != nil {
		return empty, err
	}

	return output.Bytes(), nil
}<|MERGE_RESOLUTION|>--- conflicted
+++ resolved
@@ -188,17 +188,12 @@
 				module.ModuleCamel+module.ModelPascal,
 				funcDecl,
 			)
-<<<<<<< HEAD
-			if name != "" {
+			if name != "" && name != "NewClientFromConn" {
 				var doc string
 				if docGroup, ok := docMap[name]; ok && docGroup != nil {
 					doc = docGroup.Text()
 				}
 				functions = append(functions, formatEmptyFunctionWithDoc(doc, receiver, name, args, returns))
-=======
-			if name != "" && name != "NewClientFromConn" {
-				functions = append(functions, formatEmptyFunction(receiver, name, args, returns))
->>>>>>> a2bb6b7d
 			}
 		}
 		return true
