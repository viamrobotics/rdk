--- conflicted
+++ resolved
@@ -2259,7 +2259,72 @@
 	return message + "}", nil
 }
 
-<<<<<<< HEAD
+type deleteOAuthAppArgs struct {
+	OrgID    string
+	ClientID string
+}
+
+// DeleteOAuthAppConfirmation is the Before action for 'organizations auth-service oauth-app delete'.
+// It asks for the user to confirm that they want to delete the oauth app.
+func DeleteOAuthAppConfirmation(c *cli.Context, args deleteOAuthAppArgs) error {
+	if args.OrgID == "" {
+		return errors.New("cannot delete oauth app without an organization ID")
+	}
+
+	if args.ClientID == "" {
+		return errors.New("cannot delete oauth app without a client ID")
+	}
+
+	yellow := "\033[1;33m%s\033[0m"
+	printf(c.App.Writer, yellow, "WARNING!!\n")
+	printf(c.App.Writer, yellow, fmt.Sprintf("You are trying to delete an OAuth application with client ID %s. "+
+		"Once deleted, any existing apps that rely on this OAuth application will no longer be able to authenticate users.\n", args.ClientID))
+	printf(c.App.Writer, yellow, "If you wish to continue, please type \"delete\":")
+	if err := c.Err(); err != nil {
+		return err
+	}
+
+	rawInput, err := bufio.NewReader(c.App.Reader).ReadString('\n')
+	if err != nil {
+		return err
+	}
+
+	input := strings.ToUpper(strings.TrimSpace(rawInput))
+	if input != "DELETE" {
+		return errors.New("aborted")
+	}
+	return nil
+}
+
+// DeleteOAuthAppAction is the corresponding action for 'oauth-app delete'.
+func DeleteOAuthAppAction(c *cli.Context, args deleteOAuthAppArgs) error {
+	client, err := newViamClient(c)
+	if err != nil {
+		return err
+	}
+
+	return client.deleteOAuthAppAction(c, args.OrgID, args.ClientID)
+}
+
+func (c *viamClient) deleteOAuthAppAction(cCtx *cli.Context, orgID, clientID string) error {
+	if err := c.ensureLoggedIn(); err != nil {
+		return err
+	}
+
+	req := &apppb.DeleteOAuthAppRequest{
+		OrgId:    orgID,
+		ClientId: clientID,
+	}
+
+	_, err := c.client.DeleteOAuthApp(c.c.Context, req)
+	if err != nil {
+		return err
+	}
+
+	printf(cCtx.App.Writer, "Successfully deleted OAuth application")
+	return nil
+}
+
 type pkce string
 
 const (
@@ -2433,53 +2498,11 @@
 
 // UpdateOAuthAppAction is the corresponding action for 'oauth-app update'.
 func UpdateOAuthAppAction(c *cli.Context, args updateOAuthAppArgs) error {
-=======
-type deleteOAuthAppArgs struct {
-	OrgID    string
-	ClientID string
-}
-
-// DeleteOAuthAppConfirmation is the Before action for 'organizations auth-service oauth-app delete'.
-// It asks for the user to confirm that they want to delete the oauth app.
-func DeleteOAuthAppConfirmation(c *cli.Context, args deleteOAuthAppArgs) error {
-	if args.OrgID == "" {
-		return errors.New("cannot delete oauth app without an organization ID")
-	}
-
-	if args.ClientID == "" {
-		return errors.New("cannot delete oauth app without a client ID")
-	}
-
-	yellow := "\033[1;33m%s\033[0m"
-	printf(c.App.Writer, yellow, "WARNING!!\n")
-	printf(c.App.Writer, yellow, fmt.Sprintf("You are trying to delete an OAuth application with client ID %s. "+
-		"Once deleted, any existing apps that rely on this OAuth application will no longer be able to authenticate users.\n", args.ClientID))
-	printf(c.App.Writer, yellow, "If you wish to continue, please type \"delete\":")
-	if err := c.Err(); err != nil {
-		return err
-	}
-
-	rawInput, err := bufio.NewReader(c.App.Reader).ReadString('\n')
-	if err != nil {
-		return err
-	}
-
-	input := strings.ToUpper(strings.TrimSpace(rawInput))
-	if input != "DELETE" {
-		return errors.New("aborted")
-	}
-	return nil
-}
-
-// DeleteOAuthAppAction is the corresponding action for 'oauth-app delete'.
-func DeleteOAuthAppAction(c *cli.Context, args deleteOAuthAppArgs) error {
->>>>>>> 8e8f928f
 	client, err := newViamClient(c)
 	if err != nil {
 		return err
 	}
 
-<<<<<<< HEAD
 	return client.updateOAuthAppAction(c, args)
 }
 
@@ -2560,26 +2583,4 @@
 		enabledGrantsProto[i] = enabledGrant
 	}
 	return enabledGrantsProto, nil
-=======
-	return client.deleteOAuthAppAction(c, args.OrgID, args.ClientID)
-}
-
-func (c *viamClient) deleteOAuthAppAction(cCtx *cli.Context, orgID, clientID string) error {
-	if err := c.ensureLoggedIn(); err != nil {
-		return err
-	}
-
-	req := &apppb.DeleteOAuthAppRequest{
-		OrgId:    orgID,
-		ClientId: clientID,
-	}
-
-	_, err := c.client.DeleteOAuthApp(c.c.Context, req)
-	if err != nil {
-		return err
-	}
-
-	printf(cCtx.App.Writer, "Successfully deleted OAuth application")
-	return nil
->>>>>>> 8e8f928f
 }