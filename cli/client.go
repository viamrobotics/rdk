// Package cli contains all business logic needed by the CLI command.
package cli

import (
	"context"
	"encoding/json"
	"fmt"
	"io"
	"net"
	"net/http"
	"net/url"
	"os"
	"os/exec"
	"os/signal"
	"runtime/debug"
	"strings"
	"time"

	"github.com/Masterminds/semver/v3"
	"github.com/fullstorydev/grpcurl"
	"github.com/google/uuid"
	"github.com/jhump/protoreflect/grpcreflect"
	"github.com/nathan-fiscaletti/consolesize-go"
	"github.com/pkg/errors"
	"github.com/urfave/cli/v2"
	"go.uber.org/zap"
	buildpb "go.viam.com/api/app/build/v1"
	datapb "go.viam.com/api/app/data/v1"
	datasetpb "go.viam.com/api/app/dataset/v1"
	mltrainingpb "go.viam.com/api/app/mltraining/v1"
	packagepb "go.viam.com/api/app/packages/v1"
	apppb "go.viam.com/api/app/v1"
	commonpb "go.viam.com/api/common/v1"
	"go.viam.com/utils"
	"go.viam.com/utils/rpc"
	"google.golang.org/grpc/codes"
	"google.golang.org/grpc/metadata"
	reflectpb "google.golang.org/grpc/reflection/grpc_reflection_v1alpha"
	"google.golang.org/grpc/status"
	"google.golang.org/protobuf/types/known/structpb"

	rconfig "go.viam.com/rdk/config"
	"go.viam.com/rdk/grpc"
	"go.viam.com/rdk/logging"
	"go.viam.com/rdk/resource"
	"go.viam.com/rdk/robot/client"
	"go.viam.com/rdk/services/shell"
)

const (
	rdkReleaseURL = "https://api.github.com/repos/viamrobotics/rdk/releases/latest"
	// defaultNumLogs is the same as the number of logs currently returned by app
	// in a single GetRobotPartLogsResponse.
	defaultNumLogs = 100
	// maxNumLogs is an arbitrary limit used to stop CLI users from overwhelming
	// our logs DB with heavy reads.
	maxNumLogs = 10000
)

var errNoShellService = errors.New("shell service is not enabled on this machine part")

// viamClient wraps a cli.Context and provides all the CLI command functionality
// needed to talk to the app and data services but not directly to robot parts.
type viamClient struct {
	c                *cli.Context
	conf             *Config
	client           apppb.AppServiceClient
	dataClient       datapb.DataServiceClient
	packageClient    packagepb.PackageServiceClient
	datasetClient    datasetpb.DatasetServiceClient
	endUserClient    apppb.EndUserServiceClient
	mlTrainingClient mltrainingpb.MLTrainingServiceClient
	buildClient      buildpb.BuildServiceClient
	baseURL          *url.URL
	authFlow         *authFlow
	// CR erodkin: use this to determine if we should try to log-in automatically (if attempting to auth with a profile) or not
	profile *string

	selectedOrg *apppb.Organization
	selectedLoc *apppb.Location

	// caches
	orgs *[]*apppb.Organization
	locs *[]*apppb.Location
}

// ListOrganizationsAction is the corresponding Action for 'organizations list'.
func ListOrganizationsAction(cCtx *cli.Context, args emptyArgs) error {
	c, err := newViamClient(cCtx)
	if err != nil {
		return err
	}
	return c.listOrganizationsAction(cCtx)
}

func (c *viamClient) listOrganizationsAction(cCtx *cli.Context) error {
	orgs, err := c.listOrganizations()
	if err != nil {
		return errors.Wrap(err, "could not list organizations")
	}
	for i, org := range orgs {
		if i == 0 {
			printf(cCtx.App.Writer, "Organizations for %q:", c.conf.Auth)
		}
		idInfo := fmt.Sprintf("(id: %s)", org.Id)
		namespaceInfo := ""
		if org.PublicNamespace != "" {
			namespaceInfo = fmt.Sprintf(" (namespace: %s)", org.PublicNamespace)
		}
		printf(cCtx.App.Writer, "\t%s %s%s", org.Name, idInfo, namespaceInfo)
	}
	return nil
}

type organizationsSupportEmailSetArgs struct {
	OrgID        string
	SupportEmail string
}

// OrganizationsSupportEmailSetAction corresponds to `organizations support-email set`.
func OrganizationsSupportEmailSetAction(cCtx *cli.Context, args organizationsSupportEmailSetArgs) error {
	c, err := newViamClient(cCtx)
	if err != nil {
		return err
	}

	orgID := args.OrgID
	if orgID == "" {
		return errors.New("cannot set support email without an organization ID")
	}

	supportEmail := args.SupportEmail
	if supportEmail == "" {
		return errors.New("cannot set support email to an empty string")
	}

	return c.organizationsSupportEmailSetAction(cCtx, orgID, supportEmail)
}

func (c *viamClient) organizationsSupportEmailSetAction(cCtx *cli.Context, orgID, supportEmail string) error {
	if err := c.ensureLoggedIn(); err != nil {
		return err
	}

	_, err := c.client.OrganizationSetSupportEmail(c.c.Context, &apppb.OrganizationSetSupportEmailRequest{
		OrgId: orgID,
		Email: supportEmail,
	})
	if err != nil {
		return err
	}
	printf(cCtx.App.Writer, "Successfully set support email for organization %q to %q", orgID, supportEmail)
	return nil
}

type organizationsSupportEmailGetArgs struct {
	OrgID string
}

// OrganizationsSupportEmailGetAction corresponds to `organizations support-email get`.
func OrganizationsSupportEmailGetAction(cCtx *cli.Context, args organizationsSupportEmailGetArgs) error {
	c, err := newViamClient(cCtx)
	if err != nil {
		return err
	}

	orgID := args.OrgID
	if orgID == "" {
		return errors.New("cannot get support email without an organization ID")
	}

	return c.organizationsSupportEmailGetAction(cCtx, orgID)
}

func (c *viamClient) organizationsSupportEmailGetAction(cCtx *cli.Context, orgID string) error {
	if err := c.ensureLoggedIn(); err != nil {
		return err
	}

	resp, err := c.client.OrganizationGetSupportEmail(c.c.Context, &apppb.OrganizationGetSupportEmailRequest{
		OrgId: orgID,
	})
	if err != nil {
		return err
	}

	printf(cCtx.App.Writer, "Support email for organization %q: %q", orgID, resp.GetEmail())
	return nil
}

type updateBillingServiceArgs struct {
	OrgID   string
	Address string
}

// UpdateBillingServiceAction corresponds to `organizations billing-service update`.
func UpdateBillingServiceAction(cCtx *cli.Context, args updateBillingServiceArgs) error {
	c, err := newViamClient(cCtx)
	if err != nil {
		return err
	}
	orgID := args.OrgID
	if orgID == "" {
		return errors.New("cannot update billing service without an organization ID")
	}

	address := args.Address
	if address == "" {
		return errors.New("cannot update billing service to an empty address")
	}

	return c.updateBillingServiceAction(cCtx, orgID, address)
}

func (c *viamClient) updateBillingServiceAction(cCtx *cli.Context, orgID, addressAsString string) error {
	if err := c.ensureLoggedIn(); err != nil {
		return err
	}
	address, err := parseBillingAddress(addressAsString)
	if err != nil {
		return err
	}

	_, err = c.client.UpdateBillingService(cCtx.Context, &apppb.UpdateBillingServiceRequest{
		OrgId:          orgID,
		BillingAddress: address,
	})
	if err != nil {
		return err
	}

	printf(cCtx.App.Writer, "Successfully updated billing service for organization %q", orgID)
	printf(cCtx.App.Writer, " --- Billing Address --- ")
	printf(cCtx.App.Writer, "Address Line 1: %s", address.GetAddressLine_1())
	if address.GetAddressLine_2() != "" {
		printf(cCtx.App.Writer, "Address Line 2: %s", address.GetAddressLine_2())
	}
	printf(cCtx.App.Writer, "City: %s", address.GetCity())
	printf(cCtx.App.Writer, "State: %s", address.GetState())
	printf(cCtx.App.Writer, "Postal Code: %s", address.GetZipcode())
	printf(cCtx.App.Writer, "Country: USA")
	return nil
}

type getBillingConfigArgs struct {
	OrgID string
}

// GetBillingConfigAction corresponds to `organizations billing get`.
func GetBillingConfigAction(cCtx *cli.Context, args getBillingConfigArgs) error {
	c, err := newViamClient(cCtx)
	if err != nil {
		return err
	}
	return c.getBillingConfig(cCtx, args.OrgID)
}

func (c *viamClient) getBillingConfig(cCtx *cli.Context, orgID string) error {
	if err := c.ensureLoggedIn(); err != nil {
		return err
	}

	resp, err := c.client.GetBillingServiceConfig(cCtx.Context, &apppb.GetBillingServiceConfigRequest{
		OrgId: orgID,
	})
	if err != nil {
		return err
	}

	printf(cCtx.App.Writer, "Billing config for organization: %s", orgID)
	printf(cCtx.App.Writer, "Support Email: %s", resp.GetSupportEmail())
	printf(cCtx.App.Writer, "Billing Dashboard URL: %s", resp.GetBillingDashboardUrl())
	printf(cCtx.App.Writer, "Logo URL: %s", resp.GetLogoUrl())
	printf(cCtx.App.Writer, "")
	printf(cCtx.App.Writer, " --- Billing Address --- ")
	printf(cCtx.App.Writer, "Address Line 1: %s", resp.BillingAddress.GetAddressLine_1())
	if resp.BillingAddress.GetAddressLine_2() != "" {
		printf(cCtx.App.Writer, "Address Line 2: %s", resp.BillingAddress.GetAddressLine_2())
	}
	printf(cCtx.App.Writer, "City: %s", resp.BillingAddress.GetCity())
	printf(cCtx.App.Writer, "State: %s", resp.BillingAddress.GetState())
	printf(cCtx.App.Writer, "Postal Code: %s", resp.BillingAddress.GetZipcode())
	printf(cCtx.App.Writer, "Country: %s", "USA")
	return nil
}

type organizationDisableBillingServiceArgs struct {
	OrgID string
}

// OrganizationDisableBillingServiceAction corresponds to `organizations billing disable`.
func OrganizationDisableBillingServiceAction(cCtx *cli.Context, args organizationDisableBillingServiceArgs) error {
	client, err := newViamClient(cCtx)
	if err != nil {
		return err
	}
	orgID := args.OrgID
	if orgID == "" {
		return errors.New("cannot disable billing service without an organization ID")
	}
	return client.organizationDisableBillingServiceAction(cCtx, orgID)
}

func (c *viamClient) organizationDisableBillingServiceAction(cCtx *cli.Context, orgID string) error {
	if err := c.ensureLoggedIn(); err != nil {
		return err
	}

	if _, err := c.client.DisableBillingService(cCtx.Context, &apppb.DisableBillingServiceRequest{
		OrgId: orgID,
	}); err != nil {
		return errors.WithMessage(err, "could not disable billing service")
	}

	printf(cCtx.App.Writer, "Successfully disabled billing service for organization: %s", orgID)
	return nil
}

// ListLocationsAction is the corresponding Action for 'locations list'.
func ListLocationsAction(c *cli.Context, args emptyArgs) error {
	client, err := newViamClient(c)
	if err != nil {
		return err
	}
	// TODO(RSDK-9288) - this is brittle and inconsistent with how most data is passed.
	// Move this to being a flag (but make sure existing workflows still work!)
	orgStr := c.Args().First()
	listLocations := func(orgID string) error {
		locs, err := client.listLocations(orgID)
		if err != nil {
			return errors.Wrap(err, "could not list locations")
		}
		for _, loc := range locs {
			printf(c.App.Writer, "\t%s (id: %s)", loc.Name, loc.Id)
		}
		return nil
	}
	if orgStr == "" {
		orgs, err := client.listOrganizations()
		if err != nil {
			return errors.Wrap(err, "could not list organizations")
		}
		for i, org := range orgs {
			if i == 0 {
				printf(c.App.Writer, "Locations for %q:", client.conf.Auth)
			}
			printf(c.App.Writer, "%s:", org.Name)
			if err := listLocations(org.Id); err != nil {
				return err
			}
		}
		return nil
	}
	return listLocations(orgStr)
}

type listRobotsActionArgs struct {
	Organization string
	Location     string
}

// ListRobotsAction is the corresponding Action for 'machines list'.
func ListRobotsAction(c *cli.Context, args listRobotsActionArgs) error {
	client, err := newViamClient(c)
	if err != nil {
		return err
	}
	orgStr := args.Organization
	locStr := args.Location
	robots, err := client.listRobots(orgStr, locStr)
	if err != nil {
		return errors.Wrap(err, "could not list machines")
	}

	if orgStr == "" || locStr == "" {
		printf(c.App.Writer, "%s -> %s", client.selectedOrg.Name, client.selectedLoc.Name)
	}

	for _, robot := range robots {
		printf(c.App.Writer, "%s (id: %s)", robot.Name, robot.Id)
	}
	return nil
}

type robotsStatusArgs struct {
	Organization string
	Location     string
	Machine      string
}

// RobotsStatusAction is the corresponding Action for 'machines status'.
func RobotsStatusAction(c *cli.Context, args robotsStatusArgs) error {
	client, err := newViamClient(c)
	if err != nil {
		return err
	}

	orgStr := args.Organization
	locStr := args.Location
	robot, err := client.robot(orgStr, locStr, args.Machine)
	if err != nil {
		return err
	}
	parts, err := client.robotParts(client.selectedOrg.Id, client.selectedLoc.Id, robot.Id)
	if err != nil {
		return errors.Wrap(err, "could not get machine parts")
	}

	if orgStr == "" || locStr == "" {
		printf(c.App.Writer, "%s -> %s", client.selectedOrg.Name, client.selectedLoc.Name)
	}

	printf(
		c.App.Writer,
		"ID: %s\nName: %s\nLast Access: %s (%s ago)",
		robot.Id,
		robot.Name,
		robot.LastAccess.AsTime().Format(time.UnixDate),
		time.Since(robot.LastAccess.AsTime()),
	)

	if len(parts) != 0 {
		printf(c.App.Writer, "Parts:")
	}
	for i, part := range parts {
		name := part.Name
		if part.MainPart {
			name += " (main)"
		}
		printf(
			c.App.Writer,
			"\tID: %s\n\tName: %s\n\tLast Access: %s (%s ago)",
			part.Id,
			name,
			part.LastAccess.AsTime().Format(time.UnixDate),
			time.Since(part.LastAccess.AsTime()),
		)
		if i != len(parts)-1 {
			printf(c.App.Writer, "")
		}
	}

	return nil
}

func getNumLogs(c *cli.Context, numLogs int) (int, error) {
	if numLogs < 0 {
		warningf(c.App.ErrWriter, "Provided negative %q value. Defaulting to %d", logsFlagCount, defaultNumLogs)
		return defaultNumLogs, nil
	}
	if numLogs == 0 {
		return defaultNumLogs, nil
	}
	if numLogs > maxNumLogs {
		return 0, errors.Errorf("provided too high of a %q value. Maximum is %d", logsFlagCount, maxNumLogs)
	}
	return numLogs, nil
}

type robotsLogsArgs struct {
	Organization string
	Location     string
	Machine      string
	Errors       bool
	Count        int
}

// RobotsLogsAction is the corresponding Action for 'machines logs'.
func RobotsLogsAction(c *cli.Context, args robotsLogsArgs) error {
	client, err := newViamClient(c)
	if err != nil {
		return err
	}

	orgStr := args.Organization
	locStr := args.Location
	robotStr := args.Machine
	robot, err := client.robot(orgStr, locStr, robotStr)
	if err != nil {
		return errors.Wrap(err, "could not get machine")
	}

	parts, err := client.robotParts(orgStr, locStr, robotStr)
	if err != nil {
		return errors.Wrap(err, "could not get machine parts")
	}

	for i, part := range parts {
		if i != 0 {
			printf(c.App.Writer, "")
		}

		var header string
		if orgStr == "" || locStr == "" || robotStr == "" {
			header = fmt.Sprintf("%s -> %s -> %s -> %s", client.selectedOrg.Name, client.selectedLoc.Name, robot.Name, part.Name)
		} else {
			header = part.Name
		}
		numLogs, err := getNumLogs(c, args.Count)
		if err != nil {
			return err
		}
		if err := client.printRobotPartLogs(
			orgStr, locStr, robotStr, part.Id,
			args.Errors,
			"\t",
			header,
			numLogs,
		); err != nil {
			return errors.Wrap(err, "could not print machine logs")
		}
	}

	return nil
}

type robotsPartStatusArgs struct {
	Organization string
	Location     string
	Machine      string
	Part         string
}

// RobotsPartStatusAction is the corresponding Action for 'machines part status'.
func RobotsPartStatusAction(c *cli.Context, args robotsPartStatusArgs) error {
	client, err := newViamClient(c)
	if err != nil {
		return err
	}

	orgStr := args.Organization
	locStr := args.Location
	robotStr := args.Machine
	robot, err := client.robot(orgStr, locStr, robotStr)
	if err != nil {
		return errors.Wrap(err, "could not get machine")
	}

	part, err := client.robotPart(orgStr, locStr, robotStr, args.Part)
	if err != nil {
		return errors.Wrap(err, "could not get machine part")
	}

	if orgStr == "" || locStr == "" || robotStr == "" {
		printf(c.App.Writer, "%s -> %s -> %s", client.selectedOrg.Name, client.selectedLoc.Name, robot.Name)
	}

	name := part.Name
	if part.MainPart {
		name += " (main)"
	}
	printf(
		c.App.Writer,
		"ID: %s\nName: %s\nLast Access: %s (%s ago)",
		part.Id,
		name,
		part.LastAccess.AsTime().Format(time.UnixDate),
		time.Since(part.LastAccess.AsTime()),
	)

	return nil
}

type robotsPartLogsArgs struct {
	Organization string
	Location     string
	Machine      string
	Part         string
	Errors       bool
	Tail         bool
	Count        int
}

// RobotsPartLogsAction is the corresponding Action for 'machines part logs'.
func RobotsPartLogsAction(c *cli.Context, args robotsPartLogsArgs) error {
	client, err := newViamClient(c)
	if err != nil {
		return err
	}

	return client.robotsPartLogsAction(c, args)
}

func (c *viamClient) robotsPartLogsAction(cCtx *cli.Context, args robotsPartLogsArgs) error {
	orgStr := args.Organization
	locStr := args.Location
	robotStr := args.Machine
	robot, err := c.robot(orgStr, locStr, robotStr)
	if err != nil {
		return errors.Wrap(err, "could not get machine")
	}

	var header string
	if orgStr == "" || locStr == "" || robotStr == "" {
		header = fmt.Sprintf("%s -> %s -> %s", c.selectedOrg.Name, c.selectedLoc.Name, robot.Name)
	}
	if args.Tail {
		return c.tailRobotPartLogs(
			orgStr, locStr, robotStr, args.Part,
			args.Errors,
			"",
			header,
		)
	}
	numLogs, err := getNumLogs(cCtx, args.Count)
	if err != nil {
		return err
	}
	return c.printRobotPartLogs(
		orgStr, locStr, robotStr, args.Part,
		args.Errors,
		"",
		header,
		numLogs,
	)
}

type robotsPartRestartArgs struct {
	Organization string
	Location     string
	Machine      string
	Part         string
}

// RobotsPartRestartAction is the corresponding Action for 'machines part restart'.
func RobotsPartRestartAction(c *cli.Context, args robotsPartRestartArgs) error {
	client, err := newViamClient(c)
	if err != nil {
		return err
	}

	return client.robotPartRestart(c, args)
}

func (c *viamClient) robotPartRestart(cCtx *cli.Context, args robotsPartRestartArgs) error {
	orgStr := args.Organization
	locStr := args.Location
	robotStr := args.Machine
	partStr := args.Part

	part, err := c.robotPart(orgStr, locStr, robotStr, partStr)
	if err != nil {
		return err
	}
	_, err = c.client.MarkPartForRestart(cCtx.Context, &apppb.MarkPartForRestartRequest{PartId: part.Id})
	if err != nil {
		return err
	}
	infof(c.c.App.Writer, "Request to restart part sent successfully")
	return nil
}

type robotsPartRunArgs struct {
	Organization string
	Location     string
	Machine      string
	Part         string
	Data         string
	Stream       time.Duration
}

// RobotsPartRunAction is the corresponding Action for 'machines part run'.
func RobotsPartRunAction(c *cli.Context, args robotsPartRunArgs) error {
	// TODO(RSDK-9288) - this is brittle and inconsistent with how most data is passed.
	// Move this to being a flag (but make sure existing workflows still work!)
	svcMethod := c.Args().First()
	if svcMethod == "" {
		return errors.New("service method required")
	}

	client, err := newViamClient(c)
	if err != nil {
		return err
	}

	// Create logger based on presence of debugFlag.
	logger := logging.FromZapCompatible(zap.NewNop().Sugar())
	globalArgs := parseStructFromCtx[globalArgs](c)
	if globalArgs.Debug {
		logger = logging.NewDebugLogger("cli")
	}

	return client.runRobotPartCommand(
		args.Organization,
		args.Location,
		args.Machine,
		args.Part,
		svcMethod,
		args.Data,
		args.Stream,
		globalArgs.Debug,
		logger,
	)
}

type robotsPartShellArgs struct {
	Organization string
	Location     string
	Machine      string
	Part         string
}

// RobotsPartShellAction is the corresponding Action for 'machines part shell'.
func RobotsPartShellAction(c *cli.Context, args robotsPartShellArgs) error {
	infof(c.App.Writer, "Ensure machine part has a valid shell type service")

	client, err := newViamClient(c)
	if err != nil {
		return err
	}

	// Create logger based on presence of debugFlag.
	logger := logging.FromZapCompatible(zap.NewNop().Sugar())
	globalArgs := parseStructFromCtx[globalArgs](c)
	if globalArgs.Debug {
		logger = logging.NewDebugLogger("cli")
	}

	return client.startRobotPartShell(
		args.Organization,
		args.Location,
		args.Machine,
		args.Part,
		globalArgs.Debug,
		logger,
	)
}

var (
	errNoFiles                         = errors.New("must provide files to copy")
	errLastArgOfFromMissing            = errors.New("expected last argument to be <copy to path>")
	errLastArgOfToMissing              = errors.New("expected last argument to be machine:<copy to path>")
	errDirectoryCopyRequestNoRecursion = errors.New("file is a directory but copy recursion not used (you can use -r to enable this)")
)

type copyFromPathInvalidError struct {
	path string
}

func (err copyFromPathInvalidError) Error() string {
	return fmt.Sprintf("expected argument %q to be machine:<copy from path>", err.path)
}

type machinesPartCopyFilesArgs struct {
	Organization string
	Location     string
	Machine      string
	Part         string
	Recursive    bool
	Preserve     bool
}

// MachinesPartCopyFilesAction is the corresponding Action for 'machines part cp'.
func MachinesPartCopyFilesAction(c *cli.Context, args machinesPartCopyFilesArgs) error {
	client, err := newViamClient(c)
	if err != nil {
		return err
	}

	return machinesPartCopyFilesAction(c, client, args)
}

func machinesPartCopyFilesAction(c *cli.Context, client *viamClient, flagArgs machinesPartCopyFilesArgs) error {
	// TODO(RSDK-9288) - this is brittle and inconsistent with how most data is passed.
	// Move this to being a flag (but make sure existing workflows still work!)
	args := c.Args().Slice()
	if len(args) == 0 {
		return errNoFiles
	}

	// Create logger based on presence of debugFlag.
	logger := logging.FromZapCompatible(zap.NewNop().Sugar())
	globalArgs := parseStructFromCtx[globalArgs](c)
	if globalArgs.Debug {
		logger = logging.NewDebugLogger("cli")
	}

	// the general format is
	// from:
	//		cp machine:path1 machine:path2 ... local_destination
	// to:
	//		cp path1 path2 ... remote_destination
	// we just need to look for machine: to determine what the user's intent is
	determineDirection := func(args []string) (isFrom bool, destination string, paths []string, err error) {
		const machinePrefix = "machine:"
		isFrom = strings.HasPrefix(args[0], machinePrefix)

		if strings.HasPrefix(args[len(args)-1], machinePrefix) {
			if isFrom {
				return false, "", nil, errLastArgOfFromMissing
			}
		} else if !isFrom {
			return false, "", nil, errLastArgOfToMissing
		}

		destination = args[len(args)-1]
		if !isFrom {
			destination = strings.TrimPrefix(destination, machinePrefix)
		}

		// all but the last arg are what we are copying to/from
		for _, arg := range args[:len(args)-1] {
			if isFrom && !strings.HasPrefix(arg, machinePrefix) {
				return false, "", nil, copyFromPathInvalidError{arg}
			}
			if isFrom {
				arg = strings.TrimPrefix(arg, machinePrefix)
			}
			paths = append(paths, arg)
		}
		return
	}

	isFrom, destination, paths, err := determineDirection(args)
	if err != nil {
		return err
	}

	doCopy := func() error {
		if isFrom {
			return client.copyFilesFromMachine(
				flagArgs.Organization,
				flagArgs.Location,
				flagArgs.Machine,
				flagArgs.Part,
				globalArgs.Debug,
				flagArgs.Recursive,
				flagArgs.Preserve,
				paths,
				destination,
				logger,
			)
		}

		return client.copyFilesToMachine(
			flagArgs.Organization,
			flagArgs.Location,
			flagArgs.Machine,
			flagArgs.Part,
			globalArgs.Debug,
			flagArgs.Recursive,
			flagArgs.Preserve,
			paths,
			destination,
			logger,
		)
	}
	if err := doCopy(); err != nil {
		if statusErr := status.Convert(err); statusErr != nil &&
			statusErr.Code() == codes.InvalidArgument &&
			statusErr.Message() == shell.ErrMsgDirectoryCopyRequestNoRecursion {
			return errDirectoryCopyRequestNoRecursion
		}
		return err
	}
	return nil
}

// checkUpdateResponse holds the values used to hold release information.
type getLatestReleaseResponse struct {
	Name       string `json:"name"`
	TagName    string `json:"tag_name"`
	TarballURL string `json:"tarball_url"`
}

func getLatestReleaseVersion() (string, error) {
	ctx, cancel := context.WithTimeout(context.Background(), time.Second)
	defer cancel()

	resp := getLatestReleaseResponse{}

	req, err := http.NewRequestWithContext(ctx, http.MethodGet, rdkReleaseURL, nil)
	if err != nil {
		return "", err
	}

	client := http.DefaultClient
	res, err := client.Do(req)
	if err != nil {
		return "", err
	}

	err = json.NewDecoder(res.Body).Decode(&resp)
	if err != nil {
		return "", err
	}

	defer utils.UncheckedError(res.Body.Close())
	return resp.TagName, err
}

// CheckUpdateAction is the corresponding Action for 'check-update'.
func CheckUpdateAction(c *cli.Context, args emptyArgs) error {
	globalArgs := parseStructFromCtx[globalArgs](c)
	if globalArgs.Quiet {
		return nil
	}

	dateCompiledRaw := rconfig.DateCompiled

	// `go build` will not set the compilation flags needed for this check
	if dateCompiledRaw == "" {
		return nil
	}

	dateCompiled, err := time.Parse("2006-01-02", dateCompiledRaw)
	if err != nil {
		warningf(c.App.ErrWriter, "CLI Update Check: failed to parse compilation date: %w", err)
		return nil
	}

	// install is less than six weeks old
	if time.Since(dateCompiled) < time.Hour*24*7*6 {
		return nil
	}

	conf, err := ConfigFromCache(c)
	if err != nil {
		if !os.IsNotExist(err) {
			utils.UncheckedError(err)
			return nil
		}
		conf = &Config{}
	}

	var lastCheck time.Time
	if conf.LastUpdateCheck == "" {
		conf.LastUpdateCheck = time.Now().Format("2006-01-02")
	} else {
		lastCheck, err = time.Parse("2006-01-02", conf.LastUpdateCheck)
		if err != nil {
			warningf(c.App.ErrWriter, "CLI Update Check: failed to parse date of last check: %w", err)
			return nil
		}
	}

	// The latest version info is cached to limit api calls to once every three days
	if time.Since(lastCheck) < time.Hour*24*3 && conf.LatestVersion != "" {
		warningf(c.App.ErrWriter, "CLI Update Check: Your CLI is more than 6 weeks old. "+
			"Consider updating to version: %s", conf.LatestVersion)
		return nil
	}

	latestRelease, err := getLatestReleaseVersion()
	if err != nil {
		warningf(c.App.ErrWriter, "CLI Update Check: failed to get latest release information: %w", err)
		return nil
	}

	latestVersion, err := semver.NewVersion(latestRelease)
	if err != nil {
		warningf(c.App.ErrWriter, "CLI Update Check: failed to parse latest version: %w", err)
		return nil
	}

	conf.LatestVersion = latestVersion.String()

	err = storeConfigToCache(conf)
	if err != nil {
		utils.UncheckedError(err)
	}

	appVersion := rconfig.Version
	if appVersion == "" {
		warningf(c.App.ErrWriter, "CLI Update Check: Your CLI is more than 6 weeks old. "+
			"Consider updating to version: %s", latestVersion.Original())
		return nil
	}

	localVersion, err := semver.NewVersion(appVersion)
	if err != nil {
		warningf(c.App.ErrWriter, "CLI Update Check: failed to parse compiled version: %w", err)
		return nil
	}

	if localVersion.LessThan(latestVersion) {
		warningf(c.App.ErrWriter, "CLI Update Check: Your CLI is out of date. Consider updating to version %s. "+
			"See https://docs.viam.com/cli/#install", latestVersion.Original())
	}

	return nil
}

// VersionAction is the corresponding Action for 'version'.
func VersionAction(c *cli.Context, args emptyArgs) error {
	info, ok := debug.ReadBuildInfo()
	if !ok {
		return errors.New("error reading build info")
	}
	globalArgs := parseStructFromCtx[globalArgs](c)
	if globalArgs.Debug {
		printf(c.App.Writer, "%s", info.String())
	}
	settings := make(map[string]string, len(info.Settings))
	for _, setting := range info.Settings {
		settings[setting.Key] = setting.Value
	}
	version := "?"
	if rev, ok := settings["vcs.revision"]; ok {
		version = rev[:8]
		if settings["vcs.modified"] == "true" {
			version += "+"
		}
	}
	deps := make(map[string]*debug.Module, len(info.Deps))
	for _, dep := range info.Deps {
		deps[dep.Path] = dep
	}
	apiVersion := "?"
	if dep, ok := deps["go.viam.com/api"]; ok {
		apiVersion = dep.Version
	}

	appVersion := rconfig.Version
	if appVersion == "" {
		appVersion = "(dev)"
	}
	printf(c.App.Writer, "Version %s Git=%s API=%s", appVersion, version, apiVersion)
	return nil
}

var defaultBaseURL = "https://app.viam.com:443"

func parseBaseURL(baseURL string, verifyConnection bool) (*url.URL, []rpc.DialOption, error) {
	baseURLParsed, err := url.Parse(baseURL)
	if err != nil {
		return nil, nil, err
	}

	// Go URL parsing can place the host in Path if no scheme is provided; place
	// Path in Host in this case.
	if baseURLParsed.Host == "" && baseURLParsed.Path != "" {
		baseURLParsed.Host = baseURLParsed.Path
		baseURLParsed.Path = ""
	}

	// Assume "https" scheme if none is provided, and assume 8080 port for "http"
	// scheme and 443 port for "https" scheme.
	var secure bool
	switch baseURLParsed.Scheme {
	case "http":
		if baseURLParsed.Port() == "" {
			baseURLParsed.Host = baseURLParsed.Host + ":" + "8080"
		}
	case "https", "":
		secure = true
		baseURLParsed.Scheme = "https"
		if baseURLParsed.Port() == "" {
			baseURLParsed.Host = baseURLParsed.Host + ":" + "443"
		}
	}

	if verifyConnection {
		// Check if URL is even valid with a TCP dial.
		conn, err := net.DialTimeout("tcp", baseURLParsed.Host, 10*time.Second)
		if err != nil {
			return nil, nil, fmt.Errorf("base URL %q (needed for auth) is currently unreachable (%v). "+
				"Ensure URL is valid and you are connected to internet", err.Error(), baseURLParsed.Host)
		}
		utils.UncheckedError(conn.Close())
	}

	if secure {
		return baseURLParsed, nil, nil
	}
	return baseURLParsed, []rpc.DialOption{
		rpc.WithInsecure(),
		rpc.WithAllowInsecureWithCredentialsDowngrade(),
	}, nil
}

func isProdBaseURL(baseURL *url.URL) bool {
	return strings.HasSuffix(baseURL.Hostname(), "viam.com")
}

<<<<<<< HEAD
func newViamClient(c *cli.Context) (*viamClient, error) {
	conf, err := ConfigFromCache(c)
=======
func newViamClientInner(c *cli.Context, disableBrowserOpen bool) (*viamClient, error) {
	conf, err := ConfigFromCache()
>>>>>>> 57206185
	if err != nil {
		if !os.IsNotExist(err) {
			globalArgs := parseStructFromCtx[globalArgs](c)
			debugf(c.App.Writer, globalArgs.Debug, "Cached config parse error: %v", err)
			return nil, errors.New("failed to parse cached config. Please log in again")
		}
		conf = &Config{}
	}

	// If base URL was not specified, assume cached base URL. If no base URL is
	// cached, assume default base URL.
	globalArgs := parseStructFromCtx[globalArgs](c)
	baseURLArg := globalArgs.BaseURL
	switch {
	case conf.BaseURL == "" && baseURLArg == "":
		conf.BaseURL = defaultBaseURL
	case conf.BaseURL == "" && baseURLArg != "":
		conf.BaseURL = baseURLArg
	case baseURLArg != "" && conf.BaseURL != "" && conf.BaseURL != baseURLArg:
		return nil, fmt.Errorf("cached base URL for this session is %q. "+
			"Please logout and login again to use provided base URL %q", conf.BaseURL, baseURLArg)
	}

	if conf.BaseURL != defaultBaseURL {
		infof(c.App.ErrWriter, "Using %q as base URL value", conf.BaseURL)
	}
	baseURL, _, err := parseBaseURL(conf.BaseURL, true)
	if err != nil {
		return nil, err
	}

	var authFlow *authFlow
	if isProdBaseURL(baseURL) {
		authFlow = newCLIAuthFlow(c.App.Writer, disableBrowserOpen)
	} else {
		authFlow = newStgCLIAuthFlow(c.App.Writer, disableBrowserOpen)
	}

	return &viamClient{
		c:           c,
		conf:        conf,
		baseURL:     baseURL,
		selectedOrg: &apppb.Organization{},
		selectedLoc: &apppb.Location{},
		authFlow:    authFlow,
	}, nil
}

// Creates a new viam client, defaulting to _not_ passing the `disableBrowerOpen` arg (which
// users don't even have an option of setting for any CLI method currently except `Login`).
func newViamClient(c *cli.Context) (*viamClient, error) {
	return newViamClientInner(c, false)
}

func (c *viamClient) loadOrganizations() error {
	resp, err := c.client.ListOrganizations(c.c.Context, &apppb.ListOrganizationsRequest{})
	if err != nil {
		return err
	}
	c.orgs = &resp.Organizations
	return nil
}

func (c *viamClient) selectOrganization(orgStr string) error {
	if err := c.ensureLoggedIn(); err != nil {
		return err
	}
	if orgStr != "" && (c.selectedOrg.Id == orgStr || c.selectedOrg.Name == orgStr) {
		return nil
	}
	c.orgs = nil
	c.locs = nil

	if err := c.loadOrganizations(); err != nil {
		return err
	}
	var orgIsID bool
	if orgStr == "" {
		if len(*c.orgs) == 0 {
			return errors.New("no organizations to work with")
		}
		c.selectedOrg = (*c.orgs)[0]
		return nil
	} else if _, err := uuid.Parse(orgStr); err == nil {
		orgIsID = true
	}
	var foundOrg *apppb.Organization
	for _, org := range *c.orgs {
		if orgIsID {
			if org.Id == orgStr {
				foundOrg = org
				break
			}
			continue
		}
		if org.Name == orgStr {
			foundOrg = org
			break
		}
	}
	if foundOrg == nil {
		return errors.Errorf("no organization found for %q", orgStr)
	}

	c.selectedOrg = foundOrg
	return nil
}

// getOrg gets an org by an indentifying string. If the orgStr is an
// org UUID, then this matchs on organization ID, otherwise this will match
// on organization name.
func (c *viamClient) getOrg(orgStr string) (*apppb.Organization, error) {
	if err := c.ensureLoggedIn(); err != nil {
		return nil, err
	}
	resp, err := c.client.ListOrganizations(c.c.Context, &apppb.ListOrganizationsRequest{})
	if err != nil {
		return nil, err
	}
	organizations := resp.GetOrganizations()
	var orgIsID bool
	if _, err := uuid.Parse(orgStr); err == nil {
		orgIsID = true
	}
	for _, org := range organizations {
		if orgIsID {
			if org.Id == orgStr {
				return org, nil
			}
		} else if org.Name == orgStr {
			return org, nil
		}
	}
	return nil, errors.Errorf("no organization found for %q", orgStr)
}

// getUserOrgByPublicNamespace searches the logged in users orgs to see
// if any have a matching public namespace.
func (c *viamClient) getUserOrgByPublicNamespace(publicNamespace string) (*apppb.Organization, error) {
	if err := c.ensureLoggedIn(); err != nil {
		return nil, err
	}

	if err := c.loadOrganizations(); err != nil {
		return nil, err
	}
	for _, org := range *c.orgs {
		if org.PublicNamespace == publicNamespace {
			return org, nil
		}
	}
	return nil, errors.Errorf("none of your organizations have a public namespace of %q", publicNamespace)
}

func (c *viamClient) listOrganizations() ([]*apppb.Organization, error) {
	if err := c.ensureLoggedIn(); err != nil {
		return nil, err
	}
	if err := c.loadOrganizations(); err != nil {
		return nil, err
	}
	return (*c.orgs), nil
}

func (c *viamClient) loadLocations() error {
	if c.selectedOrg.Id == "" {
		return errors.New("must select organization first")
	}
	resp, err := c.client.ListLocations(c.c.Context, &apppb.ListLocationsRequest{OrganizationId: c.selectedOrg.Id})
	if err != nil {
		return err
	}
	c.locs = &resp.Locations
	return nil
}

func (c *viamClient) selectLocation(locStr string) error {
	if locStr != "" && (c.selectedLoc.Id == locStr || c.selectedLoc.Name == locStr) {
		return nil
	}
	c.locs = nil

	if err := c.loadLocations(); err != nil {
		return err
	}
	if locStr == "" {
		if len(*c.locs) == 0 {
			return errors.New("no locations to work with")
		}
		c.selectedLoc = (*c.locs)[0]
		return nil
	}
	var foundLocs []*apppb.Location
	for _, loc := range *c.locs {
		if loc.Id == locStr || loc.Name == locStr {
			foundLocs = append(foundLocs, loc)
			break
		}
	}
	if len(foundLocs) == 0 {
		return errors.Errorf("no location found for %q", locStr)
	}
	if len(foundLocs) != 1 {
		return errors.Errorf("multiple locations match %q: %v", locStr, foundLocs)
	}

	c.selectedLoc = foundLocs[0]
	return nil
}

func (c *viamClient) listLocations(orgID string) ([]*apppb.Location, error) {
	if err := c.ensureLoggedIn(); err != nil {
		return nil, err
	}
	if err := c.selectOrganization(orgID); err != nil {
		return nil, err
	}
	if err := c.loadLocations(); err != nil {
		return nil, err
	}
	return (*c.locs), nil
}

func (c *viamClient) listRobots(orgStr, locStr string) ([]*apppb.Robot, error) {
	if err := c.ensureLoggedIn(); err != nil {
		return nil, err
	}
	if err := c.selectOrganization(orgStr); err != nil {
		return nil, err
	}
	if err := c.selectLocation(locStr); err != nil {
		return nil, err
	}
	resp, err := c.client.ListRobots(c.c.Context, &apppb.ListRobotsRequest{
		LocationId: c.selectedLoc.Id,
	})
	if err != nil {
		return nil, err
	}
	return resp.Robots, nil
}

func (c *viamClient) robot(orgStr, locStr, robotStr string) (*apppb.Robot, error) {
	if err := c.ensureLoggedIn(); err != nil {
		return nil, err
	}

	robots, err := c.listRobots(orgStr, locStr)
	if err != nil {
		return nil, err
	}
	for _, robot := range robots {
		if robot.Id == robotStr || robot.Name == robotStr {
			return robot, nil
		}
	}

	// check if the robot is a cloud robot using the ID
	resp, err := c.client.GetRobot(c.c.Context, &apppb.GetRobotRequest{
		Id: robotStr,
	})
	if err != nil {
		return nil, errors.Errorf("no machine found for %q", robotStr)
	}

	return resp.GetRobot(), nil
}

func (c *viamClient) robotPart(orgStr, locStr, robotStr, partStr string) (*apppb.RobotPart, error) {
	if err := c.ensureLoggedIn(); err != nil {
		return nil, err
	}
	parts, err := c.robotParts(orgStr, locStr, robotStr)
	if err != nil {
		return nil, err
	}
	for _, part := range parts {
		if part.Id == partStr || part.Name == partStr {
			return part, nil
		}
	}

	// if we can't find the part via org/location, see if this is an id, and try to find it directly that way
	if robotStr != "" {
		resp, err := c.client.GetRobotParts(c.c.Context, &apppb.GetRobotPartsRequest{
			RobotId: robotStr,
		})
		if err != nil {
			return nil, err
		}
		for _, part := range resp.Parts {
			if part.Id == partStr || part.Name == partStr {
				return part, nil
			}
		}
		if partStr == "" && len(resp.Parts) == 1 {
			return resp.Parts[0], nil
		}
	}

	return nil, errors.Errorf("no machine part found for machine: %q part: %q", robotStr, partStr)
}

// getRobotPart wraps GetRobotPart API.
// note: overlaps with viamClient.robotPart, which wraps GetRobotParts.
// Use this variant if you don't know the robot ID.
func (c *viamClient) getRobotPart(partID string) (*apppb.GetRobotPartResponse, error) {
	if err := c.ensureLoggedIn(); err != nil {
		return nil, err
	}
	return c.client.GetRobotPart(c.c.Context, &apppb.GetRobotPartRequest{Id: partID})
}

func (c *viamClient) updateRobotPart(part *apppb.RobotPart, confMap map[string]any) error {
	if err := c.ensureLoggedIn(); err != nil {
		return err
	}
	confStruct, err := structpb.NewStruct(confMap)
	if err != nil {
		return errors.Wrap(err, "in NewStruct")
	}
	req := apppb.UpdateRobotPartRequest{
		Id:          part.Id,
		Name:        part.Name,
		RobotConfig: confStruct,
	}
	_, err = c.client.UpdateRobotPart(c.c.Context, &req)
	return err
}

func (c *viamClient) robotPartLogs(orgStr, locStr, robotStr, partStr string, errorsOnly bool,
	numLogs int,
) ([]*commonpb.LogEntry, error) {
	part, err := c.robotPart(orgStr, locStr, robotStr, partStr)
	if err != nil {
		return nil, err
	}

	// Use page tokens to get batches of 100 up to numLogs and throw away any
	// extra logs in last batch.
	logs := make([]*commonpb.LogEntry, 0, numLogs)
	var pageToken string
	for i := 0; i < numLogs; {
		resp, err := c.client.GetRobotPartLogs(c.c.Context, &apppb.GetRobotPartLogsRequest{
			Id:         part.Id,
			ErrorsOnly: errorsOnly,
			PageToken:  &pageToken,
		})
		if err != nil {
			return nil, err
		}

		pageToken = resp.NextPageToken
		// Break in the event of no logs in GetRobotPartLogsResponse or when
		// page token is empty (no more pages).
		if resp.Logs == nil || pageToken == "" {
			break
		}

		// Truncate this intermediate slice of resp.Logs based on how many logs
		// are still required by numLogs.
		remainingLogsNeeded := numLogs - i
		if remainingLogsNeeded < len(resp.Logs) {
			resp.Logs = resp.Logs[:remainingLogsNeeded]
		}
		logs = append(logs, resp.Logs...)

		i += len(resp.Logs)
	}

	return logs, nil
}

func (c *viamClient) robotParts(orgStr, locStr, robotStr string) ([]*apppb.RobotPart, error) {
	if err := c.ensureLoggedIn(); err != nil {
		return nil, err
	}
	robot, err := c.robot(orgStr, locStr, robotStr)
	if err != nil {
		return nil, err
	}
	resp, err := c.client.GetRobotParts(c.c.Context, &apppb.GetRobotPartsRequest{
		RobotId: robot.Id,
	})
	if err != nil {
		return nil, err
	}
	return resp.Parts, nil
}

func (c *viamClient) printRobotPartLogsInner(logs []*commonpb.LogEntry, indent string) {
	// Iterate over logs in reverse because they are returned in
	// order of latest to oldest but we should print from oldest -> newest
	for i := len(logs) - 1; i >= 0; i-- {
		log := logs[i]
		fieldsString, err := logEntryFieldsToString(log.Fields)
		if err != nil {
			warningf(c.c.App.ErrWriter, "%v", err)
			fieldsString = ""
		}
		printf(
			c.c.App.Writer,
			"%s%s\t%s\t%s\t%s\t%s",
			indent,
			log.Time.AsTime().Format(logging.DefaultTimeFormatStr),
			log.Level,
			log.LoggerName,
			log.Message,
			fieldsString,
		)
	}
}

func (c *viamClient) printRobotPartLogs(orgStr, locStr, robotStr, partStr string,
	errorsOnly bool, indent, header string, numLogs int,
) error {
	logs, err := c.robotPartLogs(orgStr, locStr, robotStr, partStr, errorsOnly, numLogs)
	if err != nil {
		return err
	}

	if header != "" {
		printf(c.c.App.Writer, header)
	}
	if len(logs) == 0 {
		printf(c.c.App.Writer, "%sNo recent logs", indent)
		return nil
	}
	c.printRobotPartLogsInner(logs, indent)
	return nil
}

// tailRobotPartLogs tails and prints logs for the given robot part.
func (c *viamClient) tailRobotPartLogs(orgStr, locStr, robotStr, partStr string, errorsOnly bool, indent, header string) error {
	part, err := c.robotPart(orgStr, locStr, robotStr, partStr)
	if err != nil {
		return err
	}
	tailClient, err := c.client.TailRobotPartLogs(c.c.Context, &apppb.TailRobotPartLogsRequest{
		Id:         part.Id,
		ErrorsOnly: errorsOnly,
	})
	if err != nil {
		return err
	}

	if header != "" {
		printf(c.c.App.Writer, header)
	}

	for {
		resp, err := tailClient.Recv()
		if err != nil {
			if errors.Is(err, io.EOF) {
				return nil
			}
			return err
		}
		c.printRobotPartLogsInner(resp.Logs, indent)
	}
}

func (c *viamClient) runRobotPartCommand(
	orgStr, locStr, robotStr, partStr string,
	svcMethod, data string,
	streamDur time.Duration,
	debug bool,
	logger logging.Logger,
) error {
	dialCtx, fqdn, rpcOpts, err := c.prepareDial(orgStr, locStr, robotStr, partStr, debug)
	if err != nil {
		return err
	}

	conn, err := grpc.Dial(dialCtx, fqdn, logger, rpcOpts...)
	if err != nil {
		return err
	}
	defer func() {
		utils.UncheckedError(conn.Close())
	}()

	refCtx := metadata.NewOutgoingContext(c.c.Context, nil)
	refClient := grpcreflect.NewClientV1Alpha(refCtx, reflectpb.NewServerReflectionClient(conn))
	reflSource := grpcurl.DescriptorSourceFromServer(c.c.Context, refClient)
	descSource := reflSource

	options := grpcurl.FormatOptions{
		EmitJSONDefaultFields: true,
		IncludeTextSeparator:  true,
		AllowUnknownFields:    true,
	}

	invoke := func() (bool, error) {
		rf, formatter, err := grpcurl.RequestParserAndFormatter(
			grpcurl.Format("json"),
			descSource,
			strings.NewReader(data),
			options)
		if err != nil {
			return false, err
		}

		h := &grpcurl.DefaultEventHandler{
			Out:            c.c.App.Writer,
			Formatter:      formatter,
			VerbosityLevel: 0,
		}

		if err := grpcurl.InvokeRPC(
			c.c.Context,
			descSource,
			conn,
			svcMethod,
			nil,
			h,
			rf.Next,
		); err != nil {
			return false, err
		}

		if h.Status.Code() != codes.OK {
			grpcurl.PrintStatus(c.c.App.ErrWriter, h.Status, formatter)
			cli.OsExiter(1)
			return false, nil
		}

		return true, nil
	}

	if streamDur == 0 {
		_, err := invoke()
		return err
	}

	ticker := time.NewTicker(streamDur)
	defer ticker.Stop()

	for {
		if err := c.c.Context.Err(); err != nil {
			if errors.Is(err, context.Canceled) {
				return nil
			}
			return err
		}

		select {
		case <-c.c.Context.Done():
			return nil
		case <-ticker.C:
			if ok, err := invoke(); err != nil {
				return err
			} else if !ok {
				return nil
			}
		}
	}
}

func (c *viamClient) connectToShellService(orgStr, locStr, robotStr, partStr string,
	debug bool,
	logger logging.Logger,
) (shell.Service, func(ctx context.Context) error, error) {
	dialCtx, fqdn, rpcOpts, err := c.prepareDial(orgStr, locStr, robotStr, partStr, debug)
	if err != nil {
		return nil, nil, err
	}
	return c.connectToShellServiceInner(dialCtx, fqdn, rpcOpts, debug, logger)
}

// connectToShellServiceFqdn is a shell service dialer that doesn't check org or re-fetch the part.
func (c *viamClient) connectToShellServiceFqdn(
	partFqdn string,
	debug bool,
	logger logging.Logger,
) (shell.Service, func(ctx context.Context) error, error) {
	dialCtx, fqdn, rpcOpts, err := c.prepareDialInner(partFqdn, debug)
	if err != nil {
		return nil, nil, err
	}
	return c.connectToShellServiceInner(dialCtx, fqdn, rpcOpts, debug, logger)
}

func (c *viamClient) connectToShellServiceInner(
	dialCtx context.Context,
	fqdn string,
	rpcOpts []rpc.DialOption,
	debug bool,
	logger logging.Logger,
) (shell.Service, func(ctx context.Context) error, error) {
	if debug {
		printf(c.c.App.Writer, "Establishing connection...")
	}
	robotClient, err := client.New(dialCtx, fqdn, logger, client.WithDialOptions(rpcOpts...))
	if err != nil {
		return nil, nil, errors.Wrap(err, "could not connect to machine part")
	}

	var successful bool
	defer func() {
		if !successful {
			utils.UncheckedError(robotClient.Close(c.c.Context))
		}
	}()

	// Returns the first shell service found in the robot resources
	var found *resource.Name
	for _, name := range robotClient.ResourceNames() {
		if name.API == shell.API {
			nameCopy := name
			found = &nameCopy
			break
		}
	}
	if found == nil {
		return nil, nil, errNoShellService
	}

	shellRes, err := robotClient.ResourceByName(*found)
	if err != nil {
		return nil, nil, errors.Wrap(err, "could not get shell service from machine part")
	}

	shellSvc, ok := shellRes.(shell.Service)
	if !ok {
		return nil, nil, errors.New("could not get shell service from machine part")
	}
	successful = true
	return shellSvc, robotClient.Close, nil
}

func (c *viamClient) startRobotPartShell(
	orgStr, locStr, robotStr, partStr string,
	debug bool,
	logger logging.Logger,
) error {
	shellSvc, closeClient, err := c.connectToShellService(orgStr, locStr, robotStr, partStr, debug, logger)
	if err != nil {
		return err
	}
	defer func() {
		utils.UncheckedError(closeClient(c.c.Context))
	}()

	getWinChMsg := func() map[string]interface{} {
		cols, rows := consolesize.GetConsoleSize()
		return map[string]interface{}{
			"message": "window-change",
			"cols":    cols,
			"rows":    rows,
		}
	}

	input, inputOOB, output, err := shellSvc.Shell(c.c.Context, map[string]interface{}{
		"messages": []interface{}{getWinChMsg()},
	})
	if err != nil {
		return err
	}

	if sig, ok := sigwinchSignal(); ok {
		winchCh := make(chan os.Signal, 1)
		signal.Notify(winchCh, sig)
		utils.PanicCapturingGo(func() {
			defer close(inputOOB)
			for {
				if !utils.SelectContextOrWaitChan(c.c.Context, winchCh) {
					return
				}
				select {
				case <-c.c.Context.Done():
					return
				case inputOOB <- getWinChMsg():
				}
			}
		})
	}

	setRaw := func(isRaw bool) error {
		// NOTE(benjirewis): Linux systems seem to need both "raw" (no processing) and "-echo"
		// (no echoing back inputted characters) in order to allow the input and output loops
		// below to completely control the terminal.
		args := []string{"raw", "-echo", "-echoctl"}
		if !isRaw {
			args = []string{"-raw", "echo", "echoctl"}
		}

		rawMode := exec.Command("stty", args...)
		rawMode.Stdin = os.Stdin
		return rawMode.Run()
	}
	if err := setRaw(true); err != nil {
		return err
	}
	defer func() {
		utils.UncheckedError(setRaw(false))
	}()

	utils.PanicCapturingGo(func() {
		var data [64]byte
		for {
			select {
			case <-c.c.Context.Done():
				close(input)
				return
			default:
			}

			n, err := os.Stdin.Read(data[:])
			if err != nil {
				close(input)
				return
			}
			select {
			case <-c.c.Context.Done():
				close(input)
				return
			case input <- string(data[:n]):
			}
		}
	})

	outputLoop := func() {
		for {
			select {
			case <-c.c.Context.Done():
				return
			case outputData, ok := <-output:
				if ok {
					if outputData.Output != "" {
						fmt.Fprint(c.c.App.Writer, outputData.Output) //nolint:errcheck // no newline
					}
					if outputData.Error != "" {
						fmt.Fprint(c.c.App.ErrWriter, outputData.Error) //nolint:errcheck // no newline
					}
					if outputData.EOF {
						return
					}
				} else {
					return
				}
			}
		}
	}

	outputLoop()
	return nil
}

func (c *viamClient) copyFilesToMachine(
	orgStr, locStr, robotStr, partStr string,
	debug bool,
	allowRecursion bool,
	preserve bool,
	paths []string,
	destination string,
	logger logging.Logger,
) error {
	shellSvc, closeClient, err := c.connectToShellService(orgStr, locStr, robotStr, partStr, debug, logger)
	if err != nil {
		return err
	}
	return c.copyFilesToMachineInner(shellSvc, closeClient, allowRecursion, preserve, paths, destination)
}

// copyFilesToFqdn is a copyFilesToMachine variant that makes use of pre-fetched part FQDN.
func (c *viamClient) copyFilesToFqdn(
	fqdn string,
	debug bool,
	allowRecursion bool,
	preserve bool,
	paths []string,
	destination string,
	logger logging.Logger,
) error {
	shellSvc, closeClient, err := c.connectToShellServiceFqdn(fqdn, debug, logger)
	if err != nil {
		return err
	}
	return c.copyFilesToMachineInner(shellSvc, closeClient, allowRecursion, preserve, paths, destination)
}

// copyFilesToMachineInner is the common logic for both copyFiles variants.
func (c *viamClient) copyFilesToMachineInner(
	shellSvc shell.Service,
	closeClient func(ctx context.Context) error,
	allowRecursion bool,
	preserve bool,
	paths []string,
	destination string,
) error {
	defer func() {
		utils.UncheckedError(closeClient(c.c.Context))
	}()

	// prepare a factory that understands the file copying service (RPC or not).
	copyFactory := shell.NewCopyFileToMachineFactory(destination, preserve, shellSvc)
	// make a reader copier that just does the traversal and copy work for us. Think of
	// this as a tee reader.
	readCopier, err := shell.NewLocalFileReadCopier(paths, allowRecursion, false, copyFactory)
	if err != nil {
		return err
	}
	defer func() {
		if err := readCopier.Close(c.c.Context); err != nil {
			utils.UncheckedError(err)
		}
	}()

	// ReadAll the files into the copier.
	return readCopier.ReadAll(c.c.Context)
}

func (c *viamClient) copyFilesFromMachine(
	orgStr, locStr, robotStr, partStr string,
	debug bool,
	allowRecursion bool,
	preserve bool,
	paths []string,
	destination string,
	logger logging.Logger,
) error {
	shellSvc, closeClient, err := c.connectToShellService(orgStr, locStr, robotStr, partStr, debug, logger)
	if err != nil {
		return err
	}
	defer func() {
		utils.UncheckedError(closeClient(c.c.Context))
	}()

	// prepare a factory that understands how to work with our local filesystem.
	factory, err := shell.NewLocalFileCopyFactory(destination, preserve, false)
	if err != nil {
		return err
	}

	// let the shell service figure out how to grab the files for and pass them to our copier.
	return shellSvc.CopyFilesFromMachine(c.c.Context, paths, allowRecursion, preserve, factory, nil)
}

func logEntryFieldsToString(fields []*structpb.Struct) (string, error) {
	// if there are no fields, don't return anything, otherwise we add lots of {}'s
	// to the logs
	if len(fields) == 0 {
		return "", nil
	}
	// we have to manually format these fields as json because
	// marshalling a go object will not preserve the order of the fields
	message := "{"
	for i, field := range fields {
		key, value, err := logging.FieldKeyAndValueFromProto(field)
		if err != nil {
			return "", err
		}
		if i > 0 {
			// split fields with space and comma after first entry
			message += ", "
		}
		if _, isStr := value.(string); isStr {
			message += fmt.Sprintf("%q: %q", key, value)
		} else {
			message += fmt.Sprintf("%q: %v", key, value)
		}
	}
	return message + "}", nil
}<|MERGE_RESOLUTION|>--- conflicted
+++ resolved
@@ -1073,13 +1073,8 @@
 	return strings.HasSuffix(baseURL.Hostname(), "viam.com")
 }
 
-<<<<<<< HEAD
-func newViamClient(c *cli.Context) (*viamClient, error) {
+func newViamClientInner(c *cli.Context, disableBrowserOpen bool) (*viamClient, error) {
 	conf, err := ConfigFromCache(c)
-=======
-func newViamClientInner(c *cli.Context, disableBrowserOpen bool) (*viamClient, error) {
-	conf, err := ConfigFromCache()
->>>>>>> 57206185
 	if err != nil {
 		if !os.IsNotExist(err) {
 			globalArgs := parseStructFromCtx[globalArgs](c)
