--- conflicted
+++ resolved
@@ -2292,16 +2292,11 @@
 	return message + "}", nil
 }
 
-<<<<<<< HEAD
 type readOAuthAppArgs struct {
-=======
-type deleteOAuthAppArgs struct {
->>>>>>> 8f2b817e
 	OrgID    string
 	ClientID string
 }
 
-<<<<<<< HEAD
 const (
 	clientAuthenticationPrefix = "CLIENT_AUTHENTICATION_"
 	pkcePrefix                 = "PKCE_"
@@ -2311,7 +2306,51 @@
 
 // ReadOAuthAppAction is the corresponding action for 'organizations auth-service oauth-app read'.
 func ReadOAuthAppAction(c *cli.Context, args readOAuthAppArgs) error {
-=======
+	client, err := newViamClient(c)
+	if err != nil {
+		return err
+	}
+
+	return client.readOAuthAppAction(c, args.OrgID, args.ClientID)
+}
+
+func (c *viamClient) readOAuthAppAction(cCtx *cli.Context, orgID, clientID string) error {
+	if err := c.ensureLoggedIn(); err != nil {
+		return err
+	}
+
+	req := &apppb.ReadOAuthAppRequest{OrgId: orgID, ClientId: clientID}
+	resp, err := c.client.ReadOAuthApp(c.c.Context, req)
+	if err != nil {
+		return err
+	}
+
+	config := resp.OauthConfig
+	printf(cCtx.App.Writer, "OAuth config for client ID %s:", clientID)
+	printf(cCtx.App.Writer, "")
+	printf(cCtx.App.Writer, "Client Authentication: %s", formatStringForOutput(config.ClientAuthentication.String(), clientAuthenticationPrefix))
+	printf(cCtx.App.Writer, "PKCE (Proof Key for Code Exchange): %s", formatStringForOutput(config.Pkce.String(), pkcePrefix))
+	printf(cCtx.App.Writer, "URL Validation Policy: %s", formatStringForOutput(config.UrlValidation.String(), urlValidationPrefix))
+	printf(cCtx.App.Writer, "Logout URL: %s", config.LogoutUri)
+	printf(cCtx.App.Writer, "Redirect URLs: %s", strings.Join(config.RedirectUris, ", "))
+	if len(config.OriginUris) > 0 {
+		printf(cCtx.App.Writer, "Origin URLs: %s", strings.Join(config.OriginUris, ", "))
+	}
+
+	var enabledGrants []string
+	for _, eg := range config.GetEnabledGrants() {
+		enabledGrants = append(enabledGrants, formatStringForOutput(eg.String(), enabledGrantPrefix))
+	}
+	printf(cCtx.App.Writer, "Enabled Grants: %s", strings.Join(enabledGrants, ", "))
+
+	return nil
+}
+
+type deleteOAuthAppArgs struct {
+	OrgID    string
+	ClientID string
+}
+
 // DeleteOAuthAppConfirmation is the Before action for 'organizations auth-service oauth-app delete'.
 // It asks for the user to confirm that they want to delete the oauth app.
 func DeleteOAuthAppConfirmation(c *cli.Context, args deleteOAuthAppArgs) error {
@@ -2495,58 +2534,24 @@
 
 // UpdateOAuthAppAction is the corresponding action for 'oauth-app update'.
 func UpdateOAuthAppAction(c *cli.Context, args updateOAuthAppArgs) error {
->>>>>>> 8f2b817e
 	client, err := newViamClient(c)
 	if err != nil {
 		return err
 	}
 
-<<<<<<< HEAD
-	return client.readOAuthAppAction(c, args.OrgID, args.ClientID)
-}
-
-func (c *viamClient) readOAuthAppAction(cCtx *cli.Context, orgID, clientID string) error {
-=======
 	return client.updateOAuthAppAction(c, args)
 }
 
 func (c *viamClient) updateOAuthAppAction(cCtx *cli.Context, args updateOAuthAppArgs) error {
->>>>>>> 8f2b817e
 	if err := c.ensureLoggedIn(); err != nil {
 		return err
 	}
 
-<<<<<<< HEAD
-	req := &apppb.ReadOAuthAppRequest{OrgId: orgID, ClientId: clientID}
-	resp, err := c.client.ReadOAuthApp(c.c.Context, req)
-=======
 	req, err := createUpdateOAuthAppRequest(args)
->>>>>>> 8f2b817e
-	if err != nil {
-		return err
-	}
-
-<<<<<<< HEAD
-	config := resp.OauthConfig
-	printf(cCtx.App.Writer, "OAuth config for client ID %s:", clientID)
-	printf(cCtx.App.Writer, "")
-	printf(cCtx.App.Writer, "Client Authentication: %s", formatStringForOutput(config.ClientAuthentication.String(), clientAuthenticationPrefix))
-	printf(cCtx.App.Writer, "PKCE (Proof Key for Code Exchange): %s", formatStringForOutput(config.Pkce.String(), pkcePrefix))
-	printf(cCtx.App.Writer, "URL Validation Policy: %s", formatStringForOutput(config.UrlValidation.String(), urlValidationPrefix))
-	printf(cCtx.App.Writer, "Logout URL: %s", config.LogoutUri)
-	printf(cCtx.App.Writer, "Redirect URLs: %s", strings.Join(config.RedirectUris, ", "))
-	if len(config.OriginUris) > 0 {
-		printf(cCtx.App.Writer, "Origin URLs: %s", strings.Join(config.OriginUris, ", "))
-	}
-
-	var enabledGrants []string
-	for _, eg := range config.GetEnabledGrants() {
-		enabledGrants = append(enabledGrants, formatStringForOutput(eg.String(), enabledGrantPrefix))
-	}
-	printf(cCtx.App.Writer, "Enabled Grants: %s", strings.Join(enabledGrants, ", "))
-
-	return nil
-=======
+	if err != nil {
+		return err
+	}
+
 	_, err = c.client.UpdateOAuthApp(c.c.Context, req)
 	if err != nil {
 		return err
@@ -2614,5 +2619,4 @@
 		enabledGrantsProto = append(enabledGrantsProto, enabledGrant)
 	}
 	return enabledGrantsProto, nil
->>>>>>> 8f2b817e
 }