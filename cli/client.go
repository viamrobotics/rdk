--- conflicted
+++ resolved
@@ -40,7 +40,6 @@
 	reflectpb "google.golang.org/grpc/reflection/grpc_reflection_v1alpha"
 	"google.golang.org/grpc/status"
 	"google.golang.org/protobuf/types/known/structpb"
-	"google.golang.org/protobuf/types/known/timestamppb"
 
 	rconfig "go.viam.com/rdk/config"
 	"go.viam.com/rdk/grpc"
@@ -615,13 +614,10 @@
 	Machine      string
 	Output       string
 	Format       string
-<<<<<<< HEAD
 	Keyword      string
 	Levels       []string
 	StartTime    string
 	EndTime      string
-=======
->>>>>>> f6606aca
 	Errors       bool
 	Count        int
 }
@@ -654,182 +650,6 @@
 		return errors.Wrap(err, "could not get machine parts")
 	}
 
-<<<<<<< HEAD
-	if args.Output != "" {
-		return client.fetchAndSaveLogs(parts, args)
-	}
-
-	return client.printLogsToConsole(robot, parts, args)
-}
-
-// fetchAndSaveLogs fetches logs for all parts incrementally and saves them to a file.
-func (c *viamClient) fetchAndSaveLogs(parts []*apppb.RobotPart, args robotsLogsArgs) error {
-	// Ensure the directory exists
-	dir := filepath.Dir(args.Output)
-	if err := os.MkdirAll(dir, 0o750); err != nil {
-		return errors.Wrapf(err, "could not create directory: %s", dir)
-	}
-
-	// Open the file for streaming writes
-	file, err := os.OpenFile(args.Output, os.O_CREATE|os.O_WRONLY|os.O_TRUNC, 0o600)
-	if err != nil {
-		return errors.Wrap(err, "could not open file for writing")
-	}
-	//nolint:errcheck
-	defer file.Close()
-
-	// Stream logs part by part
-	for _, part := range parts {
-		if err := c.streamLogsForPart(part, args, file); err != nil {
-			return errors.Wrapf(err, "could not stream logs for part %s", part.Name)
-		}
-	}
-
-	return nil
-}
-
-// streamLogsForPart streams logs for a specific part directly to a file.
-func (c *viamClient) streamLogsForPart(part *apppb.RobotPart, args robotsLogsArgs, file *os.File) error {
-	numLogs, err := getNumLogs(c.c, args.Count)
-	if err != nil {
-		return err
-	}
-
-	// Parse start and end times if provided
-	var startTime, endTime *timestamppb.Timestamp
-	if args.StartTime != "" {
-		parsedStart, err := time.Parse(time.RFC3339, args.StartTime)
-		if err != nil {
-			return errors.Wrap(err, "invalid start time format")
-		}
-		startTime = timestamppb.New(parsedStart)
-	}
-	if args.EndTime != "" {
-		parsedEnd, err := time.Parse(time.RFC3339, args.EndTime)
-		if err != nil {
-			return errors.Wrap(err, "invalid end time format")
-		}
-		endTime = timestamppb.New(parsedEnd)
-	}
-
-	// Write a header for this part
-	if args.Format == formatText {
-		if _, err := file.WriteString(fmt.Sprintf("===== Logs for Part: %s =====\n", part.Name)); err != nil {
-			return errors.Wrap(err, "failed to write header to file")
-		}
-	}
-
-	// Write logs for this part
-	var pageToken string
-	for logsFetched := 0; logsFetched < numLogs; {
-		resp, err := c.client.GetRobotPartLogs(c.c.Context, &apppb.GetRobotPartLogsRequest{
-			Id:         part.Id,
-			Filter:     &args.Keyword,
-			ErrorsOnly: args.Errors,
-			PageToken:  &pageToken,
-			Levels:     args.Levels,
-			Start:      startTime,
-			End:        endTime,
-		})
-		if err != nil {
-			return errors.Wrap(err, "failed to fetch logs")
-		}
-
-		pageToken = resp.NextPageToken
-		// Break in the event of no logs in GetRobotPartLogsResponse or when
-		// page token is empty (no more pages).
-		if resp.Logs == nil || pageToken == "" {
-			break
-		}
-
-		// Truncate this intermediate slice of resp.Logs based on how many logs
-		// are still required by numLogs.
-		remainingLogsNeeded := numLogs - logsFetched
-		if remainingLogsNeeded < len(resp.Logs) {
-			resp.Logs = resp.Logs[:remainingLogsNeeded]
-		}
-
-		for _, log := range resp.Logs {
-			formattedLog, err := formatLog(log, part.Name, args.Format)
-			if err != nil {
-				return errors.Wrap(err, "failed to format log")
-			}
-
-			if args.Format == formatJSON {
-				// Each log as a standalone JSON object
-				if _, err := file.WriteString(formattedLog + "\n"); err != nil {
-					return errors.Wrap(err, "failed to write log to file")
-				}
-			} else if args.Format == formatText {
-				// Append formatted log for text output
-				if _, err := file.WriteString(formattedLog); err != nil {
-					return errors.Wrap(err, "failed to write log to file")
-				}
-			}
-		}
-
-		logsFetched += len(resp.Logs)
-	}
-
-	return nil
-}
-
-// formatLog formats a single log entry based on the specified format.
-func formatLog(log *commonpb.LogEntry, partName, format string) (string, error) {
-	fieldsString, err := logEntryFieldsToString(log.Fields)
-	if err != nil {
-		fieldsString = fmt.Sprintf("error formatting fields: %v", err)
-	}
-
-	switch format {
-	case formatJSON:
-		logMap := map[string]interface{}{
-			"part":    partName,
-			"ts":      log.Time.AsTime().Unix(),
-			"time":    log.Time.AsTime().Format(logging.DefaultTimeFormatStr),
-			"message": log.Message,
-			"level":   log.Level,
-			"logger":  log.LoggerName,
-			"fields":  fieldsString,
-		}
-		logJSON, err := json.Marshal(logMap)
-		if err != nil {
-			return "", errors.Wrap(err, "failed to marshal log to JSON")
-		}
-		return string(logJSON), nil
-	case formatText:
-		return fmt.Sprintf(
-			"%s\t%s\t%s\t%s\t%s\n",
-			log.Time.AsTime().Format(logging.DefaultTimeFormatStr),
-			log.Level,
-			log.LoggerName,
-			log.Message,
-			fieldsString,
-		), nil
-	default:
-		return "", fmt.Errorf("invalid format: %s", format)
-	}
-}
-
-// printLogsToConsole prints logs to the console.
-func (c *viamClient) printLogsToConsole(robot *apppb.Robot, parts []*apppb.RobotPart, args robotsLogsArgs) error {
-	orgStr := args.Organization
-	locStr := args.Location
-	robotStr := args.Machine
-
-	for i, part := range parts {
-		if i != 0 {
-			printf(c.c.App.Writer, "")
-		}
-
-		var header string
-		if orgStr == "" || locStr == "" || robotStr == "" {
-			header = fmt.Sprintf("%s -> %s -> %s -> %s", c.selectedOrg.Name, c.selectedLoc.Name, robot.Name, part.Name)
-		} else {
-			header = part.Name
-		}
-		numLogs, err := getNumLogs(c.c, args.Count)
-=======
 	// Determine the output destination
 	var writer io.Writer
 	if args.Output != "" {
@@ -890,27 +710,15 @@
 			ErrorsOnly: args.Errors,
 			PageToken:  &pageToken,
 		})
->>>>>>> f6606aca
 		if err != nil {
 			return errors.Wrap(err, "failed to fetch logs")
 		}
-<<<<<<< HEAD
-		if err := c.printRobotPartLogs(
-			orgStr, locStr, robotStr, part.Id,
-			args.Errors,
-			"\t",
-			header,
-			numLogs,
-		); err != nil {
-			return errors.Wrap(err, "could not print machine logs")
-=======
 
 		pageToken = resp.NextPageToken
 		// Break in the event of no logs in GetRobotPartLogsResponse or when
 		// page token is empty (no more pages).
 		if resp.Logs == nil || pageToken == "" {
 			break
->>>>>>> f6606aca
 		}
 
 		// Truncate this intermediate slice of resp.Logs based on how many logs
