--- conflicted
+++ resolved
@@ -202,11 +202,7 @@
 	printf(cCtx.App.Writer, "Support Email: %s", resp.GetSupportEmail())
 	printf(cCtx.App.Writer, "Billing Dashboard URL: %s", resp.GetBillingDashboardUrl())
 	printf(cCtx.App.Writer, "Logo URL: %s", resp.GetLogoUrl())
-<<<<<<< HEAD
-	println()
-=======
-
->>>>>>> 2a56096e
+	printf(cCtx.App.Writer, "")
 	printf(cCtx.App.Writer, " --- Billing Address --- ")
 	printf(cCtx.App.Writer, "Address Line 1: %s", resp.BillingAddress.GetAddressLine_1())
 	if resp.BillingAddress.GetAddressLine_2() != "" {
