--- conflicted
+++ resolved
@@ -204,7 +204,7 @@
 	yellow := "\033[1;33m%s\033[0m"
 	printf(c.App.Writer, yellow, "WARNING!!\n")
 	printf(c.App.Writer, yellow, fmt.Sprintf("You are trying to disable auth service for organization ID %s. "+
-		"Once disabled, all custom auth views and emails will be removed from your organization's (%s) " + " 
+		"Once disabled, all custom auth views and emails will be removed from your organization's (%s) "+
 		"OAuth applications and permanently deleted.\n", args.OrgID))
 	printf(c.App.Writer, yellow, "If you wish to continue, please type \"disable\":")
 	if err := c.Err(); err != nil {
@@ -230,16 +230,7 @@
 		return err
 	}
 
-<<<<<<< HEAD
 	return c.disableAuthServiceAction(cCtx, args.OrgID)
-=======
-	orgID := args.OrgID
-	if orgID == "" {
-		return errors.New("cannot disable auth service without an organization ID")
-	}
-
-	return c.disableAuthServiceAction(cCtx, orgID)
->>>>>>> 0b492480
 }
 
 func (c *viamClient) disableAuthServiceAction(cCtx *cli.Context, orgID string) error {
