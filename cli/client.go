--- conflicted
+++ resolved
@@ -35,30 +35,17 @@
 	"go.viam.com/rdk/services/shell"
 )
 
-<<<<<<< HEAD
 // viamClient wraps a cli.Context and provides all the CLI command functionality
 // needed to talk to the app and data services but not directly to robot parts.
 type viamClient struct {
-	c          *cli.Context
-	conf       *config
-	client     apppb.AppServiceClient
-	dataClient datapb.DataServiceClient
-	baseURL    *url.URL
-	rpcOpts    []rpc.DialOption
-	authFlow   *authFlow
-=======
-// appClient wraps a cli.Context and provides all the CLI command functionality
-// needed to talk to the app service but not directly to robot parts.
-type appClient struct {
 	c             *cli.Context
 	conf          *config
 	client        apppb.AppServiceClient
 	dataClient    datapb.DataServiceClient
-	packageClient packagepb.PackageServiceClient
+  packageClient packagepb.PackageServiceClient
 	baseURL       *url.URL
 	rpcOpts       []rpc.DialOption
 	authFlow      *authFlow
->>>>>>> 4a310a45
 
 	selectedOrg *apppb.Organization
 	selectedLoc *apppb.Location
