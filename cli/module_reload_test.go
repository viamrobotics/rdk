--- conflicted
+++ resolved
@@ -13,7 +13,6 @@
 	"google.golang.org/protobuf/types/known/structpb"
 
 	rdkConfig "go.viam.com/rdk/config"
-	"go.viam.com/rdk/logging"
 	"go.viam.com/rdk/testutils/inject"
 )
 
@@ -27,9 +26,9 @@
 	path, err := ac.moduleBuildStartAction(parseStructFromCtx[moduleBuildStartArgs](cCtx))
 	test.That(t, err, test.ShouldBeNil)
 	test.That(t, path, test.ShouldEqual, "xyz123")
-	test.That(t, out.messages, test.ShouldHaveLength, 1)
-	test.That(t, out.messages[0], test.ShouldEqual, "xyz123\n")
-	test.That(t, errOut.messages, test.ShouldHaveLength, 1)
+	// Note: Progress manager output goes to os.Stdout, not captured in test writers
+	test.That(t, out.messages, test.ShouldHaveLength, 0)
+	test.That(t, errOut.messages, test.ShouldHaveLength, 0)
 }
 
 // Helper function to create a mock AppServiceClient with robot part.
@@ -71,8 +70,6 @@
 }
 
 func TestFullReloadFlow(t *testing.T) {
-	logger := logging.NewTestLogger(t)
-
 	manifestPath := createTestManifest(t, "", nil)
 	confStruct, err := structpb.NewStruct(map[string]any{
 		"modules": []any{},
@@ -91,25 +88,16 @@
 		"token",
 	)
 	test.That(t, vc.loginAction(cCtx), test.ShouldBeNil)
-	err = reloadModuleActionInner(cCtx, vc, parseStructFromCtx[reloadModuleArgs](cCtx), logger, false)
+	err = reloadModuleAction(cCtx, parseStructFromCtx[reloadModuleArgs](cCtx), false)
 	test.That(t, err, test.ShouldBeNil)
 	test.That(t, updateCount, test.ShouldEqual, 1)
 
 	t.Run("addShellService", func(t *testing.T) {
-<<<<<<< HEAD
-		part, _ := vc.getRobotPart("id")
-		added, err := addShellService(cCtx, vc, part.Part, false)
-		test.That(t, err, test.ShouldBeNil)
-		test.That(t, added, test.ShouldBeTrue)
-		services, ok := part.Part.RobotConfig.AsMap()["services"].([]any)
-		test.That(t, ok, test.ShouldBeTrue)
-		test.That(t, services, test.ShouldNotBeNil)
-		test.That(t, services[0].(map[string]any)["type"], test.ShouldResemble, "shell")
-=======
 		t.Run("addsServiceWhenMissing", func(t *testing.T) {
 			part, _ := vc.getRobotPart("id")
-			err := addShellService(cCtx, vc, part.Part, false)
-			test.That(t, err, test.ShouldBeNil)
+			added, err := addShellService(cCtx, vc, part.Part, false)
+			test.That(t, err, test.ShouldBeNil)
+			test.That(t, added, test.ShouldBeTrue)
 			services, ok := part.Part.RobotConfig.AsMap()["services"].([]any)
 			test.That(t, ok, test.ShouldBeTrue)
 			test.That(t, services, test.ShouldNotBeNil)
@@ -137,8 +125,9 @@
 			)
 
 			part, _ := vc2.getRobotPart("id")
-			err = addShellService(cCtx2, vc2, part.Part, false)
-			test.That(t, err, test.ShouldBeNil)
+			added, err := addShellService(cCtx2, vc2, part.Part, false)
+			test.That(t, err, test.ShouldBeNil)
+			test.That(t, added, test.ShouldBeFalse)
 			services, ok := part.Part.RobotConfig.AsMap()["services"].([]any)
 			test.That(t, ok, test.ShouldBeTrue)
 			// Should still have only 1 service (not added again)
@@ -169,7 +158,7 @@
 			})
 			test.That(t, err, test.ShouldBeNil)
 
-			cCtx, vc, _, _ := setup(
+			cCtx, _, _, _ := setup(
 				mockAppServiceClientWithRobotPart(confStruct, userInfo),
 				nil,
 				&inject.BuildServiceClient{},
@@ -180,7 +169,7 @@
 				"token",
 			)
 
-			err = reloadModuleActionInner(cCtx, vc, parseStructFromCtx[reloadModuleArgs](cCtx), logger, false)
+			err = reloadModuleAction(cCtx, parseStructFromCtx[reloadModuleArgs](cCtx), false)
 			test.That(t, err, test.ShouldNotBeNil)
 			test.That(t, err.Error(), test.ShouldContainSubstring, "not supported for hot reloading")
 		})
@@ -194,7 +183,7 @@
 			test.That(t, err, test.ShouldBeNil)
 
 			updateCount := 0
-			cCtx, vc, _, _ := setup(
+			cCtx, _, _, _ := setup(
 				mockFullAppServiceClient(confStruct, userInfo, &updateCount),
 				nil,
 				&inject.BuildServiceClient{},
@@ -205,11 +194,10 @@
 				"token",
 			)
 
-			err = reloadModuleActionInner(cCtx, vc, parseStructFromCtx[reloadModuleArgs](cCtx), logger, false)
+			err = reloadModuleAction(cCtx, parseStructFromCtx[reloadModuleArgs](cCtx), false)
 			test.That(t, err, test.ShouldBeNil)
 			test.That(t, updateCount, test.ShouldEqual, 1)
 		})
->>>>>>> 2d2c71de
 	})
 }
 
