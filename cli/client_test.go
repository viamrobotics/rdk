package cli

import (
	"context"
	"errors"
	"flag"
	"fmt"
	"io/fs"
	"maps"
	"os"
	"path/filepath"
	"strconv"
	"strings"
	"testing"
	"time"

	"github.com/google/uuid"
	"github.com/urfave/cli/v2"
	"go.uber.org/zap/zapcore"
	buildpb "go.viam.com/api/app/build/v1"
	datapb "go.viam.com/api/app/data/v1"
	apppb "go.viam.com/api/app/v1"
	commonpb "go.viam.com/api/common/v1"
	"go.viam.com/test"
	"go.viam.com/utils/protoutils"
	"google.golang.org/grpc"
	"google.golang.org/protobuf/types/known/structpb"

	robotconfig "go.viam.com/rdk/config"
	"go.viam.com/rdk/logging"
	"go.viam.com/rdk/resource"
	robotimpl "go.viam.com/rdk/robot/impl"
	"go.viam.com/rdk/services/shell"
	_ "go.viam.com/rdk/services/shell/register"
	shelltestutils "go.viam.com/rdk/services/shell/testutils"
	"go.viam.com/rdk/testutils/inject"
	"go.viam.com/rdk/testutils/robottestutils"
	"go.viam.com/rdk/utils"
)

var (
	testEmail     = "grogu@viam.com"
	testToken     = "thisistheway"
	testKeyID     = "testkeyid"
	testKeyCrypto = "testkeycrypto"
)

type testWriter struct {
	messages []string
}

// Write implements io.Writer.
func (tw *testWriter) Write(b []byte) (int, error) {
	tw.messages = append(tw.messages, string(b))
	return len(b), nil
}

// populateFlags populates a FlagSet from a map.
func populateFlags(m map[string]any, args ...string) *flag.FlagSet {
	flags := &flag.FlagSet{}
	// init all the default flags from the input
	for name, val := range m {
		switch v := val.(type) {
		case int:
			flags.Int(name, v, "")
		case string:
			flags.String(name, v, "")
		case bool:
			flags.Bool(name, v, "")
		default:
			// non-int and non-string flags not yet supported
			continue
		}
	}
	if err := flags.Parse(args); err != nil {
		panic(err)
	}
	return flags
}

func newTestContext(t *testing.T, flags map[string]any) *cli.Context {
	t.Helper()
	out := &testWriter{}
	errOut := &testWriter{}
	return cli.NewContext(NewApp(out, errOut), populateFlags(flags), nil)
}

// setup creates a new cli.Context and viamClient with fake auth and the passed
// in AppServiceClient and DataServiceClient. It also returns testWriters that capture Stdout and
// Stdin.
<<<<<<< HEAD
func setup(asc apppb.AppServiceClient, dataClient datapb.DataServiceClient, buildClient buildpb.BuildServiceClient, endUserClient apppb.EndUserServiceClient, authMethod string, defaultFlags map[string]any) (*cli.Context, *viamClient, *testWriter, *testWriter) {
=======
func setup(
	asc apppb.AppServiceClient,
	dataClient datapb.DataServiceClient,
	buildClient buildpb.BuildServiceClient,
	defaultFlags map[string]any,
	authMethod string,
	cliArgs ...string,
) (*cli.Context, *viamClient, *testWriter, *testWriter) {
>>>>>>> 2cdbef46
	out := &testWriter{}
	errOut := &testWriter{}
	flags := populateFlags(defaultFlags, cliArgs...)

	if dataClient != nil {
		// these flags are only relevant when testing a dataClient
		flags.String(dataFlagDataType, dataTypeTabular, "")
		flags.String(dataFlagDestination, utils.ResolveFile(""), "")
	}

	cCtx := cli.NewContext(NewApp(out, errOut), flags, nil)
	conf := &config{}
	if authMethod == "token" {
		conf.Auth = &token{
			AccessToken: testToken,
			ExpiresAt:   time.Now().Add(time.Hour),
			User: userData{
				Email: testEmail,
			},
		}
	} else if authMethod == "apiKey" {
		conf.Auth = &apiKey{
			KeyID:     testKeyID,
			KeyCrypto: testKeyCrypto,
		}
	}

	ac := &viamClient{
<<<<<<< HEAD
		client:        asc,
		conf:          conf,
		c:             cCtx,
		dataClient:    dataClient,
		buildClient:   buildClient,
		endUserClient: endUserClient,
=======
		client:      asc,
		conf:        conf,
		c:           cCtx,
		dataClient:  dataClient,
		buildClient: buildClient,
		selectedOrg: &apppb.Organization{},
		selectedLoc: &apppb.Location{},
>>>>>>> 2cdbef46
	}
	return cCtx, ac, out, errOut
}

//nolint:unparam
func setupWithRunningPart(
	t *testing.T,
	asc apppb.AppServiceClient,
	dataClient datapb.DataServiceClient,
	buildClient buildpb.BuildServiceClient,
	defaultFlags map[string]any,
	authMethod string,
	partFQDN string,
	cliArgs ...string,
) (*cli.Context, *viamClient, *testWriter, *testWriter, func()) {
	t.Helper()

	cCtx, ac, out, errOut := setup(asc, dataClient, buildClient, defaultFlags, authMethod, cliArgs...)

	// this config could later become a parameter
	r, err := robotimpl.New(cCtx.Context, &robotconfig.Config{
		Services: []resource.Config{
			{
				Name:  "shell1",
				API:   shell.API,
				Model: resource.DefaultServiceModel,
			},
		},
	}, logging.NewTestLogger(t))
	test.That(t, err, test.ShouldBeNil)

	options, _, addr := robottestutils.CreateBaseOptionsAndListener(t)
	options.FQDN = partFQDN
	err = r.StartWeb(cCtx.Context, options)
	test.That(t, err, test.ShouldBeNil)

	baseURL, rpcOpts, err := parseBaseURL(fmt.Sprintf("http://%s", addr), false)
	test.That(t, err, test.ShouldBeNil)
	// this will be the URL we use to make new clients. In a backwards way, this
	// lets the robot be the one with external auth handling (if auth were being used)
	ac.baseURL = baseURL
	ac.rpcOpts = rpcOpts

	return cCtx, ac, out, errOut, func() {
		test.That(t, r.Close(context.Background()), test.ShouldBeNil)
	}
}

func TestListOrganizationsAction(t *testing.T) {
	listOrganizationsFunc := func(ctx context.Context, in *apppb.ListOrganizationsRequest,
		opts ...grpc.CallOption,
	) (*apppb.ListOrganizationsResponse, error) {
		orgs := []*apppb.Organization{{Name: "jedi", PublicNamespace: "anakin"}, {Name: "mandalorians"}}
		return &apppb.ListOrganizationsResponse{Organizations: orgs}, nil
	}
	asc := &inject.AppServiceClient{
		ListOrganizationsFunc: listOrganizationsFunc,
	}
	cCtx, ac, out, errOut := setup(asc, nil, nil, nil, "token", nil)

	test.That(t, ac.listOrganizationsAction(cCtx), test.ShouldBeNil)
	test.That(t, len(errOut.messages), test.ShouldEqual, 0)
	test.That(t, len(out.messages), test.ShouldEqual, 3)
	test.That(t, out.messages[0], test.ShouldEqual, fmt.Sprintf("Organizations for %q:\n", testEmail))
	test.That(t, out.messages[1], test.ShouldContainSubstring, "jedi")
	test.That(t, out.messages[1], test.ShouldContainSubstring, "anakin")
	test.That(t, out.messages[2], test.ShouldContainSubstring, "mandalorians")
}

func TestTabularDataByFilterAction(t *testing.T) {
	pbStruct, err := protoutils.StructToStructPb(map[string]interface{}{"bool": true, "string": "true", "float": float64(1)})
	test.That(t, err, test.ShouldBeNil)

	// calls to `TabularDataByFilter` will repeat so long as data continue to be returned,
	// so we need a way of telling our injected method when data has already been sent so we
	// can send an empty response
	var dataRequested bool
	tabularDataByFilterFunc := func(ctx context.Context, in *datapb.TabularDataByFilterRequest, opts ...grpc.CallOption,
	) (*datapb.TabularDataByFilterResponse, error) {
		if dataRequested {
			return &datapb.TabularDataByFilterResponse{}, nil
		}
		dataRequested = true
		return &datapb.TabularDataByFilterResponse{
			Data:     []*datapb.TabularData{{Data: pbStruct}},
			Metadata: []*datapb.CaptureMetadata{{LocationId: "loc-id"}},
		}, nil
	}

	dsc := &inject.DataServiceClient{
		TabularDataByFilterFunc: tabularDataByFilterFunc,
	}

	cCtx, ac, out, errOut := setup(&inject.AppServiceClient{}, dsc, nil, nil, "token", nil)

	test.That(t, ac.dataExportAction(cCtx), test.ShouldBeNil)
	test.That(t, len(errOut.messages), test.ShouldEqual, 0)
	test.That(t, len(out.messages), test.ShouldEqual, 4)
	test.That(t, out.messages[0], test.ShouldEqual, "Downloading..")
	test.That(t, out.messages[1], test.ShouldEqual, ".")
	test.That(t, out.messages[2], test.ShouldEqual, ".")
	test.That(t, out.messages[3], test.ShouldEqual, "\n")

	// expectedDataSize is the expected string length of the data returned by the injected call
	expectedDataSize := 98
	b := make([]byte, expectedDataSize)

	// `data.ndjson` is the standardized name of the file data is written to in the `tabularData` call
	filePath := utils.ResolveFile("data/data.ndjson")
	file, err := os.Open(filePath)
	test.That(t, err, test.ShouldBeNil)

	dataSize, err := file.Read(b)
	test.That(t, err, test.ShouldBeNil)
	test.That(t, dataSize, test.ShouldEqual, expectedDataSize)

	savedData := string(b)
	expectedData := "{\"MetadataIndex\":0,\"TimeReceived\":null,\"TimeRequested\":null,\"bool\":true,\"float\":1,\"string\":\"true\"}"
	test.That(t, savedData, test.ShouldEqual, expectedData)

	expectedMetadataSize := 23
	b = make([]byte, expectedMetadataSize)

	// metadata is named `0.json` based on its index in the metadata array
	filePath = utils.ResolveFile("metadata/0.json")
	file, err = os.Open(filePath)
	test.That(t, err, test.ShouldBeNil)

	metadataSize, err := file.Read(b)
	test.That(t, err, test.ShouldBeNil)
	test.That(t, metadataSize, test.ShouldEqual, expectedMetadataSize)

	savedMetadata := string(b)
	test.That(t, savedMetadata, test.ShouldEqual, "{\"locationId\":\"loc-id\"}")
}

func TestBaseURLParsing(t *testing.T) {
	// Test basic parsing
	url, rpcOpts, err := parseBaseURL("https://app.viam.com:443", false)
	test.That(t, err, test.ShouldBeNil)
	test.That(t, url.Port(), test.ShouldEqual, "443")
	test.That(t, url.Scheme, test.ShouldEqual, "https")
	test.That(t, url.Hostname(), test.ShouldEqual, "app.viam.com")
	test.That(t, rpcOpts, test.ShouldBeNil)

	// Test parsing without a port
	url, _, err = parseBaseURL("https://app.viam.com", false)
	test.That(t, err, test.ShouldBeNil)
	test.That(t, url.Port(), test.ShouldEqual, "443")
	test.That(t, url.Hostname(), test.ShouldEqual, "app.viam.com")

	// Test parsing locally
	url, rpcOpts, err = parseBaseURL("http://127.0.0.1:8081", false)
	test.That(t, err, test.ShouldBeNil)
	test.That(t, url.Scheme, test.ShouldEqual, "http")
	test.That(t, url.Port(), test.ShouldEqual, "8081")
	test.That(t, url.Hostname(), test.ShouldEqual, "127.0.0.1")
	test.That(t, rpcOpts, test.ShouldHaveLength, 2)

	// Test localhost:8080
	url, _, err = parseBaseURL("http://localhost:8080", false)
	test.That(t, err, test.ShouldBeNil)
	test.That(t, url.Port(), test.ShouldEqual, "8080")
	test.That(t, url.Hostname(), test.ShouldEqual, "localhost")
	test.That(t, rpcOpts, test.ShouldHaveLength, 2)

	// Test no scheme remote
	url, _, err = parseBaseURL("app.viam.com", false)
	test.That(t, err, test.ShouldBeNil)
	test.That(t, url.Scheme, test.ShouldEqual, "https")
	test.That(t, url.Hostname(), test.ShouldEqual, "app.viam.com")

	// Test invalid url
	_, _, err = parseBaseURL(":5", false)
	test.That(t, fmt.Sprint(err), test.ShouldContainSubstring, "missing protocol scheme")
}

func TestLogEntryFieldsToString(t *testing.T) {
	t.Run("normal case", func(t *testing.T) {
		f1, err := logging.FieldToProto(zapcore.Field{
			Key:    "key1",
			Type:   zapcore.StringType,
			String: "value1",
		})
		test.That(t, err, test.ShouldBeNil)
		f2, err := logging.FieldToProto(zapcore.Field{
			Key:     "key2",
			Type:    zapcore.Int32Type,
			Integer: 123,
		})
		test.That(t, err, test.ShouldBeNil)
		f3, err := logging.FieldToProto(zapcore.Field{
			Key:       "facts",
			Type:      zapcore.ReflectType,
			Interface: map[string]string{"app.viam": "cool", "cli": "cooler"},
		})
		test.That(t, err, test.ShouldBeNil)
		fields := []*structpb.Struct{
			f1, f2, f3,
		}

		expected := `{"key1": "value1", "key2": 123, "facts": map[app.viam:cool cli:cooler]}`
		result, err := logEntryFieldsToString(fields)
		test.That(t, err, test.ShouldBeNil)
		test.That(t, result, test.ShouldEqual, expected)
	})

	t.Run("empty fields", func(t *testing.T) {
		result, err := logEntryFieldsToString([]*structpb.Struct{})
		test.That(t, err, test.ShouldBeNil)
		test.That(t, result, test.ShouldBeEmpty)
	})
}

func TestGetRobotPartLogs(t *testing.T) {
	// Create fake logs of "0"->"9999".
	logs := make([]*commonpb.LogEntry, 0, maxNumLogs)
	for i := 0; i < maxNumLogs; i++ {
		logs = append(logs, &commonpb.LogEntry{Message: fmt.Sprintf("%d", i)})
	}

	getRobotPartLogsFunc := func(ctx context.Context, in *apppb.GetRobotPartLogsRequest,
		opts ...grpc.CallOption,
	) (*apppb.GetRobotPartLogsResponse, error) {
		// Accept fake page tokens of "2"-"100" and release logs in batches of 100.
		// The first page token will be "", which should be interpreted as "1".
		pt := 1
		if receivedPt := in.PageToken; receivedPt != nil && *receivedPt != "" {
			var err error
			pt, err = strconv.Atoi(*receivedPt)
			test.That(t, err, test.ShouldBeNil)
		}
		resp := &apppb.GetRobotPartLogsResponse{
			Logs:          logs[(pt-1)*100 : pt*100],
			NextPageToken: fmt.Sprintf("%d", pt+1),
		}
		return resp, nil
	}

	listOrganizationsFunc := func(ctx context.Context, in *apppb.ListOrganizationsRequest,
		opts ...grpc.CallOption,
	) (*apppb.ListOrganizationsResponse, error) {
		orgs := []*apppb.Organization{{Name: "jedi", Id: "123"}}
		return &apppb.ListOrganizationsResponse{Organizations: orgs}, nil
	}
	listLocationsFunc := func(ctx context.Context, in *apppb.ListLocationsRequest,
		opts ...grpc.CallOption,
	) (*apppb.ListLocationsResponse, error) {
		locs := []*apppb.Location{{Name: "naboo"}}
		return &apppb.ListLocationsResponse{Locations: locs}, nil
	}
	listRobotsFunc := func(ctx context.Context, in *apppb.ListRobotsRequest,
		opts ...grpc.CallOption,
	) (*apppb.ListRobotsResponse, error) {
		robots := []*apppb.Robot{{Name: "r2d2"}}
		return &apppb.ListRobotsResponse{Robots: robots}, nil
	}
	getRobotPartsFunc := func(ctx context.Context, in *apppb.GetRobotPartsRequest,
		opts ...grpc.CallOption,
	) (*apppb.GetRobotPartsResponse, error) {
		parts := []*apppb.RobotPart{{Name: "main"}}
		return &apppb.GetRobotPartsResponse{Parts: parts}, nil
	}

	asc := &inject.AppServiceClient{
		GetRobotPartLogsFunc: getRobotPartLogsFunc,
		// Supply some injected functions to avoid a panic when loading
		// organizations, locations, robots and parts.
		ListOrganizationsFunc: listOrganizationsFunc,
		ListLocationsFunc:     listLocationsFunc,
		ListRobotsFunc:        listRobotsFunc,
		GetRobotPartsFunc:     getRobotPartsFunc,
	}

	t.Run("no count", func(t *testing.T) {
		cCtx, ac, out, errOut := setup(asc, nil, nil, nil, "", nil)

		test.That(t, ac.robotsPartLogsAction(cCtx), test.ShouldBeNil)

		// No warnings.
		test.That(t, len(errOut.messages), test.ShouldEqual, 0)

		// There should be a message for "organization -> location -> robot"
		// followed by maxNumLogs messages.
		test.That(t, len(out.messages), test.ShouldEqual, defaultNumLogs+1)
		test.That(t, out.messages[0], test.ShouldEqual, "jedi -> naboo -> r2d2\n")
		// Logs should be printed in order oldest->newest ("99"->"0").
		expectedLogNum := defaultNumLogs - 1
		for i := 1; i <= defaultNumLogs; i++ {
			test.That(t, out.messages[i], test.ShouldContainSubstring,
				fmt.Sprintf("%d", expectedLogNum))
			expectedLogNum--
		}
	})
	t.Run("178 count", func(t *testing.T) {
		flags := map[string]any{"count": 178}
		cCtx, ac, out, errOut := setup(asc, nil, nil, nil, "", flags)

		test.That(t, ac.robotsPartLogsAction(cCtx), test.ShouldBeNil)

		// No warnings.
		test.That(t, len(errOut.messages), test.ShouldEqual, 0)

		// There should be a message for "organization -> location -> robot"
		// followed by 178 messages.
		test.That(t, len(out.messages), test.ShouldEqual, 179)
		test.That(t, out.messages[0], test.ShouldEqual, "jedi -> naboo -> r2d2\n")
		// Logs should be printed in order oldest->newest ("177"->"0").
		expectedLogNum := 177
		for i := 1; i <= 178; i++ {
			test.That(t, out.messages[i], test.ShouldContainSubstring,
				fmt.Sprintf("%d", expectedLogNum))
			expectedLogNum--
		}
	})
	t.Run("max count", func(t *testing.T) {
		flags := map[string]any{logsFlagCount: maxNumLogs}
		cCtx, ac, out, errOut := setup(asc, nil, nil, nil, "", flags)

		test.That(t, ac.robotsPartLogsAction(cCtx), test.ShouldBeNil)

		// No warnings.
		test.That(t, len(errOut.messages), test.ShouldEqual, 0)

		// There should be a message for "organization -> location -> robot"
		// followed by maxNumLogs messages.
		test.That(t, len(out.messages), test.ShouldEqual, maxNumLogs+1)
		test.That(t, out.messages[0], test.ShouldEqual, "jedi -> naboo -> r2d2\n")

		// Logs should be printed in order oldest->newest ("9999"->"0").
		expectedLogNum := maxNumLogs - 1
		for i := 1; i <= maxNumLogs; i++ {
			test.That(t, out.messages[i], test.ShouldContainSubstring,
				fmt.Sprintf("%d", expectedLogNum))
			expectedLogNum--
		}
	})
	t.Run("negative count", func(t *testing.T) {
		flags := map[string]any{"count": -1}
		cCtx, ac, out, errOut := setup(asc, nil, nil, nil, "", flags)

		test.That(t, ac.robotsPartLogsAction(cCtx), test.ShouldBeNil)

		// Warning should read: `Warning:\nProvided negative "count" value. Defaulting to 100`.
		test.That(t, len(errOut.messages), test.ShouldEqual, 2)
		test.That(t, errOut.messages[0], test.ShouldEqual, "Warning: ")
		test.That(t, errOut.messages[1], test.ShouldContainSubstring, `Provided negative "count" value. Defaulting to 100`)

		// There should be a message for "organization -> location -> robot"
		// followed by maxNumLogs messages.
		test.That(t, len(out.messages), test.ShouldEqual, defaultNumLogs+1)
		test.That(t, out.messages[0], test.ShouldEqual, "jedi -> naboo -> r2d2\n")
		// Logs should be printed in order oldest->oldest ("99"->"0").
		expectedLogNum := defaultNumLogs - 1
		for i := 1; i <= defaultNumLogs; i++ {
			test.That(t, out.messages[i], test.ShouldContainSubstring,
				fmt.Sprintf("%d", expectedLogNum))
			expectedLogNum--
		}
	})
	t.Run("count too high", func(t *testing.T) {
		flags := map[string]any{"count": 1000000}
		cCtx, ac, _, _ := setup(asc, nil, nil, nil, "", flags)

		err := ac.robotsPartLogsAction(cCtx)
		test.That(t, err, test.ShouldNotBeNil)
		test.That(t, err, test.ShouldBeError, errors.New(`provided too high of a "count" value. Maximum is 10000`))
	})
}

func TestShellFileCopy(t *testing.T) {
	listOrganizationsFunc := func(ctx context.Context, in *apppb.ListOrganizationsRequest,
		opts ...grpc.CallOption,
	) (*apppb.ListOrganizationsResponse, error) {
		orgs := []*apppb.Organization{{Name: "jedi", Id: uuid.NewString(), PublicNamespace: "anakin"}, {Name: "mandalorians"}}
		return &apppb.ListOrganizationsResponse{Organizations: orgs}, nil
	}
	listLocationsFunc := func(ctx context.Context, in *apppb.ListLocationsRequest,
		opts ...grpc.CallOption,
	) (*apppb.ListLocationsResponse, error) {
		locs := []*apppb.Location{{Name: "naboo"}}
		return &apppb.ListLocationsResponse{Locations: locs}, nil
	}
	listRobotsFunc := func(ctx context.Context, in *apppb.ListRobotsRequest,
		opts ...grpc.CallOption,
	) (*apppb.ListRobotsResponse, error) {
		robots := []*apppb.Robot{{Name: "r2d2"}}
		return &apppb.ListRobotsResponse{Robots: robots}, nil
	}

	partFqdn := uuid.NewString()
	getRobotPartsFunc := func(ctx context.Context, in *apppb.GetRobotPartsRequest,
		opts ...grpc.CallOption,
	) (*apppb.GetRobotPartsResponse, error) {
		parts := []*apppb.RobotPart{{Name: "main", Fqdn: partFqdn}}
		return &apppb.GetRobotPartsResponse{Parts: parts}, nil
	}

	asc := &inject.AppServiceClient{
		ListOrganizationsFunc: listOrganizationsFunc,
		ListLocationsFunc:     listLocationsFunc,
		ListRobotsFunc:        listRobotsFunc,
		GetRobotPartsFunc:     getRobotPartsFunc,
	}

	partFlags := map[string]any{
		"organization": "jedi",
		"location":     "naboo",
		"robot":        "r2d2",
		"part":         "main",
	}

	t.Run("no arguments or files", func(t *testing.T) {
		cCtx, viamClient, _, _ := setup(asc, nil, nil, partFlags, "token")
		test.That(t, machinesPartCopyFilesAction(cCtx, viamClient), test.ShouldEqual, errNoFiles)
	})

	t.Run("one file path is insufficient", func(t *testing.T) {
		args := []string{"machine:path"}
		cCtx, viamClient, _, _ := setup(asc, nil, nil, partFlags, "token", args...)
		test.That(t, machinesPartCopyFilesAction(cCtx, viamClient), test.ShouldEqual, errLastArgOfFromMissing)

		args = []string{"path"}
		cCtx, viamClient, _, _ = setup(asc, nil, nil, partFlags, "token", args...)
		test.That(t, machinesPartCopyFilesAction(cCtx, viamClient), test.ShouldEqual, errLastArgOfToMissing)
	})

	t.Run("from has wrong path prefixes", func(t *testing.T) {
		args := []string{"machine:path", "path2", "machine:path3", "destination"}
		cCtx, viamClient, _, _ := setup(asc, nil, nil, partFlags, "token", args...)
		test.That(t, machinesPartCopyFilesAction(cCtx, viamClient), test.ShouldHaveSameTypeAs, copyFromPathInvalidError{})
	})

	tfs := shelltestutils.SetupTestFileSystem(t)

	t.Run("from", func(t *testing.T) {
		t.Run("single file", func(t *testing.T) {
			tempDir := t.TempDir()

			args := []string{fmt.Sprintf("machine:%s", tfs.SingleFileNested), tempDir}
			cCtx, viamClient, _, _, teardown := setupWithRunningPart(
				t, asc, nil, nil, partFlags, "token", partFqdn, args...)
			defer teardown()
			test.That(t, machinesPartCopyFilesAction(cCtx, viamClient), test.ShouldBeNil)

			rd, err := os.ReadFile(filepath.Join(tempDir, filepath.Base(tfs.SingleFileNested)))
			test.That(t, err, test.ShouldBeNil)
			test.That(t, rd, test.ShouldResemble, tfs.SingleFileNestedData)
		})

		t.Run("single file relative", func(t *testing.T) {
			tempDir := t.TempDir()
			cwd, err := os.Getwd()
			test.That(t, err, test.ShouldBeNil)
			t.Cleanup(func() { os.Chdir(cwd) })
			test.That(t, os.Chdir(tempDir), test.ShouldBeNil)

			args := []string{fmt.Sprintf("machine:%s", tfs.SingleFileNested), "foo"}
			cCtx, viamClient, _, _, teardown := setupWithRunningPart(
				t, asc, nil, nil, partFlags, "token", partFqdn, args...)
			defer teardown()
			test.That(t, machinesPartCopyFilesAction(cCtx, viamClient), test.ShouldBeNil)

			rd, err := os.ReadFile(filepath.Join(tempDir, "foo"))
			test.That(t, err, test.ShouldBeNil)
			test.That(t, rd, test.ShouldResemble, tfs.SingleFileNestedData)
		})

		t.Run("single directory", func(t *testing.T) {
			tempDir := t.TempDir()

			args := []string{fmt.Sprintf("machine:%s", tfs.Root), tempDir}

			t.Log("without recursion set")
			cCtx, viamClient, _, _, teardown1 := setupWithRunningPart(
				t, asc, nil, nil, partFlags, "token", partFqdn, args...)
			defer teardown1()
			err := machinesPartCopyFilesAction(cCtx, viamClient)
			test.That(t, errors.Is(err, errDirectoryCopyRequestNoRecursion), test.ShouldBeTrue)
			_, err = os.ReadFile(filepath.Join(tempDir, filepath.Base(tfs.SingleFileNested)))
			test.That(t, errors.Is(err, fs.ErrNotExist), test.ShouldBeTrue)

			t.Log("with recursion set")
			partFlagsCopy := make(map[string]any, len(partFlags))
			maps.Copy(partFlagsCopy, partFlags)
			partFlagsCopy["recursive"] = true
			cCtx, viamClient, _, _, teardown2 := setupWithRunningPart(
				t, asc, nil, nil, partFlagsCopy, "token", partFqdn, args...)
			defer teardown2()
			test.That(t, machinesPartCopyFilesAction(cCtx, viamClient), test.ShouldBeNil)
			test.That(t, shelltestutils.DirectoryContentsEqual(tfs.Root, filepath.Join(tempDir, filepath.Base(tfs.Root))), test.ShouldBeNil)
		})

		t.Run("multiple files", func(t *testing.T) {
			tempDir := t.TempDir()

			args := []string{
				fmt.Sprintf("machine:%s", tfs.SingleFileNested),
				fmt.Sprintf("machine:%s", tfs.InnerDir),
				tempDir,
			}
			partFlagsCopy := make(map[string]any, len(partFlags))
			maps.Copy(partFlagsCopy, partFlags)
			partFlagsCopy["recursive"] = true
			cCtx, viamClient, _, _, teardown := setupWithRunningPart(
				t, asc, nil, nil, partFlagsCopy, "token", partFqdn, args...)
			defer teardown()
			test.That(t, machinesPartCopyFilesAction(cCtx, viamClient), test.ShouldBeNil)

			rd, err := os.ReadFile(filepath.Join(tempDir, filepath.Base(tfs.SingleFileNested)))
			test.That(t, err, test.ShouldBeNil)
			test.That(t, rd, test.ShouldResemble, tfs.SingleFileNestedData)

			test.That(t, shelltestutils.DirectoryContentsEqual(tfs.InnerDir, filepath.Join(tempDir, filepath.Base(tfs.InnerDir))), test.ShouldBeNil)
		})

		t.Run("preserve permissions on a nested file", func(t *testing.T) {
			tfs := shelltestutils.SetupTestFileSystem(t)

			beforeInfo, err := os.Stat(tfs.SingleFileNested)
			test.That(t, err, test.ShouldBeNil)
			t.Log("start with mode", beforeInfo.Mode())
			newMode := os.FileMode(0o444)
			test.That(t, beforeInfo.Mode(), test.ShouldNotEqual, newMode)
			test.That(t, os.Chmod(tfs.SingleFileNested, newMode), test.ShouldBeNil)
			modTime := time.Date(1988, 1, 2, 3, 0, 0, 0, time.UTC)
			test.That(t, os.Chtimes(tfs.SingleFileNested, time.Time{}, modTime), test.ShouldBeNil)
			relNestedPath := strings.TrimPrefix(tfs.SingleFileNested, tfs.Root)

			for _, preserve := range []bool{false, true} {
				t.Run(fmt.Sprintf("preserve=%t", preserve), func(t *testing.T) {
					tempDir := t.TempDir()

					args := []string{fmt.Sprintf("machine:%s", tfs.Root), tempDir}

					partFlagsCopy := make(map[string]any, len(partFlags))
					maps.Copy(partFlagsCopy, partFlags)
					partFlagsCopy["recursive"] = true
					partFlagsCopy["preserve"] = preserve
					cCtx, viamClient, _, _, teardown := setupWithRunningPart(
						t, asc, nil, nil, partFlagsCopy, "token", partFqdn, args...)
					defer teardown()
					test.That(t, machinesPartCopyFilesAction(cCtx, viamClient), test.ShouldBeNil)
					test.That(t, shelltestutils.DirectoryContentsEqual(tfs.Root, filepath.Join(tempDir, filepath.Base(tfs.Root))), test.ShouldBeNil)

					nestedCopy := filepath.Join(tempDir, filepath.Base(tfs.Root), relNestedPath)
					test.That(t, shelltestutils.DirectoryContentsEqual(tfs.Root, filepath.Join(tempDir, filepath.Base(tfs.Root))), test.ShouldBeNil)
					afterInfo, err := os.Stat(nestedCopy)
					test.That(t, err, test.ShouldBeNil)
					if preserve {
						test.That(t, afterInfo.ModTime().UTC().String(), test.ShouldEqual, modTime.String())
						test.That(t, afterInfo.Mode(), test.ShouldEqual, newMode)
					} else {
						test.That(t, afterInfo.ModTime().UTC().String(), test.ShouldNotEqual, modTime.String())
						test.That(t, afterInfo.Mode(), test.ShouldNotEqual, newMode)
					}
				})
			}
		})
	})

	t.Run("to", func(t *testing.T) {
		t.Run("single file", func(t *testing.T) {
			tempDir := t.TempDir()

			args := []string{tfs.SingleFileNested, fmt.Sprintf("machine:%s", tempDir)}
			cCtx, viamClient, _, _, teardown := setupWithRunningPart(
				t, asc, nil, nil, partFlags, "token", partFqdn, args...)
			defer teardown()
			test.That(t, machinesPartCopyFilesAction(cCtx, viamClient), test.ShouldBeNil)

			rd, err := os.ReadFile(filepath.Join(tempDir, filepath.Base(tfs.SingleFileNested)))
			test.That(t, err, test.ShouldBeNil)
			test.That(t, rd, test.ShouldResemble, tfs.SingleFileNestedData)
		})

		t.Run("single file relative", func(t *testing.T) {
			homeDir, err := os.UserHomeDir()
			test.That(t, err, test.ShouldBeNil)
			randomName := uuid.NewString()
			randomPath := filepath.Join(homeDir, randomName)
			defer os.Remove(randomPath)
			args := []string{tfs.SingleFileNested, fmt.Sprintf("machine:%s", randomName)}
			cCtx, viamClient, _, _, teardown := setupWithRunningPart(
				t, asc, nil, nil, partFlags, "token", partFqdn, args...)
			defer teardown()
			test.That(t, machinesPartCopyFilesAction(cCtx, viamClient), test.ShouldBeNil)

			rd, err := os.ReadFile(randomPath)
			test.That(t, err, test.ShouldBeNil)
			test.That(t, rd, test.ShouldResemble, tfs.SingleFileNestedData)
		})

		t.Run("single directory", func(t *testing.T) {
			tempDir := t.TempDir()

			args := []string{tfs.Root, fmt.Sprintf("machine:%s", tempDir)}

			t.Log("without recursion set")
			cCtx, viamClient, _, _, teardown1 := setupWithRunningPart(
				t, asc, nil, nil, partFlags, "token", partFqdn, args...)
			defer teardown1()
			err := machinesPartCopyFilesAction(cCtx, viamClient)
			test.That(t, errors.Is(err, errDirectoryCopyRequestNoRecursion), test.ShouldBeTrue)
			_, err = os.ReadFile(filepath.Join(tempDir, filepath.Base(tfs.SingleFileNested)))
			test.That(t, errors.Is(err, fs.ErrNotExist), test.ShouldBeTrue)

			t.Log("with recursion set")
			partFlagsCopy := make(map[string]any, len(partFlags))
			maps.Copy(partFlagsCopy, partFlags)
			partFlagsCopy["recursive"] = true
			cCtx, viamClient, _, _, teardown2 := setupWithRunningPart(
				t, asc, nil, nil, partFlagsCopy, "token", partFqdn, args...)
			defer teardown2()
			test.That(t, machinesPartCopyFilesAction(cCtx, viamClient), test.ShouldBeNil)
			test.That(t, shelltestutils.DirectoryContentsEqual(tfs.Root, filepath.Join(tempDir, filepath.Base(tfs.Root))), test.ShouldBeNil)
		})

		t.Run("multiple files", func(t *testing.T) {
			tempDir := t.TempDir()

			args := []string{
				tfs.SingleFileNested,
				tfs.InnerDir,
				fmt.Sprintf("machine:%s", tempDir),
			}
			partFlagsCopy := make(map[string]any, len(partFlags))
			maps.Copy(partFlagsCopy, partFlags)
			partFlagsCopy["recursive"] = true
			cCtx, viamClient, _, _, teardown := setupWithRunningPart(
				t, asc, nil, nil, partFlagsCopy, "token", partFqdn, args...)
			defer teardown()
			test.That(t, machinesPartCopyFilesAction(cCtx, viamClient), test.ShouldBeNil)

			rd, err := os.ReadFile(filepath.Join(tempDir, filepath.Base(tfs.SingleFileNested)))
			test.That(t, err, test.ShouldBeNil)
			test.That(t, rd, test.ShouldResemble, tfs.SingleFileNestedData)

			test.That(t, shelltestutils.DirectoryContentsEqual(tfs.InnerDir, filepath.Join(tempDir, filepath.Base(tfs.InnerDir))), test.ShouldBeNil)
		})

		t.Run("preserve permissions on a nested file", func(t *testing.T) {
			tfs := shelltestutils.SetupTestFileSystem(t)

			beforeInfo, err := os.Stat(tfs.SingleFileNested)
			test.That(t, err, test.ShouldBeNil)
			t.Log("start with mode", beforeInfo.Mode())
			newMode := os.FileMode(0o444)
			test.That(t, beforeInfo.Mode(), test.ShouldNotEqual, newMode)
			test.That(t, os.Chmod(tfs.SingleFileNested, newMode), test.ShouldBeNil)
			modTime := time.Date(1988, 1, 2, 3, 0, 0, 0, time.UTC)
			test.That(t, os.Chtimes(tfs.SingleFileNested, time.Time{}, modTime), test.ShouldBeNil)
			relNestedPath := strings.TrimPrefix(tfs.SingleFileNested, tfs.Root)

			for _, preserve := range []bool{false, true} {
				t.Run(fmt.Sprintf("preserve=%t", preserve), func(t *testing.T) {
					tempDir := t.TempDir()

					args := []string{tfs.Root, fmt.Sprintf("machine:%s", tempDir)}

					partFlagsCopy := make(map[string]any, len(partFlags))
					maps.Copy(partFlagsCopy, partFlags)
					partFlagsCopy["recursive"] = true
					partFlagsCopy["preserve"] = preserve
					cCtx, viamClient, _, _, teardown := setupWithRunningPart(
						t, asc, nil, nil, partFlagsCopy, "token", partFqdn, args...)
					defer teardown()
					test.That(t, machinesPartCopyFilesAction(cCtx, viamClient), test.ShouldBeNil)
					test.That(t, shelltestutils.DirectoryContentsEqual(tfs.Root, filepath.Join(tempDir, filepath.Base(tfs.Root))), test.ShouldBeNil)

					nestedCopy := filepath.Join(tempDir, filepath.Base(tfs.Root), relNestedPath)
					test.That(t, shelltestutils.DirectoryContentsEqual(tfs.Root, filepath.Join(tempDir, filepath.Base(tfs.Root))), test.ShouldBeNil)
					afterInfo, err := os.Stat(nestedCopy)
					test.That(t, err, test.ShouldBeNil)
					if preserve {
						test.That(t, afterInfo.ModTime().UTC().String(), test.ShouldEqual, modTime.String())
						test.That(t, afterInfo.Mode(), test.ShouldEqual, newMode)
					} else {
						test.That(t, afterInfo.ModTime().UTC().String(), test.ShouldNotEqual, modTime.String())
						test.That(t, afterInfo.Mode(), test.ShouldNotEqual, newMode)
					}
				})
			}
		})
	})
}<|MERGE_RESOLUTION|>--- conflicted
+++ resolved
@@ -88,18 +88,15 @@
 // setup creates a new cli.Context and viamClient with fake auth and the passed
 // in AppServiceClient and DataServiceClient. It also returns testWriters that capture Stdout and
 // Stdin.
-<<<<<<< HEAD
-func setup(asc apppb.AppServiceClient, dataClient datapb.DataServiceClient, buildClient buildpb.BuildServiceClient, endUserClient apppb.EndUserServiceClient, authMethod string, defaultFlags map[string]any) (*cli.Context, *viamClient, *testWriter, *testWriter) {
-=======
 func setup(
 	asc apppb.AppServiceClient,
 	dataClient datapb.DataServiceClient,
+	endUserClient apppb.EndUserServiceClient,
 	buildClient buildpb.BuildServiceClient,
 	defaultFlags map[string]any,
 	authMethod string,
 	cliArgs ...string,
 ) (*cli.Context, *viamClient, *testWriter, *testWriter) {
->>>>>>> 2cdbef46
 	out := &testWriter{}
 	errOut := &testWriter{}
 	flags := populateFlags(defaultFlags, cliArgs...)
@@ -128,22 +125,14 @@
 	}
 
 	ac := &viamClient{
-<<<<<<< HEAD
 		client:        asc,
 		conf:          conf,
 		c:             cCtx,
 		dataClient:    dataClient,
 		buildClient:   buildClient,
 		endUserClient: endUserClient,
-=======
-		client:      asc,
-		conf:        conf,
-		c:           cCtx,
-		dataClient:  dataClient,
-		buildClient: buildClient,
-		selectedOrg: &apppb.Organization{},
-		selectedLoc: &apppb.Location{},
->>>>>>> 2cdbef46
+		selectedOrg:   &apppb.Organization{},
+		selectedLoc:   &apppb.Location{},
 	}
 	return cCtx, ac, out, errOut
 }
@@ -161,7 +150,7 @@
 ) (*cli.Context, *viamClient, *testWriter, *testWriter, func()) {
 	t.Helper()
 
-	cCtx, ac, out, errOut := setup(asc, dataClient, buildClient, defaultFlags, authMethod, cliArgs...)
+	cCtx, ac, out, errOut := setup(asc, dataClient, nil, buildClient, defaultFlags, authMethod, cliArgs...)
 
 	// this config could later become a parameter
 	r, err := robotimpl.New(cCtx.Context, &robotconfig.Config{
@@ -202,7 +191,7 @@
 	asc := &inject.AppServiceClient{
 		ListOrganizationsFunc: listOrganizationsFunc,
 	}
-	cCtx, ac, out, errOut := setup(asc, nil, nil, nil, "token", nil)
+	cCtx, ac, out, errOut := setup(asc, nil, nil, nil, nil, "token")
 
 	test.That(t, ac.listOrganizationsAction(cCtx), test.ShouldBeNil)
 	test.That(t, len(errOut.messages), test.ShouldEqual, 0)
@@ -237,7 +226,7 @@
 		TabularDataByFilterFunc: tabularDataByFilterFunc,
 	}
 
-	cCtx, ac, out, errOut := setup(&inject.AppServiceClient{}, dsc, nil, nil, "token", nil)
+	cCtx, ac, out, errOut := setup(&inject.AppServiceClient{}, dsc, nil, nil, nil, "token")
 
 	test.That(t, ac.dataExportAction(cCtx), test.ShouldBeNil)
 	test.That(t, len(errOut.messages), test.ShouldEqual, 0)
@@ -419,7 +408,7 @@
 	}
 
 	t.Run("no count", func(t *testing.T) {
-		cCtx, ac, out, errOut := setup(asc, nil, nil, nil, "", nil)
+		cCtx, ac, out, errOut := setup(asc, nil, nil, nil, nil, "")
 
 		test.That(t, ac.robotsPartLogsAction(cCtx), test.ShouldBeNil)
 
@@ -440,7 +429,7 @@
 	})
 	t.Run("178 count", func(t *testing.T) {
 		flags := map[string]any{"count": 178}
-		cCtx, ac, out, errOut := setup(asc, nil, nil, nil, "", flags)
+		cCtx, ac, out, errOut := setup(asc, nil, nil, nil, flags, "")
 
 		test.That(t, ac.robotsPartLogsAction(cCtx), test.ShouldBeNil)
 
@@ -461,7 +450,7 @@
 	})
 	t.Run("max count", func(t *testing.T) {
 		flags := map[string]any{logsFlagCount: maxNumLogs}
-		cCtx, ac, out, errOut := setup(asc, nil, nil, nil, "", flags)
+		cCtx, ac, out, errOut := setup(asc, nil, nil, nil, flags, "")
 
 		test.That(t, ac.robotsPartLogsAction(cCtx), test.ShouldBeNil)
 
@@ -483,7 +472,7 @@
 	})
 	t.Run("negative count", func(t *testing.T) {
 		flags := map[string]any{"count": -1}
-		cCtx, ac, out, errOut := setup(asc, nil, nil, nil, "", flags)
+		cCtx, ac, out, errOut := setup(asc, nil, nil, nil, flags, "")
 
 		test.That(t, ac.robotsPartLogsAction(cCtx), test.ShouldBeNil)
 
@@ -506,7 +495,7 @@
 	})
 	t.Run("count too high", func(t *testing.T) {
 		flags := map[string]any{"count": 1000000}
-		cCtx, ac, _, _ := setup(asc, nil, nil, nil, "", flags)
+		cCtx, ac, _, _ := setup(asc, nil, nil, nil, flags, "")
 
 		err := ac.robotsPartLogsAction(cCtx)
 		test.That(t, err, test.ShouldNotBeNil)
@@ -557,23 +546,23 @@
 	}
 
 	t.Run("no arguments or files", func(t *testing.T) {
-		cCtx, viamClient, _, _ := setup(asc, nil, nil, partFlags, "token")
+		cCtx, viamClient, _, _ := setup(asc, nil, nil, nil, partFlags, "token")
 		test.That(t, machinesPartCopyFilesAction(cCtx, viamClient), test.ShouldEqual, errNoFiles)
 	})
 
 	t.Run("one file path is insufficient", func(t *testing.T) {
 		args := []string{"machine:path"}
-		cCtx, viamClient, _, _ := setup(asc, nil, nil, partFlags, "token", args...)
+		cCtx, viamClient, _, _ := setup(asc, nil, nil, nil, partFlags, "token", args...)
 		test.That(t, machinesPartCopyFilesAction(cCtx, viamClient), test.ShouldEqual, errLastArgOfFromMissing)
 
 		args = []string{"path"}
-		cCtx, viamClient, _, _ = setup(asc, nil, nil, partFlags, "token", args...)
+		cCtx, viamClient, _, _ = setup(asc, nil, nil, nil, partFlags, "token", args...)
 		test.That(t, machinesPartCopyFilesAction(cCtx, viamClient), test.ShouldEqual, errLastArgOfToMissing)
 	})
 
 	t.Run("from has wrong path prefixes", func(t *testing.T) {
 		args := []string{"machine:path", "path2", "machine:path3", "destination"}
-		cCtx, viamClient, _, _ := setup(asc, nil, nil, partFlags, "token", args...)
+		cCtx, viamClient, _, _ := setup(asc, nil, nil, nil, partFlags, "token", args...)
 		test.That(t, machinesPartCopyFilesAction(cCtx, viamClient), test.ShouldHaveSameTypeAs, copyFromPathInvalidError{})
 	})
 
