--- conflicted
+++ resolved
@@ -1118,7 +1118,6 @@
 	})
 }
 
-<<<<<<< HEAD
 func TestReadOAuthApp(t *testing.T) {
 	readOAuthAppFunc := func(ctx context.Context, in *apppb.ReadOAuthAppRequest, opts ...grpc.CallOption) (
 		*apppb.ReadOAuthAppResponse, error,
@@ -1156,7 +1155,8 @@
 	test.That(t, out.messages[7], test.ShouldContainSubstring, "Origin URLs: https://my-origin-uri.com, https://second-origin-uri.com")
 	test.That(t, out.messages[8], test.ShouldContainSubstring, "Enabled Grants: implicit, password")
 
-=======
+}
+
 func TestUpdateOAuthAppAction(t *testing.T) {
 	updateOAuthAppFunc := func(ctx context.Context, in *apppb.UpdateOAuthAppRequest,
 		opts ...grpc.CallOption,
@@ -1217,5 +1217,4 @@
 		test.That(t, err.Error(), test.ShouldContainSubstring, "url-validation must be a valid UrlValidation")
 		test.That(t, len(out.messages), test.ShouldEqual, 0)
 	})
->>>>>>> 8f2b817e
 }