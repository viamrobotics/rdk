package cli

import (
	"context"
	"encoding/json"
	"errors"
	"flag"
	"fmt"
	"io"
	"io/fs"
	"maps"
	"net"
	"net/http"
	"net/http/httptest"
	"os"
	"path/filepath"
	"runtime"
	"strconv"
	"strings"
	"sync"
	"testing"
	"time"

	"github.com/google/uuid"
	"github.com/urfave/cli/v2"
	"go.uber.org/zap/zapcore"
	buildpb "go.viam.com/api/app/build/v1"
	datapb "go.viam.com/api/app/data/v1"
	apppb "go.viam.com/api/app/v1"
	commonpb "go.viam.com/api/common/v1"
	"go.viam.com/test"
	"go.viam.com/utils/protoutils"
	"google.golang.org/grpc"
	"google.golang.org/grpc/codes"
	"google.golang.org/grpc/status"
	"google.golang.org/protobuf/types/known/structpb"

	robotconfig "go.viam.com/rdk/config"
	"go.viam.com/rdk/logging"
	"go.viam.com/rdk/resource"
	robotimpl "go.viam.com/rdk/robot/impl"
	"go.viam.com/rdk/services/shell"
	_ "go.viam.com/rdk/services/shell/register"
	shelltestutils "go.viam.com/rdk/services/shell/testutils"
	"go.viam.com/rdk/testutils/inject"
	"go.viam.com/rdk/testutils/robottestutils"
	"go.viam.com/rdk/utils"
	"go.viam.com/rdk/web/server"
)

var (
	testEmail     = "grogu@viam.com"
	testToken     = "thisistheway"
	testKeyID     = "testkeyid"
	testKeyCrypto = "testkeycrypto"
)

type testWriter struct {
	messages []string
}

// Write implements io.Writer.
func (tw *testWriter) Write(b []byte) (int, error) {
	tw.messages = append(tw.messages, string(b))
	return len(b), nil
}

// populateFlags populates a FlagSet from a map.
func populateFlags(m map[string]any, args ...string) *flag.FlagSet {
	flags := &flag.FlagSet{}
	// init all the default flags from the input
	for name, val := range m {
		switch v := val.(type) {
		case int:
			flags.Int(name, v, "")
		case string:
			flags.String(name, v, "")
		case bool:
			flags.Bool(name, v, "")
		default:
			// non-int and non-string flags not yet supported
			continue
		}
	}
	if err := flags.Parse(args); err != nil {
		panic(err)
	}
	return flags
}

func newTestContext(t *testing.T, flags map[string]any) *cli.Context {
	t.Helper()
	out := &testWriter{}
	errOut := &testWriter{}
	return cli.NewContext(newTestApp(out, errOut), populateFlags(flags), nil)
}

// setup creates a new cli.Context and viamClient with fake auth and the passed
// in AppServiceClient and DataServiceClient. It also returns testWriters that capture Stdout and
// Stdin.
func setup(asc apppb.AppServiceClient, dataClient datapb.DataServiceClient,
	buildClient buildpb.BuildServiceClient, defaultFlags map[string]any,
	authMethod string, cliArgs ...string,
) (*cli.Context, *viamClient, *testWriter, *testWriter) {
	out := &testWriter{}
	errOut := &testWriter{}
	flags := populateFlags(defaultFlags, cliArgs...)

	if dataClient != nil {
		// these flags are only relevant when testing a dataClient
		flags.String(generalFlagDestination, utils.ResolveFile(""), "")
	}

	cCtx := cli.NewContext(newTestApp(out, errOut), flags, nil)
	conf := &Config{}
	if authMethod == "token" {
		conf.Auth = &token{
			AccessToken: testToken,
			ExpiresAt:   time.Now().Add(time.Hour),
			User: userData{
				Email: testEmail,
			},
		}
	} else if authMethod == "apiKey" {
		conf.Auth = &apiKey{
			KeyID:     testKeyID,
			KeyCrypto: testKeyCrypto,
		}
	}

	ac := &viamClient{
		client:      asc,
		conf:        conf,
		c:           cCtx,
		dataClient:  dataClient,
		buildClient: buildClient,
		selectedOrg: &apppb.Organization{},
		selectedLoc: &apppb.Location{},
	}
	return cCtx, ac, out, errOut
}

//nolint:unparam
func setupWithRunningPart(
	t *testing.T,
	asc apppb.AppServiceClient,
	dataClient datapb.DataServiceClient,
	buildClient buildpb.BuildServiceClient,
	defaultFlags map[string]any,
	authMethod string,
	partFQDN string,
	cliArgs ...string,
) (*cli.Context, *viamClient, *testWriter, *testWriter) {
	t.Helper()

	cCtx, ac, out, errOut := setup(asc, dataClient, buildClient, defaultFlags, authMethod, cliArgs...)

	// this config could later become a parameter
	r, err := robotimpl.New(cCtx.Context, &robotconfig.Config{
		Services: []resource.Config{
			{
				Name:  "shell1",
				API:   shell.API,
				Model: resource.DefaultServiceModel,
			},
		},
	}, nil, logging.NewInMemoryLogger(t))
	test.That(t, err, test.ShouldBeNil)

	options, _, addr := robottestutils.CreateBaseOptionsAndListener(t)
	options.FQDN = partFQDN
	err = r.StartWeb(cCtx.Context, options)
	test.That(t, err, test.ShouldBeNil)

	// this will be the URL we use to make new clients. In a backwards way, this
	// lets the robot be the one with external auth handling (if auth were being used)
	ac.conf.BaseURL = fmt.Sprintf("http://%s", addr)
	ac.baseURL, _, err = parseBaseURL(ac.conf.BaseURL, false)
	test.That(t, err, test.ShouldBeNil)

	t.Cleanup(func() {
		test.That(t, r.Close(context.Background()), test.ShouldBeNil)
	})
	return cCtx, ac, out, errOut
}

func TestListOrganizationsAction(t *testing.T) {
	listOrganizationsFunc := func(ctx context.Context, in *apppb.ListOrganizationsRequest,
		opts ...grpc.CallOption,
	) (*apppb.ListOrganizationsResponse, error) {
		orgs := []*apppb.Organization{{Name: "jedi", PublicNamespace: "anakin"}, {Name: "mandalorians"}}
		return &apppb.ListOrganizationsResponse{Organizations: orgs}, nil
	}
	asc := &inject.AppServiceClient{
		ListOrganizationsFunc: listOrganizationsFunc,
	}
	cCtx, ac, out, errOut := setup(asc, nil, nil, nil, "token")

	test.That(t, ac.listOrganizationsAction(cCtx), test.ShouldBeNil)
	test.That(t, len(errOut.messages), test.ShouldEqual, 0)
	test.That(t, len(out.messages), test.ShouldEqual, 3)
	test.That(t, out.messages[0], test.ShouldEqual, fmt.Sprintf("Organizations for %q:\n", testEmail))
	test.That(t, out.messages[1], test.ShouldContainSubstring, "jedi")
	test.That(t, out.messages[1], test.ShouldContainSubstring, "anakin")
	test.That(t, out.messages[2], test.ShouldContainSubstring, "mandalorians")
}

func TestSetSupportEmailAction(t *testing.T) {
	setSupportEmailFunc := func(ctx context.Context, in *apppb.OrganizationSetSupportEmailRequest,
		opts ...grpc.CallOption,
	) (*apppb.OrganizationSetSupportEmailResponse, error) {
		return &apppb.OrganizationSetSupportEmailResponse{}, nil
	}
	asc := &inject.AppServiceClient{
		OrganizationSetSupportEmailFunc: setSupportEmailFunc,
	}

	cCtx, ac, out, errOut := setup(asc, nil, nil, nil, "token")

	test.That(t, ac.organizationsSupportEmailSetAction(cCtx, "test-org", "test-email"), test.ShouldBeNil)
	test.That(t, len(errOut.messages), test.ShouldEqual, 0)
	test.That(t, len(out.messages), test.ShouldEqual, 1)
}

func TestGetSupportEmailAction(t *testing.T) {
	getSupportEmailFunc := func(ctx context.Context, in *apppb.OrganizationGetSupportEmailRequest,
		opts ...grpc.CallOption,
	) (*apppb.OrganizationGetSupportEmailResponse, error) {
		return &apppb.OrganizationGetSupportEmailResponse{Email: "test-email"}, nil
	}
	asc := &inject.AppServiceClient{
		OrganizationGetSupportEmailFunc: getSupportEmailFunc,
	}

	cCtx, ac, out, errOut := setup(asc, nil, nil, nil, "token")

	test.That(t, ac.organizationsSupportEmailGetAction(cCtx, "test-org"), test.ShouldBeNil)
	test.That(t, len(errOut.messages), test.ShouldEqual, 0)
	test.That(t, len(out.messages), test.ShouldEqual, 1)
	test.That(t, out.messages[0], test.ShouldContainSubstring, "test-email")
}

func TestBillingServiceDisableAction(t *testing.T) {
	disableBillingFunc := func(ctx context.Context, in *apppb.DisableBillingServiceRequest, opts ...grpc.CallOption) (
		*apppb.DisableBillingServiceResponse, error,
	) {
		return &apppb.DisableBillingServiceResponse{}, nil
	}

	asc := &inject.AppServiceClient{
		DisableBillingServiceFunc: disableBillingFunc,
	}

	cCtx, ac, out, errOut := setup(asc, nil, nil, nil, "token")
	test.That(t, ac.organizationDisableBillingServiceAction(cCtx, "test-org"), test.ShouldBeNil)
	test.That(t, len(errOut.messages), test.ShouldEqual, 0)
	test.That(t, len(out.messages), test.ShouldEqual, 1)

	test.That(t, out.messages[0], test.ShouldContainSubstring, "Successfully disabled billing service for organization: ")
}

func TestGetBillingConfigAction(t *testing.T) {
	getConfigEmailFunc := func(ctx context.Context, in *apppb.GetBillingServiceConfigRequest, opts ...grpc.CallOption) (
		*apppb.GetBillingServiceConfigResponse, error,
	) {
		address2 := "Apt 123"
		return &apppb.GetBillingServiceConfigResponse{
			SupportEmail: "test-email@mail.com",
			BillingAddress: &apppb.BillingAddress{
				AddressLine_1: "1234 Main St",
				AddressLine_2: &address2,
				City:          "San Francisco",
				State:         "CA",
				Zipcode:       "94105",
				Country:       "United States",
			},
			LogoUrl:             "https://logo.com",
			BillingDashboardUrl: "https://app.viam.dev/my-dashboard",
		}, nil
	}

	asc := &inject.AppServiceClient{
		GetBillingServiceConfigFunc: getConfigEmailFunc,
	}

	cCtx, ac, out, errOut := setup(asc, nil, nil, nil, "token")
	test.That(t, ac.getBillingConfig(cCtx, "test-org"), test.ShouldBeNil)
	test.That(t, len(errOut.messages), test.ShouldEqual, 0)
	test.That(t, len(out.messages), test.ShouldEqual, 12)

	test.That(t, out.messages[0], test.ShouldContainSubstring, "Billing config for organization")
	test.That(t, out.messages[1], test.ShouldContainSubstring, "Support Email: test-email@mail.com")
	test.That(t, out.messages[2], test.ShouldContainSubstring, "Billing Dashboard URL: https://app.viam.dev/my-dashboard")
	test.That(t, out.messages[3], test.ShouldContainSubstring, "Logo URL: https://logo.com")
	test.That(t, out.messages[5], test.ShouldContainSubstring, "--- Billing Address --- ")
	test.That(t, out.messages[6], test.ShouldContainSubstring, "1234 Main St")
	test.That(t, out.messages[7], test.ShouldContainSubstring, "Apt 123")
	test.That(t, out.messages[8], test.ShouldContainSubstring, "San Francisco")
	test.That(t, out.messages[9], test.ShouldContainSubstring, "CA")
	test.That(t, out.messages[10], test.ShouldContainSubstring, "94105")
	test.That(t, out.messages[11], test.ShouldContainSubstring, "United States")
}

func TestOrganizationSetLogoAction(t *testing.T) {
	organizationSetLogoFunc := func(ctx context.Context, in *apppb.OrganizationSetLogoRequest, opts ...grpc.CallOption) (
		*apppb.OrganizationSetLogoResponse, error,
	) {
		return &apppb.OrganizationSetLogoResponse{}, nil
	}

	asc := &inject.AppServiceClient{
		OrganizationSetLogoFunc: organizationSetLogoFunc,
	}

	cCtx, ac, out, errOut := setup(asc, nil, nil, nil, "token")
	// Create a temporary file for testing
	fileName := "test-logo-*.png"
	tmpFile, err := os.CreateTemp("", fileName)
	test.That(t, err, test.ShouldBeNil)
	defer os.Remove(tmpFile.Name()) // Clean up temp file after test
	test.That(t, ac.organizationLogoSetAction(cCtx, "test-org", tmpFile.Name()), test.ShouldBeNil)
	test.That(t, len(errOut.messages), test.ShouldEqual, 0)
	test.That(t, len(out.messages), test.ShouldEqual, 1)
	test.That(t, out.messages[0], test.ShouldContainSubstring, "Successfully set the logo for organization")

	cCtx, ac, out, errOut = setup(asc, nil, nil, nil, "token")

	logoFileName2 := "test-logo-2-*.PNG"
	tmpFile2, err := os.CreateTemp("", logoFileName2)
	test.That(t, err, test.ShouldBeNil)
	defer os.Remove(tmpFile2.Name()) // Clean up temp file after test

	test.That(t, ac.organizationLogoSetAction(cCtx, "test-org", tmpFile.Name()), test.ShouldBeNil)
	test.That(t, len(errOut.messages), test.ShouldEqual, 0)
	test.That(t, len(out.messages), test.ShouldEqual, 1)
	test.That(t, out.messages[0], test.ShouldContainSubstring, "Successfully set the logo for organization")
}

func TestGetLogoAction(t *testing.T) {
	getLogoFunc := func(ctx context.Context, in *apppb.OrganizationGetLogoRequest, opts ...grpc.CallOption) (
		*apppb.OrganizationGetLogoResponse, error,
	) {
		return &apppb.OrganizationGetLogoResponse{Url: "https://logo.com"}, nil
	}

	asc := &inject.AppServiceClient{
		OrganizationGetLogoFunc: getLogoFunc,
	}

	cCtx, ac, out, errOut := setup(asc, nil, nil, nil, "token")

	test.That(t, ac.organizationsLogoGetAction(cCtx, "test-org"), test.ShouldBeNil)
	test.That(t, len(errOut.messages), test.ShouldEqual, 0)
	test.That(t, len(out.messages), test.ShouldEqual, 1)
	test.That(t, out.messages[0], test.ShouldContainSubstring, "https://logo.com")
}

func TestEnableAuthServiceAction(t *testing.T) {
	enableAuthServiceFunc := func(ctx context.Context, in *apppb.EnableAuthServiceRequest, opts ...grpc.CallOption) (
		*apppb.EnableAuthServiceResponse, error,
	) {
		return &apppb.EnableAuthServiceResponse{}, nil
	}

	asc := &inject.AppServiceClient{
		EnableAuthServiceFunc: enableAuthServiceFunc,
	}

	cCtx, ac, out, errOut := setup(asc, nil, nil, nil, "token")

	test.That(t, ac.enableAuthServiceAction(cCtx, "test-org"), test.ShouldBeNil)
	test.That(t, len(errOut.messages), test.ShouldEqual, 0)
	test.That(t, len(out.messages), test.ShouldEqual, 1)
	test.That(t, out.messages[0], test.ShouldContainSubstring, "enabled auth")
}

func TestDisableAuthServiceAction(t *testing.T) {
	disableAuthServiceFunc := func(ctx context.Context, in *apppb.DisableAuthServiceRequest, opts ...grpc.CallOption) (
		*apppb.DisableAuthServiceResponse, error,
	) {
		return &apppb.DisableAuthServiceResponse{}, nil
	}

	asc := &inject.AppServiceClient{
		DisableAuthServiceFunc: disableAuthServiceFunc,
	}

	cCtx, ac, out, errOut := setup(asc, nil, nil, nil, "token")

	test.That(t, ac.disableAuthServiceAction(cCtx, "test-org"), test.ShouldBeNil)
	test.That(t, len(errOut.messages), test.ShouldEqual, 0)
	test.That(t, len(out.messages), test.ShouldEqual, 1)
	test.That(t, out.messages[0], test.ShouldContainSubstring, "disabled auth")

	err := ac.disableAuthServiceAction(cCtx, "")
	test.That(t, err, test.ShouldNotBeNil)
	test.That(t, err.Error(), test.ShouldContainSubstring, "cannot disable")
}

func TestListOAuthAppsAction(t *testing.T) {
	listOAuthAppFunc := func(ctx context.Context, in *apppb.ListOAuthAppsRequest, opts ...grpc.CallOption) (
		*apppb.ListOAuthAppsResponse, error,
	) {
		return &apppb.ListOAuthAppsResponse{}, nil
	}

	asc := &inject.AppServiceClient{
		ListOAuthAppsFunc: listOAuthAppFunc,
	}

	cCtx, ac, out, errOut := setup(asc, nil, nil, nil, "token")
	test.That(t, ac.listOAuthAppsAction(cCtx, "test-org"), test.ShouldBeNil)
	test.That(t, len(errOut.messages), test.ShouldEqual, 0)
	test.That(t, len(out.messages), test.ShouldEqual, 1)
	test.That(t, out.messages[0], test.ShouldContainSubstring, "No OAuth apps found for organization")
}

func TestDeleteOAuthAppAction(t *testing.T) {
	deleteOAuthAppFunc := func(ctx context.Context, in *apppb.DeleteOAuthAppRequest, opts ...grpc.CallOption) (
		*apppb.DeleteOAuthAppResponse, error,
	) {
		return &apppb.DeleteOAuthAppResponse{}, nil
	}

	asc := &inject.AppServiceClient{
		DeleteOAuthAppFunc: deleteOAuthAppFunc,
	}

	cCtx, ac, out, errOut := setup(asc, nil, nil, nil, "token")
	test.That(t, ac.deleteOAuthAppAction(cCtx, "test-org", "client-id"), test.ShouldBeNil)
	test.That(t, len(errOut.messages), test.ShouldEqual, 0)
	test.That(t, len(out.messages), test.ShouldEqual, 1)
	test.That(t, out.messages[0], test.ShouldContainSubstring, "Successfully deleted OAuth application")
}

func TestUpdateBillingServiceAction(t *testing.T) {
	updateConfigFunc := func(ctx context.Context, in *apppb.UpdateBillingServiceRequest, opts ...grpc.CallOption) (
		*apppb.UpdateBillingServiceResponse, error,
	) {
		return &apppb.UpdateBillingServiceResponse{}, nil
	}
	asc := &inject.AppServiceClient{
		UpdateBillingServiceFunc: updateConfigFunc,
	}

	cCtx, ac, out, errOut := setup(asc, nil, nil, nil, "token")
	address := "123 Main St, Suite 100, San Francisco, CA, 94105, United States"
	test.That(t, ac.updateBillingServiceAction(cCtx, "test-org", address), test.ShouldBeNil)
	test.That(t, len(errOut.messages), test.ShouldEqual, 0)
	test.That(t, len(out.messages), test.ShouldEqual, 8)
	test.That(t, out.messages[0], test.ShouldContainSubstring, "Successfully updated billing service for organization")
	test.That(t, out.messages[1], test.ShouldContainSubstring, " --- Billing Address --- ")
	test.That(t, out.messages[2], test.ShouldContainSubstring, "123 Main St")
	test.That(t, out.messages[3], test.ShouldContainSubstring, "Suite 100")
	test.That(t, out.messages[4], test.ShouldContainSubstring, "San Francisco")
	test.That(t, out.messages[5], test.ShouldContainSubstring, "CA")
	test.That(t, out.messages[6], test.ShouldContainSubstring, "94105")
	test.That(t, out.messages[7], test.ShouldContainSubstring, "United States")
}

func TestOrganizationEnableBillingServiceAction(t *testing.T) {
	enableBillingFunc := func(ctx context.Context, in *apppb.EnableBillingServiceRequest, opts ...grpc.CallOption) (
		*apppb.EnableBillingServiceResponse, error,
	) {
		return &apppb.EnableBillingServiceResponse{}, nil
	}

	asc := &inject.AppServiceClient{
		EnableBillingServiceFunc: enableBillingFunc,
	}

	cCtx, ac, out, errOut := setup(asc, nil, nil, nil, "token")
	test.That(t, ac.organizationEnableBillingServiceAction(cCtx, "test-org",
		"123 Main St, Suite 100, San Francisco, CA, 94105"), test.ShouldBeNil)
	test.That(t, len(errOut.messages), test.ShouldEqual, 0)
	test.That(t, len(out.messages), test.ShouldEqual, 1)
	test.That(t, out.messages[0], test.ShouldContainSubstring, "Successfully enabled billing service for organization")
}

type mockDataServiceClient struct {
	grpc.ClientStream
	responses []*datapb.ExportTabularDataResponse
	index     int
	err       error
}

func (m *mockDataServiceClient) Recv() (*datapb.ExportTabularDataResponse, error) {
	if m.err != nil {
		return nil, m.err
	}

	if m.index >= len(m.responses) {
		return nil, io.EOF
	}

	resp := m.responses[m.index]
	m.index++

	return resp, nil
}

func newMockExportStream(responses []*datapb.ExportTabularDataResponse, err error) *mockDataServiceClient {
	return &mockDataServiceClient{
		responses: responses,
		err:       err,
	}
}

func TestDataExportTabularAction(t *testing.T) {
	t.Run("successful case", func(t *testing.T) {
		pbStructPayload1, err := protoutils.StructToStructPb(map[string]interface{}{"bool": true, "string": "true", "float": float64(1)})
		test.That(t, err, test.ShouldBeNil)

		pbStructPayload2, err := protoutils.StructToStructPb(map[string]interface{}{"booly": false, "string": "true", "float": float64(1)})
		test.That(t, err, test.ShouldBeNil)

		exportTabularDataFunc := func(ctx context.Context, in *datapb.ExportTabularDataRequest, opts ...grpc.CallOption,
		) (datapb.DataService_ExportTabularDataClient, error) {
			return newMockExportStream([]*datapb.ExportTabularDataResponse{
				{LocationId: "loc-id", Payload: pbStructPayload1},
				{LocationId: "loc-id", Payload: pbStructPayload2},
			}, nil), nil
		}

		dsc := &inject.DataServiceClient{
			ExportTabularDataFunc: exportTabularDataFunc,
		}

		cCtx, ac, out, errOut := setup(&inject.AppServiceClient{}, dsc, nil, nil, "token")

		test.That(t, ac.dataExportTabularAction(cCtx, parseStructFromCtx[dataExportTabularArgs](cCtx)), test.ShouldBeNil)
		test.That(t, len(errOut.messages), test.ShouldEqual, 0)
		test.That(t, len(out.messages), test.ShouldEqual, 3)
		test.That(t, strings.Join(out.messages, ""), test.ShouldEqual, "Downloading...\n")

		filePath := utils.ResolveFile(dataFileName)

		data, err := os.ReadFile(filePath)
		test.That(t, err, test.ShouldBeNil)

		// Output is unstable, so parse back into maps before comparing to expected.
		var actual []map[string]interface{}
		decoder := json.NewDecoder(strings.NewReader(string(data)))
		for decoder.More() {
			var item map[string]interface{}
			err = decoder.Decode(&item)
			test.That(t, err, test.ShouldBeNil)
			actual = append(actual, item)
		}

		expectedData := []map[string]interface{}{
			{
				"locationId": "loc-id",
				"payload": map[string]interface{}{
					"bool":   true,
					"float":  float64(1),
					"string": "true",
				},
			},
			{
				"locationId": "loc-id",
				"payload": map[string]interface{}{
					"booly":  false,
					"float":  float64(1),
					"string": "true",
				},
			},
		}

		test.That(t, actual, test.ShouldResemble, expectedData)
	})

	t.Run("error case", func(t *testing.T) {
		exportTabularDataFunc := func(ctx context.Context, in *datapb.ExportTabularDataRequest, opts ...grpc.CallOption,
		) (datapb.DataService_ExportTabularDataClient, error) {
			return newMockExportStream([]*datapb.ExportTabularDataResponse{}, errors.New("whoops")), nil
		}

		dsc := &inject.DataServiceClient{
			ExportTabularDataFunc: exportTabularDataFunc,
		}

		cCtx, ac, out, errOut := setup(&inject.AppServiceClient{}, dsc, nil, nil, "token")

		err := ac.dataExportTabularAction(cCtx, parseStructFromCtx[dataExportTabularArgs](cCtx))
		test.That(t, err, test.ShouldBeError, errors.New("error receiving tabular data: whoops"))
		test.That(t, len(errOut.messages), test.ShouldEqual, 0)

		// Test that export was retried (total of 5 tries).
		test.That(t, len(out.messages), test.ShouldEqual, 7)
		test.That(t, strings.Join(out.messages, ""), test.ShouldEqual, "Downloading.......\n")

		// Test that the data.ndjson file was removed.
		filePath := utils.ResolveFile(dataFileName)
		_, err = os.ReadFile(filePath)
		test.That(t, err, test.ShouldBeError, fmt.Errorf("open %s: no such file or directory", filePath))
	})
}

func TestBaseURLParsing(t *testing.T) {
	// Test basic parsing
	url, rpcOpts, err := parseBaseURL("https://app.viam.com:443", false)
	test.That(t, err, test.ShouldBeNil)
	test.That(t, url.Port(), test.ShouldEqual, "443")
	test.That(t, url.Scheme, test.ShouldEqual, "https")
	test.That(t, url.Hostname(), test.ShouldEqual, "app.viam.com")
	test.That(t, rpcOpts, test.ShouldBeNil)

	// Test parsing without a port
	url, _, err = parseBaseURL("https://app.viam.com", false)
	test.That(t, err, test.ShouldBeNil)
	test.That(t, url.Port(), test.ShouldEqual, "443")
	test.That(t, url.Hostname(), test.ShouldEqual, "app.viam.com")

	// Test parsing locally
	url, rpcOpts, err = parseBaseURL("http://127.0.0.1:8081", false)
	test.That(t, err, test.ShouldBeNil)
	test.That(t, url.Scheme, test.ShouldEqual, "http")
	test.That(t, url.Port(), test.ShouldEqual, "8081")
	test.That(t, url.Hostname(), test.ShouldEqual, "127.0.0.1")
	test.That(t, rpcOpts, test.ShouldHaveLength, 2)

	// Test localhost:8080
	url, _, err = parseBaseURL("http://localhost:8080", false)
	test.That(t, err, test.ShouldBeNil)
	test.That(t, url.Port(), test.ShouldEqual, "8080")
	test.That(t, url.Hostname(), test.ShouldEqual, "localhost")
	test.That(t, rpcOpts, test.ShouldHaveLength, 2)

	// Test no scheme remote
	url, _, err = parseBaseURL("app.viam.com", false)
	test.That(t, err, test.ShouldBeNil)
	test.That(t, url.Scheme, test.ShouldEqual, "https")
	test.That(t, url.Hostname(), test.ShouldEqual, "app.viam.com")

	// Test invalid url
	_, _, err = parseBaseURL(":5", false)
	test.That(t, fmt.Sprint(err), test.ShouldContainSubstring, "missing protocol scheme")
}

func TestLogEntryFieldsToString(t *testing.T) {
	t.Run("normal case", func(t *testing.T) {
		f1, err := logging.FieldToProto(zapcore.Field{
			Key:    "key1",
			Type:   zapcore.StringType,
			String: "value1",
		})
		test.That(t, err, test.ShouldBeNil)
		f2, err := logging.FieldToProto(zapcore.Field{
			Key:     "key2",
			Type:    zapcore.Int32Type,
			Integer: 123,
		})
		test.That(t, err, test.ShouldBeNil)
		f3, err := logging.FieldToProto(zapcore.Field{
			Key:       "facts",
			Type:      zapcore.ReflectType,
			Interface: map[string]string{"app.viam": "cool", "cli": "cooler"},
		})
		test.That(t, err, test.ShouldBeNil)
		fields := []*structpb.Struct{
			f1, f2, f3,
		}

		expected := `{"key1": "value1", "key2": 123, "facts": map[app.viam:cool cli:cooler]}`
		result, err := logEntryFieldsToString(fields)
		test.That(t, err, test.ShouldBeNil)
		test.That(t, result, test.ShouldEqual, expected)
	})

	t.Run("empty fields", func(t *testing.T) {
		result, err := logEntryFieldsToString([]*structpb.Struct{})
		test.That(t, err, test.ShouldBeNil)
		test.That(t, result, test.ShouldBeEmpty)
	})
}

func TestGetRobotPartLogs(t *testing.T) {
	// Create fake logs of "0"->"9999".
	logs := make([]*commonpb.LogEntry, 0, maxNumLogs)
	for i := 0; i < maxNumLogs; i++ {
		logs = append(logs, &commonpb.LogEntry{Message: fmt.Sprintf("%d", i)})
	}

	getRobotPartLogsFunc := func(ctx context.Context, in *apppb.GetRobotPartLogsRequest,
		opts ...grpc.CallOption,
	) (*apppb.GetRobotPartLogsResponse, error) {
		// Accept fake page tokens of "2"-"100" and release logs in batches of 100.
		// The first page token will be "", which should be interpreted as "1".
		pt := 1
		if receivedPt := in.PageToken; receivedPt != nil && *receivedPt != "" {
			var err error
			pt, err = strconv.Atoi(*receivedPt)
			test.That(t, err, test.ShouldBeNil)
		}
		resp := &apppb.GetRobotPartLogsResponse{
			Logs:          logs[(pt-1)*100 : pt*100],
			NextPageToken: fmt.Sprintf("%d", pt+1),
		}
		return resp, nil
	}

	loc := apppb.Location{Name: "naboo"}

	listOrganizationsFunc := func(ctx context.Context, in *apppb.ListOrganizationsRequest,
		opts ...grpc.CallOption,
	) (*apppb.ListOrganizationsResponse, error) {
		orgs := []*apppb.Organization{{Name: "jedi", Id: "123"}}
		return &apppb.ListOrganizationsResponse{Organizations: orgs}, nil
	}
	getOrganizationsWithAccessToLocationFunc := func(ctx context.Context, in *apppb.GetOrganizationsWithAccessToLocationRequest,
		opts ...grpc.CallOption,
	) (*apppb.GetOrganizationsWithAccessToLocationResponse, error) {
		orgIdentities := []*apppb.OrganizationIdentity{{Name: "jedi", Id: "123"}}
		return &apppb.GetOrganizationsWithAccessToLocationResponse{OrganizationIdentities: orgIdentities}, nil
	}
	getLocationFunc := func(ctx context.Context, in *apppb.GetLocationRequest,
		opts ...grpc.CallOption,
	) (*apppb.GetLocationResponse, error) {
		return &apppb.GetLocationResponse{Location: &loc}, nil
	}
	listLocationsFunc := func(ctx context.Context, in *apppb.ListLocationsRequest,
		opts ...grpc.CallOption,
	) (*apppb.ListLocationsResponse, error) {
		return &apppb.ListLocationsResponse{Locations: []*apppb.Location{&loc}}, nil
	}
	listRobotsFunc := func(ctx context.Context, in *apppb.ListRobotsRequest,
		opts ...grpc.CallOption,
	) (*apppb.ListRobotsResponse, error) {
		robots := []*apppb.Robot{{Name: "r2d2"}}
		return &apppb.ListRobotsResponse{Robots: robots}, nil
	}
	getRobotPartsFunc := func(ctx context.Context, in *apppb.GetRobotPartsRequest,
		opts ...grpc.CallOption,
	) (*apppb.GetRobotPartsResponse, error) {
		parts := []*apppb.RobotPart{{Name: "main"}}
		return &apppb.GetRobotPartsResponse{Parts: parts}, nil
	}

	asc := &inject.AppServiceClient{
		GetRobotPartLogsFunc: getRobotPartLogsFunc,
		// Supply some injected functions to avoid a panic when loading
		// organizations, locations, robots and parts.
		ListOrganizationsFunc:                    listOrganizationsFunc,
		ListLocationsFunc:                        listLocationsFunc,
		ListRobotsFunc:                           listRobotsFunc,
		GetRobotPartsFunc:                        getRobotPartsFunc,
		GetLocationFunc:                          getLocationFunc,
		GetOrganizationsWithAccessToLocationFunc: getOrganizationsWithAccessToLocationFunc,
	}

	t.Run("no count", func(t *testing.T) {
		cCtx, ac, out, errOut := setup(asc, nil, nil, nil, "")

		test.That(t, ac.robotsPartLogsAction(cCtx, parseStructFromCtx[robotsPartLogsArgs](cCtx)), test.ShouldBeNil)

		// No warnings.
		test.That(t, len(errOut.messages), test.ShouldEqual, 0)

		// There should be a message for "organization -> location -> robot"
		// followed by maxNumLogs messages.
		test.That(t, len(out.messages), test.ShouldEqual, defaultNumLogs+1)
		test.That(t, out.messages[0], test.ShouldEqual, "jedi -> naboo -> r2d2\n")
		// Logs should be printed in order oldest->newest ("99"->"0").
		expectedLogNum := defaultNumLogs - 1
		for i := 1; i <= defaultNumLogs; i++ {
			test.That(t, out.messages[i], test.ShouldContainSubstring,
				fmt.Sprintf("%d", expectedLogNum))
			expectedLogNum--
		}
	})
	t.Run("178 count", func(t *testing.T) {
		flags := map[string]any{"count": 178}
		cCtx, ac, out, errOut := setup(asc, nil, nil, flags, "")

		test.That(t, ac.robotsPartLogsAction(cCtx, parseStructFromCtx[robotsPartLogsArgs](cCtx)), test.ShouldBeNil)

		// No warnings.
		test.That(t, len(errOut.messages), test.ShouldEqual, 0)

		// There should be a message for "organization -> location -> robot"
		// followed by 178 messages.
		test.That(t, len(out.messages), test.ShouldEqual, 179)
		test.That(t, out.messages[0], test.ShouldEqual, "jedi -> naboo -> r2d2\n")
		// Logs should be printed in order oldest->newest ("177"->"0").
		expectedLogNum := 177
		for i := 1; i <= 178; i++ {
			test.That(t, out.messages[i], test.ShouldContainSubstring,
				fmt.Sprintf("%d", expectedLogNum))
			expectedLogNum--
		}
	})
	t.Run("max count", func(t *testing.T) {
		flags := map[string]any{generalFlagCount: maxNumLogs}
		cCtx, ac, out, errOut := setup(asc, nil, nil, flags, "")

		test.That(t, ac.robotsPartLogsAction(cCtx, parseStructFromCtx[robotsPartLogsArgs](cCtx)), test.ShouldBeNil)

		// No warnings.
		test.That(t, len(errOut.messages), test.ShouldEqual, 0)

		// There should be a message for "organization -> location -> robot"
		// followed by maxNumLogs messages.
		test.That(t, len(out.messages), test.ShouldEqual, maxNumLogs+1)
		test.That(t, out.messages[0], test.ShouldEqual, "jedi -> naboo -> r2d2\n")

		// Logs should be printed in order oldest->newest ("9999"->"0").
		expectedLogNum := maxNumLogs - 1
		for i := 1; i <= maxNumLogs; i++ {
			test.That(t, out.messages[i], test.ShouldContainSubstring,
				fmt.Sprintf("%d", expectedLogNum))
			expectedLogNum--
		}
	})
	t.Run("negative count", func(t *testing.T) {
		flags := map[string]any{"count": -1}
		cCtx, ac, out, errOut := setup(asc, nil, nil, flags, "")

		test.That(t, ac.robotsPartLogsAction(cCtx, parseStructFromCtx[robotsPartLogsArgs](cCtx)), test.ShouldBeNil)

		// Warning should read: `Warning:\nProvided negative "count" value. Defaulting to 100`.
		test.That(t, len(errOut.messages), test.ShouldEqual, 2)
		test.That(t, errOut.messages[0], test.ShouldEqual, "Warning: ")
		test.That(t, errOut.messages[1], test.ShouldContainSubstring, `Provided negative "count" value. Defaulting to 100`)

		// There should be a message for "organization -> location -> robot"
		// followed by maxNumLogs messages.
		test.That(t, len(out.messages), test.ShouldEqual, defaultNumLogs+1)
		test.That(t, out.messages[0], test.ShouldEqual, "jedi -> naboo -> r2d2\n")
		// Logs should be printed in order oldest->oldest ("99"->"0").
		expectedLogNum := defaultNumLogs - 1
		for i := 1; i <= defaultNumLogs; i++ {
			test.That(t, out.messages[i], test.ShouldContainSubstring,
				fmt.Sprintf("%d", expectedLogNum))
			expectedLogNum--
		}
	})
	t.Run("count too high", func(t *testing.T) {
		flags := map[string]any{"count": 1000000}
		cCtx, ac, _, _ := setup(asc, nil, nil, flags, "")

		err := ac.robotsPartLogsAction(cCtx, parseStructFromCtx[robotsPartLogsArgs](cCtx))
		test.That(t, err, test.ShouldNotBeNil)
		test.That(t, err, test.ShouldBeError, errors.New(`provided too high of a "count" value. Maximum is 10000`))
	})
}

func TestShellFileCopy(t *testing.T) {
	logger := logging.NewTestLogger(t)

	listOrganizationsFunc := func(ctx context.Context, in *apppb.ListOrganizationsRequest,
		opts ...grpc.CallOption,
	) (*apppb.ListOrganizationsResponse, error) {
		orgs := []*apppb.Organization{{Name: "jedi", Id: uuid.NewString(), PublicNamespace: "anakin"}, {Name: "mandalorians"}}
		return &apppb.ListOrganizationsResponse{Organizations: orgs}, nil
	}
	listLocationsFunc := func(ctx context.Context, in *apppb.ListLocationsRequest,
		opts ...grpc.CallOption,
	) (*apppb.ListLocationsResponse, error) {
		locs := []*apppb.Location{{Name: "naboo"}}
		return &apppb.ListLocationsResponse{Locations: locs}, nil
	}
	listRobotsFunc := func(ctx context.Context, in *apppb.ListRobotsRequest,
		opts ...grpc.CallOption,
	) (*apppb.ListRobotsResponse, error) {
		robots := []*apppb.Robot{{Name: "r2d2"}}
		return &apppb.ListRobotsResponse{Robots: robots}, nil
	}

	partFqdn := uuid.NewString()
	getRobotPartsFunc := func(ctx context.Context, in *apppb.GetRobotPartsRequest,
		opts ...grpc.CallOption,
	) (*apppb.GetRobotPartsResponse, error) {
		parts := []*apppb.RobotPart{{Name: "main", Fqdn: partFqdn}}
		return &apppb.GetRobotPartsResponse{Parts: parts}, nil
	}

	asc := &inject.AppServiceClient{
		ListOrganizationsFunc: listOrganizationsFunc,
		ListLocationsFunc:     listLocationsFunc,
		ListRobotsFunc:        listRobotsFunc,
		GetRobotPartsFunc:     getRobotPartsFunc,
	}

	partFlags := map[string]any{
		"organization": "jedi",
		"location":     "naboo",
		"robot":        "r2d2",
		"part":         "main",
	}

	t.Run("no arguments or files", func(t *testing.T) {
		cCtx, viamClient, _, _ := setup(asc, nil, nil, partFlags, "token")
		test.That(t,
			viamClient.machinesPartCopyFilesAction(cCtx, parseStructFromCtx[machinesPartCopyFilesArgs](cCtx), logger),
			test.ShouldEqual, errNoFiles)
	})

	t.Run("one file path is insufficient", func(t *testing.T) {
		args := []string{"machine:path"}
		cCtx, viamClient, _, _ := setup(asc, nil, nil, partFlags, "token", args...)
		test.That(t,
			viamClient.machinesPartCopyFilesAction(cCtx, parseStructFromCtx[machinesPartCopyFilesArgs](cCtx), logger),
			test.ShouldEqual, errLastArgOfFromMissing)

		args = []string{"path"}
		cCtx, viamClient, _, _ = setup(asc, nil, nil, partFlags, "token", args...)
		test.That(t,
			viamClient.machinesPartCopyFilesAction(cCtx, parseStructFromCtx[machinesPartCopyFilesArgs](cCtx), logger),
			test.ShouldEqual, errLastArgOfToMissing)
	})

	t.Run("from has wrong path prefixes", func(t *testing.T) {
		args := []string{"machine:path", "path2", "machine:path3", "destination"}
		cCtx, viamClient, _, _ := setup(asc, nil, nil, partFlags, "token", args...)
		test.That(t,
			viamClient.machinesPartCopyFilesAction(cCtx, parseStructFromCtx[machinesPartCopyFilesArgs](cCtx), logger),
			test.ShouldHaveSameTypeAs, copyFromPathInvalidError{})
	})

	tfs := shelltestutils.SetupTestFileSystem(t)

	t.Run("from", func(t *testing.T) {
		t.Run("single file", func(t *testing.T) {
			tempDir := t.TempDir()

			args := []string{fmt.Sprintf("machine:%s", tfs.SingleFileNested), tempDir}
			cCtx, viamClient, _, _ := setupWithRunningPart(
				t, asc, nil, nil, partFlags, "token", partFqdn, args...)
			test.That(t,
				viamClient.machinesPartCopyFilesAction(cCtx, parseStructFromCtx[machinesPartCopyFilesArgs](cCtx), logger),
				test.ShouldBeNil)

			rd, err := os.ReadFile(filepath.Join(tempDir, filepath.Base(tfs.SingleFileNested)))
			test.That(t, err, test.ShouldBeNil)
			test.That(t, rd, test.ShouldResemble, tfs.SingleFileNestedData)
		})

		t.Run("single file relative", func(t *testing.T) {
			tempDir := t.TempDir()
			cwd, err := os.Getwd()
			test.That(t, err, test.ShouldBeNil)
			t.Cleanup(func() { os.Chdir(cwd) })
			test.That(t, os.Chdir(tempDir), test.ShouldBeNil)

			args := []string{fmt.Sprintf("machine:%s", tfs.SingleFileNested), "foo"}
			cCtx, viamClient, _, _ := setupWithRunningPart(
				t, asc, nil, nil, partFlags, "token", partFqdn, args...)
			test.That(t,
				viamClient.machinesPartCopyFilesAction(cCtx, parseStructFromCtx[machinesPartCopyFilesArgs](cCtx), logger),
				test.ShouldBeNil)

			rd, err := os.ReadFile(filepath.Join(tempDir, "foo"))
			test.That(t, err, test.ShouldBeNil)
			test.That(t, rd, test.ShouldResemble, tfs.SingleFileNestedData)
		})

		t.Run("single directory", func(t *testing.T) {
			tempDir := t.TempDir()

			args := []string{fmt.Sprintf("machine:%s", tfs.Root), tempDir}

			t.Log("without recursion set")
			cCtx, viamClient, _, _ := setupWithRunningPart(
				t, asc, nil, nil, partFlags, "token", partFqdn, args...)
			err := viamClient.machinesPartCopyFilesAction(cCtx, parseStructFromCtx[machinesPartCopyFilesArgs](cCtx), logger)
			test.That(t, errors.Is(err, errDirectoryCopyRequestNoRecursion), test.ShouldBeTrue)
			_, err = os.ReadFile(filepath.Join(tempDir, filepath.Base(tfs.SingleFileNested)))
			test.That(t, errors.Is(err, fs.ErrNotExist), test.ShouldBeTrue)

			t.Log("with recursion set")
			partFlagsCopy := make(map[string]any, len(partFlags))
			maps.Copy(partFlagsCopy, partFlags)
			partFlagsCopy["recursive"] = true
			cCtx, viamClient, _, _ = setupWithRunningPart(
				t, asc, nil, nil, partFlagsCopy, "token", partFqdn, args...)
			test.That(t,
				viamClient.machinesPartCopyFilesAction(cCtx, parseStructFromCtx[machinesPartCopyFilesArgs](cCtx), logger),
				test.ShouldBeNil)
			test.That(t, shelltestutils.DirectoryContentsEqual(tfs.Root, filepath.Join(tempDir, filepath.Base(tfs.Root))), test.ShouldBeNil)
		})

		t.Run("multiple files", func(t *testing.T) {
			tempDir := t.TempDir()

			args := []string{
				fmt.Sprintf("machine:%s", tfs.SingleFileNested),
				fmt.Sprintf("machine:%s", tfs.InnerDir),
				tempDir,
			}
			partFlagsCopy := make(map[string]any, len(partFlags))
			maps.Copy(partFlagsCopy, partFlags)
			partFlagsCopy["recursive"] = true
			cCtx, viamClient, _, _ := setupWithRunningPart(
				t, asc, nil, nil, partFlagsCopy, "token", partFqdn, args...)
			test.That(t,
				viamClient.machinesPartCopyFilesAction(cCtx, parseStructFromCtx[machinesPartCopyFilesArgs](cCtx), logger),
				test.ShouldBeNil)

			rd, err := os.ReadFile(filepath.Join(tempDir, filepath.Base(tfs.SingleFileNested)))
			test.That(t, err, test.ShouldBeNil)
			test.That(t, rd, test.ShouldResemble, tfs.SingleFileNestedData)

			test.That(t, shelltestutils.DirectoryContentsEqual(tfs.InnerDir, filepath.Join(tempDir, filepath.Base(tfs.InnerDir))), test.ShouldBeNil)
		})

		t.Run("preserve permissions on a nested file", func(t *testing.T) {
			tfs := shelltestutils.SetupTestFileSystem(t)

			beforeInfo, err := os.Stat(tfs.SingleFileNested)
			test.That(t, err, test.ShouldBeNil)
			t.Log("start with mode", beforeInfo.Mode())
			newMode := os.FileMode(0o444)
			test.That(t, beforeInfo.Mode(), test.ShouldNotEqual, newMode)
			test.That(t, os.Chmod(tfs.SingleFileNested, newMode), test.ShouldBeNil)
			modTime := time.Date(1988, 1, 2, 3, 0, 0, 0, time.UTC)
			test.That(t, os.Chtimes(tfs.SingleFileNested, time.Time{}, modTime), test.ShouldBeNil)
			relNestedPath := strings.TrimPrefix(tfs.SingleFileNested, tfs.Root)

			for _, preserve := range []bool{false, true} {
				t.Run(fmt.Sprintf("preserve=%t", preserve), func(t *testing.T) {
					tempDir := t.TempDir()

					args := []string{fmt.Sprintf("machine:%s", tfs.Root), tempDir}

					partFlagsCopy := make(map[string]any, len(partFlags))
					maps.Copy(partFlagsCopy, partFlags)
					partFlagsCopy["recursive"] = true
					partFlagsCopy["preserve"] = preserve
					cCtx, viamClient, _, _ := setupWithRunningPart(
						t, asc, nil, nil, partFlagsCopy, "token", partFqdn, args...)
					test.That(t,
						viamClient.machinesPartCopyFilesAction(cCtx, parseStructFromCtx[machinesPartCopyFilesArgs](cCtx), logger),
						test.ShouldBeNil)
					test.That(t, shelltestutils.DirectoryContentsEqual(tfs.Root, filepath.Join(tempDir, filepath.Base(tfs.Root))), test.ShouldBeNil)

					nestedCopy := filepath.Join(tempDir, filepath.Base(tfs.Root), relNestedPath)
					test.That(t, shelltestutils.DirectoryContentsEqual(tfs.Root, filepath.Join(tempDir, filepath.Base(tfs.Root))), test.ShouldBeNil)
					afterInfo, err := os.Stat(nestedCopy)
					test.That(t, err, test.ShouldBeNil)
					if preserve {
						test.That(t, afterInfo.ModTime().UTC().String(), test.ShouldEqual, modTime.String())
						test.That(t, afterInfo.Mode(), test.ShouldEqual, newMode)
					} else {
						test.That(t, afterInfo.ModTime().UTC().String(), test.ShouldNotEqual, modTime.String())
						test.That(t, afterInfo.Mode(), test.ShouldNotEqual, newMode)
					}
				})
			}
		})
	})

	t.Run("to", func(t *testing.T) {
		t.Run("single file", func(t *testing.T) {
			tempDir := t.TempDir()

			args := []string{tfs.SingleFileNested, fmt.Sprintf("machine:%s", tempDir)}
			cCtx, viamClient, _, _ := setupWithRunningPart(
				t, asc, nil, nil, partFlags, "token", partFqdn, args...)
			test.That(t,
				viamClient.machinesPartCopyFilesAction(cCtx, parseStructFromCtx[machinesPartCopyFilesArgs](cCtx), logger),
				test.ShouldBeNil)

			rd, err := os.ReadFile(filepath.Join(tempDir, filepath.Base(tfs.SingleFileNested)))
			test.That(t, err, test.ShouldBeNil)
			test.That(t, rd, test.ShouldResemble, tfs.SingleFileNestedData)
		})

		t.Run("single file relative", func(t *testing.T) {
			homeDir, err := os.UserHomeDir()
			test.That(t, err, test.ShouldBeNil)
			randomName := uuid.NewString()
			randomPath := filepath.Join(homeDir, randomName)
			defer os.Remove(randomPath)
			args := []string{tfs.SingleFileNested, fmt.Sprintf("machine:%s", randomName)}
			cCtx, viamClient, _, _ := setupWithRunningPart(
				t, asc, nil, nil, partFlags, "token", partFqdn, args...)
			test.That(t,
				viamClient.machinesPartCopyFilesAction(cCtx, parseStructFromCtx[machinesPartCopyFilesArgs](cCtx), logger),
				test.ShouldBeNil)

			rd, err := os.ReadFile(randomPath)
			test.That(t, err, test.ShouldBeNil)
			test.That(t, rd, test.ShouldResemble, tfs.SingleFileNestedData)
		})

		t.Run("single directory", func(t *testing.T) {
			tempDir := t.TempDir()

			args := []string{tfs.Root, fmt.Sprintf("machine:%s", tempDir)}

			t.Log("without recursion set")
			cCtx, viamClient, _, _ := setupWithRunningPart(
				t, asc, nil, nil, partFlags, "token", partFqdn, args...)
			err := viamClient.machinesPartCopyFilesAction(cCtx, parseStructFromCtx[machinesPartCopyFilesArgs](cCtx), logger)
			test.That(t, errors.Is(err, errDirectoryCopyRequestNoRecursion), test.ShouldBeTrue)
			_, err = os.ReadFile(filepath.Join(tempDir, filepath.Base(tfs.SingleFileNested)))
			test.That(t, errors.Is(err, fs.ErrNotExist), test.ShouldBeTrue)

			t.Log("with recursion set")
			partFlagsCopy := make(map[string]any, len(partFlags))
			maps.Copy(partFlagsCopy, partFlags)
			partFlagsCopy["recursive"] = true
			cCtx, viamClient, _, _ = setupWithRunningPart(
				t, asc, nil, nil, partFlagsCopy, "token", partFqdn, args...)
			test.That(t,
				viamClient.machinesPartCopyFilesAction(cCtx, parseStructFromCtx[machinesPartCopyFilesArgs](cCtx), logger),
				test.ShouldBeNil)
			test.That(t, shelltestutils.DirectoryContentsEqual(tfs.Root, filepath.Join(tempDir, filepath.Base(tfs.Root))), test.ShouldBeNil)
		})

		t.Run("multiple files", func(t *testing.T) {
			tempDir := t.TempDir()

			args := []string{
				tfs.SingleFileNested,
				tfs.InnerDir,
				fmt.Sprintf("machine:%s", tempDir),
			}
			partFlagsCopy := make(map[string]any, len(partFlags))
			maps.Copy(partFlagsCopy, partFlags)
			partFlagsCopy["recursive"] = true
			cCtx, viamClient, _, _ := setupWithRunningPart(
				t, asc, nil, nil, partFlagsCopy, "token", partFqdn, args...)
			test.That(t,
				viamClient.machinesPartCopyFilesAction(cCtx, parseStructFromCtx[machinesPartCopyFilesArgs](cCtx), logger),
				test.ShouldBeNil)

			rd, err := os.ReadFile(filepath.Join(tempDir, filepath.Base(tfs.SingleFileNested)))
			test.That(t, err, test.ShouldBeNil)
			test.That(t, rd, test.ShouldResemble, tfs.SingleFileNestedData)

			test.That(t, shelltestutils.DirectoryContentsEqual(tfs.InnerDir, filepath.Join(tempDir, filepath.Base(tfs.InnerDir))), test.ShouldBeNil)
		})

		t.Run("preserve permissions on a nested file", func(t *testing.T) {
			tfs := shelltestutils.SetupTestFileSystem(t)

			beforeInfo, err := os.Stat(tfs.SingleFileNested)
			test.That(t, err, test.ShouldBeNil)
			t.Log("start with mode", beforeInfo.Mode())
			newMode := os.FileMode(0o444)
			test.That(t, beforeInfo.Mode(), test.ShouldNotEqual, newMode)
			test.That(t, os.Chmod(tfs.SingleFileNested, newMode), test.ShouldBeNil)
			modTime := time.Date(1988, 1, 2, 3, 0, 0, 0, time.UTC)
			test.That(t, os.Chtimes(tfs.SingleFileNested, time.Time{}, modTime), test.ShouldBeNil)
			relNestedPath := strings.TrimPrefix(tfs.SingleFileNested, tfs.Root)

			for _, preserve := range []bool{false, true} {
				t.Run(fmt.Sprintf("preserve=%t", preserve), func(t *testing.T) {
					tempDir := t.TempDir()

					args := []string{tfs.Root, fmt.Sprintf("machine:%s", tempDir)}

					partFlagsCopy := make(map[string]any, len(partFlags))
					maps.Copy(partFlagsCopy, partFlags)
					partFlagsCopy["recursive"] = true
					partFlagsCopy["preserve"] = preserve
					cCtx, viamClient, _, _ := setupWithRunningPart(
						t, asc, nil, nil, partFlagsCopy, "token", partFqdn, args...)
					test.That(t,
						viamClient.machinesPartCopyFilesAction(cCtx, parseStructFromCtx[machinesPartCopyFilesArgs](cCtx), logger),
						test.ShouldBeNil)
					test.That(t, shelltestutils.DirectoryContentsEqual(tfs.Root, filepath.Join(tempDir, filepath.Base(tfs.Root))), test.ShouldBeNil)

					nestedCopy := filepath.Join(tempDir, filepath.Base(tfs.Root), relNestedPath)
					test.That(t, shelltestutils.DirectoryContentsEqual(tfs.Root, filepath.Join(tempDir, filepath.Base(tfs.Root))), test.ShouldBeNil)
					afterInfo, err := os.Stat(nestedCopy)
					test.That(t, err, test.ShouldBeNil)
					if preserve {
						test.That(t, afterInfo.ModTime().UTC().String(), test.ShouldEqual, modTime.String())
						test.That(t, afterInfo.Mode(), test.ShouldEqual, newMode)
					} else {
						test.That(t, afterInfo.ModTime().UTC().String(), test.ShouldNotEqual, modTime.String())
						test.That(t, afterInfo.Mode(), test.ShouldNotEqual, newMode)
					}
				})
			}
		})
	})
}

func TestShellGetFTDC(t *testing.T) {
	logger := logging.NewTestLogger(t)

	listOrganizationsFunc := func(ctx context.Context, in *apppb.ListOrganizationsRequest,
		opts ...grpc.CallOption,
	) (*apppb.ListOrganizationsResponse, error) {
		orgs := []*apppb.Organization{{Name: "jedi", Id: uuid.NewString(), PublicNamespace: "anakin"}, {Name: "mandalorians"}}
		return &apppb.ListOrganizationsResponse{Organizations: orgs}, nil
	}
	listLocationsFunc := func(ctx context.Context, in *apppb.ListLocationsRequest,
		opts ...grpc.CallOption,
	) (*apppb.ListLocationsResponse, error) {
		locs := []*apppb.Location{{Name: "naboo"}}
		return &apppb.ListLocationsResponse{Locations: locs}, nil
	}
	listRobotsFunc := func(ctx context.Context, in *apppb.ListRobotsRequest,
		opts ...grpc.CallOption,
	) (*apppb.ListRobotsResponse, error) {
		robots := []*apppb.Robot{{Name: "r2d2"}}
		return &apppb.ListRobotsResponse{Robots: robots}, nil
	}

	partFqdn := uuid.NewString()
	partID := uuid.NewString()
	getRobotPartsFunc := func(ctx context.Context, in *apppb.GetRobotPartsRequest,
		opts ...grpc.CallOption,
	) (*apppb.GetRobotPartsResponse, error) {
		parts := []*apppb.RobotPart{{Name: "main", Fqdn: partFqdn, Id: partID}}
		return &apppb.GetRobotPartsResponse{Parts: parts}, nil
	}

	asc := &inject.AppServiceClient{
		ListOrganizationsFunc: listOrganizationsFunc,
		ListLocationsFunc:     listLocationsFunc,
		ListRobotsFunc:        listRobotsFunc,
		GetRobotPartsFunc:     getRobotPartsFunc,
	}

	partFlags := map[string]any{
		"organization": "jedi",
		"location":     "naboo",
		"robot":        "r2d2",
		"part":         "main",
	}

	t.Run("too many arguments", func(t *testing.T) {
		args := []string{"foo", "bar"}
		cCtx, viamClient, _, _ := setup(asc, nil, nil, partFlags, "token", args...)
		test.That(t,
			viamClient.machinesPartGetFTDCAction(cCtx, parseStructFromCtx[machinesPartGetFTDCArgs](cCtx), true, logger),
			test.ShouldBeError, wrongNumArgsError{2, 0, 1})
	})

	tfs := shelltestutils.SetupTestFileSystem(t)

	t.Run("ftdc data does not exist", func(t *testing.T) {
		tempDir := t.TempDir()

		originalFTDCPath := ftdcPath
		ftdcPath = filepath.Join(tfs.Root, "FAKEDIR")
		t.Cleanup(func() {
			ftdcPath = originalFTDCPath
		})

		args := []string{tempDir}
		cCtx, viamClient, _, _ := setupWithRunningPart(
			t, asc, nil, nil, partFlags, "token", partFqdn, args...)
		test.That(t,
			viamClient.machinesPartGetFTDCAction(cCtx, parseStructFromCtx[machinesPartGetFTDCArgs](cCtx), true, logger),
			test.ShouldNotBeNil)

		entries, err := os.ReadDir(tempDir)
		test.That(t, err, test.ShouldBeNil)
		test.That(t, entries, test.ShouldHaveLength, 0)
	})

	t.Run("ftdc data exists", func(t *testing.T) {
		tmpPartFtdcPath := filepath.Join(tfs.Root, partID)
		err := os.Mkdir(tmpPartFtdcPath, 0o750)
		test.That(t, err, test.ShouldBeNil)
		t.Cleanup(func() {
			err = os.RemoveAll(tmpPartFtdcPath)
			test.That(t, err, test.ShouldBeNil)
		})
		err = os.WriteFile(filepath.Join(tfs.Root, partID, "foo"), nil, 0o640)
		test.That(t, err, test.ShouldBeNil)
		originalFTDCPath := ftdcPath
		ftdcPath = tfs.Root
		t.Cleanup(func() {
			ftdcPath = originalFTDCPath
		})

		testDownload := func(t *testing.T, targetPath string) {
			args := []string{}
			if targetPath != "" {
				args = append(args, targetPath)
			} else {
				targetPath = "."
			}
			cCtx, viamClient, _, _ := setupWithRunningPart(
				t, asc, nil, nil, partFlags, "token", partFqdn, args...)
			test.That(t,
				viamClient.machinesPartGetFTDCAction(cCtx, parseStructFromCtx[machinesPartGetFTDCArgs](cCtx), true, logger),
				test.ShouldBeNil)

			entries, err := os.ReadDir(filepath.Join(targetPath, partID))
			test.That(t, err, test.ShouldBeNil)
			test.That(t, entries, test.ShouldHaveLength, 1)
			ftdcFile := entries[0]
			test.That(t, ftdcFile.Name(), test.ShouldEqual, "foo")
			test.That(t, ftdcFile.IsDir(), test.ShouldBeFalse)
		}

		t.Run("download to cwd", func(t *testing.T) {
			tempDir := t.TempDir()
			originalWd, err := os.Getwd()
			test.That(t, err, test.ShouldBeNil)
			err = os.Chdir(tempDir)
			test.That(t, err, test.ShouldBeNil)
			t.Cleanup(func() {
				os.Chdir(originalWd)
			})

			testDownload(t, "")
		})
		t.Run("download to specified path", func(t *testing.T) {
			testDownload(t, t.TempDir())
		})
	})
}

func TestCreateOAuthAppAction(t *testing.T) {
	createOAuthAppFunc := func(ctx context.Context, in *apppb.CreateOAuthAppRequest,
		opts ...grpc.CallOption,
	) (*apppb.CreateOAuthAppResponse, error) {
		return &apppb.CreateOAuthAppResponse{ClientId: "client-id", ClientSecret: "client-secret"}, nil
	}
	asc := &inject.AppServiceClient{
		CreateOAuthAppFunc: createOAuthAppFunc,
	}
	t.Run("valid inputs", func(t *testing.T) {
		flags := make(map[string]any)
		flags[generalFlagOrgID] = "org-id"
		flags[oauthAppFlagClientName] = "client-name"
		flags[oauthAppFlagClientAuthentication] = "required"
		flags[oauthAppFlagURLValidation] = "allow_wildcards"
		flags[oauthAppFlagPKCE] = "not_required"
		flags[oauthAppFlagOriginURIs] = []string{"https://woof.com/login", "https://arf.com/"}
		flags[oauthAppFlagRedirectURIs] = []string{"https://woof.com/home", "https://arf.com/home"}
		flags[oauthAppFlagLogoutURI] = "https://woof.com/logout"
		flags[oauthAppFlagEnabledGrants] = []string{"implicit", "password"}
		cCtx, ac, out, errOut := setup(asc, nil, nil, flags, "token")
		test.That(t, ac.createOAuthAppAction(cCtx, parseStructFromCtx[createOAuthAppArgs](cCtx)), test.ShouldBeNil)
		test.That(t, len(errOut.messages), test.ShouldEqual, 0)
		test.That(t, out.messages[0], test.ShouldContainSubstring,
			"Successfully created OAuth app client-name with client ID client-id and client secret client-secret")
	})

	t.Run("should error if pkce is not a valid enum value", func(t *testing.T) {
		flags := map[string]any{oauthAppFlagClientAuthentication: unspecified, oauthAppFlagPKCE: "not_one_of_the_allowed_values"}
		cCtx, ac, out, _ := setup(asc, nil, nil, flags, "token")
		err := ac.updateOAuthAppAction(cCtx, parseStructFromCtx[updateOAuthAppArgs](cCtx))
		test.That(t, err, test.ShouldNotBeNil)
		test.That(t, err.Error(), test.ShouldContainSubstring, "pkce must be a valid PKCE")
		test.That(t, len(out.messages), test.ShouldEqual, 0)
	})

	t.Run("should error if url-validation is not a valid enum value", func(t *testing.T) {
		flags := map[string]any{
			oauthAppFlagClientAuthentication: unspecified, oauthAppFlagPKCE: unspecified,
			oauthAppFlagURLValidation: "not_one_of_the_allowed_values",
		}
		cCtx, ac, out, _ := setup(asc, nil, nil, flags, "token")
		err := ac.updateOAuthAppAction(cCtx, parseStructFromCtx[updateOAuthAppArgs](cCtx))
		test.That(t, err, test.ShouldNotBeNil)
		test.That(t, err.Error(), test.ShouldContainSubstring, "url-validation must be a valid UrlValidation")
		test.That(t, len(out.messages), test.ShouldEqual, 0)
	})
}

func TestReadOAuthApp(t *testing.T) {
	readOAuthAppFunc := func(ctx context.Context, in *apppb.ReadOAuthAppRequest, opts ...grpc.CallOption) (
		*apppb.ReadOAuthAppResponse, error,
	) {
		return &apppb.ReadOAuthAppResponse{
			ClientName:   "clientname",
			ClientSecret: "fakesecret",
			OauthConfig: &apppb.OAuthConfig{
				ClientAuthentication: apppb.ClientAuthentication_CLIENT_AUTHENTICATION_REQUIRED,
				Pkce:                 apppb.PKCE_PKCE_REQUIRED,
				UrlValidation:        apppb.URLValidation_URL_VALIDATION_ALLOW_WILDCARDS,
				LogoutUri:            "https://my-logout-uri.com",
				OriginUris:           []string{"https://my-origin-uri.com", "https://second-origin-uri.com"},
				RedirectUris:         []string{"https://my-redirect-uri.com"},
				EnabledGrants:        []apppb.EnabledGrant{apppb.EnabledGrant_ENABLED_GRANT_IMPLICIT, apppb.EnabledGrant_ENABLED_GRANT_PASSWORD},
			},
		}, nil
	}

	asc := &inject.AppServiceClient{
		ReadOAuthAppFunc: readOAuthAppFunc,
	}

	cCtx, ac, out, errOut := setup(asc, nil, nil, nil, "token")

	test.That(t, ac.readOAuthAppAction(cCtx, "test-org-id", "test-client-id"), test.ShouldBeNil)
	test.That(t, len(out.messages), test.ShouldEqual, 10)
	test.That(t, len(errOut.messages), test.ShouldEqual, 0)
	test.That(t, out.messages[0], test.ShouldContainSubstring, "OAuth config for client ID test-client-id")
	test.That(t, out.messages[2], test.ShouldContainSubstring, "Client Name: clientname")
	test.That(t, out.messages[3], test.ShouldContainSubstring, "Client Authentication: required")
	test.That(t, out.messages[4], test.ShouldContainSubstring, "PKCE (Proof Key for Code Exchange): required")
	test.That(t, out.messages[5], test.ShouldContainSubstring, "URL Validation Policy: allow_wildcards")
	test.That(t, out.messages[6], test.ShouldContainSubstring, "Logout URL: https://my-logout-uri.com")
	test.That(t, out.messages[7], test.ShouldContainSubstring, "Redirect URLs: https://my-redirect-uri.com")
	test.That(t, out.messages[8], test.ShouldContainSubstring, "Origin URLs: https://my-origin-uri.com, https://second-origin-uri.com")
	test.That(t, out.messages[9], test.ShouldContainSubstring, "Enabled Grants: implicit, password")
}

func TestUpdateOAuthAppAction(t *testing.T) {
	updateOAuthAppFunc := func(ctx context.Context, in *apppb.UpdateOAuthAppRequest,
		opts ...grpc.CallOption,
	) (*apppb.UpdateOAuthAppResponse, error) {
		return &apppb.UpdateOAuthAppResponse{}, nil
	}
	asc := &inject.AppServiceClient{
		UpdateOAuthAppFunc: updateOAuthAppFunc,
	}

	t.Run("valid inputs", func(t *testing.T) {
		flags := make(map[string]any)
		flags[generalFlagOrgID] = "org-id"
		flags[oauthAppFlagClientID] = "client-id"
		flags[oauthAppFlagClientName] = "client-name"
		flags[oauthAppFlagClientAuthentication] = "required"
		flags[oauthAppFlagURLValidation] = "allow_wildcards"
		flags[oauthAppFlagPKCE] = "not_required"
		flags[oauthAppFlagOriginURIs] = []string{"https://woof.com/login", "https://arf.com/"}
		flags[oauthAppFlagRedirectURIs] = []string{"https://woof.com/home", "https://arf.com/home"}
		flags[oauthAppFlagLogoutURI] = "https://woof.com/logout"
		flags[oauthAppFlagEnabledGrants] = []string{"implicit", "password"}
		cCtx, ac, out, errOut := setup(asc, nil, nil, flags, "token")
		test.That(t, ac.updateOAuthAppAction(cCtx, parseStructFromCtx[updateOAuthAppArgs](cCtx)), test.ShouldBeNil)
		test.That(t, len(errOut.messages), test.ShouldEqual, 0)
		test.That(t, out.messages[0], test.ShouldContainSubstring, "Successfully updated OAuth app")
	})

	t.Run("should error if client-authentication is not a valid enum value", func(t *testing.T) {
		flags := make(map[string]any)
		flags[generalFlagOrgID] = "org-id"
		flags[oauthAppFlagClientID] = "client-id"
		flags[oauthAppFlagClientAuthentication] = "not_one_of_the_allowed_values"
		cCtx, ac, out, _ := setup(asc, nil, nil, flags, "token")
		err := ac.updateOAuthAppAction(cCtx, parseStructFromCtx[updateOAuthAppArgs](cCtx))
		test.That(t, err, test.ShouldNotBeNil)
		test.That(t, err.Error(), test.ShouldContainSubstring, "client-authentication must be a valid ClientAuthentication")
		test.That(t, len(out.messages), test.ShouldEqual, 0)
	})

	t.Run("should error if pkce is not a valid enum value", func(t *testing.T) {
		flags := map[string]any{oauthAppFlagClientAuthentication: unspecified, oauthAppFlagPKCE: "not_one_of_the_allowed_values"}
		cCtx, ac, out, _ := setup(asc, nil, nil, flags, "token")
		err := ac.updateOAuthAppAction(cCtx, parseStructFromCtx[updateOAuthAppArgs](cCtx))
		test.That(t, err, test.ShouldNotBeNil)
		test.That(t, err.Error(), test.ShouldContainSubstring, "pkce must be a valid PKCE")
		test.That(t, len(out.messages), test.ShouldEqual, 0)
	})

	t.Run("should error if url-validation is not a valid enum value", func(t *testing.T) {
		flags := map[string]any{
			oauthAppFlagClientAuthentication: unspecified, oauthAppFlagPKCE: unspecified,
			oauthAppFlagURLValidation: "not_one_of_the_allowed_values",
		}
		cCtx, ac, out, _ := setup(asc, nil, nil, flags, "token")
		err := ac.updateOAuthAppAction(cCtx, parseStructFromCtx[updateOAuthAppArgs](cCtx))
		test.That(t, err, test.ShouldNotBeNil)
		test.That(t, err.Error(), test.ShouldContainSubstring, "url-validation must be a valid UrlValidation")
		test.That(t, len(out.messages), test.ShouldEqual, 0)
	})
}

func TestTunnelE2ECLI(t *testing.T) {
	t.Parallel()
	// `TestTunnelE2ECLI` attempts to send "Hello, World!" across a tunnel created by the
	// CLI. It is mostly identical to `TestTunnelE2E` in web/server/entrypoint_test.go.
	// The tunnel is:
	//
	// test-process <-> cli-listener(localhost:23659) <-> machine(localhost:23658) <-> dest-listener(localhost:23657)

	tunnelMsg := "Hello, World!"
	destPort := 23657
	destListenerAddr := net.JoinHostPort("localhost", strconv.Itoa(destPort))
	machineAddr := net.JoinHostPort("localhost", "23658")
	sourcePort := 23657
	sourceListenerAddr := net.JoinHostPort("localhost", strconv.Itoa(sourcePort))

	logger := logging.NewTestLogger(t)
	ctx := context.Background()
	runServerCtx, runServerCtxCancel := context.WithCancel(ctx)
	var wg sync.WaitGroup

	// Start "destination" listener.
	destListener, err := net.Listen("tcp", destListenerAddr)
	test.That(t, err, test.ShouldBeNil)
	defer func() {
		test.That(t, destListener.Close(), test.ShouldBeNil)
	}()

	wg.Add(1)
	go func() {
		defer wg.Done()

		logger.Infof("Listening on %s for tunnel message", destListenerAddr)
		conn, err := destListener.Accept()
		test.That(t, err, test.ShouldBeNil)
		defer func() {
			test.That(t, conn.Close(), test.ShouldBeNil)
		}()

		bytes := make([]byte, 1024)
		n, err := conn.Read(bytes)
		test.That(t, err, test.ShouldBeNil)
		test.That(t, n, test.ShouldEqual, len(tunnelMsg))
		test.That(t, string(bytes), test.ShouldContainSubstring, tunnelMsg)
		logger.Info("Received expected tunnel message at", destListenerAddr)

		// Write the same message back.
		n, err = conn.Write([]byte(tunnelMsg))
		test.That(t, err, test.ShouldBeNil)
		test.That(t, n, test.ShouldEqual, len(tunnelMsg))
	}()

	// Start a machine at `machineAddr` (`RunServer` in a goroutine.)
	wg.Add(1)
	go func() {
		defer wg.Done()

		// Create a temporary config file.
		tempConfigFile, err := os.CreateTemp(t.TempDir(), "temp_config.json")
		test.That(t, err, test.ShouldBeNil)
		cfg := &robotconfig.Config{
			Network: robotconfig.NetworkConfig{
				NetworkConfigData: robotconfig.NetworkConfigData{
					TrafficTunnelEndpoints: []robotconfig.TrafficTunnelEndpoint{
						{
							Port: destPort, // allow tunneling to destination port
						},
					},
					BindAddress: machineAddr,
				},
			},
		}
		cfgBytes, err := json.Marshal(&cfg)
		test.That(t, err, test.ShouldBeNil)
		test.That(t, os.WriteFile(tempConfigFile.Name(), cfgBytes, 0o755), test.ShouldBeNil)

		args := []string{"viam-server", "-config", tempConfigFile.Name()}
		test.That(t, server.RunServer(runServerCtx, args, logger), test.ShouldBeNil)
	}()

	rc := robottestutils.NewRobotClient(t, logger, machineAddr, time.Second)

	// Start CLI tunneler.
	//nolint:dogsled
	cCtx, _, _, _ := setup(nil, nil, nil, nil, "token")

	// error early if tunnel not listed
	err = tunnelTraffic(cCtx, rc, sourcePort, 1)
	test.That(t, err, test.ShouldNotBeNil)
	test.That(t, err.Error(), test.ShouldContainSubstring, "not allowed")

	wg.Add(1)
	go func() {
		defer wg.Done()
		tunnelTraffic(cCtx, rc, sourcePort, destPort)
	}()

	// Write `tunnelMsg` to CLI tunneler over TCP from this test process.
	conn, err := net.Dial("tcp", sourceListenerAddr)
	test.That(t, err, test.ShouldBeNil)
	defer func() {
		test.That(t, conn.Close(), test.ShouldBeNil)
	}()
	n, err := conn.Write([]byte(tunnelMsg))
	test.That(t, err, test.ShouldBeNil)
	test.That(t, n, test.ShouldEqual, len(tunnelMsg))

	// Expect `tunnelMsg` to be written back.
	bytes := make([]byte, 1024)
	n, err = conn.Read(bytes)
	test.That(t, err, test.ShouldBeNil)
	test.That(t, n, test.ShouldEqual, len(tunnelMsg))
	test.That(t, string(bytes), test.ShouldContainSubstring, tunnelMsg)

	// Cancel `runServerCtx` once message has made it all the way across and has been
	// echoed back. This should stop the `RunServer` goroutine.
	runServerCtxCancel()

	wg.Wait()
}

func TestAPIToGRPCServiceName(t *testing.T) {
	tests := []struct {
		name     string
		api      resource.API
		expected string
	}{
		{
			name:     "simple component camera",
			api:      resource.APINamespaceRDK.WithComponentType("camera"),
			expected: "viam.component.camera.v1.CameraService",
		},
		{
			name:     "simple component arm",
			api:      resource.APINamespaceRDK.WithComponentType("arm"),
			expected: "viam.component.arm.v1.ArmService",
		},
		{
			name:     "compound component movement_sensor",
			api:      resource.APINamespaceRDK.WithComponentType("movement_sensor"),
			expected: "viam.component.movementsensor.v1.MovementSensorService",
		},
		{
			name:     "compound component input_controller",
			api:      resource.APINamespaceRDK.WithComponentType("input_controller"),
			expected: "viam.component.inputcontroller.v1.InputControllerService",
		},
		{
			name:     "simple service vision",
			api:      resource.APINamespaceRDK.WithServiceType("vision"),
			expected: "viam.service.vision.v1.VisionService",
		},
	}

	for _, tt := range tests {
		t.Run(tt.name, func(t *testing.T) {
			result := apiToGRPCServiceName(tt.api)
			test.That(t, result, test.ShouldEqual, tt.expected)
		})
	}
}

func TestIsShortMethodName(t *testing.T) {
	tests := []struct {
		method   string
		expected bool
	}{
		{"DoCommand", true},
		{"GetPosition", true},
		{"viam.component.camera.v1.CameraService.DoCommand", false},
		{"CameraService.DoCommand", false},
		{"CameraService/DoCommand", false},
	}

	for _, tt := range tests {
		t.Run(tt.method, func(t *testing.T) {
			result := isShortMethodName(tt.method)
			test.That(t, result, test.ShouldEqual, tt.expected)
		})
	}
}

func TestMergeComponentNameIntoData(t *testing.T) {
	tests := []struct {
		name          string
		data          string
		componentName string
		expected      string
		shouldErr     bool
	}{
		{
			name:          "empty data",
			data:          "",
			componentName: "my-camera",
			expected:      `{"name":"my-camera"}`,
			shouldErr:     false,
		},
		{
			name:          "existing data without name",
			data:          `{"foo":"bar"}`,
			componentName: "my-camera",
			expected:      `{"foo":"bar","name":"my-camera"}`,
			shouldErr:     false,
		},
		{
			name:          "existing data with name should not override",
			data:          `{"name":"existing","foo":"bar"}`,
			componentName: "my-camera",
			expected:      `{"foo":"bar","name":"existing"}`,
			shouldErr:     false,
		},
		{
			name:          "invalid json should error",
			data:          `{invalid`,
			componentName: "my-camera",
			expected:      "",
			shouldErr:     true,
		},
	}

	for _, tt := range tests {
		t.Run(tt.name, func(t *testing.T) {
			result, err := mergeComponentNameIntoData(tt.data, tt.componentName)
			if tt.shouldErr {
				test.That(t, err, test.ShouldNotBeNil)
			} else {
				test.That(t, err, test.ShouldBeNil)
				// Parse both JSONs and compare as maps since key order may vary
				var expectedMap, resultMap map[string]interface{}
				test.That(t, json.Unmarshal([]byte(tt.expected), &expectedMap), test.ShouldBeNil)
				test.That(t, json.Unmarshal([]byte(result), &resultMap), test.ShouldBeNil)
				test.That(t, resultMap, test.ShouldResemble, expectedMap)
			}
		})
	}
}

<<<<<<< HEAD
func TestRetryableCopy(t *testing.T) {
	t.Run("SuccessOnFirstAttempt", func(t *testing.T) {
		cCtx, vc, _, errOut := setup(&inject.AppServiceClient{}, nil, &inject.BuildServiceClient{},
			map[string]any{}, "token")

		mockCopyFunc := func() error {
			return nil // Success immediately
		}

		allSteps := []*Step{
			{ID: "copy", Message: "Copying package...", CompletedMsg: "Package copied", IndentLevel: 0},
		}
		pm := NewProgressManager(allSteps, WithProgressOutput(false))
		defer pm.Stop()

		err := pm.Start("copy")
		test.That(t, err, test.ShouldBeNil)

		// Copy to part
		_, err = vc.retryableCopy(
			cCtx,
			pm,
			mockCopyFunc,
			false,
		)

		test.That(t, err, test.ShouldBeNil)
		test.That(t, errOut.messages, test.ShouldHaveLength, 0)

		// Verify no retry steps were created
		retryStepFound := false
		for _, step := range pm.steps {
			if strings.Contains(step.ID, "Attempt-") {
				retryStepFound = true
				break
			}
		}
		test.That(t, retryStepFound, test.ShouldBeFalse)

		// Copy from part
		_, err = vc.retryableCopy(
			cCtx,
			pm,
			mockCopyFunc,
			true,
		)

		test.That(t, err, test.ShouldBeNil)
		test.That(t, errOut.messages, test.ShouldHaveLength, 0)

		// Verify no retry steps were created for the second
		retryStepFound = false
		for _, step := range pm.steps {
			if strings.Contains(step.ID, "Attempt-") {
				retryStepFound = true
				break
			}
		}
		test.That(t, retryStepFound, test.ShouldBeFalse)
		for _, step := range pm.steps {
			if strings.Contains(step.ID, "Attempt-") {
				retryStepFound = true
				break
			}
		}
		test.That(t, retryStepFound, test.ShouldBeFalse)
	})

	t.Run("SuccessAfter2Retries", func(t *testing.T) {
		cCtx, vc, _, errOut := setup(&inject.AppServiceClient{}, nil, &inject.BuildServiceClient{},
			map[string]any{}, "token")

		attemptCount := 0
		mockCopyFunc := func() error {
			attemptCount++
			if attemptCount <= 2 {
				return errors.New("copy failed")
			}
			return nil // Success on 3rd attempt
		}

		allSteps := []*Step{
			{ID: "copy", Message: "Copying package...", CompletedMsg: "Package copied", IndentLevel: 0},
		}
		pm := NewProgressManager(allSteps, WithProgressOutput(false))
		defer pm.Stop()

		err := pm.Start("copy")
		test.That(t, err, test.ShouldBeNil)

		// Copy to part
		_, err = vc.retryableCopy(
			cCtx,
			pm,
			mockCopyFunc,
			false,
		)

		test.That(t, err, test.ShouldBeNil)
		test.That(t, attemptCount, test.ShouldEqual, 3)

		// Verify retry steps were created (attempt 1, 2, and 3)
		retryStepCount := 0
		for _, step := range pm.steps {
			if strings.Contains(step.ID, "Attempt-") {
				retryStepCount++
				// Verify IndentLevel is 2 for deeper nesting
				test.That(t, step.IndentLevel, test.ShouldEqual, 2)
			}
		}
		test.That(t, retryStepCount, test.ShouldEqual, 3) // Attempt-1, Attempt-2, and Attempt-3

		// Verify no duplicate warning messages in errOut (only permission denied warnings should appear)
		errMsg := strings.Join(errOut.messages, "")
		test.That(t, errMsg, test.ShouldNotContainSubstring, "Attempt 1/6 failed:")
		test.That(t, errMsg, test.ShouldNotContainSubstring, "Attempt 2/6 failed:")

		// Copy from part - reset attemptCount for the second call
		attemptCount = 0
		_, err = vc.retryableCopy(
			cCtx,
			pm,
			mockCopyFunc,
			true,
		)

		test.That(t, err, test.ShouldBeNil)
		test.That(t, attemptCount, test.ShouldEqual, 3)

		// Verify retry steps were created (attempt 1, 2, and 3)
		retryStepCount = 0
		for _, step := range pm.steps {
			if strings.Contains(step.ID, "Attempt-") {
				retryStepCount++
				// Verify IndentLevel is 2 for deeper nesting
				test.That(t, step.IndentLevel, test.ShouldEqual, 2)
			}
		}
		// 3 from first call + 3 from second call
		test.That(t, retryStepCount, test.ShouldEqual, 6)

		// Verify no duplicate warning messages in errOut (only permission denied warnings should appear)
		errMsg = strings.Join(errOut.messages, "")
		test.That(t, errMsg, test.ShouldNotContainSubstring, "Attempt 1/6 failed:")
		test.That(t, errMsg, test.ShouldNotContainSubstring, "Attempt 2/6 failed:")
	})

	t.Run("SuccessAfter5Retries", func(t *testing.T) {
		cCtx, vc, _, errOut := setup(&inject.AppServiceClient{}, nil, &inject.BuildServiceClient{},
			map[string]any{}, "token")

		attemptCount := 0
		mockCopyFunc := func() error {
			attemptCount++
			if attemptCount <= 5 {
				return errors.New("copy failed")
			}
			return nil // Success on 6th attempt
		}

		allSteps := []*Step{
			{ID: "copy", Message: "Copying package...", CompletedMsg: "Package copied", IndentLevel: 0},
		}
		pm := NewProgressManager(allSteps, WithProgressOutput(false))
		defer pm.Stop()

		err := pm.Start("copy")
		test.That(t, err, test.ShouldBeNil)

		_, err = vc.retryableCopy(
			cCtx,
			pm,
			mockCopyFunc,
			false,
		)

		test.That(t, err, test.ShouldBeNil)
		test.That(t, attemptCount, test.ShouldEqual, 6)

		// Verify all retry steps were created (attempt 1 through 6)
		retryStepCount := 0
		for _, step := range pm.steps {
			if strings.Contains(step.ID, "Attempt-") {
				retryStepCount++
				test.That(t, step.IndentLevel, test.ShouldEqual, 2)
			}
		}
		test.That(t, retryStepCount, test.ShouldEqual, 6) // attempt-1 through attempt-6

		// No duplicate warning messages should appear (only permission denied warnings)
		errMsg := strings.Join(errOut.messages, "")
		test.That(t, errMsg, test.ShouldNotContainSubstring, "Attempt")

		// Copy from part - reset attemptCount for the second call
		attemptCount = 0
		_, err = vc.retryableCopy(
			cCtx,
			pm,
			mockCopyFunc,
			true,
		)

		test.That(t, err, test.ShouldBeNil)
		test.That(t, attemptCount, test.ShouldEqual, 6)

		// Verify all retry steps were created (attempt 1 through 6)
		retryStepCount = 0
		for _, step := range pm.steps {
			if strings.Contains(step.ID, "Attempt-") {
				retryStepCount++
				test.That(t, step.IndentLevel, test.ShouldEqual, 2)
			}
		}
		// 6 from first call + 6 from second call
		test.That(t, retryStepCount, test.ShouldEqual, 12)

		// No duplicate warning messages should appear (only permission denied warnings)
		errMsg = strings.Join(errOut.messages, "")
		test.That(t, errMsg, test.ShouldNotContainSubstring, "copy attempt")
	})

	t.Run("AllAttemptsFail", func(t *testing.T) {
		cCtx, vc, _, _ := setup(&inject.AppServiceClient{}, nil, &inject.BuildServiceClient{},
			map[string]any{}, "token")

		attemptCount := 0
		mockCopyFunc := func() error {
			attemptCount++
			return errors.New("persistent copy failure")
		}

		allSteps := []*Step{
			{ID: "copy", Message: "Copying package...", CompletedMsg: "Package copied", IndentLevel: 0},
		}
		pm := NewProgressManager(allSteps, WithProgressOutput(false))
		defer pm.Stop()

		err := pm.Start("copy")
		test.That(t, err, test.ShouldBeNil)

		_, err = vc.retryableCopy(
			cCtx,
			pm,
			mockCopyFunc,
			false,
		)

		test.That(t, err, test.ShouldNotBeNil)
		test.That(t, err.Error(), test.ShouldContainSubstring, "persistent copy failure")
		test.That(t, attemptCount, test.ShouldEqual, 6)

		// Copy from part - reset attemptCount for the second call
		attemptCount = 0
		_, err = vc.retryableCopy(
			cCtx,
			pm,
			mockCopyFunc,
			true,
		)

		test.That(t, err, test.ShouldNotBeNil)
		test.That(t, err.Error(), test.ShouldContainSubstring, "persistent copy failure")
		test.That(t, attemptCount, test.ShouldEqual, 6)
	})

	t.Run("PermissionDeniedError", func(t *testing.T) {
		cCtx, vc, _, errOut := setup(&inject.AppServiceClient{}, nil, &inject.BuildServiceClient{},
			map[string]any{}, "token")

		mockCopyFunc := func() error {
			return status.Error(codes.PermissionDenied, "permission denied")
		}

		allSteps := []*Step{
			{ID: "copy", Message: "Copying package...", CompletedMsg: "Package copied", IndentLevel: 0},
		}
		pm := NewProgressManager(allSteps, WithProgressOutput(false))
		defer pm.Stop()

		err := pm.Start("copy")
		test.That(t, err, test.ShouldBeNil)

		attemptCount, err := vc.retryableCopy(
			cCtx,
			pm,
			mockCopyFunc,
			false,
		)

		test.That(t, err, test.ShouldNotBeNil)
		test.That(t, attemptCount, test.ShouldEqual, 1)

		// Verify permission denied specific warning appears
		errMsg := strings.Join(errOut.messages, "")
		test.That(t, errMsg, test.ShouldContainSubstring, "RDK couldn't write to the default file copy destination")
		test.That(t, errMsg, test.ShouldContainSubstring, "--home")
		test.That(t, errMsg, test.ShouldContainSubstring, "run the RDK as root")

		// Copy from part
		attemptCount, err = vc.retryableCopy(
			cCtx,
			pm,
			mockCopyFunc,
			true,
		)

		test.That(t, err, test.ShouldNotBeNil)
		test.That(t, attemptCount, test.ShouldEqual, 1)

		// Verify permission denied specific warning appears
		errMsg = strings.Join(errOut.messages, "")
		test.That(t, errMsg, test.ShouldContainSubstring, "RDK couldn't read the source files on the machine.")
	})
=======
func TestCLIUpdateAction(t *testing.T) {
	// Save original version to restore later
	originalVersion := robotconfig.Version
	defer func() {
		robotconfig.Version = originalVersion
	}()

	// Set up a mock latest version
	mockLatestVersion := "0.104.0"
	originalGetLatestReleaseVersion := getLatestReleaseVersionFunc
	getLatestReleaseVersionFunc = func() (string, error) {
		return mockLatestVersion, nil
	}
	defer func() {
		getLatestReleaseVersionFunc = originalGetLatestReleaseVersion
	}()

	testLatestVersion, err := latestVersion()
	test.That(t, err, test.ShouldBeNil)
	test.That(t, testLatestVersion.Original(), test.ShouldEqual, mockLatestVersion)

	// Set local version to 0.100.0 (older than mockLatestVersion 0.104.0)
	robotconfig.Version = "0.100.0"
	testLocalVersion, err := localVersion()
	test.That(t, err, test.ShouldBeNil)
	test.That(t, testLocalVersion.Original(), test.ShouldEqual, "0.100.0")

	// Test that binaryURL returns a valid URL with correct OS/arch and .exe for Windows
	actualURL := binaryURL()
	test.That(t, actualURL, test.ShouldContainSubstring, "https://storage.googleapis.com/packages.viam.com/apps/viam-cli/viam-cli-stable-")
	test.That(t, actualURL, test.ShouldContainSubstring, runtime.GOOS)
	test.That(t, actualURL, test.ShouldContainSubstring, runtime.GOARCH)
	if runtime.GOOS == osWindows {
		test.That(t, strings.HasSuffix(actualURL, ".exe"), test.ShouldBeTrue)
	} else {
		test.That(t, actualURL, test.ShouldNotContainSubstring, ".exe")
	}

	// Test that downloadBinaryIntoDir succeeds
	// Create a test HTTP server that serves a mock binary
	newBinaryContent := []byte("new-binary-content")
	server := httptest.NewServer(http.HandlerFunc(func(w http.ResponseWriter, r *http.Request) {
		w.Write(newBinaryContent)
	}))
	defer server.Close()

	// Create temp directory for download
	tempDir := t.TempDir()

	filename := "/viam-cli-stable"
	if runtime.GOOS == osWindows {
		filename += ".exe"
	}
	downloadURL := server.URL + filename
	downloadedPath, err := downloadBinaryIntoDir(downloadURL, tempDir)
	test.That(t, err, test.ShouldBeNil)

	// downloadBinaryIntoDir creates a file with a fixed name pattern, not the URL filename
	expectedFileName := "viam-cli-update"
	if runtime.GOOS == osWindows {
		expectedFileName += ".exe"
	}
	expectedFileName += ".new"
	expectedPath := filepath.Join(tempDir, expectedFileName)
	test.That(t, downloadedPath, test.ShouldEqual, expectedPath)

	// Verify file was created and has correct content
	downloadedContent, err := os.ReadFile(downloadedPath)
	test.That(t, err, test.ShouldBeNil)
	test.That(t, downloadedContent, test.ShouldResemble, newBinaryContent)

	// Test that replaceBinary works (create two temp binaries and see if replaced)
	oldBinaryPath := filepath.Join(tempDir, "old-binary")
	newBinaryPath := downloadedPath // Use the downloaded file as the "new" binary

	// Create old binary file
	err = os.WriteFile(oldBinaryPath, []byte("old-binary-content"), 0o755)
	test.That(t, err, test.ShouldBeNil)

	// Replace old binary with new binary
	err = replaceBinary(oldBinaryPath, newBinaryPath)
	test.That(t, err, test.ShouldBeNil)

	// Verify that old binary location now contains the new binary content
	// (os.Rename moves the new binary to the old location, so newBinaryPath no longer exists)
	oldBinary, err := os.ReadFile(oldBinaryPath)
	test.That(t, err, test.ShouldBeNil)
	test.That(t, oldBinary, test.ShouldResemble, newBinaryContent)
	// Verify that newBinaryPath no longer exists (it was moved to oldBinaryPath)
	_, err = os.ReadFile(newBinaryPath)
	test.That(t, err, test.ShouldNotBeNil)
	test.That(t, os.IsNotExist(err), test.ShouldBeTrue)
>>>>>>> c2b49e69
}<|MERGE_RESOLUTION|>--- conflicted
+++ resolved
@@ -1697,321 +1697,6 @@
 	}
 }
 
-<<<<<<< HEAD
-func TestRetryableCopy(t *testing.T) {
-	t.Run("SuccessOnFirstAttempt", func(t *testing.T) {
-		cCtx, vc, _, errOut := setup(&inject.AppServiceClient{}, nil, &inject.BuildServiceClient{},
-			map[string]any{}, "token")
-
-		mockCopyFunc := func() error {
-			return nil // Success immediately
-		}
-
-		allSteps := []*Step{
-			{ID: "copy", Message: "Copying package...", CompletedMsg: "Package copied", IndentLevel: 0},
-		}
-		pm := NewProgressManager(allSteps, WithProgressOutput(false))
-		defer pm.Stop()
-
-		err := pm.Start("copy")
-		test.That(t, err, test.ShouldBeNil)
-
-		// Copy to part
-		_, err = vc.retryableCopy(
-			cCtx,
-			pm,
-			mockCopyFunc,
-			false,
-		)
-
-		test.That(t, err, test.ShouldBeNil)
-		test.That(t, errOut.messages, test.ShouldHaveLength, 0)
-
-		// Verify no retry steps were created
-		retryStepFound := false
-		for _, step := range pm.steps {
-			if strings.Contains(step.ID, "Attempt-") {
-				retryStepFound = true
-				break
-			}
-		}
-		test.That(t, retryStepFound, test.ShouldBeFalse)
-
-		// Copy from part
-		_, err = vc.retryableCopy(
-			cCtx,
-			pm,
-			mockCopyFunc,
-			true,
-		)
-
-		test.That(t, err, test.ShouldBeNil)
-		test.That(t, errOut.messages, test.ShouldHaveLength, 0)
-
-		// Verify no retry steps were created for the second
-		retryStepFound = false
-		for _, step := range pm.steps {
-			if strings.Contains(step.ID, "Attempt-") {
-				retryStepFound = true
-				break
-			}
-		}
-		test.That(t, retryStepFound, test.ShouldBeFalse)
-		for _, step := range pm.steps {
-			if strings.Contains(step.ID, "Attempt-") {
-				retryStepFound = true
-				break
-			}
-		}
-		test.That(t, retryStepFound, test.ShouldBeFalse)
-	})
-
-	t.Run("SuccessAfter2Retries", func(t *testing.T) {
-		cCtx, vc, _, errOut := setup(&inject.AppServiceClient{}, nil, &inject.BuildServiceClient{},
-			map[string]any{}, "token")
-
-		attemptCount := 0
-		mockCopyFunc := func() error {
-			attemptCount++
-			if attemptCount <= 2 {
-				return errors.New("copy failed")
-			}
-			return nil // Success on 3rd attempt
-		}
-
-		allSteps := []*Step{
-			{ID: "copy", Message: "Copying package...", CompletedMsg: "Package copied", IndentLevel: 0},
-		}
-		pm := NewProgressManager(allSteps, WithProgressOutput(false))
-		defer pm.Stop()
-
-		err := pm.Start("copy")
-		test.That(t, err, test.ShouldBeNil)
-
-		// Copy to part
-		_, err = vc.retryableCopy(
-			cCtx,
-			pm,
-			mockCopyFunc,
-			false,
-		)
-
-		test.That(t, err, test.ShouldBeNil)
-		test.That(t, attemptCount, test.ShouldEqual, 3)
-
-		// Verify retry steps were created (attempt 1, 2, and 3)
-		retryStepCount := 0
-		for _, step := range pm.steps {
-			if strings.Contains(step.ID, "Attempt-") {
-				retryStepCount++
-				// Verify IndentLevel is 2 for deeper nesting
-				test.That(t, step.IndentLevel, test.ShouldEqual, 2)
-			}
-		}
-		test.That(t, retryStepCount, test.ShouldEqual, 3) // Attempt-1, Attempt-2, and Attempt-3
-
-		// Verify no duplicate warning messages in errOut (only permission denied warnings should appear)
-		errMsg := strings.Join(errOut.messages, "")
-		test.That(t, errMsg, test.ShouldNotContainSubstring, "Attempt 1/6 failed:")
-		test.That(t, errMsg, test.ShouldNotContainSubstring, "Attempt 2/6 failed:")
-
-		// Copy from part - reset attemptCount for the second call
-		attemptCount = 0
-		_, err = vc.retryableCopy(
-			cCtx,
-			pm,
-			mockCopyFunc,
-			true,
-		)
-
-		test.That(t, err, test.ShouldBeNil)
-		test.That(t, attemptCount, test.ShouldEqual, 3)
-
-		// Verify retry steps were created (attempt 1, 2, and 3)
-		retryStepCount = 0
-		for _, step := range pm.steps {
-			if strings.Contains(step.ID, "Attempt-") {
-				retryStepCount++
-				// Verify IndentLevel is 2 for deeper nesting
-				test.That(t, step.IndentLevel, test.ShouldEqual, 2)
-			}
-		}
-		// 3 from first call + 3 from second call
-		test.That(t, retryStepCount, test.ShouldEqual, 6)
-
-		// Verify no duplicate warning messages in errOut (only permission denied warnings should appear)
-		errMsg = strings.Join(errOut.messages, "")
-		test.That(t, errMsg, test.ShouldNotContainSubstring, "Attempt 1/6 failed:")
-		test.That(t, errMsg, test.ShouldNotContainSubstring, "Attempt 2/6 failed:")
-	})
-
-	t.Run("SuccessAfter5Retries", func(t *testing.T) {
-		cCtx, vc, _, errOut := setup(&inject.AppServiceClient{}, nil, &inject.BuildServiceClient{},
-			map[string]any{}, "token")
-
-		attemptCount := 0
-		mockCopyFunc := func() error {
-			attemptCount++
-			if attemptCount <= 5 {
-				return errors.New("copy failed")
-			}
-			return nil // Success on 6th attempt
-		}
-
-		allSteps := []*Step{
-			{ID: "copy", Message: "Copying package...", CompletedMsg: "Package copied", IndentLevel: 0},
-		}
-		pm := NewProgressManager(allSteps, WithProgressOutput(false))
-		defer pm.Stop()
-
-		err := pm.Start("copy")
-		test.That(t, err, test.ShouldBeNil)
-
-		_, err = vc.retryableCopy(
-			cCtx,
-			pm,
-			mockCopyFunc,
-			false,
-		)
-
-		test.That(t, err, test.ShouldBeNil)
-		test.That(t, attemptCount, test.ShouldEqual, 6)
-
-		// Verify all retry steps were created (attempt 1 through 6)
-		retryStepCount := 0
-		for _, step := range pm.steps {
-			if strings.Contains(step.ID, "Attempt-") {
-				retryStepCount++
-				test.That(t, step.IndentLevel, test.ShouldEqual, 2)
-			}
-		}
-		test.That(t, retryStepCount, test.ShouldEqual, 6) // attempt-1 through attempt-6
-
-		// No duplicate warning messages should appear (only permission denied warnings)
-		errMsg := strings.Join(errOut.messages, "")
-		test.That(t, errMsg, test.ShouldNotContainSubstring, "Attempt")
-
-		// Copy from part - reset attemptCount for the second call
-		attemptCount = 0
-		_, err = vc.retryableCopy(
-			cCtx,
-			pm,
-			mockCopyFunc,
-			true,
-		)
-
-		test.That(t, err, test.ShouldBeNil)
-		test.That(t, attemptCount, test.ShouldEqual, 6)
-
-		// Verify all retry steps were created (attempt 1 through 6)
-		retryStepCount = 0
-		for _, step := range pm.steps {
-			if strings.Contains(step.ID, "Attempt-") {
-				retryStepCount++
-				test.That(t, step.IndentLevel, test.ShouldEqual, 2)
-			}
-		}
-		// 6 from first call + 6 from second call
-		test.That(t, retryStepCount, test.ShouldEqual, 12)
-
-		// No duplicate warning messages should appear (only permission denied warnings)
-		errMsg = strings.Join(errOut.messages, "")
-		test.That(t, errMsg, test.ShouldNotContainSubstring, "copy attempt")
-	})
-
-	t.Run("AllAttemptsFail", func(t *testing.T) {
-		cCtx, vc, _, _ := setup(&inject.AppServiceClient{}, nil, &inject.BuildServiceClient{},
-			map[string]any{}, "token")
-
-		attemptCount := 0
-		mockCopyFunc := func() error {
-			attemptCount++
-			return errors.New("persistent copy failure")
-		}
-
-		allSteps := []*Step{
-			{ID: "copy", Message: "Copying package...", CompletedMsg: "Package copied", IndentLevel: 0},
-		}
-		pm := NewProgressManager(allSteps, WithProgressOutput(false))
-		defer pm.Stop()
-
-		err := pm.Start("copy")
-		test.That(t, err, test.ShouldBeNil)
-
-		_, err = vc.retryableCopy(
-			cCtx,
-			pm,
-			mockCopyFunc,
-			false,
-		)
-
-		test.That(t, err, test.ShouldNotBeNil)
-		test.That(t, err.Error(), test.ShouldContainSubstring, "persistent copy failure")
-		test.That(t, attemptCount, test.ShouldEqual, 6)
-
-		// Copy from part - reset attemptCount for the second call
-		attemptCount = 0
-		_, err = vc.retryableCopy(
-			cCtx,
-			pm,
-			mockCopyFunc,
-			true,
-		)
-
-		test.That(t, err, test.ShouldNotBeNil)
-		test.That(t, err.Error(), test.ShouldContainSubstring, "persistent copy failure")
-		test.That(t, attemptCount, test.ShouldEqual, 6)
-	})
-
-	t.Run("PermissionDeniedError", func(t *testing.T) {
-		cCtx, vc, _, errOut := setup(&inject.AppServiceClient{}, nil, &inject.BuildServiceClient{},
-			map[string]any{}, "token")
-
-		mockCopyFunc := func() error {
-			return status.Error(codes.PermissionDenied, "permission denied")
-		}
-
-		allSteps := []*Step{
-			{ID: "copy", Message: "Copying package...", CompletedMsg: "Package copied", IndentLevel: 0},
-		}
-		pm := NewProgressManager(allSteps, WithProgressOutput(false))
-		defer pm.Stop()
-
-		err := pm.Start("copy")
-		test.That(t, err, test.ShouldBeNil)
-
-		attemptCount, err := vc.retryableCopy(
-			cCtx,
-			pm,
-			mockCopyFunc,
-			false,
-		)
-
-		test.That(t, err, test.ShouldNotBeNil)
-		test.That(t, attemptCount, test.ShouldEqual, 1)
-
-		// Verify permission denied specific warning appears
-		errMsg := strings.Join(errOut.messages, "")
-		test.That(t, errMsg, test.ShouldContainSubstring, "RDK couldn't write to the default file copy destination")
-		test.That(t, errMsg, test.ShouldContainSubstring, "--home")
-		test.That(t, errMsg, test.ShouldContainSubstring, "run the RDK as root")
-
-		// Copy from part
-		attemptCount, err = vc.retryableCopy(
-			cCtx,
-			pm,
-			mockCopyFunc,
-			true,
-		)
-
-		test.That(t, err, test.ShouldNotBeNil)
-		test.That(t, attemptCount, test.ShouldEqual, 1)
-
-		// Verify permission denied specific warning appears
-		errMsg = strings.Join(errOut.messages, "")
-		test.That(t, errMsg, test.ShouldContainSubstring, "RDK couldn't read the source files on the machine.")
-	})
-=======
 func TestCLIUpdateAction(t *testing.T) {
 	// Save original version to restore later
 	originalVersion := robotconfig.Version
@@ -2104,5 +1789,319 @@
 	_, err = os.ReadFile(newBinaryPath)
 	test.That(t, err, test.ShouldNotBeNil)
 	test.That(t, os.IsNotExist(err), test.ShouldBeTrue)
->>>>>>> c2b49e69
+}
+
+func TestRetryableCopy(t *testing.T) {
+	t.Run("SuccessOnFirstAttempt", func(t *testing.T) {
+		cCtx, vc, _, errOut := setup(&inject.AppServiceClient{}, nil, &inject.BuildServiceClient{},
+			map[string]any{}, "token")
+
+		mockCopyFunc := func() error {
+			return nil // Success immediately
+		}
+
+		allSteps := []*Step{
+			{ID: "copy", Message: "Copying package...", CompletedMsg: "Package copied", IndentLevel: 0},
+		}
+		pm := NewProgressManager(allSteps, WithProgressOutput(false))
+		defer pm.Stop()
+
+		err := pm.Start("copy")
+		test.That(t, err, test.ShouldBeNil)
+
+		// Copy to part
+		_, err = vc.retryableCopy(
+			cCtx,
+			pm,
+			mockCopyFunc,
+			false,
+		)
+
+		test.That(t, err, test.ShouldBeNil)
+		test.That(t, errOut.messages, test.ShouldHaveLength, 0)
+
+		// Verify no retry steps were created
+		retryStepFound := false
+		for _, step := range pm.steps {
+			if strings.Contains(step.ID, "Attempt-") {
+				retryStepFound = true
+				break
+			}
+		}
+		test.That(t, retryStepFound, test.ShouldBeFalse)
+
+		// Copy from part
+		_, err = vc.retryableCopy(
+			cCtx,
+			pm,
+			mockCopyFunc,
+			true,
+		)
+
+		test.That(t, err, test.ShouldBeNil)
+		test.That(t, errOut.messages, test.ShouldHaveLength, 0)
+
+		// Verify no retry steps were created for the second
+		retryStepFound = false
+		for _, step := range pm.steps {
+			if strings.Contains(step.ID, "Attempt-") {
+				retryStepFound = true
+				break
+			}
+		}
+		test.That(t, retryStepFound, test.ShouldBeFalse)
+		for _, step := range pm.steps {
+			if strings.Contains(step.ID, "Attempt-") {
+				retryStepFound = true
+				break
+			}
+		}
+		test.That(t, retryStepFound, test.ShouldBeFalse)
+	})
+
+	t.Run("SuccessAfter2Retries", func(t *testing.T) {
+		cCtx, vc, _, errOut := setup(&inject.AppServiceClient{}, nil, &inject.BuildServiceClient{},
+			map[string]any{}, "token")
+
+		attemptCount := 0
+		mockCopyFunc := func() error {
+			attemptCount++
+			if attemptCount <= 2 {
+				return errors.New("copy failed")
+			}
+			return nil // Success on 3rd attempt
+		}
+
+		allSteps := []*Step{
+			{ID: "copy", Message: "Copying package...", CompletedMsg: "Package copied", IndentLevel: 0},
+		}
+		pm := NewProgressManager(allSteps, WithProgressOutput(false))
+		defer pm.Stop()
+
+		err := pm.Start("copy")
+		test.That(t, err, test.ShouldBeNil)
+
+		// Copy to part
+		_, err = vc.retryableCopy(
+			cCtx,
+			pm,
+			mockCopyFunc,
+			false,
+		)
+
+		test.That(t, err, test.ShouldBeNil)
+		test.That(t, attemptCount, test.ShouldEqual, 3)
+
+		// Verify retry steps were created (attempt 1, 2, and 3)
+		retryStepCount := 0
+		for _, step := range pm.steps {
+			if strings.Contains(step.ID, "Attempt-") {
+				retryStepCount++
+				// Verify IndentLevel is 2 for deeper nesting
+				test.That(t, step.IndentLevel, test.ShouldEqual, 2)
+			}
+		}
+		test.That(t, retryStepCount, test.ShouldEqual, 3) // Attempt-1, Attempt-2, and Attempt-3
+
+		// Verify no duplicate warning messages in errOut (only permission denied warnings should appear)
+		errMsg := strings.Join(errOut.messages, "")
+		test.That(t, errMsg, test.ShouldNotContainSubstring, "Attempt 1/6 failed:")
+		test.That(t, errMsg, test.ShouldNotContainSubstring, "Attempt 2/6 failed:")
+
+		// Copy from part - reset attemptCount for the second call
+		attemptCount = 0
+		_, err = vc.retryableCopy(
+			cCtx,
+			pm,
+			mockCopyFunc,
+			true,
+		)
+
+		test.That(t, err, test.ShouldBeNil)
+		test.That(t, attemptCount, test.ShouldEqual, 3)
+
+		// Verify retry steps were created (attempt 1, 2, and 3)
+		retryStepCount = 0
+		for _, step := range pm.steps {
+			if strings.Contains(step.ID, "Attempt-") {
+				retryStepCount++
+				// Verify IndentLevel is 2 for deeper nesting
+				test.That(t, step.IndentLevel, test.ShouldEqual, 2)
+			}
+		}
+		// 3 from first call + 3 from second call
+		test.That(t, retryStepCount, test.ShouldEqual, 6)
+
+		// Verify no duplicate warning messages in errOut (only permission denied warnings should appear)
+		errMsg = strings.Join(errOut.messages, "")
+		test.That(t, errMsg, test.ShouldNotContainSubstring, "Attempt 1/6 failed:")
+		test.That(t, errMsg, test.ShouldNotContainSubstring, "Attempt 2/6 failed:")
+	})
+
+	t.Run("SuccessAfter5Retries", func(t *testing.T) {
+		cCtx, vc, _, errOut := setup(&inject.AppServiceClient{}, nil, &inject.BuildServiceClient{},
+			map[string]any{}, "token")
+
+		attemptCount := 0
+		mockCopyFunc := func() error {
+			attemptCount++
+			if attemptCount <= 5 {
+				return errors.New("copy failed")
+			}
+			return nil // Success on 6th attempt
+		}
+
+		allSteps := []*Step{
+			{ID: "copy", Message: "Copying package...", CompletedMsg: "Package copied", IndentLevel: 0},
+		}
+		pm := NewProgressManager(allSteps, WithProgressOutput(false))
+		defer pm.Stop()
+
+		err := pm.Start("copy")
+		test.That(t, err, test.ShouldBeNil)
+
+		_, err = vc.retryableCopy(
+			cCtx,
+			pm,
+			mockCopyFunc,
+			false,
+		)
+
+		test.That(t, err, test.ShouldBeNil)
+		test.That(t, attemptCount, test.ShouldEqual, 6)
+
+		// Verify all retry steps were created (attempt 1 through 6)
+		retryStepCount := 0
+		for _, step := range pm.steps {
+			if strings.Contains(step.ID, "Attempt-") {
+				retryStepCount++
+				test.That(t, step.IndentLevel, test.ShouldEqual, 2)
+			}
+		}
+		test.That(t, retryStepCount, test.ShouldEqual, 6) // attempt-1 through attempt-6
+
+		// No duplicate warning messages should appear (only permission denied warnings)
+		errMsg := strings.Join(errOut.messages, "")
+		test.That(t, errMsg, test.ShouldNotContainSubstring, "Attempt")
+
+		// Copy from part - reset attemptCount for the second call
+		attemptCount = 0
+		_, err = vc.retryableCopy(
+			cCtx,
+			pm,
+			mockCopyFunc,
+			true,
+		)
+
+		test.That(t, err, test.ShouldBeNil)
+		test.That(t, attemptCount, test.ShouldEqual, 6)
+
+		// Verify all retry steps were created (attempt 1 through 6)
+		retryStepCount = 0
+		for _, step := range pm.steps {
+			if strings.Contains(step.ID, "Attempt-") {
+				retryStepCount++
+				test.That(t, step.IndentLevel, test.ShouldEqual, 2)
+			}
+		}
+		// 6 from first call + 6 from second call
+		test.That(t, retryStepCount, test.ShouldEqual, 12)
+
+		// No duplicate warning messages should appear (only permission denied warnings)
+		errMsg = strings.Join(errOut.messages, "")
+		test.That(t, errMsg, test.ShouldNotContainSubstring, "copy attempt")
+	})
+
+	t.Run("AllAttemptsFail", func(t *testing.T) {
+		cCtx, vc, _, _ := setup(&inject.AppServiceClient{}, nil, &inject.BuildServiceClient{},
+			map[string]any{}, "token")
+
+		attemptCount := 0
+		mockCopyFunc := func() error {
+			attemptCount++
+			return errors.New("persistent copy failure")
+		}
+
+		allSteps := []*Step{
+			{ID: "copy", Message: "Copying package...", CompletedMsg: "Package copied", IndentLevel: 0},
+		}
+		pm := NewProgressManager(allSteps, WithProgressOutput(false))
+		defer pm.Stop()
+
+		err := pm.Start("copy")
+		test.That(t, err, test.ShouldBeNil)
+
+		_, err = vc.retryableCopy(
+			cCtx,
+			pm,
+			mockCopyFunc,
+			false,
+		)
+
+		test.That(t, err, test.ShouldNotBeNil)
+		test.That(t, err.Error(), test.ShouldContainSubstring, "persistent copy failure")
+		test.That(t, attemptCount, test.ShouldEqual, 6)
+
+		// Copy from part - reset attemptCount for the second call
+		attemptCount = 0
+		_, err = vc.retryableCopy(
+			cCtx,
+			pm,
+			mockCopyFunc,
+			true,
+		)
+
+		test.That(t, err, test.ShouldNotBeNil)
+		test.That(t, err.Error(), test.ShouldContainSubstring, "persistent copy failure")
+		test.That(t, attemptCount, test.ShouldEqual, 6)
+	})
+
+	t.Run("PermissionDeniedError", func(t *testing.T) {
+		cCtx, vc, _, errOut := setup(&inject.AppServiceClient{}, nil, &inject.BuildServiceClient{},
+			map[string]any{}, "token")
+
+		mockCopyFunc := func() error {
+			return status.Error(codes.PermissionDenied, "permission denied")
+		}
+
+		allSteps := []*Step{
+			{ID: "copy", Message: "Copying package...", CompletedMsg: "Package copied", IndentLevel: 0},
+		}
+		pm := NewProgressManager(allSteps, WithProgressOutput(false))
+		defer pm.Stop()
+
+		err := pm.Start("copy")
+		test.That(t, err, test.ShouldBeNil)
+
+		attemptCount, err := vc.retryableCopy(
+			cCtx,
+			pm,
+			mockCopyFunc,
+			false,
+		)
+
+		test.That(t, err, test.ShouldNotBeNil)
+		test.That(t, attemptCount, test.ShouldEqual, 1)
+
+		// Verify permission denied specific warning appears
+		errMsg := strings.Join(errOut.messages, "")
+		test.That(t, errMsg, test.ShouldContainSubstring, "RDK couldn't write to the default file copy destination")
+		test.That(t, errMsg, test.ShouldContainSubstring, "--home")
+		test.That(t, errMsg, test.ShouldContainSubstring, "run the RDK as root")
+
+		// Copy from part
+		attemptCount, err = vc.retryableCopy(
+			cCtx,
+			pm,
+			mockCopyFunc,
+			true,
+		)
+
+		test.That(t, err, test.ShouldNotBeNil)
+		test.That(t, attemptCount, test.ShouldEqual, 1)
+
+		// Verify permission denied specific warning appears
+		errMsg = strings.Join(errOut.messages, "")
+		test.That(t, errMsg, test.ShouldContainSubstring, "RDK couldn't read the source files on the machine.")
+	})
 }