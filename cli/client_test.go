--- conflicted
+++ resolved
@@ -237,35 +237,6 @@
 	test.That(t, out.messages[0], test.ShouldContainSubstring, "test-email")
 }
 
-<<<<<<< HEAD
-type mockDataServiceClient struct {
-	grpc.ClientStream
-	responses []*datapb.ExportTabularDataResponse
-	index     int
-}
-
-func (m *mockDataServiceClient) CloseSend() error {
-	return nil
-}
-
-func (m *mockDataServiceClient) Recv() (*datapb.ExportTabularDataResponse, error) {
-	if m.index >= len(m.responses) {
-		return nil, io.EOF
-	}
-	resp := m.responses[m.index]
-	m.index++
-	return resp, nil
-}
-
-func newMockStream(responses []*datapb.ExportTabularDataResponse) *mockDataServiceClient {
-	return &mockDataServiceClient{
-		responses: responses,
-	}
-}
-
-func TestExportTabularDataAction(t *testing.T) {
-	pbStructPayload, err := protoutils.StructToStructPb(map[string]interface{}{"bool": true, "string": "true", "float": float64(1)})
-=======
 func TestBillingServiceDisableAction(t *testing.T) {
 	disableBillingFunc := func(ctx context.Context, in *apppb.DisableBillingServiceRequest, opts ...grpc.CallOption) (
 		*apppb.DisableBillingServiceResponse, error,
@@ -351,9 +322,33 @@
 	test.That(t, out.messages[7], test.ShouldContainSubstring, "USA")
 }
 
-func TestTabularDataByFilterAction(t *testing.T) {
-	pbStruct, err := protoutils.StructToStructPb(map[string]interface{}{"bool": true, "string": "true", "float": float64(1)})
->>>>>>> ebe95fe6
+type mockDataServiceClient struct {
+	grpc.ClientStream
+	responses []*datapb.ExportTabularDataResponse
+	index     int
+}
+
+func (m *mockDataServiceClient) CloseSend() error {
+	return nil
+}
+
+func (m *mockDataServiceClient) Recv() (*datapb.ExportTabularDataResponse, error) {
+	if m.index >= len(m.responses) {
+		return nil, io.EOF
+	}
+	resp := m.responses[m.index]
+	m.index++
+	return resp, nil
+}
+
+func newMockStream(responses []*datapb.ExportTabularDataResponse) *mockDataServiceClient {
+	return &mockDataServiceClient{
+		responses: responses,
+	}
+}
+
+func TestExportTabularDataAction(t *testing.T) {
+	pbStructPayload, err := protoutils.StructToStructPb(map[string]interface{}{"bool": true, "string": "true", "float": float64(1)})
 	test.That(t, err, test.ShouldBeNil)
 
 	exportTabularDataFunc := func(ctx context.Context, in *datapb.ExportTabularDataRequest, opts ...grpc.CallOption,
