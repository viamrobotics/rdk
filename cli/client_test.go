package cli

import (
	"context"
	"encoding/json"
	"errors"
	"flag"
	"fmt"
	"io"
	"io/fs"
	"maps"
	"os"
	"path/filepath"
	"strconv"
	"strings"
	"testing"
	"time"

	"github.com/google/uuid"
	"github.com/urfave/cli/v2"
	"go.uber.org/zap/zapcore"
	buildpb "go.viam.com/api/app/build/v1"
	datapb "go.viam.com/api/app/data/v1"
	apppb "go.viam.com/api/app/v1"
	commonpb "go.viam.com/api/common/v1"
	"go.viam.com/test"
	"go.viam.com/utils/protoutils"
	"google.golang.org/grpc"
	"google.golang.org/protobuf/types/known/structpb"

	robotconfig "go.viam.com/rdk/config"
	"go.viam.com/rdk/logging"
	"go.viam.com/rdk/resource"
	robotimpl "go.viam.com/rdk/robot/impl"
	"go.viam.com/rdk/services/shell"
	_ "go.viam.com/rdk/services/shell/register"
	shelltestutils "go.viam.com/rdk/services/shell/testutils"
	"go.viam.com/rdk/testutils/inject"
	"go.viam.com/rdk/testutils/robottestutils"
	"go.viam.com/rdk/utils"
)

var (
	testEmail     = "grogu@viam.com"
	testToken     = "thisistheway"
	testKeyID     = "testkeyid"
	testKeyCrypto = "testkeycrypto"
)

type testWriter struct {
	messages []string
}

// Write implements io.Writer.
func (tw *testWriter) Write(b []byte) (int, error) {
	tw.messages = append(tw.messages, string(b))
	return len(b), nil
}

// populateFlags populates a FlagSet from a map.
func populateFlags(m map[string]any, args ...string) *flag.FlagSet {
	flags := &flag.FlagSet{}
	// init all the default flags from the input
	for name, val := range m {
		switch v := val.(type) {
		case int:
			flags.Int(name, v, "")
		case string:
			flags.String(name, v, "")
		case bool:
			flags.Bool(name, v, "")
		default:
			// non-int and non-string flags not yet supported
			continue
		}
	}
	if err := flags.Parse(args); err != nil {
		panic(err)
	}
	return flags
}

func newTestContext(t *testing.T, flags map[string]any) *cli.Context {
	t.Helper()
	out := &testWriter{}
	errOut := &testWriter{}
	return cli.NewContext(NewApp(out, errOut), populateFlags(flags), nil)
}

// setup creates a new cli.Context and viamClient with fake auth and the passed
// in AppServiceClient and DataServiceClient. It also returns testWriters that capture Stdout and
// Stdin.
func setup(
	asc apppb.AppServiceClient,
	dataClient datapb.DataServiceClient,
	buildClient buildpb.BuildServiceClient,
	endUserClient apppb.EndUserServiceClient,
	defaultFlags map[string]any,
	authMethod string,
	cliArgs ...string,
) (*cli.Context, *viamClient, *testWriter, *testWriter) {
	out := &testWriter{}
	errOut := &testWriter{}
	flags := populateFlags(defaultFlags, cliArgs...)

	if dataClient != nil {
		// these flags are only relevant when testing a dataClient
		flags.String(dataFlagDestination, utils.ResolveFile(""), "")
	}

	cCtx := cli.NewContext(NewApp(out, errOut), flags, nil)
	conf := &Config{}
	if authMethod == "token" {
		conf.Auth = &token{
			AccessToken: testToken,
			ExpiresAt:   time.Now().Add(time.Hour),
			User: userData{
				Email: testEmail,
			},
		}
	} else if authMethod == "apiKey" {
		conf.Auth = &apiKey{
			KeyID:     testKeyID,
			KeyCrypto: testKeyCrypto,
		}
	}

	ac := &viamClient{
		client:        asc,
		conf:          conf,
		c:             cCtx,
		dataClient:    dataClient,
		buildClient:   buildClient,
		endUserClient: endUserClient,
		selectedOrg:   &apppb.Organization{},
		selectedLoc:   &apppb.Location{},
	}
	return cCtx, ac, out, errOut
}

//nolint:unparam
func setupWithRunningPart(
	t *testing.T,
	asc apppb.AppServiceClient,
	dataClient datapb.DataServiceClient,
	buildClient buildpb.BuildServiceClient,
	defaultFlags map[string]any,
	authMethod string,
	partFQDN string,
	cliArgs ...string,
) (*cli.Context, *viamClient, *testWriter, *testWriter) {
	t.Helper()

	cCtx, ac, out, errOut := setup(asc, dataClient, buildClient, nil, defaultFlags, authMethod, cliArgs...)

	// this config could later become a parameter
	r, err := robotimpl.New(cCtx.Context, &robotconfig.Config{
		Services: []resource.Config{
			{
				Name:  "shell1",
				API:   shell.API,
				Model: resource.DefaultServiceModel,
			},
		},
	}, logging.NewInMemoryLogger(t))
	test.That(t, err, test.ShouldBeNil)

	options, _, addr := robottestutils.CreateBaseOptionsAndListener(t)
	options.FQDN = partFQDN
	err = r.StartWeb(cCtx.Context, options)
	test.That(t, err, test.ShouldBeNil)

	// this will be the URL we use to make new clients. In a backwards way, this
	// lets the robot be the one with external auth handling (if auth were being used)
	ac.conf.BaseURL = fmt.Sprintf("http://%s", addr)
	ac.baseURL, _, err = parseBaseURL(ac.conf.BaseURL, false)
	test.That(t, err, test.ShouldBeNil)

	t.Cleanup(func() {
		test.That(t, r.Close(context.Background()), test.ShouldBeNil)
	})
	return cCtx, ac, out, errOut
}

func TestListOrganizationsAction(t *testing.T) {
	listOrganizationsFunc := func(ctx context.Context, in *apppb.ListOrganizationsRequest,
		opts ...grpc.CallOption,
	) (*apppb.ListOrganizationsResponse, error) {
		orgs := []*apppb.Organization{{Name: "jedi", PublicNamespace: "anakin"}, {Name: "mandalorians"}}
		return &apppb.ListOrganizationsResponse{Organizations: orgs}, nil
	}
	asc := &inject.AppServiceClient{
		ListOrganizationsFunc: listOrganizationsFunc,
	}
	cCtx, ac, out, errOut := setup(asc, nil, nil, nil, nil, "token")

	test.That(t, ac.listOrganizationsAction(cCtx), test.ShouldBeNil)
	test.That(t, len(errOut.messages), test.ShouldEqual, 0)
	test.That(t, len(out.messages), test.ShouldEqual, 3)
	test.That(t, out.messages[0], test.ShouldEqual, fmt.Sprintf("Organizations for %q:\n", testEmail))
	test.That(t, out.messages[1], test.ShouldContainSubstring, "jedi")
	test.That(t, out.messages[1], test.ShouldContainSubstring, "anakin")
	test.That(t, out.messages[2], test.ShouldContainSubstring, "mandalorians")
}

func TestSetSupportEmailAction(t *testing.T) {
	setSupportEmailFunc := func(ctx context.Context, in *apppb.OrganizationSetSupportEmailRequest,
		opts ...grpc.CallOption,
	) (*apppb.OrganizationSetSupportEmailResponse, error) {
		return &apppb.OrganizationSetSupportEmailResponse{}, nil
	}
	asc := &inject.AppServiceClient{
		OrganizationSetSupportEmailFunc: setSupportEmailFunc,
	}

	cCtx, ac, out, errOut := setup(asc, nil, nil, nil, nil, "token")

	test.That(t, ac.organizationsSupportEmailSetAction(cCtx, "test-org", "test-email"), test.ShouldBeNil)
	test.That(t, len(errOut.messages), test.ShouldEqual, 0)
	test.That(t, len(out.messages), test.ShouldEqual, 1)
}

func TestGetSupportEmailAction(t *testing.T) {
	getSupportEmailFunc := func(ctx context.Context, in *apppb.OrganizationGetSupportEmailRequest,
		opts ...grpc.CallOption,
	) (*apppb.OrganizationGetSupportEmailResponse, error) {
		return &apppb.OrganizationGetSupportEmailResponse{Email: "test-email"}, nil
	}
	asc := &inject.AppServiceClient{
		OrganizationGetSupportEmailFunc: getSupportEmailFunc,
	}

	cCtx, ac, out, errOut := setup(asc, nil, nil, nil, nil, "token")

	test.That(t, ac.organizationsSupportEmailGetAction(cCtx, "test-org"), test.ShouldBeNil)
	test.That(t, len(errOut.messages), test.ShouldEqual, 0)
	test.That(t, len(out.messages), test.ShouldEqual, 1)
	test.That(t, out.messages[0], test.ShouldContainSubstring, "test-email")
}

func TestBillingServiceDisableAction(t *testing.T) {
	disableBillingFunc := func(ctx context.Context, in *apppb.DisableBillingServiceRequest, opts ...grpc.CallOption) (
		*apppb.DisableBillingServiceResponse, error,
	) {
		return &apppb.DisableBillingServiceResponse{}, nil
	}

	asc := &inject.AppServiceClient{
		DisableBillingServiceFunc: disableBillingFunc,
	}

	cCtx, ac, out, errOut := setup(asc, nil, nil, nil, nil, "token")
	test.That(t, ac.organizationDisableBillingServiceAction(cCtx, "test-org"), test.ShouldBeNil)
	test.That(t, len(errOut.messages), test.ShouldEqual, 0)
	test.That(t, len(out.messages), test.ShouldEqual, 1)

	test.That(t, out.messages[0], test.ShouldContainSubstring, "Successfully disabled billing service for organization: ")
}

func TestGetBillingConfigAction(t *testing.T) {
	getConfigEmailFunc := func(ctx context.Context, in *apppb.GetBillingServiceConfigRequest, opts ...grpc.CallOption) (
		*apppb.GetBillingServiceConfigResponse, error,
	) {
		address2 := "Apt 123"
		return &apppb.GetBillingServiceConfigResponse{
			SupportEmail: "test-email@mail.com",
			BillingAddress: &apppb.BillingAddress{
				AddressLine_1: "1234 Main St",
				AddressLine_2: &address2,
				City:          "San Francisco",
				State:         "CA",
				Zipcode:       "94105",
			},
			LogoUrl:             "https://logo.com",
			BillingDashboardUrl: "https://app.viam.dev/my-dashboard",
		}, nil
	}

	asc := &inject.AppServiceClient{
		GetBillingServiceConfigFunc: getConfigEmailFunc,
	}

	cCtx, ac, out, errOut := setup(asc, nil, nil, nil, nil, "token")
	test.That(t, ac.getBillingConfig(cCtx, "test-org"), test.ShouldBeNil)
	test.That(t, len(errOut.messages), test.ShouldEqual, 0)
	test.That(t, len(out.messages), test.ShouldEqual, 12)

	test.That(t, out.messages[0], test.ShouldContainSubstring, "Billing config for organization")
	test.That(t, out.messages[1], test.ShouldContainSubstring, "Support Email: test-email@mail.com")
	test.That(t, out.messages[2], test.ShouldContainSubstring, "Billing Dashboard URL: https://app.viam.dev/my-dashboard")
	test.That(t, out.messages[3], test.ShouldContainSubstring, "Logo URL: https://logo.com")
	test.That(t, out.messages[5], test.ShouldContainSubstring, "--- Billing Address --- ")
	test.That(t, out.messages[6], test.ShouldContainSubstring, "1234 Main St")
	test.That(t, out.messages[7], test.ShouldContainSubstring, "Apt 123")
	test.That(t, out.messages[8], test.ShouldContainSubstring, "San Francisco")
	test.That(t, out.messages[9], test.ShouldContainSubstring, "CA")
	test.That(t, out.messages[10], test.ShouldContainSubstring, "94105")
	test.That(t, out.messages[11], test.ShouldContainSubstring, "USA")
}

func TestOrganizationSetLogoAction(t *testing.T) {
	organizationSetLogoFunc := func(ctx context.Context, in *apppb.OrganizationSetLogoRequest, opts ...grpc.CallOption) (
		*apppb.OrganizationSetLogoResponse, error,
	) {
		return &apppb.OrganizationSetLogoResponse{}, nil
	}

	asc := &inject.AppServiceClient{
		OrganizationSetLogoFunc: organizationSetLogoFunc,
	}

	cCtx, ac, out, errOut := setup(asc, nil, nil, nil, nil, "token")
	// Create a temporary file for testing
	fileName := "test-logo-*.png"
	tmpFile, err := os.CreateTemp("", fileName)
	test.That(t, err, test.ShouldBeNil)
	defer os.Remove(tmpFile.Name()) // Clean up temp file after test
	test.That(t, ac.organizationLogoSetAction(cCtx, "test-org", tmpFile.Name()), test.ShouldBeNil)
	test.That(t, len(errOut.messages), test.ShouldEqual, 0)
	test.That(t, len(out.messages), test.ShouldEqual, 1)
	test.That(t, out.messages[0], test.ShouldContainSubstring, "Successfully set the logo for organization")

	cCtx, ac, out, errOut = setup(asc, nil, nil, nil, nil, "token")

	logoFileName2 := "test-logo-2-*.PNG"
	tmpFile2, err := os.CreateTemp("", logoFileName2)
	test.That(t, err, test.ShouldBeNil)
	defer os.Remove(tmpFile2.Name()) // Clean up temp file after test

	test.That(t, ac.organizationLogoSetAction(cCtx, "test-org", tmpFile.Name()), test.ShouldBeNil)
	test.That(t, len(errOut.messages), test.ShouldEqual, 0)
	test.That(t, len(out.messages), test.ShouldEqual, 1)
	test.That(t, out.messages[0], test.ShouldContainSubstring, "Successfully set the logo for organization")

	cCtx, ac, out, _ = setup(asc, nil, nil, nil, nil, "token")
	invalidLogoFilePath := "data/test-logo.jpg"
	err = ac.organizationLogoSetAction(cCtx, "test-org", invalidLogoFilePath)
	test.That(t, err, test.ShouldNotBeNil)
	test.That(t, err.Error(), test.ShouldContainSubstring, "is not a valid .png file path")
	test.That(t, len(out.messages), test.ShouldEqual, 0)
}

func TestUpdateBillingServiceAction(t *testing.T) {
	updateConfigFunc := func(ctx context.Context, in *apppb.UpdateBillingServiceRequest, opts ...grpc.CallOption) (
		*apppb.UpdateBillingServiceResponse, error,
	) {
		return &apppb.UpdateBillingServiceResponse{}, nil
	}
	asc := &inject.AppServiceClient{
		UpdateBillingServiceFunc: updateConfigFunc,
	}

	cCtx, ac, out, errOut := setup(asc, nil, nil, nil, nil, "token")
	address := "123 Main St, Suite 100, San Francisco, CA, 94105"
	test.That(t, ac.updateBillingServiceAction(cCtx, "test-org", address), test.ShouldBeNil)
	test.That(t, len(errOut.messages), test.ShouldEqual, 0)
	test.That(t, len(out.messages), test.ShouldEqual, 8)
	test.That(t, out.messages[0], test.ShouldContainSubstring, "Successfully updated billing service for organization")
	test.That(t, out.messages[1], test.ShouldContainSubstring, " --- Billing Address --- ")
	test.That(t, out.messages[2], test.ShouldContainSubstring, "123 Main St")
	test.That(t, out.messages[3], test.ShouldContainSubstring, "Suite 100")
	test.That(t, out.messages[4], test.ShouldContainSubstring, "San Francisco")
	test.That(t, out.messages[5], test.ShouldContainSubstring, "CA")
	test.That(t, out.messages[6], test.ShouldContainSubstring, "94105")
	test.That(t, out.messages[7], test.ShouldContainSubstring, "USA")
}

type mockDataServiceClient struct {
	grpc.ClientStream
	responses []*datapb.ExportTabularDataResponse
	index     int
	err       error
}

<<<<<<< HEAD
func (m *mockDataServiceClient) Recv() (*datapb.ExportTabularDataResponse, error) {
	if m.err != nil {
		return nil, m.err
=======
	// calls to `TabularDataByFilter` will repeat so long as data continue to be returned,
	// so we need a way of telling our injected method when data has already been sent so we
	// can send an empty response
	var dataRequested bool
	//nolint:deprecated,staticcheck
	tabularDataByFilterFunc := func(ctx context.Context, in *datapb.TabularDataByFilterRequest, opts ...grpc.CallOption,
	//nolint:deprecated
	) (*datapb.TabularDataByFilterResponse, error) {
		if dataRequested {
			//nolint:deprecated,staticcheck
			return &datapb.TabularDataByFilterResponse{}, nil
		}
		dataRequested = true
		//nolint:deprecated,staticcheck
		return &datapb.TabularDataByFilterResponse{
			//nolint:deprecated,staticcheck
			Data:     []*datapb.TabularData{{Data: pbStruct}},
			Metadata: []*datapb.CaptureMetadata{{LocationId: "loc-id"}},
		}, nil
>>>>>>> 5838b717
	}

	if m.index >= len(m.responses) {
		return nil, io.EOF
	}

	resp := m.responses[m.index]
	m.index++

<<<<<<< HEAD
	return resp, nil
}
=======
	test.That(t, ac.dataExportAction(cCtx, parseStructFromCtx[dataExportArgs](cCtx)), test.ShouldBeNil)
	test.That(t, len(errOut.messages), test.ShouldEqual, 0)
	test.That(t, len(out.messages), test.ShouldEqual, 4)
	test.That(t, out.messages[0], test.ShouldEqual, "Downloading..")
	test.That(t, out.messages[1], test.ShouldEqual, ".")
	test.That(t, out.messages[2], test.ShouldEqual, ".")
	test.That(t, out.messages[3], test.ShouldEqual, "\n")

	// expectedDataSize is the expected string length of the data returned by the injected call
	expectedDataSize := 98
	b := make([]byte, expectedDataSize)

	// `data.ndjson` is the standardized name of the file data is written to in the `tabularData` call
	filePath := utils.ResolveFile("data/data.ndjson")
	file, err := os.Open(filePath)
	test.That(t, err, test.ShouldBeNil)
>>>>>>> 5838b717

func newMockExportStream(responses []*datapb.ExportTabularDataResponse, err error) *mockDataServiceClient {
	return &mockDataServiceClient{
		responses: responses,
		err:       err,
	}
}

func TestDataExportTabularAction(t *testing.T) {
	t.Run("successful case", func(t *testing.T) {
		pbStructPayload1, err := protoutils.StructToStructPb(map[string]interface{}{"bool": true, "string": "true", "float": float64(1)})
		test.That(t, err, test.ShouldBeNil)

		pbStructPayload2, err := protoutils.StructToStructPb(map[string]interface{}{"booly": false, "string": "true", "float": float64(1)})
		test.That(t, err, test.ShouldBeNil)

		exportTabularDataFunc := func(ctx context.Context, in *datapb.ExportTabularDataRequest, opts ...grpc.CallOption,
		) (datapb.DataService_ExportTabularDataClient, error) {
			return newMockExportStream([]*datapb.ExportTabularDataResponse{
				{LocationId: "loc-id", Payload: pbStructPayload1},
				{LocationId: "loc-id", Payload: pbStructPayload2},
			}, nil), nil
		}

		dsc := &inject.DataServiceClient{
			ExportTabularDataFunc: exportTabularDataFunc,
		}

		cCtx, ac, out, errOut := setup(&inject.AppServiceClient{}, dsc, nil, nil, nil, "token")

		test.That(t, ac.dataExportTabularAction(cCtx), test.ShouldBeNil)
		test.That(t, len(errOut.messages), test.ShouldEqual, 0)
		test.That(t, len(out.messages), test.ShouldEqual, 3)
		test.That(t, strings.Join(out.messages, ""), test.ShouldEqual, "Downloading...\n")

		filePath := utils.ResolveFile(dataFileName)

		data, err := os.ReadFile(filePath)
		test.That(t, err, test.ShouldBeNil)

		// Output is unstable, so parse back into maps before comparing to expected.
		var actual []map[string]interface{}
		decoder := json.NewDecoder(strings.NewReader(string(data)))
		for decoder.More() {
			var item map[string]interface{}
			err = decoder.Decode(&item)
			test.That(t, err, test.ShouldBeNil)
			actual = append(actual, item)
		}

		expectedData := []map[string]interface{}{
			{
				"locationId": "loc-id",
				"payload": map[string]interface{}{
					"bool":   true,
					"float":  float64(1),
					"string": "true",
				},
			},
			{
				"locationId": "loc-id",
				"payload": map[string]interface{}{
					"booly":  false,
					"float":  float64(1),
					"string": "true",
				},
			},
		}

		test.That(t, actual, test.ShouldResemble, expectedData)
	})

	t.Run("error case", func(t *testing.T) {
		exportTabularDataFunc := func(ctx context.Context, in *datapb.ExportTabularDataRequest, opts ...grpc.CallOption,
		) (datapb.DataService_ExportTabularDataClient, error) {
			return newMockExportStream([]*datapb.ExportTabularDataResponse{}, errors.New("whoops")), nil
		}

		dsc := &inject.DataServiceClient{
			ExportTabularDataFunc: exportTabularDataFunc,
		}

		cCtx, ac, out, errOut := setup(&inject.AppServiceClient{}, dsc, nil, nil, nil, "token")

		err := ac.dataExportTabularAction(cCtx)
		test.That(t, err, test.ShouldNotBeNil)
		test.That(t, err, test.ShouldBeError, errors.New("error receiving tabular data: whoops"))
		test.That(t, len(errOut.messages), test.ShouldEqual, 0)

		// Test that export was retried (total of 5 tries).
		test.That(t, len(out.messages), test.ShouldEqual, 7)
		test.That(t, strings.Join(out.messages, ""), test.ShouldEqual, "Downloading.......\n")

		// Test that the data.ndjson file was removed.
		filePath := utils.ResolveFile(dataFileName)
		_, err = os.ReadFile(filePath)
		test.That(t, err, test.ShouldNotBeNil)
		test.That(t, err, test.ShouldBeError, fmt.Errorf("open %s: no such file or directory", filePath))
	})
}

func TestBaseURLParsing(t *testing.T) {
	// Test basic parsing
	url, rpcOpts, err := parseBaseURL("https://app.viam.com:443", false)
	test.That(t, err, test.ShouldBeNil)
	test.That(t, url.Port(), test.ShouldEqual, "443")
	test.That(t, url.Scheme, test.ShouldEqual, "https")
	test.That(t, url.Hostname(), test.ShouldEqual, "app.viam.com")
	test.That(t, rpcOpts, test.ShouldBeNil)

	// Test parsing without a port
	url, _, err = parseBaseURL("https://app.viam.com", false)
	test.That(t, err, test.ShouldBeNil)
	test.That(t, url.Port(), test.ShouldEqual, "443")
	test.That(t, url.Hostname(), test.ShouldEqual, "app.viam.com")

	// Test parsing locally
	url, rpcOpts, err = parseBaseURL("http://127.0.0.1:8081", false)
	test.That(t, err, test.ShouldBeNil)
	test.That(t, url.Scheme, test.ShouldEqual, "http")
	test.That(t, url.Port(), test.ShouldEqual, "8081")
	test.That(t, url.Hostname(), test.ShouldEqual, "127.0.0.1")
	test.That(t, rpcOpts, test.ShouldHaveLength, 2)

	// Test localhost:8080
	url, _, err = parseBaseURL("http://localhost:8080", false)
	test.That(t, err, test.ShouldBeNil)
	test.That(t, url.Port(), test.ShouldEqual, "8080")
	test.That(t, url.Hostname(), test.ShouldEqual, "localhost")
	test.That(t, rpcOpts, test.ShouldHaveLength, 2)

	// Test no scheme remote
	url, _, err = parseBaseURL("app.viam.com", false)
	test.That(t, err, test.ShouldBeNil)
	test.That(t, url.Scheme, test.ShouldEqual, "https")
	test.That(t, url.Hostname(), test.ShouldEqual, "app.viam.com")

	// Test invalid url
	_, _, err = parseBaseURL(":5", false)
	test.That(t, fmt.Sprint(err), test.ShouldContainSubstring, "missing protocol scheme")
}

func TestLogEntryFieldsToString(t *testing.T) {
	t.Run("normal case", func(t *testing.T) {
		f1, err := logging.FieldToProto(zapcore.Field{
			Key:    "key1",
			Type:   zapcore.StringType,
			String: "value1",
		})
		test.That(t, err, test.ShouldBeNil)
		f2, err := logging.FieldToProto(zapcore.Field{
			Key:     "key2",
			Type:    zapcore.Int32Type,
			Integer: 123,
		})
		test.That(t, err, test.ShouldBeNil)
		f3, err := logging.FieldToProto(zapcore.Field{
			Key:       "facts",
			Type:      zapcore.ReflectType,
			Interface: map[string]string{"app.viam": "cool", "cli": "cooler"},
		})
		test.That(t, err, test.ShouldBeNil)
		fields := []*structpb.Struct{
			f1, f2, f3,
		}

		expected := `{"key1": "value1", "key2": 123, "facts": map[app.viam:cool cli:cooler]}`
		result, err := logEntryFieldsToString(fields)
		test.That(t, err, test.ShouldBeNil)
		test.That(t, result, test.ShouldEqual, expected)
	})

	t.Run("empty fields", func(t *testing.T) {
		result, err := logEntryFieldsToString([]*structpb.Struct{})
		test.That(t, err, test.ShouldBeNil)
		test.That(t, result, test.ShouldBeEmpty)
	})
}

func TestGetRobotPartLogs(t *testing.T) {
	// Create fake logs of "0"->"9999".
	logs := make([]*commonpb.LogEntry, 0, maxNumLogs)
	for i := 0; i < maxNumLogs; i++ {
		logs = append(logs, &commonpb.LogEntry{Message: fmt.Sprintf("%d", i)})
	}

	getRobotPartLogsFunc := func(ctx context.Context, in *apppb.GetRobotPartLogsRequest,
		opts ...grpc.CallOption,
	) (*apppb.GetRobotPartLogsResponse, error) {
		// Accept fake page tokens of "2"-"100" and release logs in batches of 100.
		// The first page token will be "", which should be interpreted as "1".
		pt := 1
		if receivedPt := in.PageToken; receivedPt != nil && *receivedPt != "" {
			var err error
			pt, err = strconv.Atoi(*receivedPt)
			test.That(t, err, test.ShouldBeNil)
		}
		resp := &apppb.GetRobotPartLogsResponse{
			Logs:          logs[(pt-1)*100 : pt*100],
			NextPageToken: fmt.Sprintf("%d", pt+1),
		}
		return resp, nil
	}

	listOrganizationsFunc := func(ctx context.Context, in *apppb.ListOrganizationsRequest,
		opts ...grpc.CallOption,
	) (*apppb.ListOrganizationsResponse, error) {
		orgs := []*apppb.Organization{{Name: "jedi", Id: "123"}}
		return &apppb.ListOrganizationsResponse{Organizations: orgs}, nil
	}
	listLocationsFunc := func(ctx context.Context, in *apppb.ListLocationsRequest,
		opts ...grpc.CallOption,
	) (*apppb.ListLocationsResponse, error) {
		locs := []*apppb.Location{{Name: "naboo"}}
		return &apppb.ListLocationsResponse{Locations: locs}, nil
	}
	listRobotsFunc := func(ctx context.Context, in *apppb.ListRobotsRequest,
		opts ...grpc.CallOption,
	) (*apppb.ListRobotsResponse, error) {
		robots := []*apppb.Robot{{Name: "r2d2"}}
		return &apppb.ListRobotsResponse{Robots: robots}, nil
	}
	getRobotPartsFunc := func(ctx context.Context, in *apppb.GetRobotPartsRequest,
		opts ...grpc.CallOption,
	) (*apppb.GetRobotPartsResponse, error) {
		parts := []*apppb.RobotPart{{Name: "main"}}
		return &apppb.GetRobotPartsResponse{Parts: parts}, nil
	}

	asc := &inject.AppServiceClient{
		GetRobotPartLogsFunc: getRobotPartLogsFunc,
		// Supply some injected functions to avoid a panic when loading
		// organizations, locations, robots and parts.
		ListOrganizationsFunc: listOrganizationsFunc,
		ListLocationsFunc:     listLocationsFunc,
		ListRobotsFunc:        listRobotsFunc,
		GetRobotPartsFunc:     getRobotPartsFunc,
	}

	t.Run("no count", func(t *testing.T) {
		cCtx, ac, out, errOut := setup(asc, nil, nil, nil, nil, "")

		test.That(t, ac.robotsPartLogsAction(cCtx, parseStructFromCtx[robotsPartLogsArgs](cCtx)), test.ShouldBeNil)

		// No warnings.
		test.That(t, len(errOut.messages), test.ShouldEqual, 0)

		// There should be a message for "organization -> location -> robot"
		// followed by maxNumLogs messages.
		test.That(t, len(out.messages), test.ShouldEqual, defaultNumLogs+1)
		test.That(t, out.messages[0], test.ShouldEqual, "jedi -> naboo -> r2d2\n")
		// Logs should be printed in order oldest->newest ("99"->"0").
		expectedLogNum := defaultNumLogs - 1
		for i := 1; i <= defaultNumLogs; i++ {
			test.That(t, out.messages[i], test.ShouldContainSubstring,
				fmt.Sprintf("%d", expectedLogNum))
			expectedLogNum--
		}
	})
	t.Run("178 count", func(t *testing.T) {
		flags := map[string]any{"count": 178}
		cCtx, ac, out, errOut := setup(asc, nil, nil, nil, flags, "")

		test.That(t, ac.robotsPartLogsAction(cCtx, parseStructFromCtx[robotsPartLogsArgs](cCtx)), test.ShouldBeNil)

		// No warnings.
		test.That(t, len(errOut.messages), test.ShouldEqual, 0)

		// There should be a message for "organization -> location -> robot"
		// followed by 178 messages.
		test.That(t, len(out.messages), test.ShouldEqual, 179)
		test.That(t, out.messages[0], test.ShouldEqual, "jedi -> naboo -> r2d2\n")
		// Logs should be printed in order oldest->newest ("177"->"0").
		expectedLogNum := 177
		for i := 1; i <= 178; i++ {
			test.That(t, out.messages[i], test.ShouldContainSubstring,
				fmt.Sprintf("%d", expectedLogNum))
			expectedLogNum--
		}
	})
	t.Run("max count", func(t *testing.T) {
		flags := map[string]any{logsFlagCount: maxNumLogs}
		cCtx, ac, out, errOut := setup(asc, nil, nil, nil, flags, "")

		test.That(t, ac.robotsPartLogsAction(cCtx, parseStructFromCtx[robotsPartLogsArgs](cCtx)), test.ShouldBeNil)

		// No warnings.
		test.That(t, len(errOut.messages), test.ShouldEqual, 0)

		// There should be a message for "organization -> location -> robot"
		// followed by maxNumLogs messages.
		test.That(t, len(out.messages), test.ShouldEqual, maxNumLogs+1)
		test.That(t, out.messages[0], test.ShouldEqual, "jedi -> naboo -> r2d2\n")

		// Logs should be printed in order oldest->newest ("9999"->"0").
		expectedLogNum := maxNumLogs - 1
		for i := 1; i <= maxNumLogs; i++ {
			test.That(t, out.messages[i], test.ShouldContainSubstring,
				fmt.Sprintf("%d", expectedLogNum))
			expectedLogNum--
		}
	})
	t.Run("negative count", func(t *testing.T) {
		flags := map[string]any{"count": -1}
		cCtx, ac, out, errOut := setup(asc, nil, nil, nil, flags, "")

		test.That(t, ac.robotsPartLogsAction(cCtx, parseStructFromCtx[robotsPartLogsArgs](cCtx)), test.ShouldBeNil)

		// Warning should read: `Warning:\nProvided negative "count" value. Defaulting to 100`.
		test.That(t, len(errOut.messages), test.ShouldEqual, 2)
		test.That(t, errOut.messages[0], test.ShouldEqual, "Warning: ")
		test.That(t, errOut.messages[1], test.ShouldContainSubstring, `Provided negative "count" value. Defaulting to 100`)

		// There should be a message for "organization -> location -> robot"
		// followed by maxNumLogs messages.
		test.That(t, len(out.messages), test.ShouldEqual, defaultNumLogs+1)
		test.That(t, out.messages[0], test.ShouldEqual, "jedi -> naboo -> r2d2\n")
		// Logs should be printed in order oldest->oldest ("99"->"0").
		expectedLogNum := defaultNumLogs - 1
		for i := 1; i <= defaultNumLogs; i++ {
			test.That(t, out.messages[i], test.ShouldContainSubstring,
				fmt.Sprintf("%d", expectedLogNum))
			expectedLogNum--
		}
	})
	t.Run("count too high", func(t *testing.T) {
		flags := map[string]any{"count": 1000000}
		cCtx, ac, _, _ := setup(asc, nil, nil, nil, flags, "")

		err := ac.robotsPartLogsAction(cCtx, parseStructFromCtx[robotsPartLogsArgs](cCtx))
		test.That(t, err, test.ShouldNotBeNil)
		test.That(t, err, test.ShouldBeError, errors.New(`provided too high of a "count" value. Maximum is 10000`))
	})
}

func TestShellFileCopy(t *testing.T) {
	listOrganizationsFunc := func(ctx context.Context, in *apppb.ListOrganizationsRequest,
		opts ...grpc.CallOption,
	) (*apppb.ListOrganizationsResponse, error) {
		orgs := []*apppb.Organization{{Name: "jedi", Id: uuid.NewString(), PublicNamespace: "anakin"}, {Name: "mandalorians"}}
		return &apppb.ListOrganizationsResponse{Organizations: orgs}, nil
	}
	listLocationsFunc := func(ctx context.Context, in *apppb.ListLocationsRequest,
		opts ...grpc.CallOption,
	) (*apppb.ListLocationsResponse, error) {
		locs := []*apppb.Location{{Name: "naboo"}}
		return &apppb.ListLocationsResponse{Locations: locs}, nil
	}
	listRobotsFunc := func(ctx context.Context, in *apppb.ListRobotsRequest,
		opts ...grpc.CallOption,
	) (*apppb.ListRobotsResponse, error) {
		robots := []*apppb.Robot{{Name: "r2d2"}}
		return &apppb.ListRobotsResponse{Robots: robots}, nil
	}

	partFqdn := uuid.NewString()
	getRobotPartsFunc := func(ctx context.Context, in *apppb.GetRobotPartsRequest,
		opts ...grpc.CallOption,
	) (*apppb.GetRobotPartsResponse, error) {
		parts := []*apppb.RobotPart{{Name: "main", Fqdn: partFqdn}}
		return &apppb.GetRobotPartsResponse{Parts: parts}, nil
	}

	asc := &inject.AppServiceClient{
		ListOrganizationsFunc: listOrganizationsFunc,
		ListLocationsFunc:     listLocationsFunc,
		ListRobotsFunc:        listRobotsFunc,
		GetRobotPartsFunc:     getRobotPartsFunc,
	}

	partFlags := map[string]any{
		"organization": "jedi",
		"location":     "naboo",
		"robot":        "r2d2",
		"part":         "main",
	}

	t.Run("no arguments or files", func(t *testing.T) {
		cCtx, viamClient, _, _ := setup(asc, nil, nil, nil, partFlags, "token")
		test.That(t,
			machinesPartCopyFilesAction(cCtx, viamClient, parseStructFromCtx[machinesPartCopyFilesArgs](cCtx)),
			test.ShouldEqual, errNoFiles)
	})

	t.Run("one file path is insufficient", func(t *testing.T) {
		args := []string{"machine:path"}
		cCtx, viamClient, _, _ := setup(asc, nil, nil, nil, partFlags, "token", args...)
		test.That(t,
			machinesPartCopyFilesAction(cCtx, viamClient, parseStructFromCtx[machinesPartCopyFilesArgs](cCtx)),
			test.ShouldEqual, errLastArgOfFromMissing)

		args = []string{"path"}
		cCtx, viamClient, _, _ = setup(asc, nil, nil, nil, partFlags, "token", args...)
		test.That(t,
			machinesPartCopyFilesAction(cCtx, viamClient, parseStructFromCtx[machinesPartCopyFilesArgs](cCtx)),
			test.ShouldEqual, errLastArgOfToMissing)
	})

	t.Run("from has wrong path prefixes", func(t *testing.T) {
		args := []string{"machine:path", "path2", "machine:path3", "destination"}
		cCtx, viamClient, _, _ := setup(asc, nil, nil, nil, partFlags, "token", args...)
		test.That(t,
			machinesPartCopyFilesAction(cCtx, viamClient, parseStructFromCtx[machinesPartCopyFilesArgs](cCtx)),
			test.ShouldHaveSameTypeAs, copyFromPathInvalidError{})
	})

	tfs := shelltestutils.SetupTestFileSystem(t)

	t.Run("from", func(t *testing.T) {
		t.Run("single file", func(t *testing.T) {
			tempDir := t.TempDir()

			args := []string{fmt.Sprintf("machine:%s", tfs.SingleFileNested), tempDir}
			cCtx, viamClient, _, _ := setupWithRunningPart(
				t, asc, nil, nil, partFlags, "token", partFqdn, args...)
			test.That(t, machinesPartCopyFilesAction(cCtx, viamClient, parseStructFromCtx[machinesPartCopyFilesArgs](cCtx)), test.ShouldBeNil)

			rd, err := os.ReadFile(filepath.Join(tempDir, filepath.Base(tfs.SingleFileNested)))
			test.That(t, err, test.ShouldBeNil)
			test.That(t, rd, test.ShouldResemble, tfs.SingleFileNestedData)
		})

		t.Run("single file relative", func(t *testing.T) {
			tempDir := t.TempDir()
			cwd, err := os.Getwd()
			test.That(t, err, test.ShouldBeNil)
			t.Cleanup(func() { os.Chdir(cwd) })
			test.That(t, os.Chdir(tempDir), test.ShouldBeNil)

			args := []string{fmt.Sprintf("machine:%s", tfs.SingleFileNested), "foo"}
			cCtx, viamClient, _, _ := setupWithRunningPart(
				t, asc, nil, nil, partFlags, "token", partFqdn, args...)
			test.That(t, machinesPartCopyFilesAction(cCtx, viamClient, parseStructFromCtx[machinesPartCopyFilesArgs](cCtx)), test.ShouldBeNil)

			rd, err := os.ReadFile(filepath.Join(tempDir, "foo"))
			test.That(t, err, test.ShouldBeNil)
			test.That(t, rd, test.ShouldResemble, tfs.SingleFileNestedData)
		})

		t.Run("single directory", func(t *testing.T) {
			tempDir := t.TempDir()

			args := []string{fmt.Sprintf("machine:%s", tfs.Root), tempDir}

			t.Log("without recursion set")
			cCtx, viamClient, _, _ := setupWithRunningPart(
				t, asc, nil, nil, partFlags, "token", partFqdn, args...)
			err := machinesPartCopyFilesAction(cCtx, viamClient, parseStructFromCtx[machinesPartCopyFilesArgs](cCtx))
			test.That(t, errors.Is(err, errDirectoryCopyRequestNoRecursion), test.ShouldBeTrue)
			_, err = os.ReadFile(filepath.Join(tempDir, filepath.Base(tfs.SingleFileNested)))
			test.That(t, errors.Is(err, fs.ErrNotExist), test.ShouldBeTrue)

			t.Log("with recursion set")
			partFlagsCopy := make(map[string]any, len(partFlags))
			maps.Copy(partFlagsCopy, partFlags)
			partFlagsCopy["recursive"] = true
			cCtx, viamClient, _, _ = setupWithRunningPart(
				t, asc, nil, nil, partFlagsCopy, "token", partFqdn, args...)
			test.That(t, machinesPartCopyFilesAction(cCtx, viamClient, parseStructFromCtx[machinesPartCopyFilesArgs](cCtx)), test.ShouldBeNil)
			test.That(t, shelltestutils.DirectoryContentsEqual(tfs.Root, filepath.Join(tempDir, filepath.Base(tfs.Root))), test.ShouldBeNil)
		})

		t.Run("multiple files", func(t *testing.T) {
			tempDir := t.TempDir()

			args := []string{
				fmt.Sprintf("machine:%s", tfs.SingleFileNested),
				fmt.Sprintf("machine:%s", tfs.InnerDir),
				tempDir,
			}
			partFlagsCopy := make(map[string]any, len(partFlags))
			maps.Copy(partFlagsCopy, partFlags)
			partFlagsCopy["recursive"] = true
			cCtx, viamClient, _, _ := setupWithRunningPart(
				t, asc, nil, nil, partFlagsCopy, "token", partFqdn, args...)
			test.That(t, machinesPartCopyFilesAction(cCtx, viamClient, parseStructFromCtx[machinesPartCopyFilesArgs](cCtx)), test.ShouldBeNil)

			rd, err := os.ReadFile(filepath.Join(tempDir, filepath.Base(tfs.SingleFileNested)))
			test.That(t, err, test.ShouldBeNil)
			test.That(t, rd, test.ShouldResemble, tfs.SingleFileNestedData)

			test.That(t, shelltestutils.DirectoryContentsEqual(tfs.InnerDir, filepath.Join(tempDir, filepath.Base(tfs.InnerDir))), test.ShouldBeNil)
		})

		t.Run("preserve permissions on a nested file", func(t *testing.T) {
			tfs := shelltestutils.SetupTestFileSystem(t)

			beforeInfo, err := os.Stat(tfs.SingleFileNested)
			test.That(t, err, test.ShouldBeNil)
			t.Log("start with mode", beforeInfo.Mode())
			newMode := os.FileMode(0o444)
			test.That(t, beforeInfo.Mode(), test.ShouldNotEqual, newMode)
			test.That(t, os.Chmod(tfs.SingleFileNested, newMode), test.ShouldBeNil)
			modTime := time.Date(1988, 1, 2, 3, 0, 0, 0, time.UTC)
			test.That(t, os.Chtimes(tfs.SingleFileNested, time.Time{}, modTime), test.ShouldBeNil)
			relNestedPath := strings.TrimPrefix(tfs.SingleFileNested, tfs.Root)

			for _, preserve := range []bool{false, true} {
				t.Run(fmt.Sprintf("preserve=%t", preserve), func(t *testing.T) {
					tempDir := t.TempDir()

					args := []string{fmt.Sprintf("machine:%s", tfs.Root), tempDir}

					partFlagsCopy := make(map[string]any, len(partFlags))
					maps.Copy(partFlagsCopy, partFlags)
					partFlagsCopy["recursive"] = true
					partFlagsCopy["preserve"] = preserve
					cCtx, viamClient, _, _ := setupWithRunningPart(
						t, asc, nil, nil, partFlagsCopy, "token", partFqdn, args...)
					test.That(t, machinesPartCopyFilesAction(cCtx, viamClient, parseStructFromCtx[machinesPartCopyFilesArgs](cCtx)), test.ShouldBeNil)
					test.That(t, shelltestutils.DirectoryContentsEqual(tfs.Root, filepath.Join(tempDir, filepath.Base(tfs.Root))), test.ShouldBeNil)

					nestedCopy := filepath.Join(tempDir, filepath.Base(tfs.Root), relNestedPath)
					test.That(t, shelltestutils.DirectoryContentsEqual(tfs.Root, filepath.Join(tempDir, filepath.Base(tfs.Root))), test.ShouldBeNil)
					afterInfo, err := os.Stat(nestedCopy)
					test.That(t, err, test.ShouldBeNil)
					if preserve {
						test.That(t, afterInfo.ModTime().UTC().String(), test.ShouldEqual, modTime.String())
						test.That(t, afterInfo.Mode(), test.ShouldEqual, newMode)
					} else {
						test.That(t, afterInfo.ModTime().UTC().String(), test.ShouldNotEqual, modTime.String())
						test.That(t, afterInfo.Mode(), test.ShouldNotEqual, newMode)
					}
				})
			}
		})
	})

	t.Run("to", func(t *testing.T) {
		t.Run("single file", func(t *testing.T) {
			tempDir := t.TempDir()

			args := []string{tfs.SingleFileNested, fmt.Sprintf("machine:%s", tempDir)}
			cCtx, viamClient, _, _ := setupWithRunningPart(
				t, asc, nil, nil, partFlags, "token", partFqdn, args...)
			test.That(t, machinesPartCopyFilesAction(cCtx, viamClient, parseStructFromCtx[machinesPartCopyFilesArgs](cCtx)), test.ShouldBeNil)

			rd, err := os.ReadFile(filepath.Join(tempDir, filepath.Base(tfs.SingleFileNested)))
			test.That(t, err, test.ShouldBeNil)
			test.That(t, rd, test.ShouldResemble, tfs.SingleFileNestedData)
		})

		t.Run("single file relative", func(t *testing.T) {
			homeDir, err := os.UserHomeDir()
			test.That(t, err, test.ShouldBeNil)
			randomName := uuid.NewString()
			randomPath := filepath.Join(homeDir, randomName)
			defer os.Remove(randomPath)
			args := []string{tfs.SingleFileNested, fmt.Sprintf("machine:%s", randomName)}
			cCtx, viamClient, _, _ := setupWithRunningPart(
				t, asc, nil, nil, partFlags, "token", partFqdn, args...)
			test.That(t, machinesPartCopyFilesAction(cCtx, viamClient, parseStructFromCtx[machinesPartCopyFilesArgs](cCtx)), test.ShouldBeNil)

			rd, err := os.ReadFile(randomPath)
			test.That(t, err, test.ShouldBeNil)
			test.That(t, rd, test.ShouldResemble, tfs.SingleFileNestedData)
		})

		t.Run("single directory", func(t *testing.T) {
			tempDir := t.TempDir()

			args := []string{tfs.Root, fmt.Sprintf("machine:%s", tempDir)}

			t.Log("without recursion set")
			cCtx, viamClient, _, _ := setupWithRunningPart(
				t, asc, nil, nil, partFlags, "token", partFqdn, args...)
			err := machinesPartCopyFilesAction(cCtx, viamClient, parseStructFromCtx[machinesPartCopyFilesArgs](cCtx))
			test.That(t, errors.Is(err, errDirectoryCopyRequestNoRecursion), test.ShouldBeTrue)
			_, err = os.ReadFile(filepath.Join(tempDir, filepath.Base(tfs.SingleFileNested)))
			test.That(t, errors.Is(err, fs.ErrNotExist), test.ShouldBeTrue)

			t.Log("with recursion set")
			partFlagsCopy := make(map[string]any, len(partFlags))
			maps.Copy(partFlagsCopy, partFlags)
			partFlagsCopy["recursive"] = true
			cCtx, viamClient, _, _ = setupWithRunningPart(
				t, asc, nil, nil, partFlagsCopy, "token", partFqdn, args...)
			test.That(t, machinesPartCopyFilesAction(cCtx, viamClient, parseStructFromCtx[machinesPartCopyFilesArgs](cCtx)), test.ShouldBeNil)
			test.That(t, shelltestutils.DirectoryContentsEqual(tfs.Root, filepath.Join(tempDir, filepath.Base(tfs.Root))), test.ShouldBeNil)
		})

		t.Run("multiple files", func(t *testing.T) {
			tempDir := t.TempDir()

			args := []string{
				tfs.SingleFileNested,
				tfs.InnerDir,
				fmt.Sprintf("machine:%s", tempDir),
			}
			partFlagsCopy := make(map[string]any, len(partFlags))
			maps.Copy(partFlagsCopy, partFlags)
			partFlagsCopy["recursive"] = true
			cCtx, viamClient, _, _ := setupWithRunningPart(
				t, asc, nil, nil, partFlagsCopy, "token", partFqdn, args...)
			test.That(t, machinesPartCopyFilesAction(cCtx, viamClient, parseStructFromCtx[machinesPartCopyFilesArgs](cCtx)), test.ShouldBeNil)

			rd, err := os.ReadFile(filepath.Join(tempDir, filepath.Base(tfs.SingleFileNested)))
			test.That(t, err, test.ShouldBeNil)
			test.That(t, rd, test.ShouldResemble, tfs.SingleFileNestedData)

			test.That(t, shelltestutils.DirectoryContentsEqual(tfs.InnerDir, filepath.Join(tempDir, filepath.Base(tfs.InnerDir))), test.ShouldBeNil)
		})

		t.Run("preserve permissions on a nested file", func(t *testing.T) {
			tfs := shelltestutils.SetupTestFileSystem(t)

			beforeInfo, err := os.Stat(tfs.SingleFileNested)
			test.That(t, err, test.ShouldBeNil)
			t.Log("start with mode", beforeInfo.Mode())
			newMode := os.FileMode(0o444)
			test.That(t, beforeInfo.Mode(), test.ShouldNotEqual, newMode)
			test.That(t, os.Chmod(tfs.SingleFileNested, newMode), test.ShouldBeNil)
			modTime := time.Date(1988, 1, 2, 3, 0, 0, 0, time.UTC)
			test.That(t, os.Chtimes(tfs.SingleFileNested, time.Time{}, modTime), test.ShouldBeNil)
			relNestedPath := strings.TrimPrefix(tfs.SingleFileNested, tfs.Root)

			for _, preserve := range []bool{false, true} {
				t.Run(fmt.Sprintf("preserve=%t", preserve), func(t *testing.T) {
					tempDir := t.TempDir()

					args := []string{tfs.Root, fmt.Sprintf("machine:%s", tempDir)}

					partFlagsCopy := make(map[string]any, len(partFlags))
					maps.Copy(partFlagsCopy, partFlags)
					partFlagsCopy["recursive"] = true
					partFlagsCopy["preserve"] = preserve
					cCtx, viamClient, _, _ := setupWithRunningPart(
						t, asc, nil, nil, partFlagsCopy, "token", partFqdn, args...)
					test.That(t, machinesPartCopyFilesAction(cCtx, viamClient, parseStructFromCtx[machinesPartCopyFilesArgs](cCtx)), test.ShouldBeNil)
					test.That(t, shelltestutils.DirectoryContentsEqual(tfs.Root, filepath.Join(tempDir, filepath.Base(tfs.Root))), test.ShouldBeNil)

					nestedCopy := filepath.Join(tempDir, filepath.Base(tfs.Root), relNestedPath)
					test.That(t, shelltestutils.DirectoryContentsEqual(tfs.Root, filepath.Join(tempDir, filepath.Base(tfs.Root))), test.ShouldBeNil)
					afterInfo, err := os.Stat(nestedCopy)
					test.That(t, err, test.ShouldBeNil)
					if preserve {
						test.That(t, afterInfo.ModTime().UTC().String(), test.ShouldEqual, modTime.String())
						test.That(t, afterInfo.Mode(), test.ShouldEqual, newMode)
					} else {
						test.That(t, afterInfo.ModTime().UTC().String(), test.ShouldNotEqual, modTime.String())
						test.That(t, afterInfo.Mode(), test.ShouldNotEqual, newMode)
					}
				})
			}
		})
	})
}<|MERGE_RESOLUTION|>--- conflicted
+++ resolved
@@ -372,31 +372,9 @@
 	err       error
 }
 
-<<<<<<< HEAD
 func (m *mockDataServiceClient) Recv() (*datapb.ExportTabularDataResponse, error) {
 	if m.err != nil {
 		return nil, m.err
-=======
-	// calls to `TabularDataByFilter` will repeat so long as data continue to be returned,
-	// so we need a way of telling our injected method when data has already been sent so we
-	// can send an empty response
-	var dataRequested bool
-	//nolint:deprecated,staticcheck
-	tabularDataByFilterFunc := func(ctx context.Context, in *datapb.TabularDataByFilterRequest, opts ...grpc.CallOption,
-	//nolint:deprecated
-	) (*datapb.TabularDataByFilterResponse, error) {
-		if dataRequested {
-			//nolint:deprecated,staticcheck
-			return &datapb.TabularDataByFilterResponse{}, nil
-		}
-		dataRequested = true
-		//nolint:deprecated,staticcheck
-		return &datapb.TabularDataByFilterResponse{
-			//nolint:deprecated,staticcheck
-			Data:     []*datapb.TabularData{{Data: pbStruct}},
-			Metadata: []*datapb.CaptureMetadata{{LocationId: "loc-id"}},
-		}, nil
->>>>>>> 5838b717
 	}
 
 	if m.index >= len(m.responses) {
@@ -406,27 +384,8 @@
 	resp := m.responses[m.index]
 	m.index++
 
-<<<<<<< HEAD
 	return resp, nil
 }
-=======
-	test.That(t, ac.dataExportAction(cCtx, parseStructFromCtx[dataExportArgs](cCtx)), test.ShouldBeNil)
-	test.That(t, len(errOut.messages), test.ShouldEqual, 0)
-	test.That(t, len(out.messages), test.ShouldEqual, 4)
-	test.That(t, out.messages[0], test.ShouldEqual, "Downloading..")
-	test.That(t, out.messages[1], test.ShouldEqual, ".")
-	test.That(t, out.messages[2], test.ShouldEqual, ".")
-	test.That(t, out.messages[3], test.ShouldEqual, "\n")
-
-	// expectedDataSize is the expected string length of the data returned by the injected call
-	expectedDataSize := 98
-	b := make([]byte, expectedDataSize)
-
-	// `data.ndjson` is the standardized name of the file data is written to in the `tabularData` call
-	filePath := utils.ResolveFile("data/data.ndjson")
-	file, err := os.Open(filePath)
-	test.That(t, err, test.ShouldBeNil)
->>>>>>> 5838b717
 
 func newMockExportStream(responses []*datapb.ExportTabularDataResponse, err error) *mockDataServiceClient {
 	return &mockDataServiceClient{
@@ -457,7 +416,7 @@
 
 		cCtx, ac, out, errOut := setup(&inject.AppServiceClient{}, dsc, nil, nil, nil, "token")
 
-		test.That(t, ac.dataExportTabularAction(cCtx), test.ShouldBeNil)
+		test.That(t, ac.dataExportTabularAction(cCtx, parseStructFromCtx[dataExportTabularArgs](cCtx)), test.ShouldBeNil)
 		test.That(t, len(errOut.messages), test.ShouldEqual, 0)
 		test.That(t, len(out.messages), test.ShouldEqual, 3)
 		test.That(t, strings.Join(out.messages, ""), test.ShouldEqual, "Downloading...\n")
