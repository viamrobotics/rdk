// Package main is the CLI command itself.
package main

import (
	"context"
	"fmt"
	"log"
	"os"
	"time"

	"github.com/edaniels/golog"
	"github.com/pkg/errors"
	"github.com/urfave/cli/v2"
	"go.uber.org/zap"
	datapb "go.viam.com/api/app/data/v1"
	"google.golang.org/protobuf/types/known/timestamppb"

	rdkcli "go.viam.com/rdk/cli"
)

const (
	// Flags.
	dataFlagDestination       = "destination"
	dataFlagDataType          = "data_type"
	dataFlagOrgIDs            = "org_ids"
	dataFlagLocationIDs       = "location_ids"
	dataFlagRobotID           = "robot_id"
	dataFlagPartID            = "part_id"
	dataFlagRobotName         = "robot_name"
	dataFlagPartName          = "part_name"
	dataFlagComponentType     = "component_type"
	dataFlagComponentModel    = "component_model"
	dataFlagComponentName     = "component_name"
	dataFlagMethod            = "method"
	dataFlagMimeTypes         = "mime_types"
	dataFlagStart             = "start"
	dataFlagEnd               = "end"
	dataFlagParallelDownloads = "parallel"

	dataTypeBinary  = "binary"
	dataTypeTabular = "tabular"
)

func main() {
	var logger golog.Logger

	app := &cli.App{
		Name:  "viam",
		Usage: "interact with your robots",
		Flags: []cli.Flag{
			&cli.StringFlag{
				Name:   "base-url",
				Hidden: true,
				Value:  "https://app.viam.com:443",
				Usage:  "base URL of app",
			},
			&cli.StringFlag{
				Name:    "config",
				Aliases: []string{"c"},
				Usage:   "Load configuration from `FILE`",
			},
			&cli.BoolFlag{
				Name:    "debug",
				Aliases: []string{"vvv"},
				Usage:   "enable debug logging",
			},
		},
		Before: func(c *cli.Context) error {
			if c.Bool("debug") {
				logger = golog.NewDevelopmentLogger("cli")
			} else {
				logger = zap.NewNop().Sugar()
			}

			return nil
		},
		Commands: []*cli.Command{
			{
				Name:  "auth",
				Usage: "authenticate to app.viam.com",
				Action: func(c *cli.Context) error {
					client, err := rdkcli.NewAppClient(c)
					if err != nil {
						return err
					}
					if email := client.Config().AuthEmail; email != "" {
						fmt.Fprintf(c.App.Writer, "Already authenticated as %q\n", email)
						return nil
					}

					token, authURL, err := client.PrepareAuthorization()
					if err != nil {
						return err
					}
					fmt.Fprintf(c.App.Writer, "To authorize this device, visit:\n\t%s\n", authURL)

					ctx, cancel := context.WithTimeout(c.Context, time.Minute)
					defer cancel()

					if err := client.Authenticate(ctx, token); err != nil {
						return err
					}
					fmt.Fprintf(c.App.Writer, "Authenticated as %q\n", client.Config().AuthEmail)
					return nil
				},
			},
			{
				Name:  "logout",
				Usage: "logout from current session",
				Action: func(c *cli.Context) error {
					client, err := rdkcli.NewAppClient(c)
					if err != nil {
						return err
					}
					email := client.Config().AuthEmail
					if email == "" {
						fmt.Fprintf(c.App.Writer, "Already logged out\n")
						return nil
					}
					if err := client.Logout(); err != nil {
						return err
					}
					fmt.Fprintf(c.App.Writer, "Logged out from %q\n", email)
					return nil
				},
			},
			{
				Name:  "whoami",
				Usage: "get currently authenticated user",
				Action: func(c *cli.Context) error {
					client, err := rdkcli.NewAppClient(c)
					if err != nil {
						return err
					}
					email := client.Config().AuthEmail
					if email == "" {
						fmt.Fprintf(c.App.Writer, "Not logged in\n")
						return nil
					}
					fmt.Fprintf(c.App.Writer, "%s\n", email)
					return nil
				},
			},
			{
				Name:  "organizations",
				Usage: "work with organizations",
				Subcommands: []*cli.Command{
					{
						Name:  "list",
						Usage: "list organizations",
						Action: func(c *cli.Context) error {
							client, err := rdkcli.NewAppClient(c)
							if err != nil {
								return err
							}
							orgs, err := client.ListOrganizations()
							if err != nil {
								return err
							}
							for _, org := range orgs {
								fmt.Fprintf(c.App.Writer, "%s (id: %s)\n", org.Name, org.Id)
							}
							return nil
						},
					},
				},
			},
			{
				Name:  "locations",
				Usage: "work with locations",
				Subcommands: []*cli.Command{
					{
						Name:      "list",
						Usage:     "list locations",
						ArgsUsage: "[organization]",
						Action: func(c *cli.Context) error {
							client, err := rdkcli.NewAppClient(c)
							if err != nil {
								return err
							}
							orgStr := c.Args().First()
							listLocations := func(orgID string) error {
								locs, err := client.ListLocations(orgID)
								if err != nil {
									return err
								}
								for _, loc := range locs {
									fmt.Fprintf(c.App.Writer, "%s (id: %s)\n", loc.Name, loc.Id)
								}
								return nil
							}
							if orgStr == "" {
								orgs, err := client.ListOrganizations()
								if err != nil {
									return err
								}
								for i, org := range orgs {
									if i != 0 {
										fmt.Fprintln(c.App.Writer, "")
									}

									fmt.Fprintf(c.App.Writer, "%s:\n", org.Name)
									if err := listLocations(org.Id); err != nil {
										return err
									}
								}
								return nil
							}
							return listLocations(orgStr)
						},
					},
				},
			},
			{
				Name:  "data",
				Usage: "download data from Viam cloud",
				UsageText: fmt.Sprintf("viam data <%s> <%s> [%s] [%s] [%s] [%s] [%s] [%s] [%s] [%s] [%s] [%s] [%s] [%s] [%s] [%s]",
					dataFlagDestination, dataFlagDataType, dataFlagOrgIDs, dataFlagLocationIDs, dataFlagRobotID, dataFlagRobotName,
					dataFlagPartID, dataFlagPartName, dataFlagComponentType, dataFlagComponentModel, dataFlagComponentName,
					dataFlagStart, dataFlagEnd, dataFlagMethod, dataFlagMimeTypes, dataFlagParallelDownloads),
				Flags: []cli.Flag{
					&cli.StringFlag{
						Name:     dataFlagDestination,
						Required: true,
						Usage:    "output directory for downloaded data",
					},
					&cli.StringFlag{
						Name:     dataFlagDataType,
						Required: true,
						Usage:    "data type to be downloaded: either binary or tabular",
					},
					&cli.StringSliceFlag{
						Name:     dataFlagOrgIDs,
						Required: false,
						Usage:    "orgs filter",
					},
					&cli.StringSliceFlag{
						Name:     dataFlagLocationIDs,
						Required: false,
						Usage:    "locations filter",
					},
					&cli.StringFlag{
						Name:     dataFlagRobotID,
						Required: false,
						Usage:    "robot_id filter",
					},
					&cli.StringFlag{
						Name:     dataFlagPartID,
						Required: false,
						Usage:    "part_id filter",
					},
					&cli.StringFlag{
						Name:     dataFlagRobotName,
						Required: false,
						Usage:    "robot_name filter",
					},
					&cli.StringFlag{
						Name:     dataFlagPartName,
						Required: false,
						Usage:    "part_name filter",
					},
					&cli.StringFlag{
						Name:     dataFlagComponentType,
						Required: false,
						Usage:    "component_type filter",
					},
					&cli.StringFlag{
						Name:     dataFlagComponentModel,
						Required: false,
						Usage:    "component_model filter",
					},
					&cli.StringFlag{
						Name:     dataFlagComponentName,
						Required: false,
						Usage:    "component_name filter",
					},
					&cli.StringFlag{
						Name:     dataFlagMethod,
						Required: false,
						Usage:    "method filter",
					},
					&cli.StringSliceFlag{
						Name:     dataFlagMimeTypes,
						Required: false,
						Usage:    "mime_types filter",
					},
					&cli.UintFlag{
						Name:     dataFlagParallelDownloads,
						Required: false,
						Usage:    "number of download requests to make in parallel, with a default value of 10",
					},
					&cli.StringFlag{
						Name:     dataFlagStart,
						Required: false,
						Usage:    "ISO-8601 timestamp indicating the start of the interval filter",
					},
					&cli.StringFlag{
						Name:     dataFlagEnd,
						Required: false,
						Usage:    "ISO-8601 timestamp indicating the end of the interval filter",
					},
				},
				Action: DataCommand,
			},
			{
				Name:  "delete",
				Usage: "delete data from Viam cloud",
				UsageText: fmt.Sprintf("viam data [%s] [%s] [%s] [%s] [%s] [%s] [%s] [%s] [%s] [%s] [%s] [%s] [%s] [%s]",
					dataFlagDataType, dataFlagOrgIDs, dataFlagLocationIDs, dataFlagRobotID, dataFlagRobotName,
					dataFlagPartID, dataFlagPartName, dataFlagComponentType, dataFlagComponentModel, dataFlagComponentName,
					dataFlagStart, dataFlagEnd, dataFlagMethod, dataFlagMimeTypes),
				Flags: []cli.Flag{
					&cli.StringFlag{
						Name:     dataFlagDataType,
						Required: false,
						Usage:    "data type to be deleted: either binary or tabular",
					},
					&cli.StringSliceFlag{
						Name:     dataFlagOrgIDs,
						Required: false,
						Usage:    "orgs filter",
					},
					&cli.StringSliceFlag{
						Name:     dataFlagLocationIDs,
						Required: false,
						Usage:    "locations filter",
					},
					&cli.StringFlag{
						Name:     dataFlagRobotID,
						Required: false,
						Usage:    "robot_id filter",
					},
					&cli.StringFlag{
						Name:     dataFlagPartID,
						Required: false,
						Usage:    "part_id filter",
					},
					&cli.StringFlag{
						Name:     dataFlagRobotName,
						Required: false,
						Usage:    "robot_name filter",
					},
					&cli.StringFlag{
						Name:     dataFlagPartName,
						Required: false,
						Usage:    "part_name filter",
					},
					&cli.StringFlag{
						Name:     dataFlagComponentType,
						Required: false,
						Usage:    "component_type filter",
					},
					&cli.StringFlag{
						Name:     dataFlagComponentModel,
						Required: false,
						Usage:    "component_model filter",
					},
					&cli.StringFlag{
						Name:     dataFlagComponentName,
						Required: false,
						Usage:    "component_name filter",
					},
					&cli.StringFlag{
						Name:     dataFlagMethod,
						Required: false,
						Usage:    "method filter",
					},
					&cli.StringSliceFlag{
						Name:     dataFlagMimeTypes,
						Required: false,
						Usage:    "mime_types filter",
					},
					&cli.StringFlag{
						Name:     dataFlagStart,
						Required: false,
						Usage:    "ISO-8601 timestamp indicating the start of the interval filter",
					},
					&cli.StringFlag{
						Name:     dataFlagEnd,
						Required: false,
						Usage:    "ISO-8601 timestamp indicating the end of the interval filter",
					},
				},
				Action: DeleteCommand,
			},
			{
				Name:  "robots",
				Usage: "work with robots",
				Subcommands: []*cli.Command{
					{
						Name:  "list",
						Usage: "list robots",
						Flags: []cli.Flag{
							&cli.StringFlag{
								Name: "organization",
							},
							&cli.StringFlag{
								Name: "location",
							},
						},
						Action: func(c *cli.Context) error {
							client, err := rdkcli.NewAppClient(c)
							if err != nil {
								return err
							}
							orgStr := c.String("organization")
							locStr := c.String("location")
							robots, err := client.ListRobots(orgStr, locStr)
							if err != nil {
								return err
							}

							if orgStr == "" || locStr == "" {
								fmt.Fprintf(c.App.Writer, "%s -> %s\n", client.SelectedOrg().Name, client.SelectedLoc().Name)
							}

							for _, robot := range robots {
								fmt.Fprintf(c.App.Writer, "%s (id: %s)\n", robot.Name, robot.Id)
							}
							return nil
						},
					},
				},
			},
			{
				Name:  "robot",
				Usage: "work with a robot",
				Subcommands: []*cli.Command{
					{
						Name:  "status",
						Usage: "display robot status",
						Flags: []cli.Flag{
							&cli.StringFlag{
								Name: "organization",
							},
							&cli.StringFlag{
								Name: "location",
							},
							&cli.StringFlag{
								Name:     "robot",
								Required: true,
							},
						},
						Action: func(c *cli.Context) error {
							client, err := rdkcli.NewAppClient(c)
							if err != nil {
								return err
							}

							orgStr := c.String("organization")
							locStr := c.String("location")
							robot, err := client.Robot(orgStr, locStr, c.String("robot"))
							if err != nil {
								return err
							}
							parts, err := client.RobotParts(client.SelectedOrg().Id, client.SelectedLoc().Id, robot.Id)
							if err != nil {
								return err
							}

							if orgStr == "" || locStr == "" {
								fmt.Fprintf(c.App.Writer, "%s -> %s\n", client.SelectedOrg().Name, client.SelectedLoc().Name)
							}

							fmt.Fprintf(
								c.App.Writer,
								"ID: %s\nName: %s\nLast Access: %s (%s ago)\n",
								robot.Id,
								robot.Name,
								robot.LastAccess.AsTime().Format(time.UnixDate),
								time.Since(robot.LastAccess.AsTime()),
							)

							if len(parts) != 0 {
								fmt.Fprintln(c.App.Writer, "Parts:")
							}
							for i, part := range parts {
								name := part.Name
								if part.MainPart {
									name += " (main)"
								}
								fmt.Fprintf(
									c.App.Writer,
									"\tID: %s\n\tName: %s\n\tLast Access: %s (%s ago)\n",
									part.Id,
									name,
									part.LastAccess.AsTime().Format(time.UnixDate),
									time.Since(part.LastAccess.AsTime()),
								)
								if i != len(parts)-1 {
									fmt.Fprintln(c.App.Writer, "")
								}
							}

							return nil
						},
					},
					{
						Name:  "logs",
						Usage: "display robot logs",
						Flags: []cli.Flag{
							&cli.StringFlag{
								Name: "organization",
							},
							&cli.StringFlag{
								Name: "location",
							},
							&cli.StringFlag{
								Name:     "robot",
								Required: true,
							},
							&cli.BoolFlag{
								Name:  "errors",
								Usage: "show only errors",
							},
						},
						Action: func(c *cli.Context) error {
							client, err := rdkcli.NewAppClient(c)
							if err != nil {
								return err
							}

							orgStr := c.String("organization")
							locStr := c.String("location")
							robotStr := c.String("robot")
							robot, err := client.Robot(orgStr, locStr, robotStr)
							if err != nil {
								return err
							}

							parts, err := client.RobotParts(orgStr, locStr, robotStr)
							if err != nil {
								return err
							}

							for i, part := range parts {
								if i != 0 {
									fmt.Fprintln(c.App.Writer, "")
								}

								var header string
								if orgStr == "" || locStr == "" || robotStr == "" {
									header = fmt.Sprintf("%s -> %s -> %s -> %s", client.SelectedOrg().Name, client.SelectedLoc().Name, robot.Name, part.Name)
								} else {
									header = part.Name
								}
								if err := client.PrintRobotPartLogs(
									orgStr, locStr, robotStr, part.Id,
									c.Bool("errors"),
									"\t",
									header,
								); err != nil {
									return err
								}
							}

							return nil
						},
					},
					{
						Name:  "part",
						Usage: "work with robot part",
						Subcommands: []*cli.Command{
							{
								Name:  "status",
								Usage: "display part status",
								Flags: []cli.Flag{
									&cli.StringFlag{
										Name: "organization",
									},
									&cli.StringFlag{
										Name: "location",
									},
									&cli.StringFlag{
										Name:     "robot",
										Required: true,
									},
									&cli.StringFlag{
										Name:     "part",
										Required: true,
									},
								},
								Action: func(c *cli.Context) error {
									client, err := rdkcli.NewAppClient(c)
									if err != nil {
										return err
									}

									orgStr := c.String("organization")
									locStr := c.String("location")
									robotStr := c.String("robot")
									robot, err := client.Robot(orgStr, locStr, robotStr)
									if err != nil {
										return err
									}

									part, err := client.RobotPart(orgStr, locStr, robotStr, c.String("part"))
									if err != nil {
										return err
									}

									if orgStr == "" || locStr == "" || robotStr == "" {
										fmt.Fprintf(c.App.Writer, "%s -> %s -> %s\n", client.SelectedOrg().Name, client.SelectedLoc().Name, robot.Name)
									}

									name := part.Name
									if part.MainPart {
										name += " (main)"
									}
									fmt.Fprintf(
										c.App.Writer,
										"ID: %s\nName: %s\nLast Access: %s (%s ago)\n",
										part.Id,
										name,
										part.LastAccess.AsTime().Format(time.UnixDate),
										time.Since(part.LastAccess.AsTime()),
									)

									return nil
								},
							},
							{
								Name:  "logs",
								Usage: "display part logs",
								Flags: []cli.Flag{
									&cli.StringFlag{
										Name: "organization",
									},
									&cli.StringFlag{
										Name: "location",
									},
									&cli.StringFlag{
										Name:     "robot",
										Required: true,
									},
									&cli.StringFlag{
										Name:     "part",
										Required: true,
									},
									&cli.BoolFlag{
										Name:  "errors",
										Usage: "show only errors",
									},
									&cli.BoolFlag{
										Name:    "tail",
										Aliases: []string{"f"},
										Usage:   "follow logs",
									},
								},
								Action: func(c *cli.Context) error {
									client, err := rdkcli.NewAppClient(c)
									if err != nil {
										return err
									}

									orgStr := c.String("organization")
									locStr := c.String("location")
									robotStr := c.String("robot")
									robot, err := client.Robot(orgStr, locStr, robotStr)
									if err != nil {
										return err
									}

									var header string
									if orgStr == "" || locStr == "" || robotStr == "" {
										header = fmt.Sprintf("%s -> %s -> %s", client.SelectedOrg().Name, client.SelectedLoc().Name, robot.Name)
									}
									if c.Bool("tail") {
										return client.TailRobotPartLogs(
											orgStr, locStr, robotStr, c.String("part"),
											c.Bool("errors"),
											"",
											header,
										)
									}
									return client.PrintRobotPartLogs(
										orgStr, locStr, robotStr, c.String("part"),
										c.Bool("errors"),
										"",
										header,
									)
								},
							},
							{
								Name:      "run",
								Usage:     "run a command on a robot part",
								ArgsUsage: "<service.method>",
								Flags: []cli.Flag{
									&cli.StringFlag{
										Name:     "organization",
										Required: true,
									},
									&cli.StringFlag{
										Name:     "location",
										Required: true,
									},
									&cli.StringFlag{
										Name:     "robot",
										Required: true,
									},
									&cli.StringFlag{
										Name:     "part",
										Required: true,
									},
									&cli.StringFlag{
										Name:    "data",
										Aliases: []string{"d"},
									},
									&cli.DurationFlag{
										Name:    "stream",
										Aliases: []string{"s"},
									},
								},
								Action: func(c *cli.Context) error {
									svcMethod := c.Args().First()
									if svcMethod == "" {
										fmt.Fprintln(c.App.ErrWriter, "service method required")
										cli.ShowSubcommandHelpAndExit(c, 1)
										return nil
									}

									client, err := rdkcli.NewAppClient(c)
									if err != nil {
										return err
									}

									return client.RunRobotPartCommand(
										c.String("organization"),
										c.String("location"),
										c.String("robot"),
										c.String("part"),
										svcMethod,
										c.String("data"),
										c.Duration("stream"),
										c.Bool("debug"),
										logger,
									)
								},
							},
							{
								Name:  "shell",
								Usage: "start a shell on a robot part",
								Flags: []cli.Flag{
									&cli.StringFlag{
										Name:     "organization",
										Required: true,
									},
									&cli.StringFlag{
										Name:     "location",
										Required: true,
									},
									&cli.StringFlag{
										Name:     "robot",
										Required: true,
									},
									&cli.StringFlag{
										Name:     "part",
										Required: true,
									},
								},
								Action: func(c *cli.Context) error {
									client, err := rdkcli.NewAppClient(c)
									if err != nil {
										return err
									}

									return client.StartRobotPartShell(
										c.String("organization"),
										c.String("location"),
										c.String("robot"),
										c.String("part"),
										c.Bool("debug"),
										logger,
									)
								},
							},
						},
					},
				},
			},
		},
	}

	if err := app.Run(os.Args); err != nil {
		log.Fatal(err)
	}
}

// DataCommand runs the data command for downloading data from the Viam cloud.
func DataCommand(c *cli.Context) error {
	if c.String(dataFlagDataType) != dataTypeBinary && c.String(dataFlagDataType) != dataTypeTabular {
		return errors.Errorf("type must be binary or tabular, got %s", c.String("type"))
	}

	filter := &datapb.Filter{}
	if err := createDataFilter(c, filter); err != nil {
		return err
	}

	client, err := rdkcli.NewAppClient(c)
	if err != nil {
		return err
	}

	dataType := c.String(dataFlagDataType)
	switch dataType {
	case dataTypeBinary:
		if err := client.BinaryData(c.String(dataFlagDestination), filter); err != nil {
			return err
		}
	case dataTypeTabular:
		if err := client.TabularData(c.String(dataFlagDestination), filter); err != nil {
			return err
		}
	default:
		return errors.Errorf("invalid data type %s", dataType)
	}

	return nil
}

// DeleteCommand runs the command for deleting data from the Viam cloud.
func DeleteCommand(c *cli.Context) error {
	if c.String(dataFlagDataType) != dataTypeBinary && c.String(dataFlagDataType) != dataTypeTabular {
		return errors.Errorf("type must be binary or tabular, got %s", c.String("type"))
	}

	filter := &datapb.Filter{}
	if err := createDataFilter(c, filter); err != nil {
		return err
	}

	client, err := rdkcli.NewAppClient(c)
	if err != nil {
		return err
	}

	dataType := c.String(dataFlagDataType)
	switch dataType {
	case dataTypeBinary:
		if err := client.DeleteBinaryData(filter); err != nil {
			return err
		}
	case dataTypeTabular:
		if err := client.DeleteTabularData(filter); err != nil {
			return err
		}
	default:
		return errors.Errorf("invalid data type %s", dataType)
	}

	return nil
}

func createDataFilter(c *cli.Context, filter *datapb.Filter) error {
	if c.String(dataFlagDataType) != dataTypeBinary && c.String(dataFlagDataType) != dataTypeTabular {
		return errors.Errorf("type must be binary or tabular, got %s", c.String("type"))
	}

	if c.StringSlice(dataFlagOrgIDs) != nil {
		filter.OrgIds = c.StringSlice(dataFlagOrgIDs)
	}
	if c.StringSlice(dataFlagLocationIDs) != nil {
		filter.LocationIds = c.StringSlice(dataFlagLocationIDs)
	}
	if c.String(dataFlagRobotID) != "" {
		filter.RobotId = c.String(dataFlagRobotID)
	}
	if c.String(dataFlagPartID) != "" {
		filter.PartId = c.String(dataFlagPartID)
	}
	if c.String(dataFlagRobotName) != "" {
		filter.RobotName = c.String(dataFlagRobotName)
	}
	if c.String(dataFlagPartName) != "" {
		filter.PartName = c.String(dataFlagPartName)
	}
	if c.String(dataFlagComponentType) != "" {
		filter.ComponentType = c.String(dataFlagComponentType)
	}
	if c.String(dataFlagComponentModel) != "" {
		filter.ComponentModel = c.String(dataFlagComponentModel)
	}
	if c.String(dataFlagComponentName) != "" {
		filter.ComponentName = c.String(dataFlagComponentName)
	}
	if c.String(dataFlagMethod) != "" {
		filter.Method = c.String(dataFlagMethod)
	}
	if len(c.StringSlice(dataFlagMimeTypes)) != 0 {
		filter.MimeType = c.StringSlice(dataFlagMimeTypes)
	}

	var start *timestamppb.Timestamp
	var end *timestamppb.Timestamp
	timeLayout := time.RFC3339
	if c.String(dataFlagStart) != "" {
		t, err := time.Parse(timeLayout, c.String(dataFlagStart))
		if err != nil {
			return errors.Wrap(err, "error parsing start flag")
		}
		start = timestamppb.New(t)
	}
	if c.String(dataFlagEnd) != "" {
		t, err := time.Parse(timeLayout, c.String(dataFlagEnd))
		if err != nil {
			return errors.Wrap(err, "error parsing end flag")
		}
		end = timestamppb.New(t)
	}
	if start != nil || end != nil {
		filter.Interval = &datapb.CaptureInterval{
			Start: start,
			End:   end,
		}
	}
<<<<<<< HEAD
=======

	client, err := rdkcli.NewAppClient(c)
	if err != nil {
		return err
	}

	dataType := c.String(dataFlagDataType)
	switch dataType {
	case dataTypeBinary:
		if err := client.BinaryData(c.String(dataFlagDestination), filter, c.Uint(dataFlagParallelDownloads)); err != nil {
			return err
		}
	case dataTypeTabular:
		if err := client.TabularData(c.String(dataFlagDestination), filter); err != nil {
			return err
		}
	default:
		return errors.Errorf("invalid data type %s", dataType)
	}

>>>>>>> 2be3ecf2
	return nil
}<|MERGE_RESOLUTION|>--- conflicted
+++ resolved
@@ -914,8 +914,6 @@
 			End:   end,
 		}
 	}
-<<<<<<< HEAD
-=======
 
 	client, err := rdkcli.NewAppClient(c)
 	if err != nil {
@@ -936,6 +934,5 @@
 		return errors.Errorf("invalid data type %s", dataType)
 	}
 
->>>>>>> 2be3ecf2
 	return nil
 }