--- conflicted
+++ resolved
@@ -59,31 +59,30 @@
 
 // Power sets the associated pins (as discovered) and sets PWM to the given power percentage.
 func (m *GPIOMotor) Power(ctx context.Context, powerPct float32) error {
-<<<<<<< HEAD
 	var errs error
 
 	if powerPct == 0 {
 		if m.En != "" {
-			errs = m.Board.GPIOSet(m.En, true)
+			errs = m.Board.GPIOSet(ctx, m.En, true)
 		}
 
 		if m.A != "" && m.B != "" {
 			errs = multierr.Combine(
 				errs,
-				m.Board.GPIOSet(m.A, false),
-				m.Board.GPIOSet(m.B, false),
+				m.Board.GPIOSet(ctx, m.A, false),
+				m.Board.GPIOSet(ctx, m.B, false),
 			)
 		}
 
 		if m.PWM != "" {
-			errs = multierr.Combine(errs, m.Board.GPIOSet(m.PWM, false))
+			errs = multierr.Combine(errs, m.Board.GPIOSet(ctx, m.PWM, false))
 		}
 		return errs
 	}
 
 	m.on = true
 	if m.En != "" {
-		errs = multierr.Combine(errs, m.Board.GPIOSet(m.En, false))
+		errs = multierr.Combine(errs, m.Board.GPIOSet(ctx, m.En, false))
 	}
 
 	var realPWM string
@@ -101,16 +100,9 @@
 
 	return multierr.Combine(
 		errs,
-		m.Board.PWMSetFreq(realPWM, m.pwmFreq),
-		m.Board.PWMSet(realPWM, byte(utils.ScaleByPct(255, float64(powerPct)))),
+		m.Board.PWMSetFreq(ctx, realPWM, m.pwmFreq),
+		m.Board.PWMSet(ctx, realPWM, byte(utils.ScaleByPct(255, float64(powerPct)))),
 	)
-=======
-	err := m.Board.PWMSetFreq(ctx, m.PWM, m.pwmFreq)
-	if err != nil {
-		return err
-	}
-	return m.Board.PWMSet(ctx, m.PWM, byte(utils.ScaleByPct(255, float64(powerPct))))
->>>>>>> 24c73b87
 }
 
 // Go instructs the motor to operate at a certain power percentage in a given direction.
@@ -122,39 +114,27 @@
 		m.curDirection = pb.DirectionRelative_DIRECTION_RELATIVE_FORWARD
 		if m.Dir != "" {
 			return multierr.Combine(
-				m.Board.GPIOSet(m.Dir, true),
+				m.Board.GPIOSet(ctx, m.Dir, true),
 				m.Power(ctx, powerPct),
 			)
 		}
 		return multierr.Combine(
-<<<<<<< HEAD
-			m.Board.GPIOSet(m.A, true),
-			m.Board.GPIOSet(m.B, false),
-			m.Power(ctx, powerPct), // Must be last for A/B only drivers
-=======
-			m.Board.PWMSet(ctx, m.PWM, power),
 			m.Board.GPIOSet(ctx, m.A, true),
 			m.Board.GPIOSet(ctx, m.B, false),
->>>>>>> 24c73b87
+			m.Power(ctx, powerPct), // Must be last for A/B only drivers
 		)
 	case pb.DirectionRelative_DIRECTION_RELATIVE_BACKWARD:
 		m.curDirection = pb.DirectionRelative_DIRECTION_RELATIVE_BACKWARD
 		if m.Dir != "" {
 			return multierr.Combine(
-				m.Board.GPIOSet(m.Dir, false),
+				m.Board.GPIOSet(ctx, m.Dir, false),
 				m.Power(ctx, powerPct),
 			)
 		}
 		return multierr.Combine(
-<<<<<<< HEAD
-			m.Board.GPIOSet(m.A, false),
-			m.Board.GPIOSet(m.B, true),
-			m.Power(ctx, powerPct), // Must be last for A/B only motors (where PWM will take over one of A or B)
-=======
-			m.Board.PWMSet(ctx, m.PWM, power),
 			m.Board.GPIOSet(ctx, m.A, false),
 			m.Board.GPIOSet(ctx, m.B, true),
->>>>>>> 24c73b87
+			m.Power(ctx, powerPct), // Must be last for A/B only motors (where PWM will take over one of A or B)
 		)
 	}
 
@@ -174,15 +154,8 @@
 // Off turns the motor off by setting the appropriate pins to low states.
 func (m *GPIOMotor) Off(ctx context.Context) error {
 	m.on = false
-<<<<<<< HEAD
 	m.curDirection = pb.DirectionRelative_DIRECTION_RELATIVE_UNSPECIFIED
 	return m.Power(ctx, 0)
-=======
-	return multierr.Combine(
-		m.Board.GPIOSet(ctx, m.A, false),
-		m.Board.GPIOSet(ctx, m.B, false),
-	)
->>>>>>> 24c73b87
 }
 
 // GoTo is not supported
