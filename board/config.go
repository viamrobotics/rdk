--- conflicted
+++ resolved
@@ -149,13 +149,8 @@
 type AnalogConfig struct {
 	Name              string `json:"name"`
 	Pin               string `json:"pin"`
-<<<<<<< HEAD
-	SPIBus            string `json:"spiBus"`
-	ChipSelect        string `json:"chipSelect"`
-=======
 	SPIBus            string `json:"spi_bus"`
 	ChipSelect        string `json:"chip_select"`
->>>>>>> 24c6b64b
 	AverageOverMillis int    `json:"averageOverMillis"`
 	SamplesPerSecond  int    `json:"samplesPerSecond"`
 }
