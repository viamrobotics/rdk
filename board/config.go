--- conflicted
+++ resolved
@@ -23,22 +23,11 @@
 
 // A Config describes the configuration of a board and all of its connected parts.
 type Config struct {
-<<<<<<< HEAD
-	Name              string                   `json:"name"`
-	Model             string                   `json:"model"` // example: "pi"
-	Motors            []MotorConfig            `json:"motors"`
-	I2Cs              []I2CConfig              `json:"i2cs"`
-	SPIs              []SPIConfig              `json:"spis"`
-	Servos            []ServoConfig            `json:"servos"`
-	Analogs           []AnalogConfig           `json:"analogs"`
-	DigitalInterrupts []DigitalInterruptConfig `json:"digitalInterrupts"`
-	Attributes        map[string]string        `json:"attributes"`
-=======
+	I2Cs              []I2CConfig              `json:"i2cs" mapstructure:"i2cs"`
 	SPIs              []SPIConfig              `json:"spis" mapstructure:"spis"`
 	Analogs           []AnalogConfig           `json:"analogs" mapstructure:"analogs"`
 	DigitalInterrupts []DigitalInterruptConfig `json:"digitalInterrupts" mapstructure:"digitalInterrupts"`
 	Attributes        map[string]string        `json:"attributes" mapstructure:"attributes"`
->>>>>>> ee67daea
 }
 
 // Validate ensures all parts of the config are valid.
@@ -61,81 +50,6 @@
 	return nil
 }
 
-<<<<<<< HEAD
-// Merge merges this config with another config to produce a new config. We will
-// assume name and model are the same in both configs.
-func (config *Config) Merge(with *Config) (*Config, error) {
-	if config.Name != with.Name {
-		return nil, fmt.Errorf("expected board names to be the same %q!=%q", config.Name, with.Name)
-	}
-	if config.Model != with.Model {
-		return nil, fmt.Errorf("expected board models to be the same %q!=%q", config.Model, with.Model)
-	}
-	merged := Config{
-		Name:  config.Name,
-		Model: config.Model,
-	}
-	if len(config.Motors) != 0 || len(with.Motors) != 0 {
-		merged.Motors = append(append([]MotorConfig{}, config.Motors...), with.Motors...)
-	}
-	if len(config.Servos) != 0 || len(with.Servos) != 0 {
-		merged.Servos = append(append([]ServoConfig{}, config.Servos...), with.Servos...)
-	}
-	if len(config.SPIs) != 0 || len(with.SPIs) != 0 {
-		merged.SPIs = append(append([]SPIConfig{}, config.SPIs...), with.SPIs...)
-	}
-	if len(config.I2Cs) != 0 || len(with.I2Cs) != 0 {
-		merged.I2Cs = append(append([]I2CConfig{}, config.I2Cs...), with.I2Cs...)
-	}
-	if len(config.Analogs) != 0 || len(with.Analogs) != 0 {
-		merged.Analogs = append(append([]AnalogConfig{}, config.Analogs...), with.Analogs...)
-	}
-	if len(config.DigitalInterrupts) != 0 || len(with.DigitalInterrupts) != 0 {
-		merged.DigitalInterrupts = append(append([]DigitalInterruptConfig{}, config.DigitalInterrupts...), with.DigitalInterrupts...)
-	}
-	return &merged, nil
-}
-
-// ConfigDiff is the different between two board configs.
-type ConfigDiff struct {
-	Left, Right *Config
-	Added       *Config
-	Modified    *Config
-	Removed     *Config
-}
-
-// ToConfig converts this diff into a board config suitable for
-// construction/reconfiguration. As such, removals are not considered.
-func (diff *ConfigDiff) ToConfig() (*Config, error) {
-	return diff.Added.Merge(diff.Modified)
-}
-
-// MotorConfig describes the configuration of a motor on a board.
-type MotorConfig struct {
-	Name             string            `json:"name"`
-	Model            string            `json:"model"`
-	Pins             map[string]string `json:"pins"`
-	Encoder          string            `json:"encoder"`  // name of the digital interrupt that is the encoder
-	EncoderB         string            `json:"encoderB"` // name of the digital interrupt that is hall encoder b
-	TicksPerRotation int               `json:"ticksPerRotation"`
-	RampRate         float32           `json:"rampRate"`         // how fast to ramp power to motor when using rpm control
-	MaxPowerPct      float32           `json:"max_power_pct"`    // max power percentage to allow for this motor (0.06 - 1.0)
-	MaxRPM           float64           `json:"max_rpm"`          // RPM
-	MaxAcceleration  float64           `json:"max_acceleration"` // RPM per second
-	PWMFreq          uint              `json:"pwmFreq"`
-	Attributes       map[string]string `json:"attributes"`
-}
-
-// Validate ensures all parts of the config are valid.
-func (config *MotorConfig) Validate(path string) error {
-	if config.Name == "" {
-		return utils.NewConfigValidationFieldRequiredError(path, "name")
-	}
-	return nil
-}
-
-=======
->>>>>>> ee67daea
 // SPIConfig enumerates a specific, shareable SPI bus.
 type SPIConfig struct {
 	Name      string `json:"name"`
@@ -150,7 +64,6 @@
 	return nil
 }
 
-<<<<<<< HEAD
 // I2CConfig enumerates a specific, shareable I2C bus
 type I2CConfig struct {
 	Name string `json:"name"`
@@ -168,22 +81,6 @@
 	return nil
 }
 
-// ServoConfig describes the configuration of a servo on a board.
-type ServoConfig struct {
-	Name string `json:"name"`
-	Pin  string `json:"pin"`
-}
-
-// Validate ensures all parts of the config are valid.
-func (config *ServoConfig) Validate(path string) error {
-	if config.Name == "" {
-		return utils.NewConfigValidationFieldRequiredError(path, "name")
-	}
-	return nil
-}
-
-=======
->>>>>>> ee67daea
 // AnalogConfig describes the configuration of an analog reader on a board.
 type AnalogConfig struct {
 	Name              string `json:"name"`
