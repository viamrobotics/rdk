package arduino

import (
	"bufio"
	"context"
	"errors"
	"fmt"
	"io"
	"strconv"
	"strings"
	"sync"
	"time"

	"github.com/edaniels/golog"

	slib "github.com/jacobsa/go-serial/serial"
	"go.uber.org/multierr"

	"go.viam.com/core/board"
	pb "go.viam.com/core/proto/api/v1"
	"go.viam.com/core/serial"
)

// init registers a pi board based on pigpio.
func init() {
	board.RegisterBoard("arduino", newArduino)
}

func getSerialConfig(cfg board.Config) (slib.OpenOptions, error) {

	options := slib.OpenOptions{
		PortName:        cfg.Attributes["port"],
		BaudRate:        9600,
		DataBits:        8,
		StopBits:        1,
		MinimumReadSize: 1,
	}

	if options.PortName == "" {
		ds := serial.Search(serial.SearchFilter{serial.TypeArduino})
		if len(ds) != 1 {
			return options, fmt.Errorf("found %d arduinos", len(ds))
		}
		options.PortName = ds[0].Path
	}

	return options, nil
}

func newArduino(ctx context.Context, cfg board.Config, logger golog.Logger) (board.Board, error) {
	options, err := getSerialConfig(cfg)
	if err != nil {
		return nil, err
	}

	port, err := slib.Open(options)
	if err != nil {
		return nil, err
	}

	b := &arduinoBoard{
		cfg:        cfg,
		port:       port,
		portReader: bufio.NewReader(port),
		logger:     logger,
	}

	time.Sleep(1000 * time.Millisecond) // wait for startup?

	err = b.configure(cfg)
	if err != nil {
		return nil, multierr.Combine(err, b.Close())
	}
	return b, nil
}

type arduinoBoard struct {
	cfg        board.Config
	port       io.ReadWriteCloser
	portReader *bufio.Reader
	logger     golog.Logger
	cmdLock    sync.Mutex

	motors map[string]board.Motor
}

func (b *arduinoBoard) runCommand(cmd string) (string, error) {
	b.cmdLock.Lock()
	defer b.cmdLock.Unlock()

	cmd = strings.TrimSpace(cmd)
	_, err := b.port.Write([]byte(cmd + "\n"))
	if err != nil {
		return "", fmt.Errorf("error sending command to arduino: %w", err)
	}

	for {
		line, err := b.portReader.ReadString('\n')
		if err != nil {
			return "", fmt.Errorf("error reading from arduino: %w", err)
		}

		line = strings.TrimSpace(line)

		if len(line) == 0 {
			continue
		}

		if line[0] == '@' {
			return line[1:], nil
		}

		if line[0] == '#' {
			return "", fmt.Errorf("error from arduino: %s", line[1:])
		}

		if line[0] == '!' {
			if cmd == "!" {
				// this is the init message
				return "!", nil
			}
			continue
		}

		b.logger.Infof("got debug message from arduino: %s", line)
	}
}

func (b *arduinoBoard) configureMotor(cfg board.MotorConfig) error {
	if cfg.Pins["pwm"] == "" || cfg.Pins["a"] == "" || cfg.Pins["b"] == "" {
		return errors.New("arduino needs a, b, and pwm pins")
	}

	if cfg.Encoder == "" || cfg.EncoderB == "" {
		return errors.New("arduino needs a and b hall encoders")
	}

	if cfg.TicksPerRotation <= 0 {
		return errors.New("arduino motors TicksPerRotation to be set")
	}

	cmd := fmt.Sprintf("config-motor-dc %s %s %s %s e %s %s",
		cfg.Name,
		cfg.Pins["pwm"],
		cfg.Pins["a"],
		cfg.Pins["b"],
		cfg.Encoder,
		cfg.EncoderB,
	)

	res, err := b.runCommand(cmd)
	if err != nil {
		return err
	}

	if res != "ok" {
		return fmt.Errorf("got unknown response when configureMotor %s", res)
	}

	m, err := board.NewEncodedMotor(cfg, &motor{b, cfg}, &encoder{b, cfg}, b.logger)
	if err != nil {
		return err
	}
	b.motors[cfg.Name] = m
	return nil
}

func (b *arduinoBoard) configure(cfg board.Config) error {

	check, err := b.runCommand("!")
	if err != nil {
		return err
	}
	if check != "!" {
		return fmt.Errorf("! didn't get expected result, got [%s]", check)
	}

	check, err = b.runCommand("echo abc")
	if err != nil {
		return err
	}
	if check != "abc" {
		return fmt.Errorf("echo didn't get expected result, got [%s]", check)
	}

	b.motors = map[string]board.Motor{}
	for _, c := range cfg.Motors {
		err = b.configureMotor(c)
		if err != nil {
			return err
		}
	}

	for _, c := range cfg.Servos {
		return fmt.Errorf("arduino doesn't support servos yet %v", c)
	}

	for _, c := range cfg.Analogs {
		return fmt.Errorf("arduino doesn't support analogs yet %v", c)
	}

	for _, c := range cfg.DigitalInterrupts {
		return fmt.Errorf("arduino doesn't support DigitalInterrupts yet %v", c)
	}

	return nil
}

func (b *arduinoBoard) MotorByName(name string) (board.Motor, bool) {
	m, ok := b.motors[name]
	return m, ok
}

// ServoByName returns a servo by name.
func (b *arduinoBoard) ServoByName(name string) (board.Servo, bool) {
	return nil, false
}

// SPIByName returns an SPI by name.
func (b *arduinoBoard) SPIByName(name string) (board.SPI, bool) {
	return nil, false
}

// AnalogReaderByName returns an analog reader by name.
func (b *arduinoBoard) AnalogReaderByName(name string) (board.AnalogReader, bool) {
	return nil, false
}

// DigitalInterruptByName returns a digital interrupt by name.
func (b *arduinoBoard) DigitalInterruptByName(name string) (board.DigitalInterrupt, bool) {
	return nil, false
}

// GPIOSet sets the given pin to either low or high.
func (b *arduinoBoard) GPIOSet(pin string, high bool) error {
	return errors.New("GPIO not supported on arduino yet")
}

// GPIOGet returns whether the given pin is either low or high.
func (b *arduinoBoard) GPIOGet(pin string) (bool, error) {
	return false, errors.New("GPIO not supported on arduino yet")
}

// PWMSet sets the given pin to the given duty cycle.
func (b *arduinoBoard) PWMSet(pin string, dutyCycle byte) error {
	return errors.New("GPIO not supported on arduino yet")
}

// PWMSetFreq sets the given pin to the given PWM frequency. 0 will use the board's default PWM frequency.
func (b *arduinoBoard) PWMSetFreq(pin string, freq uint) error {
	return errors.New("GPIO not supported on arduino yet")
}

// MotorNames returns the name of all known motors.
func (b *arduinoBoard) MotorNames() []string {
	names := []string{}
	for n := range b.motors {
		names = append(names, n)
	}
	return names
}

// ServoNames returns the name of all known servos.
func (b *arduinoBoard) ServoNames() []string {
	return nil
}

// SPINames returns the name of all known SPIs.
func (b *arduinoBoard) SPINames() []string {
	return nil
}

// AnalogReaderNames returns the name of all known analog readers.
func (b *arduinoBoard) AnalogReaderNames() []string {
	return nil
}

// DigitalInterruptNames returns the name of all known digital interrupts.
func (b *arduinoBoard) DigitalInterruptNames() []string {
	return nil
}

// Status returns the current status of the board. Usually you
// should use the CreateStatus helper instead of directly calling
// this.
func (b *arduinoBoard) Status(ctx context.Context) (*pb.BoardStatus, error) {
	return nil, errors.New("finish me")
}

// ModelAttributes returns attributes related to the model of this board.
func (b *arduinoBoard) ModelAttributes() board.ModelAttributes {
	return board.ModelAttributes{}
}

// Close shuts the board down, no methods should be called on the board after this
func (b *arduinoBoard) Close() error {
	for _, m := range b.motors {
		err := m.Off(context.Background())
		if err != nil {
			return err
		}
	}

	// TODO(erh): actually clean up on arduino side using reset pin

	return b.port.Close()
}

type encoder struct {
	b   *arduinoBoard
	cfg board.MotorConfig
}

// Position returns the current position in terms of ticks
func (e *encoder) Position(ctx context.Context) (int64, error) {
	res, err := e.b.runCommand("motor-position " + e.cfg.Name)
	if err != nil {
		return 0, err
	}

	ticks, err := strconv.ParseInt(res, 10, 64)
	if err != nil {
		return 0, fmt.Errorf("couldn't parse # ticks (%s) : %w", res, err)
	}

	return ticks, nil
}

// Start starts a background thread to run the encoder, if there is none needed this is a no-op
func (e *encoder) Start(cancelCtx context.Context, activeBackgroundWorkers *sync.WaitGroup, onStart func()) {
	// no-op for arduino
	onStart()
}

func (e *encoder) Zero(ctx context.Context) error {
	return errors.New("not supported")
}

type motor struct {
	b   *arduinoBoard
	cfg board.MotorConfig
}

// Power sets the percentage of power the motor should employ between 0-1.
func (m *motor) Power(ctx context.Context, powerPct float32) error {
	if powerPct <= .001 {
		return m.Off(ctx)
	}

	_, err := m.b.runCommand(fmt.Sprintf("motor-power %s %d", m.cfg.Name, int(255.0*powerPct)))
	return err
}

// Go instructs the motor to go in a specific direction at a percentage
// of power between 0-1.
func (m *motor) Go(ctx context.Context, d pb.DirectionRelative, powerPct float32) error {
	if powerPct <= 0 {
		return m.Off(ctx)
	}

	var dir string
	switch d {
	case pb.DirectionRelative_DIRECTION_RELATIVE_FORWARD:
		dir = "f"
	case pb.DirectionRelative_DIRECTION_RELATIVE_BACKWARD:
		dir = "n"
	default:
		return m.Off(ctx)
	}

	_, err := m.b.runCommand(fmt.Sprintf("motor-go %s %s %d", m.cfg.Name, dir, int(255.0*powerPct)))
	return err
}

// GoFor instructs the motor to go in a specific direction for a specific amount of
// revolutions at a given speed in revolutions per minute.
func (m *motor) GoFor(ctx context.Context, d pb.DirectionRelative, rpm float64, revolutions float64) error {
	ticks := int(revolutions * float64(m.cfg.TicksPerRotation))
	ticksPerSecond := int(rpm * float64(m.cfg.TicksPerRotation) / 60.0)
	if d == pb.DirectionRelative_DIRECTION_RELATIVE_FORWARD {
		// no-op
	} else if d == pb.DirectionRelative_DIRECTION_RELATIVE_BACKWARD {
		ticks *= -1
	} else {
		return errors.New("unknown direction")
	}

	_, err := m.b.runCommand(fmt.Sprintf("motor-gofor %s %d %d", m.cfg.Name, ticks, ticksPerSecond))
	return err
}

// Position reports the position of the motor based on its encoder. If it's not supported, the returned
// data is undefined. The unit returned is the number of revolutions which is intended to be fed
// back into calls of GoFor.
func (m *motor) Position(ctx context.Context) (float64, error) {
	res, err := m.b.runCommand("motor-position " + m.cfg.Name)
	if err != nil {
		return 0, err
	}

	ticks, err := strconv.Atoi(res)
	if err != nil {
		return 0, fmt.Errorf("couldn't parse # ticks (%s) : %w", res, err)
	}

	return float64(ticks) / float64(m.cfg.TicksPerRotation), nil
}

// PositionSupported returns whether or not the motor supports reporting of its position which
// is reliant on having an encoder.
func (m *motor) PositionSupported(ctx context.Context) (bool, error) {
	return true, nil
}

// Off turns the motor off.
func (m *motor) Off(ctx context.Context) error {
	_, err := m.b.runCommand("motor-off " + m.cfg.Name)
	return err
}

// IsOn returns whether or not the motor is currently on.
func (m *motor) IsOn(ctx context.Context) (bool, error) {
	res, err := m.b.runCommand("motor-ison " + m.cfg.Name)
	if err != nil {
		return false, err
	}
	return res[0] == 't', nil
}

<<<<<<< HEAD
=======
func (m *motor) GoTo(ctx context.Context, rpm float64, position float64) error {
	return errors.New("not supported")
}

func (m *motor) Home(ctx context.Context, d pb.DirectionRelative, rpm float64) error {
	return errors.New("not supported")
}

func (m *motor) Zero(ctx context.Context) error {
	return errors.New("not supported")
}

func (m *motor) PositionReached(ctx context.Context) (bool, error) {
	return false, errors.New("not supported")
}

>>>>>>> 36094d3e
// Returns raw motor if it was wrapped/overlaid
func (m *motor) GetRaw(ctx context.Context) board.Motor {
	return m
}<|MERGE_RESOLUTION|>--- conflicted
+++ resolved
@@ -427,8 +427,6 @@
 	return res[0] == 't', nil
 }
 
-<<<<<<< HEAD
-=======
 func (m *motor) GoTo(ctx context.Context, rpm float64, position float64) error {
 	return errors.New("not supported")
 }
@@ -445,7 +443,6 @@
 	return false, errors.New("not supported")
 }
 
->>>>>>> 36094d3e
 // Returns raw motor if it was wrapped/overlaid
 func (m *motor) GetRaw(ctx context.Context) board.Motor {
 	return m
