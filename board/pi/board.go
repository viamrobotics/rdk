--- conflicted
+++ resolved
@@ -155,18 +155,6 @@
 	}()
 	instanceMu.Unlock()
 
-<<<<<<< HEAD
-	// setup servos
-	piInstance.servos = map[string]board.Servo{}
-	for _, c := range cfg.Servos {
-		bcom, have := piHWPinToBroadcom[c.Pin]
-		if !have {
-			return nil, errors.Errorf("no hw mapping for %s", c.Pin)
-		}
-
-		piInstance.servos[c.Name] = &piPigpioServo{piInstance, C.uint(bcom)}
-	}
-
 	// setup I2C buses
 	if len(cfg.I2Cs) != 0 {
 		piInstance.i2cs = make(map[string]board.I2C, len(cfg.I2Cs))
@@ -179,8 +167,6 @@
 		}
 	}
 
-=======
->>>>>>> ee67daea
 	// setup SPI buses
 	if len(cfg.SPIs) != 0 {
 		piInstance.spis = make(map[string]board.SPI, len(cfg.SPIs))
@@ -483,7 +469,6 @@
 	return nil
 }
 
-<<<<<<< HEAD
 type piPigpioI2C struct {
 	pi         *piPigpio
 	mu         sync.Mutex
@@ -578,17 +563,6 @@
 	return nil
 }
 
-// MotorNames returns the name of all known motors.
-func (pi *piPigpio) MotorNames() []string {
-	names := []string{}
-	for k := range pi.motors {
-		names = append(names, k)
-	}
-	return names
-}
-
-=======
->>>>>>> ee67daea
 // SPINames returns the name of all known SPI buses.
 func (pi *piPigpio) SPINames() []string {
 	if len(pi.spis) == 0 {
@@ -601,7 +575,6 @@
 	return names
 }
 
-<<<<<<< HEAD
 // I2CNames returns the name of all known SPI buses.
 func (pi *piPigpio) I2CNames() []string {
 	if len(pi.i2cs) == 0 {
@@ -614,17 +587,6 @@
 	return names
 }
 
-// ServoNames returns the name of all known servos.
-func (pi *piPigpio) ServoNames() []string {
-	names := []string{}
-	for k := range pi.servos {
-		names = append(names, k)
-	}
-	return names
-}
-
-=======
->>>>>>> ee67daea
 // AnalogReaderNames returns the name of all known analog readers.
 func (pi *piPigpio) AnalogReaderNames() []string {
 	names := []string{}
@@ -653,19 +615,11 @@
 	return s, ok
 }
 
-<<<<<<< HEAD
 func (pi *piPigpio) I2CByName(name string) (board.I2C, bool) {
 	s, ok := pi.i2cs[name]
 	return s, ok
 }
 
-func (pi *piPigpio) ServoByName(name string) (board.Servo, bool) {
-	s, ok := pi.servos[name]
-	return s, ok
-}
-
-=======
->>>>>>> ee67daea
 func (pi *piPigpio) DigitalInterruptByName(name string) (board.DigitalInterrupt, bool) {
 	d, ok := pi.interrupts[name]
 	return d, ok
