--- conflicted
+++ resolved
@@ -365,28 +365,16 @@
 	isClosed bool
 }
 
-<<<<<<< HEAD
-func (s *piPigpioSPI) Xfer(baud uint, chipPin string, mode uint, tx []byte) (rx []byte, err error) {
+func (s *piPigpioSPIHandle) Xfer(baud uint, chipSelect string, mode uint, tx []byte) (rx []byte, err error) {
 
 	var spiFlags uint
 
-	if s.busID == 1 {
-=======
-func (s *piPigpioSPIHandle) Xfer(baud uint, chipSelect string, mode uint, tx []byte) (rx []byte, err error) {
-
-	var spiFlags uint
-
 	if s.bus.busSelect == "1" {
->>>>>>> 24c6b64b
 		spiFlags = spiFlags | 0x100 // Sets AUX SPI bus bit
 		if mode == 1 || mode == 3 {
 			return nil, errors.New("AUX SPI Bus doesn't support Mode 1 or Mode 3")
 		}
-<<<<<<< HEAD
-	} else if chipPin == "24" || chipPin == "26"{
-=======
 	} else if chipSelect == "24" || chipSelect == "26"{
->>>>>>> 24c6b64b
 		return nil, errors.New("Due to underlying issues, use of hardware ChipSelect pins (24 and 26) is not allowed.")
 	}
 
@@ -408,31 +396,19 @@
 	handle := C.spiOpen((C.uint)(0), (C.uint)(baud), (C.uint)(spiFlags))
 
 	if handle < 0 {
-<<<<<<< HEAD
-		return nil, errors.Errorf("Error opening SPI Bus %d return code was %d, flags were %X", s.busID, handle, spiFlags)
-=======
 		return nil, errors.Errorf("Error opening SPI Bus %s return code was %d, flags were %X", s.bus, handle, spiFlags)
->>>>>>> 24c6b64b
 	}
 	defer C.spiClose((C.uint)(handle))
 
 	// We're going to directly control chip select (not using CE0/CE1 from SPI controller.)
 	// This allows us to use a large number of chips on a single bus.
 	// Manually set CS LOW
-<<<<<<< HEAD
-	err = s.pi.GPIOSet(chipPin, false)
-=======
 	err = s.bus.pi.GPIOSet(chipSelect, false)
->>>>>>> 24c6b64b
 	if err != nil {
 		return nil, err
 	}
 	ret := C.spiXfer((C.uint)(handle), (*C.char)(txPtr), (*C.char)(rxPtr), (C.uint)(count))
-<<<<<<< HEAD
-	err = s.pi.GPIOSet(chipPin, true)
-=======
 	err = s.bus.pi.GPIOSet(chipSelect, true)
->>>>>>> 24c6b64b
 	if err != nil {
 		return nil, err
 	}
