package framesystem_test

import (
	"context"
	"math"
	"testing"

	"github.com/edaniels/golog"
	"github.com/golang/geo/r3"
	"github.com/pkg/errors"
	"go.viam.com/test"

	"go.viam.com/rdk/components/base"
	"go.viam.com/rdk/components/gripper"
	_ "go.viam.com/rdk/components/register"
	"go.viam.com/rdk/config"
	"go.viam.com/rdk/referenceframe"
	"go.viam.com/rdk/resource"
	"go.viam.com/rdk/robot/framesystem"
	framesystemparts "go.viam.com/rdk/robot/framesystem/parts"
	robotimpl "go.viam.com/rdk/robot/impl"
	_ "go.viam.com/rdk/services/register"
	"go.viam.com/rdk/spatialmath"
	"go.viam.com/rdk/testutils/inject"
	"go.viam.com/rdk/testutils/robottestutils"
	rdkutils "go.viam.com/rdk/utils"
)

func TestFrameSystemFromConfig(t *testing.T) {
	// use robot/impl/data/fake.json as config input
	emptyIn := []referenceframe.Input{}
	zeroIn := []referenceframe.Input{{Value: 0.0}}
	blankPos := make(map[string][]referenceframe.Input)
	blankPos["pieceArm"] = zeroIn
	logger := golog.NewTestLogger(t)
	cfg, err := config.Read(context.Background(), rdkutils.ResolveFile("robot/impl/data/fake.json"), logger)
	test.That(t, err, test.ShouldBeNil)

	r, err := robotimpl.New(context.Background(), cfg, logger)
	test.That(t, err, test.ShouldBeNil)
	defer r.Close(context.Background())

	// use fake registrations to have a FrameSystem return
	testPose := spatialmath.NewPoseFromOrientation(
		r3.Vector{X: 1., Y: 2., Z: 3.},
		&spatialmath.R4AA{Theta: math.Pi / 2, RX: 0., RY: 1., RZ: 0.},
	)

	transforms := []*referenceframe.LinkInFrame{
		referenceframe.NewLinkInFrame("pieceArm", testPose, "frame1", nil),
		referenceframe.NewLinkInFrame("pieceGripper", testPose, "frame2", nil),
		referenceframe.NewLinkInFrame("frame2", testPose, "frame2a", nil),
		referenceframe.NewLinkInFrame("frame2", testPose, "frame2c", nil),
		referenceframe.NewLinkInFrame(referenceframe.World, testPose, "frame3", nil),
	}

	fs, err := framesystem.RobotFrameSystem(context.Background(), r, transforms)
	test.That(t, err, test.ShouldBeNil)
	// 4 frames defined + 5 from transforms, 18 frames when including the offset,
	test.That(t, len(fs.FrameNames()), test.ShouldEqual, 18)

	// see if all frames are present and if their frames are correct
	test.That(t, fs.Frame("world"), test.ShouldNotBeNil)

	t.Log("pieceArm")
	test.That(t, fs.Frame("pieceArm"), test.ShouldNotBeNil)
	pose, err := fs.Frame("pieceArm").Transform(zeroIn)
	test.That(t, err, test.ShouldBeNil)
	pointAlmostEqual(t, pose.Point(), r3.Vector{500, 0, 300})

	t.Log("pieceArm_origin")
	test.That(t, fs.Frame("pieceArm_origin"), test.ShouldNotBeNil)
	pose, err = fs.Frame("pieceArm_origin").Transform(emptyIn)
	test.That(t, err, test.ShouldBeNil)
	pointAlmostEqual(t, pose.Point(), r3.Vector{500, 500, 1000})

	t.Log("pieceGripper")
	test.That(t, fs.Frame("pieceGripper"), test.ShouldNotBeNil)
	pose, err = fs.Frame("pieceGripper").Transform(emptyIn)
	test.That(t, err, test.ShouldBeNil)
	pointAlmostEqual(t, pose.Point(), r3.Vector{0, 0, 0})

	t.Log("pieceGripper_origin")
	test.That(t, fs.Frame("pieceGripper_origin"), test.ShouldNotBeNil)
	pose, err = fs.Frame("pieceGripper_origin").Transform(emptyIn)
	test.That(t, err, test.ShouldBeNil)
	pointAlmostEqual(t, pose.Point(), r3.Vector{0, 0, 0})

	t.Log("movement_sensor2")
	test.That(t, fs.Frame("movement_sensor2"), test.ShouldNotBeNil)
	pose, err = fs.Frame("movement_sensor2").Transform(emptyIn)
	test.That(t, err, test.ShouldBeNil)
	pointAlmostEqual(t, pose.Point(), r3.Vector{0, 0, 0})

	t.Log("movement_sensor2_origin")
	test.That(t, fs.Frame("movement_sensor2_origin"), test.ShouldNotBeNil)
	pose, err = fs.Frame("movement_sensor2_origin").Transform(emptyIn)
	test.That(t, err, test.ShouldBeNil)
	pointAlmostEqual(t, pose.Point(), r3.Vector{0, 0, 0})

	t.Log("cameraOver")
	test.That(t, fs.Frame("cameraOver"), test.ShouldNotBeNil)
	pose, err = fs.Frame("cameraOver").Transform(emptyIn)
	test.That(t, err, test.ShouldBeNil)
	pointAlmostEqual(t, pose.Point(), r3.Vector{0, 0, 0})

	t.Log("cameraOver_origin")
	test.That(t, fs.Frame("cameraOver_origin"), test.ShouldNotBeNil)
	pose, err = fs.Frame("cameraOver_origin").Transform(emptyIn)
	test.That(t, err, test.ShouldBeNil)
	pointAlmostEqual(t, pose.Point(), r3.Vector{2000, 500, 1300})

	t.Log("movement_sensor1")
	test.That(t, fs.Frame("movement_sensor1"), test.ShouldBeNil) // movement_sensor1 is not registered

	// There is a point at (1500, 500, 1300) in the world referenceframe. See if it transforms correctly in each referenceframe.
	worldPose := referenceframe.NewPoseInFrame(referenceframe.World, spatialmath.NewPoseFromPoint(r3.Vector{1500, 500, 1300}))
	armPt := r3.Vector{500, 0, 0}
	tf, err := fs.Transform(blankPos, worldPose, "pieceArm")
	test.That(t, err, test.ShouldBeNil)
	transformPose, _ := tf.(*referenceframe.PoseInFrame)
	pointAlmostEqual(t, transformPose.Pose().Point(), armPt)

	sensorPt := r3.Vector{500, 0, 0}
	tf, err = fs.Transform(blankPos, worldPose, "movement_sensor2")
	test.That(t, err, test.ShouldBeNil)
	transformPose, _ = tf.(*referenceframe.PoseInFrame)
	pointAlmostEqual(t, transformPose.Pose().Point(), sensorPt)

	gripperPt := r3.Vector{500, 0, 0}
	tf, err = fs.Transform(blankPos, worldPose, "pieceGripper")
	test.That(t, err, test.ShouldBeNil)
	transformPose, _ = tf.(*referenceframe.PoseInFrame)
	pointAlmostEqual(t, transformPose.Pose().Point(), gripperPt)

	cameraPt := r3.Vector{500, 0, 0}
	tf, err = fs.Transform(blankPos, worldPose, "cameraOver")
	test.That(t, err, test.ShouldBeNil)
	transformPose, _ = tf.(*referenceframe.PoseInFrame)
	pointAlmostEqual(t, transformPose.Pose().Point(), cameraPt)

	// go from camera point to gripper point
	cameraPose := referenceframe.NewPoseInFrame("cameraOver", spatialmath.NewPoseFromPoint(cameraPt))
	tf, err = fs.Transform(blankPos, cameraPose, "pieceGripper")
	test.That(t, err, test.ShouldBeNil)
	transformPose, _ = tf.(*referenceframe.PoseInFrame)
	pointAlmostEqual(t, transformPose.Pose().Point(), gripperPt)
}

// All of these config files should fail.
func TestWrongFrameSystems(t *testing.T) {
	// use impl/data/fake_wrongconfig*.json as config input
	logger := golog.NewTestLogger(t)
	cfg, err := config.Read(context.Background(), rdkutils.ResolveFile("robot/impl/data/fake_wrongconfig2.json"), logger) // no world node
	test.That(t, err, test.ShouldBeNil)

	injectRobot := &inject.Robot{}
	injectRobot.ConfigFunc = func(ctx context.Context) (*config.Config, error) {
		return cfg, nil
	}

	injectRobot.ResourceByNameFunc = func(name resource.Name) (interface{}, error) {
		return struct{}{}, nil
	}

	injectRobot.RemoteNamesFunc = func() []string {
		return []string{}
	}

	var resources map[resource.Name]interface{}
	ctx := context.Background()
	service := framesystem.New(ctx, injectRobot, logger)
	serviceUpdateable, ok := service.(resource.Updateable)
	test.That(t, ok, test.ShouldBeTrue)
	err = serviceUpdateable.Update(ctx, resources)
	test.That(t, err, test.ShouldBeError, framesystemparts.NewMissingParentError("pieceArm", "base"))
	cfg, err = config.Read(
		context.Background(),
		rdkutils.ResolveFile("robot/impl/data/fake_wrongconfig3.json"),
		logger,
	) // one of the nodes was given the name world
	test.That(t, err, test.ShouldBeNil)

	injectRobot.ConfigFunc = func(ctx context.Context) (*config.Config, error) {
		return cfg, nil
	}
	err = serviceUpdateable.Update(ctx, resources)
	test.That(t, err, test.ShouldBeError, errors.Errorf("cannot give frame system part the name %s", referenceframe.World))

	cfg, err = config.Read(
		context.Background(),
		rdkutils.ResolveFile("robot/impl/data/fake_wrongconfig4.json"),
		logger,
	) // the parent field was left empty for a component
	test.That(t, err, test.ShouldBeNil)

	injectRobot.ConfigFunc = func(ctx context.Context) (*config.Config, error) {
		return cfg, nil
	}
	err = serviceUpdateable.Update(ctx, resources)
	test.That(t, err, test.ShouldBeError, errors.New("parent field in frame config for part \"cameraOver\" is empty"))

	testPose := spatialmath.NewPoseFromOrientation(
		r3.Vector{X: 1., Y: 2., Z: 3.},
		&spatialmath.R4AA{Theta: math.Pi / 2, RX: 0., RY: 1., RZ: 0.},
	)

	cfg, err = config.Read(context.Background(), rdkutils.ResolveFile("robot/impl/data/fake.json"), logger)
	test.That(t, err, test.ShouldBeNil)

	r, err := robotimpl.New(context.Background(), cfg, logger)
	test.That(t, err, test.ShouldBeNil)
	defer r.Close(context.Background())

	transforms := []*referenceframe.LinkInFrame{
		referenceframe.NewLinkInFrame("pieceArm", testPose, "frame1", nil),
		referenceframe.NewLinkInFrame("noParent", testPose, "frame2", nil),
	}
	fs, err := framesystem.RobotFrameSystem(context.Background(), r, transforms)
	test.That(t, err, test.ShouldBeError, framesystemparts.NewMissingParentError("frame2", "noParent"))
	test.That(t, fs, test.ShouldBeNil)

	transforms = []*referenceframe.LinkInFrame{
		referenceframe.NewLinkInFrame("pieceArm", testPose, "", nil),
	}
	fs, err = framesystem.RobotFrameSystem(context.Background(), r, transforms)
	test.That(t, err, test.ShouldBeError, referenceframe.ErrEmptyStringFrameName)
	test.That(t, fs, test.ShouldBeNil)
}

func TestServiceWithRemote(t *testing.T) {
	logger := golog.NewTestLogger(t)
	// make the remote robots
	remoteConfig, err := config.Read(context.Background(), rdkutils.ResolveFile("robot/impl/data/fake.json"), logger)
	test.That(t, err, test.ShouldBeNil)
	ctx := context.Background()
	remoteRobot, err := robotimpl.New(ctx, remoteConfig, logger)
	test.That(t, err, test.ShouldBeNil)
	defer func() {
		test.That(t, remoteRobot.Close(context.Background()), test.ShouldBeNil)
	}()

	options, _, addr := robottestutils.CreateBaseOptionsAndListener(t)
	err = remoteRobot.StartWeb(ctx, options)
	test.That(t, err, test.ShouldBeNil)

	o1 := &spatialmath.R4AA{math.Pi / 2., 0, 0, 1}
	o1Cfg, err := spatialmath.NewOrientationConfig(o1)
	test.That(t, err, test.ShouldBeNil)

	o2 := &spatialmath.R4AA{math.Pi / 2., 1, 0, 0}
	o2Cfg, err := spatialmath.NewOrientationConfig(o2)
	test.That(t, err, test.ShouldBeNil)

	// make the local robot
	localConfig := &config.Config{
		Components: []config.Component{
			{
				Namespace: resource.ResourceNamespaceRDK,
				Name:      "foo",
				Type:      base.SubtypeName,
<<<<<<< HEAD
				Model:     resource.NewDefaultModel("fake"),
				Frame: &config.Frame{
=======
				Model:     "fake",
				Frame: &referenceframe.LinkConfig{
>>>>>>> 38c3a6ce
					Parent: referenceframe.World,
				},
			},
			{
				Namespace: resource.ResourceNamespaceRDK,
				Name:      "myParentIsRemote",
				Type:      gripper.SubtypeName,
<<<<<<< HEAD
				Model:     resource.NewDefaultModel("fake"),
				Frame: &config.Frame{
=======
				Model:     "fake",
				Frame: &referenceframe.LinkConfig{
>>>>>>> 38c3a6ce
					Parent: "bar:pieceArm",
				},
			},
		},
		Remotes: []config.Remote{
			{
				Name:    "bar",
				Address: addr,
				Frame: &referenceframe.LinkConfig{
					Parent:      "foo",
					Translation: r3.Vector{100, 200, 300},
					Orientation: o1Cfg,
				},
			},
			{
				Name:    "squee",
				Address: addr,
				Frame: &referenceframe.LinkConfig{
					Parent:      referenceframe.World,
					Translation: r3.Vector{500, 600, 700},
					Orientation: o2Cfg,
				},
			},
			{
				Name:    "dontAddMe", // no frame info, should be skipped
				Address: addr,
			},
		},
	}

	// make local robot
	testPose := spatialmath.NewPoseFromOrientation(
		r3.Vector{X: 1., Y: 2., Z: 3.},
		&spatialmath.R4AA{Theta: math.Pi / 2, RX: 0., RY: 1., RZ: 0.},
	)

	transforms := []*referenceframe.LinkInFrame{
		referenceframe.NewLinkInFrame("bar:pieceArm", testPose, "frame1", nil),
		referenceframe.NewLinkInFrame("bar:pieceGripper", testPose, "frame2", nil),
		referenceframe.NewLinkInFrame("frame2", testPose, "frame2a", nil),
		referenceframe.NewLinkInFrame("frame2", testPose, "frame2c", nil),
		referenceframe.NewLinkInFrame(referenceframe.World, testPose, "frame3", nil),
	}

	r2, err := robotimpl.New(context.Background(), localConfig, logger)
	test.That(t, err, test.ShouldBeNil)
	fs, err := framesystem.RobotFrameSystem(context.Background(), r2, transforms)
	test.That(t, err, test.ShouldBeNil)
	test.That(t, fs.FrameNames(), test.ShouldHaveLength, 34)
	// run the frame system service
	allParts, err := r2.FrameSystemConfig(context.Background(), transforms)
	test.That(t, err, test.ShouldBeNil)
	t.Logf("frame system:\n%v", allParts)
}

func pointAlmostEqual(t *testing.T, from, to r3.Vector) {
	t.Helper()
	test.That(t, from.X, test.ShouldAlmostEqual, to.X)
	test.That(t, from.Y, test.ShouldAlmostEqual, to.Y)
	test.That(t, from.Z, test.ShouldAlmostEqual, to.Z)
}<|MERGE_RESOLUTION|>--- conflicted
+++ resolved
@@ -259,13 +259,8 @@
 				Namespace: resource.ResourceNamespaceRDK,
 				Name:      "foo",
 				Type:      base.SubtypeName,
-<<<<<<< HEAD
 				Model:     resource.NewDefaultModel("fake"),
-				Frame: &config.Frame{
-=======
-				Model:     "fake",
 				Frame: &referenceframe.LinkConfig{
->>>>>>> 38c3a6ce
 					Parent: referenceframe.World,
 				},
 			},
@@ -273,13 +268,8 @@
 				Namespace: resource.ResourceNamespaceRDK,
 				Name:      "myParentIsRemote",
 				Type:      gripper.SubtypeName,
-<<<<<<< HEAD
 				Model:     resource.NewDefaultModel("fake"),
-				Frame: &config.Frame{
-=======
-				Model:     "fake",
 				Frame: &referenceframe.LinkConfig{
->>>>>>> 38c3a6ce
 					Parent: "bar:pieceArm",
 				},
 			},
