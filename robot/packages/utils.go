--- conflicted
+++ resolved
@@ -255,10 +255,6 @@
 // commonCleanup is a helper for the various ManagerSyncer.Cleanup functions.
 func commonCleanup(logger logging.Logger, expectedPackageEntries map[string]bool, packagesDataDir string) error {
 	topLevelFiles, err := os.ReadDir(packagesDataDir)
-<<<<<<< HEAD
-	if pathErr := (&os.PathError{}); errors.Is(err, pathErr) {
-		return nil
-=======
 	if err != nil {
 		var fsPathErr *fs.PathError
 		if errors.Is(err, fsPathErr) {
@@ -267,7 +263,6 @@
 		}
 
 		return err
->>>>>>> bad5f90a
 	}
 
 	var allErrors error
