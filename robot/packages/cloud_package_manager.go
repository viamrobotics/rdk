package packages

import (
	"archive/tar"
	"bytes"
	"compress/gzip"
	"context"
	"encoding/base64"
	"fmt"
	"hash"
	"hash/crc32"
	"io"
	"net/http"
	"net/url"
	"os"
	"path"
	"path/filepath"
	"strings"
	"sync"
	"time"

	"github.com/pkg/errors"
	"go.uber.org/multierr"
	pb "go.viam.com/api/app/packages/v1"
	"go.viam.com/utils"

	"go.viam.com/rdk/config"
	"go.viam.com/rdk/logging"
	"go.viam.com/rdk/resource"
)

const (
	allowedContentType = "application/x-gzip"
)

var (
	_ Manager       = (*cloudManager)(nil)
	_ ManagerSyncer = (*cloudManager)(nil)
)

type managedPackage struct {
	thePackage config.PackageConfig
	modtime    time.Time
}

type cloudManager struct {
	resource.Named
	// we assume the config is immutable for the lifetime of the process
	resource.TriviallyReconfigurable
	client          pb.PackageServiceClient
	httpClient      http.Client
	packagesDataDir string
	packagesDir     string
	cloudConfig     config.Cloud

	managedPackages map[PackageName]*managedPackage
	mu              sync.RWMutex

	logger logging.Logger
}

// SubtypeName is a constant that identifies the internal package manager resource subtype string.
const SubtypeName = "packagemanager"

// API is the fully qualified API for the internal package manager service.
var API = resource.APINamespaceRDKInternal.WithServiceType(SubtypeName)

// InternalServiceName is used to refer to/depend on this service internally.
var InternalServiceName = resource.NewName(API, "builtin")

// NewCloudManager creates a new manager with the given package service client and directory to sync to.
func NewCloudManager(
	cloudConfig *config.Cloud,
	client pb.PackageServiceClient,
	packagesDir string,
	logger logging.Logger,
) (ManagerSyncer, error) {
	packagesDataDir := filepath.Join(packagesDir, "data")

	if err := os.MkdirAll(packagesDir, 0o700); err != nil {
		return nil, err
	}

	if err := os.MkdirAll(packagesDataDir, 0o700); err != nil {
		return nil, err
	}

	return &cloudManager{
		Named:           InternalServiceName.AsNamed(),
		client:          client,
		httpClient:      http.Client{Timeout: time.Minute * 30},
		cloudConfig:     *cloudConfig,
		packagesDir:     packagesDir,
		packagesDataDir: packagesDataDir,
		managedPackages: make(map[PackageName]*managedPackage),
		logger:          logger.Sublogger("package_manager"),
	}, nil
}

// PackagePath returns the package if it exists and is already downloaded. If it does not exist it returns a ErrPackageMissing error.
func (m *cloudManager) PackagePath(name PackageName) (string, error) {
	m.mu.RLock()
	defer m.mu.RUnlock()

	p, ok := m.managedPackages[name]
	if !ok {
		return "", ErrPackageMissing
	}

	return p.thePackage.LocalDataDirectory(m.packagesDir), nil
}

// Close manager.
func (m *cloudManager) Close(ctx context.Context) error {
	m.mu.Lock()
	defer m.mu.Unlock()

	m.httpClient.CloseIdleConnections()
	return nil
}

// SyncAll syncs all given packages and removes any not in the list from the local file system.
func (m *cloudManager) Sync(ctx context.Context, packages []config.PackageConfig, modules []config.Module) error {
	var outErr error

	// Only allow one rdk process to operate on the manager at once. This is generally safe to keep locked for an extended period of time
	// since the config reconfiguration process is handled by a single thread.
	m.mu.Lock()
	defer m.mu.Unlock()

	newManagedPackages := make(map[PackageName]*managedPackage, len(packages))

	for _, p := range packages {
		// Package exists in known cache.
		if m.packageIsManaged(p) {
			newManagedPackages[PackageName(p.Name)] = m.managedPackages[PackageName(p.Name)]
			continue
		}
	}

	// Process the packages that are new or changed
	changedPackages := m.validateAndGetChangedPackages(packages)
	if len(changedPackages) > 0 {
		m.logger.Info("Package changes have been detected, starting sync")
	}

	start := time.Now()
	for idx, p := range changedPackages {
		pkgStart := time.Now()
		if err := ctx.Err(); err != nil {
			return multierr.Append(outErr, err)
		}

		m.logger.Debugf("Starting package sync [%d/%d] %s:%s", idx+1, len(changedPackages), p.Package, p.Version)

		// Lookup the packages http url
		includeURL := true

		packageType, err := config.PackageTypeToProto(p.Type)
		if err != nil {
			m.logger.Warnw("failed to get package type", "package", p.Name, "error", err)
		}
		resp, err := m.client.GetPackage(ctx, &pb.GetPackageRequest{
			Id:         p.Package,
			Version:    p.Version,
			Type:       packageType,
			IncludeUrl: &includeURL,
		})
		if err != nil {
			m.logger.Errorf("Failed fetching package details for package %s:%s, %s", p.Package, p.Version, err)
			outErr = multierr.Append(outErr, errors.Wrapf(err, "failed loading package url for %s:%s", p.Package, p.Version))
			continue
		}

		m.logger.Debugf("Downloading from %s", sanitizeURLForLogs(resp.Package.Url))

		nonEmptyPaths := make([]string, 0)
		if p.Type == config.PackageTypeModule {
			matchedModules := m.modulesForPackage(p, modules)
			if len(matchedModules) == 1 {
				nonEmptyPaths = append(nonEmptyPaths, matchedModules[0].ExePath)
			}
			if len(matchedModules) > 1 {
				m.logger.CWarnf(ctx, "package %s matched %d > 1 modules, not doing entrypoint checking", p.Name, len(matchedModules))
			}
		}

		// download package from a http endpoint
		err = downloadPackage(ctx, m.logger, m.packagesDir, resp.Package.Url, p, nonEmptyPaths,
			func(ctx context.Context, url, dstPath string) (string, error) {
				_, contentType, err := m.downloadFileFromGCSURL(ctx, url, dstPath, m.cloudConfig.ID, m.cloudConfig.Secret)
				return contentType, err
			},
		)
		if err != nil {
			m.logger.Errorf("Failed downloading package %s:%s from %s, %s", p.Package, p.Version, sanitizeURLForLogs(resp.Package.Url), err)
			outErr = multierr.Append(outErr, errors.Wrapf(err, "failed downloading package %s:%s from %s",
				p.Package, p.Version, sanitizeURLForLogs(resp.Package.Url)))
			continue
		}

		if p.Type == config.PackageTypeMlModel {
			outErr = multierr.Append(outErr, m.mLModelSymlinkCreation(p))
		}

		// add to managed packages
		newManagedPackages[PackageName(p.Name)] = &managedPackage{thePackage: p, modtime: time.Now()}

		m.logger.Debugf("Package sync complete [%d/%d] %s:%s after %v", idx+1, len(changedPackages), p.Package, p.Version, time.Since(pkgStart))
	}

	if len(changedPackages) > 0 {
		m.logger.Infof("Package sync complete after %v", time.Since(start))
	}

	// swap for new managed packags.
	m.managedPackages = newManagedPackages

	return outErr
}

// modulesForPackage returns module(s) whose ExePath is in the package's directory.
// TODO: This only works if you call it after placeholder replacement. Find a cleaner way to express this link.
func (m *cloudManager) modulesForPackage(pkg config.PackageConfig, modules []config.Module) []config.Module {
	pkgDir := pkg.LocalDataDirectory(m.packagesDir)
	ret := make([]config.Module, 0, 1)
	for _, module := range modules {
		if strings.HasPrefix(module.ExePath, pkgDir) {
			ret = append(ret, module)
		}
	}
	return ret
}

func (m *cloudManager) validateAndGetChangedPackages(packages []config.PackageConfig) []config.PackageConfig {
	changed := make([]config.PackageConfig, 0)
	for _, p := range packages {
		// don't consider invalid config as synced or unsynced
		if err := p.Validate(""); err != nil {
			m.logger.Errorw("package config validation error; skipping", "package", p.Name, "error", err)
			continue
		}
		if existing := m.packageIsManaged(p); !existing {
			newPackage := p
			changed = append(changed, newPackage)
		} else {
			m.logger.Debugf("Package %s:%s already managed, skipping", p.Package, p.Version)
		}
	}
	return changed
}

func (m *cloudManager) packageIsManaged(p config.PackageConfig) bool {
	existing, ok := m.managedPackages[PackageName(p.Name)]
	if ok {
		if existing.thePackage.Package == p.Package && existing.thePackage.Version == p.Version {
			return true
		}
	}
	return false
}

// Cleanup removes all unknown packages from the working directory.
func (m *cloudManager) Cleanup(ctx context.Context) error {
	m.logger.Debug("Starting package cleanup")

	// Only allow one rdk process to operate on the manager at once. This is generally safe to keep locked for an extended period of time
	// since the config reconfiguration process is handled by a single thread.
	m.mu.Lock()
	defer m.mu.Unlock()

	var allErrors error

	expectedPackageDirectories := map[string]bool{}
	for _, pkg := range m.managedPackages {
		expectedPackageDirectories[pkg.thePackage.LocalDataDirectory(m.packagesDir)] = true
	}

	allErrors = commonCleanup(m.logger, expectedPackageDirectories, m.packagesDataDir)
	if allErrors != nil {
		return allErrors
	}

	allErrors = multierr.Append(allErrors, m.mlModelSymlinkCleanup())
	return allErrors
}

func commonCleanup(logger logging.Logger, expectedPackageDirectories map[string]bool, packagesDataDir string) error {
	topLevelFiles, err := os.ReadDir(packagesDataDir)
	if err != nil {
		return err
	}

	var allErrors error

	// A packageTypeDir is a directory that contains all of the packages for the specified type. ex: data/ml_model
	for _, packageTypeDir := range topLevelFiles {
		packageTypeDirName, err := safeJoin(packagesDataDir, packageTypeDir.Name())
		if err != nil {
			allErrors = multierr.Append(allErrors, err)
			continue
		}

		// There should be no non-dir files in the packages/data dir. Delete any that exist
		if packageTypeDir.Type()&os.ModeDir != os.ModeDir {
			allErrors = multierr.Append(allErrors, os.Remove(packageTypeDirName))
			continue
		}
		// read all of the packages in the directory and delete those that aren't in expectedPackageDirectories
		packageDirs, err := os.ReadDir(packageTypeDirName)
		if err != nil {
			allErrors = multierr.Append(allErrors, err)
			continue
		}
		for _, packageDir := range packageDirs {
			packageDirName, err := safeJoin(packageTypeDirName, packageDir.Name())
			if err != nil {
				allErrors = multierr.Append(allErrors, err)
				continue
			}
			_, expectedToExist := expectedPackageDirectories[packageDirName]
			if !expectedToExist {
				logger.Debugf("Removing old package %s", packageDirName)
				allErrors = multierr.Append(allErrors, os.RemoveAll(packageDirName))
			}
		}
		// re-read the directory, if there is nothing left in it, delete the directory
		packageDirs, err = os.ReadDir(packageTypeDirName)
		if err != nil {
			allErrors = multierr.Append(allErrors, err)
			continue
		}
		if len(packageDirs) == 0 {
			allErrors = multierr.Append(allErrors, os.RemoveAll(packageTypeDirName))
		}
	}
	return allErrors
}

// symlink packages/package-name to packages/data/ml_model/orgid-package-name-ver for backwards compatibility
// TODO(RSDK-4386) Preserved for backwards compatibility. Could be removed or extended to other types in the future.
func (m *cloudManager) mLModelSymlinkCreation(p config.PackageConfig) error {
	symlinkPath, err := safeJoin(m.packagesDir, p.Name)
	if err != nil {
		return err
	}

	if err := linkFile(p.LocalDataDirectory(m.packagesDir), symlinkPath); err != nil {
		return errors.Wrapf(err, "failed linking ml_model package %s:%s, %s", p.Package, p.Version, err)
	}
	return nil
}

// cleanup all symlinks in packages/ directory
// TODO(RSDK-4386) Preserved for backwards compatibility. Could be removed or extended to other types in the future.
func (m *cloudManager) mlModelSymlinkCleanup() error {
	var allErrors error
	files, err := os.ReadDir(m.packagesDir)
	if err != nil {
		return err
	}

	// The only symlinks in this directory are those created for MLModels
	for _, f := range files {
		if f.Type()&os.ModeSymlink != os.ModeSymlink {
			continue
		}
		// if managed skip removing package
		if _, ok := m.managedPackages[PackageName(f.Name())]; ok {
			continue
		}

		m.logger.Infof("Cleaning up unused package link %s", f.Name())

		symlinkPath, err := safeJoin(m.packagesDir, f.Name())
		if err != nil {
			allErrors = multierr.Append(allErrors, err)
			continue
		}
		// Remove logical symlink to package
		if err := os.Remove(symlinkPath); err != nil {
			allErrors = multierr.Append(allErrors, err)
		}
	}
	return allErrors
}

func sanitizeURLForLogs(u string) string {
	parsed, err := url.Parse(u)
	if err != nil {
		return ""
	}
	parsed.RawQuery = ""
	return parsed.String()
}

// checkNonemptyPaths returns true if all required paths are present and non-empty.
// This exists because we have no way to check the integrity of modules *after* they've been unpacked.
// (We do look at checksums of downloaded tarballs, though). Once we have a better integrity check
// system for unpacked modules, this should be removed.
func checkNonemptyPaths(packageName string, logger logging.Logger, absPaths []string) bool {
	missingOrEmpty := 0
	for _, nePath := range absPaths {
		if !path.IsAbs(nePath) {
			// note: we expect paths to be absolute in most cases.
			// We're okay not having corrupted files coverage for relative paths, and prefer it to
			// risking a re-download loop from an edge case.
			logger.Debugw("ignoring non-abs required path", "path", nePath, "package", packageName)
			continue
		}
		// note: os.Stat treats symlinks as their destination. os.Lstat would stat the link itself.
		info, err := os.Stat(nePath)
		if err != nil {
			if !os.IsNotExist(err) {
				logger.Warnw("ignoring non-NotExist error for required path",
					"path", nePath, "package", packageName, "error", err.Error())
			} else {
				logger.Warnw("a required path is missing, re-downloading", "path", nePath, "package", packageName)
				missingOrEmpty++
			}
		} else if info.Size() == 0 {
			missingOrEmpty++
			logger.Warnw("a required path is empty, re-downloading", "path", nePath, "package", packageName)
		}
	}
	return missingOrEmpty == 0
}

// downloadCallback is the function signature that gets passed to downloadPackage.
type downloadCallback func(ctx context.Context, url, dstPath string) (contentType string, err error)

func downloadPackage(ctx context.Context, logger logging.Logger, packagesDir, url string, p config.PackageConfig,
	nonEmptyPaths []string, downloadFn downloadCallback,
) error {
	if dataDir := p.LocalDataDirectory(packagesDir); dirExists(dataDir) {
		if checkNonemptyPaths(p.Name, logger, nonEmptyPaths) {
			logger.Debugf("Package already downloaded at %s, skipping.", dataDir)
			return nil
		}
	}

	// Create the parent directory for the package type if it doesn't exist
	if err := os.MkdirAll(p.LocalDataParentDirectory(packagesDir), 0o700); err != nil {
		return err
	}

<<<<<<< HEAD
	// Delete legacy directory, silently fail if the cleanup fails
	// This can be cleaned up after a few RDK releases (APP-4066)
	if err := os.RemoveAll(p.LocalLegacyDataRootDirectory(packagesDir)); err != nil {
		utils.UncheckedError(err)
	}

=======
>>>>>>> 18768f72
	// Force redownload of package archive.
	if err := cleanup(packagesDir, p); err != nil {
		logger.Debug(err)
	}

	if p.Type == config.PackageTypeMlModel {
		symlinkPath, err := safeJoin(packagesDir, p.Name)
		if err == nil {
			if err := os.Remove(symlinkPath); err != nil {
				utils.UncheckedError(err)
			}
		}
	}

	dstPath := p.LocalDownloadPath(packagesDir)
	contentType, err := downloadFn(ctx, url, dstPath)
	if err != nil {
		return err
	}

	if contentType != allowedContentType {
		utils.UncheckedError(cleanup(packagesDir, p))
		return fmt.Errorf("unknown content-type for package %s", contentType)
	}

	// unpack to temp directory to ensure we do an atomic rename once finished.
	tmpDataPath, err := os.MkdirTemp(p.LocalDataParentDirectory(packagesDir), "*.tmp")
	if err != nil {
		return errors.Wrap(err, "failed to create temp data dir path")
	}

	defer func() {
		// cleanup archive file.
		if err := os.Remove(dstPath); err != nil {
			logger.Debug(err)
		}
		if err := os.RemoveAll(tmpDataPath); err != nil {
			logger.Debug(err)
		}
	}()

	// unzip archive.
	err = unpackFile(ctx, dstPath, tmpDataPath)
	if err != nil {
		utils.UncheckedError(cleanup(packagesDir, p))
		return err
	}

	err = os.Rename(tmpDataPath, p.LocalDataDirectory(packagesDir))
	if err != nil {
		utils.UncheckedError(cleanup(packagesDir, p))
		return err
	}

	return nil
}

func cleanup(packagesDir string, p config.PackageConfig) error {
	return multierr.Combine(
		os.RemoveAll(p.LocalDataDirectory(packagesDir)),
		os.Remove(p.LocalDownloadPath(packagesDir)),
	)
}

func (m *cloudManager) downloadFileFromGCSURL(
	ctx context.Context,
	url string,
	downloadPath string,
	partID string,
	partSecret string,
) (string, string, error) {
	getReq, err := http.NewRequestWithContext(ctx, http.MethodGet, url, nil)
	getReq.Header.Add("part_id", partID)
	getReq.Header.Add("secret", partSecret)
	if err != nil {
		return "", "", err
	}

	//nolint:bodyclose /// closed in UncheckedErrorFunc
	resp, err := m.httpClient.Do(getReq)
	if err != nil {
		return "", "", err
	}
	defer utils.UncheckedErrorFunc(resp.Body.Close)

	if resp.StatusCode != http.StatusOK {
		return "", "", fmt.Errorf("invalid status code %d", resp.StatusCode)
	}

	contentType := resp.Header.Get("Content-Type")
	checksum := getGoogleHash(resp.Header, "crc32c")

	//nolint:gosec // safe
	out, err := os.Create(downloadPath)
	if err != nil {
		return checksum, contentType, err
	}
	defer utils.UncheckedErrorFunc(out.Close)

	hash := crc32Hash()
	w := io.MultiWriter(out, hash)

	_, err = io.CopyN(w, resp.Body, maxPackageSize)
	if err != nil && !errors.Is(err, io.EOF) {
		utils.UncheckedError(os.Remove(downloadPath))
		return checksum, contentType, err
	}

	checksumBytes, err := base64.StdEncoding.DecodeString(checksum)
	if err != nil {
		return "", "", errors.Wrapf(err, "failed to decode expected checksum: %s", checksum)
	}

	trimmedChecksumBytes := trimLeadingZeroes(checksumBytes)
	trimmedOutHashBytes := trimLeadingZeroes(hash.Sum(nil))

	if !bytes.Equal(trimmedOutHashBytes, trimmedChecksumBytes) {
		utils.UncheckedError(os.Remove(downloadPath))
		return checksum, contentType, errors.Errorf(
			"download did not match expected hash:\n"+
				"  pre-trimmed: %x vs. %x\n"+
				"  trimmed:     %x vs. %x",
			checksumBytes, hash.Sum(nil),
			trimmedChecksumBytes, trimmedOutHashBytes,
		)
	}

	return checksum, contentType, nil
}

func trimLeadingZeroes(data []byte) []byte {
	if len(data) == 0 {
		return []byte{}
	}

	for i, b := range data {
		if b != 0x00 {
			return data[i:]
		}
	}

	// If all bytes are zero, return a single zero byte
	return []byte{0x00}
}

func unpackFile(ctx context.Context, fromFile, toDir string) error {
	if err := os.MkdirAll(toDir, 0o700); err != nil {
		return err
	}

	//nolint:gosec // safe
	f, err := os.Open(fromFile)
	if err != nil {
		return err
	}
	defer utils.UncheckedErrorFunc(f.Close)

	archive, err := gzip.NewReader(f)
	if err != nil {
		return err
	}
	defer utils.UncheckedErrorFunc(archive.Close)

	type link struct {
		Name string
		Path string
	}
	links := []link{}
	symlinks := []link{}

	tarReader := tar.NewReader(archive)
	for {
		if err := ctx.Err(); err != nil {
			return err
		}

		header, err := tarReader.Next()

		if errors.Is(err, io.EOF) {
			break
		}

		if err != nil {
			return errors.Wrap(err, "read tar")
		}

		path := header.Name

		if path == "" || path == "./" {
			continue
		}

		if path, err = safeJoin(toDir, path); err != nil {
			return err
		}

		info := header.FileInfo()

		switch header.Typeflag {
		case tar.TypeDir:
			if err := os.Mkdir(path, info.Mode()); err != nil {
				return errors.Wrapf(err, "failed to create directory %s", path)
			}

		case tar.TypeReg:
			// This is required because it is possible create tarballs without a directory entry
			// but whose files names start with a new directory prefix
			// Ex: tar -czf package.tar.gz ./bin/module.exe
			parent := filepath.Dir(path)
			if err := os.MkdirAll(parent, 0o700); err != nil {
				return errors.Wrapf(err, "failed to create directory %q", parent)
			}
			//nolint:gosec // path sanitized with safeJoin
			outFile, err := os.OpenFile(path, os.O_RDWR|os.O_CREATE|os.O_TRUNC, 0o600|info.Mode().Perm())
			if err != nil {
				return errors.Wrapf(err, "failed to create file %s", path)
			}
			if _, err := io.CopyN(outFile, tarReader, maxPackageSize); err != nil && !errors.Is(err, io.EOF) {
				return errors.Wrapf(err, "failed to copy file %s", path)
			}
			if err := outFile.Sync(); err != nil {
				return errors.Wrapf(err, "failed to sync %s", path)
			}
			utils.UncheckedError(outFile.Close())
		case tar.TypeLink:
			name := header.Linkname

			if name, err = safeJoin(toDir, name); err != nil {
				return err
			}
			links = append(links, link{Path: path, Name: name})
		case tar.TypeSymlink:
			linkTarget, err := safeLink(toDir, header.Linkname)
			if err != nil {
				return err
			}
			symlinks = append(symlinks, link{Path: path, Name: linkTarget})
		}
	}

	// Now we make another pass creating the links
	for i := range links {
		if err := ctx.Err(); err != nil {
			return err
		}
		if err := linkFile(links[i].Name, links[i].Path); err != nil {
			return errors.Wrapf(err, "failed to create link %s", links[i].Path)
		}
	}

	for i := range symlinks {
		if err := ctx.Err(); err != nil {
			return err
		}
		if err := linkFile(symlinks[i].Name, symlinks[i].Path); err != nil {
			return errors.Wrapf(err, "failed to create link %s", links[i].Path)
		}
	}

	return nil
}

func getGoogleHash(headers http.Header, hashType string) string {
	hashes := headers.Values("x-goog-hash")
	hashesMap := make(map[string]string, len(hashes))
	for _, v := range hashes {
		split := strings.SplitN(v, "=", 2)
		if len(split) != 2 {
			continue
		}
		hashesMap[split[0]] = split[1]
	}

	return hashesMap[hashType]
}

func crc32Hash() hash.Hash32 {
	return crc32.New(crc32.MakeTable(crc32.Castagnoli))
}

// safeJoin performs a filepath.Join of 'parent' and 'subdir' but returns an error
// if the resulting path points outside of 'parent'.
func safeJoin(parent, subdir string) (string, error) {
	res := filepath.Join(parent, subdir)
	if !strings.HasSuffix(parent, string(os.PathSeparator)) {
		parent += string(os.PathSeparator)
	}
	if !strings.HasPrefix(res, parent) {
		return res, errors.Errorf("unsafe path join: '%s' with '%s'", parent, subdir)
	}
	return res, nil
}

func safeLink(parent, link string) (string, error) {
	if filepath.IsAbs(link) {
		return link, errors.Errorf("unsafe path link: '%s' with '%s', cannot be absolute path", parent, link)
	}

	_, err := safeJoin(parent, link)
	if err != nil {
		return link, err
	}
	return link, nil
}

func linkFile(from, to string) error {
	link, err := os.Readlink(to)
	if err != nil && !errors.Is(err, os.ErrNotExist) {
		return err
	}

	if link == from {
		return nil
	}

	// remove any existing link or SymLink will fail.
	if link != "" {
		utils.UncheckedError(os.Remove(from))
	}

	return os.Symlink(from, to)
}

func dirExists(dir string) bool {
	info, err := os.Stat(dir)
	if err != nil {
		return false
	}

	return info.IsDir()
}

// RecopyIfChanged is a no-op for cloudManager.
func (m *cloudManager) RecopyIfChanged(ctx context.Context, mod config.Module) error {
	return nil
}<|MERGE_RESOLUTION|>--- conflicted
+++ resolved
@@ -444,15 +444,6 @@
 		return err
 	}
 
-<<<<<<< HEAD
-	// Delete legacy directory, silently fail if the cleanup fails
-	// This can be cleaned up after a few RDK releases (APP-4066)
-	if err := os.RemoveAll(p.LocalLegacyDataRootDirectory(packagesDir)); err != nil {
-		utils.UncheckedError(err)
-	}
-
-=======
->>>>>>> 18768f72
 	// Force redownload of package archive.
 	if err := cleanup(packagesDir, p); err != nil {
 		logger.Debug(err)
