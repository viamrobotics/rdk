--- conflicted
+++ resolved
@@ -542,11 +542,7 @@
 		// the signaling server, which likely means that the client is offline. In that case, if the errors returned from grpc dials are also timeouts or mDNS failing to find a candidate, we should remind clients to double-check their internet connection and that the machine is on.
 		// This should be more helpful than simply returning a chain of context.DeadlineExceeded and candidate not found errors.
 		if errors.Is(err, context.DeadlineExceeded) && errors.Is(grpcErr, context.DeadlineExceeded) && errors.Is(grpcErr, rpc.ErrMDNSQuery) {
-<<<<<<< HEAD
-			return fmt.Errorf("failed to connect to robot within time limit; check network connection and try again; " +
-=======
 			return fmt.Errorf("failed to connect to robot within time limit. check network connection, whether the viam-server is running, and try again. " +
->>>>>>> 326e47e0
 				"see http://docs.viam.com/dev/tools/common-errors/#conn-time-out for troubleshooting steps")
 		}
 	}
