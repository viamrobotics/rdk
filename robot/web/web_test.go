package web_test

import (
	"context"
	"crypto/tls"
	"crypto/x509"
	"net"
	"testing"

	"github.com/edaniels/golog"
	"github.com/edaniels/gostream/codec/x264"
	streampb "github.com/edaniels/gostream/proto/stream/v1"
	"github.com/google/uuid"
	"github.com/jhump/protoreflect/grpcreflect"
	"go.mongodb.org/mongo-driver/bson/primitive"
	commonpb "go.viam.com/api/common/v1"
	robotpb "go.viam.com/api/robot/v1"
	"go.viam.com/test"
	"go.viam.com/utils"
	"go.viam.com/utils/rpc"
	"go.viam.com/utils/testutils"
	"google.golang.org/grpc"
	"google.golang.org/grpc/codes"
	"google.golang.org/grpc/metadata"
	"google.golang.org/grpc/status"

	"go.viam.com/rdk/components/arm"
	"go.viam.com/rdk/components/camera"
	"go.viam.com/rdk/config"
	gizmopb "go.viam.com/rdk/examples/customresources/proto/api/component/gizmo/v1"
	rgrpc "go.viam.com/rdk/grpc"
	"go.viam.com/rdk/resource"
	"go.viam.com/rdk/robot"
	"go.viam.com/rdk/robot/web"
	weboptions "go.viam.com/rdk/robot/web/options"
	"go.viam.com/rdk/testutils/inject"
	"go.viam.com/rdk/testutils/robottestutils"
	rutils "go.viam.com/rdk/utils"
)

const arm1String = "arm1"

var resources = []resource.Name{arm.Named(arm1String)}

var pos = &commonpb.Pose{X: 1, Y: 2, Z: 3}

func TestWebStart(t *testing.T) {
	logger := golog.NewTestLogger(t)
	ctx, injectRobot := setupRobotCtx(t)

	svc := web.New(ctx, injectRobot, logger)

	err := svc.Start(ctx, weboptions.New())
	test.That(t, err, test.ShouldBeNil)

	conn, err := rgrpc.Dial(context.Background(), "localhost:8080", logger)
	test.That(t, err, test.ShouldBeNil)
	arm1 := arm.NewClientFromConn(context.Background(), conn, arm1String, logger)

	arm1Position, err := arm1.EndPosition(ctx, nil)
	test.That(t, err, test.ShouldBeNil)
	test.That(t, arm1Position, test.ShouldResemble, pos)

	err = svc.Start(context.Background(), weboptions.New())
	test.That(t, err, test.ShouldNotBeNil)
	test.That(t, err.Error(), test.ShouldContainSubstring, "already started")

	err = utils.TryClose(context.Background(), svc)
	test.That(t, err, test.ShouldBeNil)
	test.That(t, conn.Close(), test.ShouldBeNil)
}

func TestWebStartOptions(t *testing.T) {
	logger := golog.NewTestLogger(t)
	ctx, injectRobot := setupRobotCtx(t)

	svc := web.New(ctx, injectRobot, logger)

	options, _, addr := robottestutils.CreateBaseOptionsAndListener(t)

	options.Network.BindAddress = "woop"
	err := svc.Start(ctx, options)
	test.That(t, err, test.ShouldNotBeNil)
	test.That(t, err.Error(), test.ShouldContainSubstring, "only set one of")
	options.Network.BindAddress = ""

	err = svc.Start(ctx, options)
	test.That(t, err, test.ShouldBeNil)

	conn, err := rgrpc.Dial(context.Background(), addr, logger)
	test.That(t, err, test.ShouldBeNil)
	arm1 := arm.NewClientFromConn(context.Background(), conn, arm1String, logger)

	arm1Position, err := arm1.EndPosition(ctx, nil)
	test.That(t, err, test.ShouldBeNil)
	test.That(t, arm1Position, test.ShouldResemble, pos)

	test.That(t, conn.Close(), test.ShouldBeNil)
	err = utils.TryClose(context.Background(), svc)
	test.That(t, err, test.ShouldBeNil)
}

func TestWebWithAuth(t *testing.T) {
	logger := golog.NewTestLogger(t)
	ctx, injectRobot := setupRobotCtx(t)

	for _, tc := range []struct {
		Case       string
		Managed    bool
		EntityName string
	}{
		{Case: "unmanaged and default host"},
		{Case: "unmanaged and specific host", EntityName: "something-different"},
		{Case: "managed and default host", Managed: true},
		{Case: "managed and specific host", Managed: true, EntityName: "something-different"},
	} {
		t.Run(tc.Case, func(t *testing.T) {
			svc := web.New(ctx, injectRobot, logger)

			options, _, addr := robottestutils.CreateBaseOptionsAndListener(t)
			options.Managed = tc.Managed
			options.FQDN = tc.EntityName
			options.LocalFQDN = primitive.NewObjectID().Hex()
			apiKey := "sosecret"
			locationSecrets := []string{"locsosecret", "locsec2"}
			options.Auth.Handlers = []config.AuthHandlerConfig{
				{
					Type: rpc.CredentialsTypeAPIKey,
					Config: config.AttributeMap{
						"key": apiKey,
					},
				},
				{
					Type: rutils.CredentialsTypeRobotLocationSecret,
					Config: config.AttributeMap{
						"secrets": locationSecrets,
					},
				},
			}
			if tc.Managed {
				options.BakedAuthEntity = "blah"
				options.BakedAuthCreds = rpc.Credentials{Type: "blah"}
			}

			err := svc.Start(ctx, options)
			test.That(t, err, test.ShouldBeNil)

			_, err = rgrpc.Dial(context.Background(), addr, logger)
			test.That(t, err, test.ShouldNotBeNil)
			test.That(t, err.Error(), test.ShouldContainSubstring, "authentication required")

			if tc.Managed {
				_, err = rgrpc.Dial(context.Background(), addr, logger, rpc.WithAllowInsecureWithCredentialsDowngrade(),
					rpc.WithEntityCredentials("wrong", rpc.Credentials{
						Type:    rpc.CredentialsTypeAPIKey,
						Payload: apiKey,
					}))
				test.That(t, err, test.ShouldNotBeNil)
				test.That(t, err.Error(), test.ShouldContainSubstring, "invalid credentials")

				_, err = rgrpc.Dial(context.Background(), addr, logger,
					rpc.WithAllowInsecureWithCredentialsDowngrade(),
					rpc.WithEntityCredentials("wrong", rpc.Credentials{
						Type:    rutils.CredentialsTypeRobotLocationSecret,
						Payload: locationSecrets[0],
					}),
				)
				test.That(t, err, test.ShouldNotBeNil)
				test.That(t, err.Error(), test.ShouldContainSubstring, "invalid credentials")

				entityName := tc.EntityName
				if entityName == "" {
					entityName = options.LocalFQDN
				}
				conn, err := rgrpc.Dial(context.Background(), addr, logger,
					rpc.WithAllowInsecureWithCredentialsDowngrade(),
					rpc.WithEntityCredentials(entityName, rpc.Credentials{
						Type:    rpc.CredentialsTypeAPIKey,
						Payload: apiKey,
					}),
				)
				test.That(t, err, test.ShouldBeNil)
				arm1 := arm.NewClientFromConn(context.Background(), conn, arm1String, logger)

				arm1Position, err := arm1.EndPosition(ctx, nil)
				test.That(t, err, test.ShouldBeNil)
				test.That(t, arm1Position, test.ShouldResemble, pos)

				test.That(t, utils.TryClose(context.Background(), arm1), test.ShouldBeNil)
				test.That(t, conn.Close(), test.ShouldBeNil)

				conn, err = rgrpc.Dial(context.Background(), addr, logger,
					rpc.WithAllowInsecureWithCredentialsDowngrade(),
					rpc.WithEntityCredentials(entityName, rpc.Credentials{
						Type:    rutils.CredentialsTypeRobotLocationSecret,
						Payload: locationSecrets[0],
					}),
				)
				test.That(t, err, test.ShouldBeNil)
				arm1 = arm.NewClientFromConn(context.Background(), conn, arm1String, logger)

				arm1Position, err = arm1.EndPosition(ctx, nil)
				test.That(t, err, test.ShouldBeNil)
				test.That(t, arm1Position, test.ShouldResemble, pos)

				test.That(t, utils.TryClose(context.Background(), arm1), test.ShouldBeNil)
				test.That(t, conn.Close(), test.ShouldBeNil)

				conn, err = rgrpc.Dial(context.Background(), addr, logger,
					rpc.WithAllowInsecureWithCredentialsDowngrade(),
					rpc.WithEntityCredentials(entityName, rpc.Credentials{
						Type:    rutils.CredentialsTypeRobotLocationSecret,
						Payload: locationSecrets[1],
					}),
				)
				test.That(t, err, test.ShouldBeNil)
				arm1 = arm.NewClientFromConn(context.Background(), conn, arm1String, logger)

				arm1Position, err = arm1.EndPosition(ctx, nil)
				test.That(t, err, test.ShouldBeNil)
				test.That(t, arm1Position, test.ShouldResemble, pos)

				test.That(t, utils.TryClose(context.Background(), arm1), test.ShouldBeNil)
				test.That(t, conn.Close(), test.ShouldBeNil)
			} else {
				conn, err := rgrpc.Dial(context.Background(), addr, logger,
					rpc.WithAllowInsecureWithCredentialsDowngrade(),
					rpc.WithCredentials(rpc.Credentials{
						Type:    rpc.CredentialsTypeAPIKey,
						Payload: apiKey,
					}),
				)
				test.That(t, err, test.ShouldBeNil)

				arm1 := arm.NewClientFromConn(context.Background(), conn, arm1String, logger)

				arm1Position, err := arm1.EndPosition(ctx, nil)
				test.That(t, err, test.ShouldBeNil)
				test.That(t, arm1Position, test.ShouldResemble, pos)

				test.That(t, utils.TryClose(context.Background(), arm1), test.ShouldBeNil)
				test.That(t, conn.Close(), test.ShouldBeNil)

				conn, err = rgrpc.Dial(context.Background(), addr, logger,
					rpc.WithAllowInsecureWithCredentialsDowngrade(),
					rpc.WithCredentials(rpc.Credentials{
						Type:    rutils.CredentialsTypeRobotLocationSecret,
						Payload: locationSecrets[0],
					}),
				)
				test.That(t, err, test.ShouldBeNil)

				arm1 = arm.NewClientFromConn(context.Background(), conn, arm1String, logger)

				arm1Position, err = arm1.EndPosition(ctx, nil)
				test.That(t, err, test.ShouldBeNil)
				test.That(t, arm1Position, test.ShouldResemble, pos)

				test.That(t, utils.TryClose(context.Background(), arm1), test.ShouldBeNil)
				test.That(t, conn.Close(), test.ShouldBeNil)
			}

			err = utils.TryClose(context.Background(), svc)
			test.That(t, err, test.ShouldBeNil)
		})
	}
}

func TestWebWithTLSAuth(t *testing.T) {
	logger := golog.NewTestLogger(t)
	ctx, injectRobot := setupRobotCtx(t)

	svc := web.New(ctx, injectRobot, logger)

	altName := primitive.NewObjectID().Hex()
	cert, _, _, certPool, err := testutils.GenerateSelfSignedCertificate("somename", altName)
	test.That(t, err, test.ShouldBeNil)

	leaf, err := x509.ParseCertificate(cert.Certificate[0])
	test.That(t, err, test.ShouldBeNil)

	options, _, addr := robottestutils.CreateBaseOptionsAndListener(t)
	options.Network.TLSConfig = &tls.Config{
		RootCAs:      certPool,
		ClientCAs:    certPool,
		Certificates: []tls.Certificate{cert},
		MinVersion:   tls.VersionTLS12,
		ClientAuth:   tls.VerifyClientCertIfGiven,
	}
	options.Auth.TLSAuthEntities = leaf.DNSNames
	options.Managed = true
	options.FQDN = altName
	options.LocalFQDN = "localhost" // this will allow authentication to work in unmanaged, default host
	locationSecret := "locsosecret"
	options.Auth.Handlers = []config.AuthHandlerConfig{
		{
			Type: rutils.CredentialsTypeRobotLocationSecret,
			Config: config.AttributeMap{
				"secret": locationSecret,
			},
		},
	}
	options.BakedAuthEntity = "blah"
	options.BakedAuthCreds = rpc.Credentials{Type: "blah"}

	err = svc.Start(ctx, options)
	test.That(t, err, test.ShouldBeNil)

	clientTLSConfig := options.Network.TLSConfig.Clone()
	clientTLSConfig.Certificates = nil
	clientTLSConfig.ServerName = "somename"

	_, err = rgrpc.Dial(context.Background(), addr, logger,
		rpc.WithTLSConfig(clientTLSConfig),
	)
	test.That(t, err, test.ShouldNotBeNil)
	test.That(t, err.Error(), test.ShouldContainSubstring, "authentication required")

	_, err = rgrpc.Dial(context.Background(), addr, logger,
		rpc.WithTLSConfig(clientTLSConfig),
		rpc.WithEntityCredentials("wrong", rpc.Credentials{
			Type:    rutils.CredentialsTypeRobotLocationSecret,
			Payload: locationSecret,
		}),
	)
	test.That(t, err, test.ShouldNotBeNil)
	test.That(t, err.Error(), test.ShouldContainSubstring, "invalid credentials")

	// use secret
	conn, err := rgrpc.Dial(context.Background(), addr, logger,
		rpc.WithTLSConfig(clientTLSConfig),
		rpc.WithEntityCredentials(options.FQDN, rpc.Credentials{
			Type:    rutils.CredentialsTypeRobotLocationSecret,
			Payload: locationSecret,
		}),
	)
	test.That(t, err, test.ShouldBeNil)

	arm1 := arm.NewClientFromConn(context.Background(), conn, arm1String, logger)

	arm1Position, err := arm1.EndPosition(ctx, nil)
	test.That(t, err, test.ShouldBeNil)
	test.That(t, arm1Position, test.ShouldResemble, pos)
	test.That(t, conn.Close(), test.ShouldBeNil)

	// use cert
	clientTLSConfig.Certificates = []tls.Certificate{cert}
	conn, err = rgrpc.Dial(context.Background(), addr, logger,
		rpc.WithTLSConfig(clientTLSConfig),
	)
	test.That(t, err, test.ShouldBeNil)

	arm1 = arm.NewClientFromConn(context.Background(), conn, arm1String, logger)

	arm1Position, err = arm1.EndPosition(ctx, nil)
	test.That(t, err, test.ShouldBeNil)
	test.That(t, arm1Position, test.ShouldResemble, pos)
	test.That(t, conn.Close(), test.ShouldBeNil)

	// use cert with mDNS
	conn, err = rgrpc.Dial(context.Background(), options.FQDN, logger,
		rpc.WithDialDebug(),
		rpc.WithTLSConfig(clientTLSConfig),
	)
	test.That(t, err, test.ShouldBeNil)

	arm1 = arm.NewClientFromConn(context.Background(), conn, arm1String, logger)

	arm1Position, err = arm1.EndPosition(ctx, nil)
	test.That(t, err, test.ShouldBeNil)
	test.That(t, arm1Position, test.ShouldResemble, pos)
	test.That(t, conn.Close(), test.ShouldBeNil)

	// use signaling creds
	conn, err = rgrpc.Dial(context.Background(), addr, logger,
		rpc.WithDialDebug(),
		rpc.WithTLSConfig(clientTLSConfig),
		rpc.WithWebRTCOptions(rpc.DialWebRTCOptions{
			SignalingServerAddress: addr,
			SignalingAuthEntity:    options.FQDN,
			SignalingCreds: rpc.Credentials{
				Type:    rutils.CredentialsTypeRobotLocationSecret,
				Payload: locationSecret,
			},
		}),
	)
	test.That(t, err, test.ShouldBeNil)

	arm1 = arm.NewClientFromConn(context.Background(), conn, arm1String, logger)
	arm1Position, err = arm1.EndPosition(ctx, nil)
	test.That(t, err, test.ShouldBeNil)
	test.That(t, arm1Position, test.ShouldResemble, pos)
	test.That(t, conn.Close(), test.ShouldBeNil)

	// use cert with mDNS while signaling present
	conn, err = rgrpc.Dial(context.Background(), options.FQDN, logger,
		rpc.WithDialDebug(),
		rpc.WithTLSConfig(clientTLSConfig),
		rpc.WithWebRTCOptions(rpc.DialWebRTCOptions{
			SignalingServerAddress: addr,
			SignalingAuthEntity:    options.FQDN,
			SignalingCreds: rpc.Credentials{
				Type:    rutils.CredentialsTypeRobotLocationSecret,
				Payload: locationSecret + "bad",
			},
		}),
		rpc.WithDialMulticastDNSOptions(rpc.DialMulticastDNSOptions{
			RemoveAuthCredentials: true,
		}),
	)
	test.That(t, err, test.ShouldBeNil)

	arm1 = arm.NewClientFromConn(context.Background(), conn, arm1String, logger)

	arm1Position, err = arm1.EndPosition(ctx, nil)
	test.That(t, err, test.ShouldBeNil)
	test.That(t, arm1Position, test.ShouldResemble, pos)

	err = utils.TryClose(context.Background(), svc)
	test.That(t, err, test.ShouldBeNil)
	test.That(t, conn.Close(), test.ShouldBeNil)
}

func TestWebWithBadAuthHandlers(t *testing.T) {
	logger := golog.NewTestLogger(t)
	ctx, injectRobot := setupRobotCtx(t)

	svc := web.New(ctx, injectRobot, logger)

	options, _, _ := robottestutils.CreateBaseOptionsAndListener(t)
	options.Auth.Handlers = []config.AuthHandlerConfig{
		{
			Type: "unknown",
		},
	}

	err := svc.Start(ctx, options)
	test.That(t, err, test.ShouldNotBeNil)
	test.That(t, err.Error(), test.ShouldContainSubstring, "do not know how")
	test.That(t, err.Error(), test.ShouldContainSubstring, "unknown")
	test.That(t, utils.TryClose(context.Background(), svc), test.ShouldBeNil)

	svc = web.New(ctx, injectRobot, logger)

	options, _, _ = robottestutils.CreateBaseOptionsAndListener(t)
	options.Auth.Handlers = []config.AuthHandlerConfig{
		{
			Type: rpc.CredentialsTypeAPIKey,
		},
	}

	err = svc.Start(ctx, options)
	test.That(t, err, test.ShouldNotBeNil)
	test.That(t, err.Error(), test.ShouldContainSubstring, "non-empty")
	test.That(t, err.Error(), test.ShouldContainSubstring, "api-key")
	test.That(t, utils.TryClose(context.Background(), svc), test.ShouldBeNil)
}

func TestWebUpdate(t *testing.T) {
	logger := golog.NewTestLogger(t)
	ctx, robot := setupRobotCtx(t)

	svc := web.New(ctx, robot, logger)

	options, _, addr := robottestutils.CreateBaseOptionsAndListener(t)
	err := svc.Start(ctx, options)
	test.That(t, err, test.ShouldBeNil)

	conn, err := rgrpc.Dial(context.Background(), addr, logger)
	test.That(t, err, test.ShouldBeNil)

	arm1 := arm.NewClientFromConn(context.Background(), conn, arm1String, logger)

	arm1Position, err := arm1.EndPosition(ctx, nil)
	test.That(t, err, test.ShouldBeNil)
	test.That(t, arm1Position, test.ShouldResemble, pos)
	test.That(t, conn.Close(), test.ShouldBeNil)

	// add arm to robot and then update
	injectArm := &inject.Arm{}
	newPos := &commonpb.Pose{X: 1, Y: 3, Z: 6}
	injectArm.EndPositionFunc = func(ctx context.Context, extra map[string]interface{}) (*commonpb.Pose, error) {
		return newPos, nil
	}
	rs := map[resource.Name]interface{}{arm.Named(arm1String): injectArm}
	updateable, ok := svc.(resource.Updateable)
	test.That(t, ok, test.ShouldBeTrue)
	err = updateable.Update(context.Background(), rs)
	test.That(t, err, test.ShouldBeNil)

	conn, err = rgrpc.Dial(context.Background(), addr, logger)
	test.That(t, err, test.ShouldBeNil)
	aClient := arm.NewClientFromConn(context.Background(), conn, arm1String, logger)
	position, err := aClient.EndPosition(context.Background(), nil)
	test.That(t, err, test.ShouldBeNil)
	test.That(t, position, test.ShouldResemble, newPos)

	test.That(t, utils.TryClose(context.Background(), arm1), test.ShouldBeNil)
	test.That(t, utils.TryClose(context.Background(), svc), test.ShouldBeNil)
	test.That(t, utils.TryClose(context.Background(), aClient), test.ShouldBeNil)

	// now start it with the arm already in it
	ctx, robot2 := setupRobotCtx(t)
	robot2.(*inject.Robot).ResourceNamesFunc = func() []resource.Name { return resources }
	robot2.(*inject.Robot).ResourceByNameFunc = func(name resource.Name) (interface{}, error) {
		return injectArm, nil
	}

	svc2 := web.New(ctx, robot2, logger)

	listener := testutils.ReserveRandomListener(t)
	addr = listener.Addr().String()
	options.Network.Listener = listener

	err = svc2.Start(ctx, options)
	test.That(t, err, test.ShouldBeNil)

	conn, err = rgrpc.Dial(context.Background(), addr, logger)
	test.That(t, err, test.ShouldBeNil)

	arm1 = arm.NewClientFromConn(context.Background(), conn, arm1String, logger)

	arm1Position, err = arm1.EndPosition(ctx, nil)
	test.That(t, err, test.ShouldBeNil)
	test.That(t, arm1Position, test.ShouldResemble, newPos)

	conn, err = rgrpc.Dial(context.Background(), addr, logger)
	test.That(t, err, test.ShouldBeNil)
	aClient2 := arm.NewClientFromConn(context.Background(), conn, arm1String, logger)
	test.That(t, err, test.ShouldBeNil)
	position, err = aClient2.EndPosition(context.Background(), nil)
	test.That(t, err, test.ShouldBeNil)
	test.That(t, position, test.ShouldResemble, newPos)

	// add a second arm
	arm2 := "arm2"
	injectArm2 := &inject.Arm{}
	pos2 := &commonpb.Pose{X: 2, Y: 3, Z: 4}
	injectArm2.EndPositionFunc = func(ctx context.Context, extra map[string]interface{}) (*commonpb.Pose, error) {
		return pos2, nil
	}
	rs[arm.Named(arm2)] = injectArm2
	updateable, ok = svc2.(resource.Updateable)
	test.That(t, ok, test.ShouldBeTrue)
	err = updateable.Update(context.Background(), rs)
	test.That(t, err, test.ShouldBeNil)

	position, err = aClient2.EndPosition(context.Background(), nil)
	test.That(t, err, test.ShouldBeNil)
	test.That(t, position, test.ShouldResemble, newPos)

	aClient3 := arm.NewClientFromConn(context.Background(), conn, arm2, logger)
	test.That(t, err, test.ShouldBeNil)
	position, err = aClient3.EndPosition(context.Background(), nil)
	test.That(t, err, test.ShouldBeNil)
	test.That(t, position, test.ShouldResemble, pos2)

	test.That(t, utils.TryClose(context.Background(), arm1), test.ShouldBeNil)
	test.That(t, utils.TryClose(context.Background(), svc2), test.ShouldBeNil)
	test.That(t, conn.Close(), test.ShouldBeNil)
}

func TestWebWithStreams(t *testing.T) {
	const (
		camera1Key = "camera1"
		camera2Key = "camera2"
	)

	// Start a robot with a camera
	robot := &inject.Robot{}
	cam1 := &inject.Camera{}
	rs := map[resource.Name]interface{}{camera.Named(camera1Key): cam1}
	robot.MockResourcesFromMap(rs)

	ctx, cancel := context.WithCancel(context.Background())

	// Start service
	logger := golog.NewTestLogger(t)
	robot.LoggerFunc = func() golog.Logger { return logger }
	options, _, addr := robottestutils.CreateBaseOptionsAndListener(t)
	svc := web.New(ctx, robot, logger, web.WithStreamConfig(x264.DefaultStreamConfig))
	err := svc.Start(ctx, options)
	test.That(t, err, test.ShouldBeNil)

	// Start a stream service client
	conn, err := rgrpc.Dial(context.Background(), addr, logger)
	test.That(t, err, test.ShouldBeNil)
	streamClient := streampb.NewStreamServiceClient(conn)

	// Test that only one stream is available
	resp, err := streamClient.ListStreams(ctx, &streampb.ListStreamsRequest{})
	test.That(t, err, test.ShouldBeNil)
	test.That(t, resp.Names, test.ShouldContain, camera1Key)
	test.That(t, resp.Names, test.ShouldHaveLength, 1)

	// Add another camera and update
	cam2 := &inject.Camera{}
	rs[camera.Named(camera2Key)] = cam2
	robot.MockResourcesFromMap(rs)
	updateable, ok := svc.(resource.Updateable)
	test.That(t, ok, test.ShouldBeTrue)
	err = updateable.Update(ctx, rs)
	test.That(t, err, test.ShouldBeNil)

	// Test that new streams are available
	resp, err = streamClient.ListStreams(ctx, &streampb.ListStreamsRequest{})
	test.That(t, err, test.ShouldBeNil)
	test.That(t, resp.Names, test.ShouldContain, camera1Key)
	test.That(t, resp.Names, test.ShouldContain, camera2Key)
	test.That(t, resp.Names, test.ShouldHaveLength, 2)

	// We need to cancel otherwise we are stuck waiting for WebRTC to start streaming.
	cancel()
	test.That(t, utils.TryClose(ctx, streamClient), test.ShouldBeNil)
	test.That(t, utils.TryClose(ctx, svc), test.ShouldBeNil)
	test.That(t, conn.Close(), test.ShouldBeNil)
}

func TestWebAddFirstStream(t *testing.T) {
	const (
		camera1Key = "camera1"
	)

	// Start a robot without a camera
	robot := &inject.Robot{}
	rs := map[resource.Name]interface{}{}
	robot.MockResourcesFromMap(rs)

	ctx, cancel := context.WithCancel(context.Background())

	// Start service
	logger := golog.NewTestLogger(t)
	robot.LoggerFunc = func() golog.Logger { return logger }
	options, _, addr := robottestutils.CreateBaseOptionsAndListener(t)
	svc := web.New(ctx, robot, logger, web.WithStreamConfig(x264.DefaultStreamConfig))
	err := svc.Start(ctx, options)
	test.That(t, err, test.ShouldBeNil)

	// Start a stream service client
	conn, err := rgrpc.Dial(context.Background(), addr, logger)
	test.That(t, err, test.ShouldBeNil)
	streamClient := streampb.NewStreamServiceClient(conn)

	// Test that there are no streams available
	resp, err := streamClient.ListStreams(ctx, &streampb.ListStreamsRequest{})
	test.That(t, err, test.ShouldBeNil)
	test.That(t, resp.Names, test.ShouldHaveLength, 0)

	// Add first camera and update
	cam1 := &inject.Camera{}
	rs[camera.Named(camera1Key)] = cam1
	robot.MockResourcesFromMap(rs)
	updateable, ok := svc.(resource.Updateable)
	test.That(t, ok, test.ShouldBeTrue)
	err = updateable.Update(ctx, rs)
	test.That(t, err, test.ShouldBeNil)

	// Test that new streams are available
	resp, err = streamClient.ListStreams(ctx, &streampb.ListStreamsRequest{})
	test.That(t, err, test.ShouldBeNil)
	test.That(t, resp.Names, test.ShouldContain, camera1Key)
	test.That(t, resp.Names, test.ShouldHaveLength, 1)

	// We need to cancel otherwise we are stuck waiting for WebRTC to start streaming.
	cancel()
	test.That(t, utils.TryClose(ctx, streamClient), test.ShouldBeNil)
	test.That(t, utils.TryClose(ctx, svc), test.ShouldBeNil)
	test.That(t, conn.Close(), test.ShouldBeNil)
}

func setupRobotCtx(t *testing.T) (context.Context, robot.Robot) {
	t.Helper()

	injectArm := &inject.Arm{}
	injectArm.EndPositionFunc = func(ctx context.Context, extra map[string]interface{}) (*commonpb.Pose, error) {
		return pos, nil
	}
	injectRobot := &inject.Robot{}
	injectRobot.ConfigFunc = func(ctx context.Context) (*config.Config, error) { return &config.Config{}, nil }
	injectRobot.ResourceNamesFunc = func() []resource.Name { return resources }
	injectRobot.ResourceRPCSubtypesFunc = func() []resource.RPCSubtype { return nil }
	injectRobot.ResourceByNameFunc = func(name resource.Name) (interface{}, error) {
		return injectArm, nil
	}
	injectRobot.LoggerFunc = func() golog.Logger { return golog.NewTestLogger(t) }

	return context.Background(), injectRobot
}

func TestForeignResource(t *testing.T) {
	logger := golog.NewTestLogger(t)
	ctx, robot := setupRobotCtx(t)

	svc := web.New(ctx, robot, logger)

	options, _, addr := robottestutils.CreateBaseOptionsAndListener(t)
	err := svc.Start(ctx, options)
	test.That(t, err, test.ShouldBeNil)

	conn, err := rgrpc.Dial(context.Background(), addr, logger)
	test.That(t, err, test.ShouldBeNil)

	myCompClient := gizmopb.NewGizmoServiceClient(conn)
	_, err = myCompClient.DoOne(ctx, &gizmopb.DoOneRequest{Name: "thing1", Arg1: "hello"})
	test.That(t, err, test.ShouldNotBeNil)
	errStatus, ok := status.FromError(err)
	test.That(t, ok, test.ShouldBeTrue)
	test.That(t, errStatus.Code(), test.ShouldEqual, codes.Unimplemented)

	test.That(t, utils.TryClose(ctx, svc), test.ShouldBeNil)
	test.That(t, conn.Close(), test.ShouldBeNil)

	remoteServer := grpc.NewServer()
	gizmopb.RegisterGizmoServiceServer(remoteServer, &myCompServer{})

	listenerR, err := net.Listen("tcp", "localhost:0")
	test.That(t, err, test.ShouldBeNil)
	go remoteServer.Serve(listenerR)
	defer remoteServer.Stop()

	remoteConn, err := rgrpc.Dial(context.Background(), listenerR.Addr().String(), logger)
	test.That(t, err, test.ShouldBeNil)

	resourceSubtype := resource.NewSubtype(
		"acme",
		resource.ResourceTypeComponent,
		resource.SubtypeName("mycomponent"),
	)
	resName := resource.NameFromSubtype(resourceSubtype, "thing1")

	foreignRes := rgrpc.NewForeignResource(resName, remoteConn)

	svcDesc, err := grpcreflect.LoadServiceDescriptor(&gizmopb.GizmoService_ServiceDesc)
	test.That(t, err, test.ShouldBeNil)

	injectRobot := &inject.Robot{}
	injectRobot.LoggerFunc = func() golog.Logger { return logger }
	injectRobot.ConfigFunc = func(ctx context.Context) (*config.Config, error) { return &config.Config{}, nil }
	injectRobot.ResourceNamesFunc = func() []resource.Name {
		return []resource.Name{
			resource.NameFromSubtype(resourceSubtype, "thing1"),
		}
	}
	injectRobot.ResourceByNameFunc = func(name resource.Name) (interface{}, error) {
		return foreignRes, nil
	}

	listener := testutils.ReserveRandomListener(t)
	addr = listener.Addr().String()
	options.Network.Listener = listener
	svc = web.New(ctx, injectRobot, logger)
	err = svc.Start(ctx, options)
	test.That(t, err, test.ShouldBeNil)

	conn, err = rgrpc.Dial(context.Background(), addr, logger)
	test.That(t, err, test.ShouldBeNil)

	myCompClient = gizmopb.NewGizmoServiceClient(conn)

	injectRobot.Mu.Lock()
	injectRobot.ResourceRPCSubtypesFunc = func() []resource.RPCSubtype {
		return nil
	}
	injectRobot.Mu.Unlock()

	_, err = myCompClient.DoOne(ctx, &gizmopb.DoOneRequest{Name: "thing1", Arg1: "hello"})
	test.That(t, err, test.ShouldNotBeNil)
	errStatus, ok = status.FromError(err)
	test.That(t, ok, test.ShouldBeTrue)
	test.That(t, errStatus.Code(), test.ShouldEqual, codes.Unimplemented)

	injectRobot.Mu.Lock()
	injectRobot.ResourceRPCSubtypesFunc = func() []resource.RPCSubtype {
		return []resource.RPCSubtype{
			{
				Subtype: resourceSubtype,
				Desc:    svcDesc,
			},
		}
	}
	injectRobot.Mu.Unlock()

	resp, err := myCompClient.DoOne(ctx, &gizmopb.DoOneRequest{Name: "thing1", Arg1: "hello"})
	test.That(t, err, test.ShouldBeNil)
	test.That(t, resp.Ret1, test.ShouldBeTrue)

	test.That(t, utils.TryClose(ctx, svc), test.ShouldBeNil)
	test.That(t, conn.Close(), test.ShouldBeNil)
	test.That(t, remoteConn.Close(), test.ShouldBeNil)
}

type myCompServer struct {
	gizmopb.UnimplementedGizmoServiceServer
}

<<<<<<< HEAD
func (s *myCompServer) DoOne(ctx context.Context, req *gizmopb.DoOneRequest) (*gizmopb.DoOneResponse, error) {
	return &gizmopb.DoOneResponse{Ret1: req.Arg1 == "hello"}, nil
=======
func (s *myCompServer) DoOne(ctx context.Context, req *mycomppb.DoOneRequest) (*mycomppb.DoOneResponse, error) {
	return &mycomppb.DoOneResponse{Ret1: req.Arg1 == "hello"}, nil
}

func TestRawClientOperation(t *testing.T) {
	logger := golog.NewTestLogger(t)
	ctx, iRobot := setupRobotCtx(t)

	svc := web.New(ctx, iRobot, logger)

	options, _, addr := robottestutils.CreateBaseOptionsAndListener(t)
	err := svc.Start(ctx, options)
	test.That(t, err, test.ShouldBeNil)

	iRobot.(*inject.Robot).StatusFunc = func(ctx context.Context, resourceNames []resource.Name) ([]robot.Status, error) {
		return []robot.Status{}, nil
	}

	checkOpID := func(md metadata.MD) {
		t.Helper()
		test.That(t, md["opid"], test.ShouldHaveLength, 1)
		_, err = uuid.Parse(md["opid"][0])
		test.That(t, err, test.ShouldBeNil)
	}

	conn, err := rgrpc.Dial(context.Background(), addr, logger, rpc.WithWebRTCOptions(rpc.DialWebRTCOptions{Disable: true}))
	test.That(t, err, test.ShouldBeNil)
	client := robotpb.NewRobotServiceClient(conn)

	var hdr metadata.MD
	_, err = client.GetStatus(ctx, &robotpb.GetStatusRequest{}, grpc.Header(&hdr))
	test.That(t, err, test.ShouldBeNil)
	checkOpID(hdr)

	streamClient, err := client.StreamStatus(ctx, &robotpb.StreamStatusRequest{})
	test.That(t, err, test.ShouldBeNil)
	md, err := streamClient.Header()
	test.That(t, err, test.ShouldBeNil)
	checkOpID(md)
	test.That(t, conn.Close(), test.ShouldBeNil)

	conn, err = rgrpc.Dial(context.Background(), addr, logger)
	test.That(t, err, test.ShouldBeNil)

	client = robotpb.NewRobotServiceClient(conn)

	hdr = metadata.MD{}
	trailers := metadata.MD{} // won't do anything but helps test goutils
	_, err = client.GetStatus(ctx, &robotpb.GetStatusRequest{}, grpc.Header(&hdr), grpc.Trailer(&trailers))
	test.That(t, err, test.ShouldBeNil)
	checkOpID(hdr)

	streamClient, err = client.StreamStatus(ctx, &robotpb.StreamStatusRequest{})
	test.That(t, err, test.ShouldBeNil)
	md, err = streamClient.Header()
	test.That(t, err, test.ShouldBeNil)
	checkOpID(md)
	test.That(t, conn.Close(), test.ShouldBeNil)

	test.That(t, utils.TryClose(ctx, svc), test.ShouldBeNil)
>>>>>>> 5618a95c
}<|MERGE_RESOLUTION|>--- conflicted
+++ resolved
@@ -793,12 +793,8 @@
 	gizmopb.UnimplementedGizmoServiceServer
 }
 
-<<<<<<< HEAD
 func (s *myCompServer) DoOne(ctx context.Context, req *gizmopb.DoOneRequest) (*gizmopb.DoOneResponse, error) {
 	return &gizmopb.DoOneResponse{Ret1: req.Arg1 == "hello"}, nil
-=======
-func (s *myCompServer) DoOne(ctx context.Context, req *mycomppb.DoOneRequest) (*mycomppb.DoOneResponse, error) {
-	return &mycomppb.DoOneResponse{Ret1: req.Arg1 == "hello"}, nil
 }
 
 func TestRawClientOperation(t *testing.T) {
@@ -857,5 +853,4 @@
 	test.That(t, conn.Close(), test.ShouldBeNil)
 
 	test.That(t, utils.TryClose(ctx, svc), test.ShouldBeNil)
->>>>>>> 5618a95c
 }