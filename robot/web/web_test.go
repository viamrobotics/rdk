--- conflicted
+++ resolved
@@ -1181,11 +1181,7 @@
 	test.That(t, svc.Close(ctx), test.ShouldBeNil)
 }
 
-<<<<<<< HEAD
-func TestStreamingRequestCounter(t *testing.T) {
-=======
 func TestUnaryRequestCounter(t *testing.T) {
->>>>>>> 97ff85b2
 	echoAPI := resource.NewAPI("rdk", "component", "echo")
 	resource.RegisterAPI(echoAPI, resource.APIRegistration[resource.Resource]{
 		RPCServiceServerConstructor: func(apiResColl resource.APIResourceCollection[resource.Resource]) interface{} { return &echoServer{} },
@@ -1209,7 +1205,84 @@
 
 	conn, err := rgrpc.Dial(context.Background(), addr, logger, rpc.WithWebRTCOptions(rpc.DialWebRTCOptions{Disable: true}))
 	test.That(t, err, test.ShouldBeNil)
-<<<<<<< HEAD
+
+	// test un-targeted (no name field) counts
+	client := robotpb.NewRobotServiceClient(conn)
+
+	_, ok := svc.RequestCounter().Stats().(map[string]int64)["RobotService/GetMachineStatus"]
+	test.That(t, ok, test.ShouldBeFalse)
+
+	_, err = client.GetMachineStatus(ctx, &robotpb.GetMachineStatusRequest{})
+	test.That(t, err, test.ShouldBeNil)
+	count := svc.RequestCounter().Stats().(map[string]int64)["RobotService/GetMachineStatus"]
+	test.That(t, count, test.ShouldEqual, 1)
+
+	_, err = client.GetMachineStatus(ctx, &robotpb.GetMachineStatusRequest{})
+	test.That(t, err, test.ShouldBeNil)
+	count = svc.RequestCounter().Stats().(map[string]int64)["RobotService/GetMachineStatus"]
+	test.That(t, count, test.ShouldEqual, 2)
+
+	// test targeted (with name field) counts
+	echoclient := echopb.NewTestEchoServiceClient(conn)
+
+	_, ok = svc.RequestCounter().Stats().(map[string]int64)["test1.TestEchoService/Echo"]
+	test.That(t, ok, test.ShouldBeFalse)
+
+	_, err = echoclient.Echo(ctx, &echopb.EchoRequest{Name: "test1"})
+	test.That(t, err, test.ShouldBeNil)
+	count = svc.RequestCounter().Stats().(map[string]int64)["test1.TestEchoService/Echo"]
+	test.That(t, count, test.ShouldEqual, 1)
+
+	_, err = echoclient.Echo(ctx, &echopb.EchoRequest{Name: "test1"})
+	test.That(t, err, test.ShouldBeNil)
+	count = svc.RequestCounter().Stats().(map[string]int64)["test1.TestEchoService/Echo"]
+	test.That(t, count, test.ShouldEqual, 2)
+
+	_, err = echoclient.Echo(ctx, &echopb.EchoRequest{Name: "test2"})
+	test.That(t, err, test.ShouldBeNil)
+	count = svc.RequestCounter().Stats().(map[string]int64)["test2.TestEchoService/Echo"]
+	test.That(t, count, test.ShouldEqual, 1)
+
+	// test service with a name field
+	genericclient, err := genericservice.NewClientFromConn(ctx, conn, "", genericservice.Named("generictest"), logger)
+	test.That(t, err, test.ShouldBeNil)
+
+	_, err = genericclient.DoCommand(ctx, nil)
+	// errors here because we haven't created defined generictest, but RC still counts the request.
+	test.That(t, err.Error(), test.ShouldEqual,
+		"rpc error: code = Unknown desc = resource \"rdk:service:generic/generictest\" not found")
+
+	count = svc.RequestCounter().Stats().(map[string]int64)["generictest.GenericService/DoCommand"]
+	test.That(t, count, test.ShouldEqual, 1)
+
+	test.That(t, conn.Close(), test.ShouldBeNil)
+	test.That(t, svc.Close(ctx), test.ShouldBeNil)
+}
+
+func TestStreamingRequestCounter(t *testing.T) {
+	echoAPI := resource.NewAPI("rdk", "component", "echo")
+	resource.RegisterAPI(echoAPI, resource.APIRegistration[resource.Resource]{
+		RPCServiceServerConstructor: func(apiResColl resource.APIResourceCollection[resource.Resource]) interface{} { return &echoServer{} },
+		RPCServiceHandler:           echopb.RegisterTestEchoServiceHandlerFromEndpoint,
+		RPCServiceDesc:              &echopb.TestEchoService_ServiceDesc,
+	})
+	defer resource.DeregisterAPI(echoAPI)
+
+	logger := logging.NewTestLogger(t)
+	ctx, iRobot := setupRobotCtx(t)
+
+	svc := web.New(iRobot, logger)
+
+	options, _, addr := robottestutils.CreateBaseOptionsAndListener(t)
+	err := svc.Start(ctx, options)
+	test.That(t, err, test.ShouldBeNil)
+
+	iRobot.(*inject.Robot).MachineStatusFunc = func(ctx context.Context) (robot.MachineStatus, error) {
+		return robot.MachineStatus{}, nil
+	}
+
+	conn, err := rgrpc.Dial(context.Background(), addr, logger, rpc.WithWebRTCOptions(rpc.DialWebRTCOptions{Disable: true}))
+	test.That(t, err, test.ShouldBeNil)
 	echoclient := echopb.NewTestEchoServiceClient(conn)
 
 	// test counting streaming service with name
@@ -1246,56 +1319,6 @@
 		test.That(t, len(ch.GetMessage()), test.ShouldEqual, 1)
 	}
 	count = svc.RequestCounter().Stats().(map[string]int64)["qwerty.TestEchoService/EchoBiDi"]
-=======
-
-	// test un-targeted (no name field) counts
-	client := robotpb.NewRobotServiceClient(conn)
-
-	_, ok := svc.RequestCounter().Stats().(map[string]int64)["RobotService/GetMachineStatus"]
-	test.That(t, ok, test.ShouldBeFalse)
-
-	_, err = client.GetMachineStatus(ctx, &robotpb.GetMachineStatusRequest{})
-	test.That(t, err, test.ShouldBeNil)
-	count := svc.RequestCounter().Stats().(map[string]int64)["RobotService/GetMachineStatus"]
-	test.That(t, count, test.ShouldEqual, 1)
-
-	_, err = client.GetMachineStatus(ctx, &robotpb.GetMachineStatusRequest{})
-	test.That(t, err, test.ShouldBeNil)
-	count = svc.RequestCounter().Stats().(map[string]int64)["RobotService/GetMachineStatus"]
-	test.That(t, count, test.ShouldEqual, 2)
-
-	// test targeted (with name field) counts
-	echoclient := echopb.NewTestEchoServiceClient(conn)
-
-	_, ok = svc.RequestCounter().Stats().(map[string]int64)["test1.TestEchoService/Echo"]
-	test.That(t, ok, test.ShouldBeFalse)
-
-	_, err = echoclient.Echo(ctx, &echopb.EchoRequest{Name: "test1"})
-	test.That(t, err, test.ShouldBeNil)
-	count = svc.RequestCounter().Stats().(map[string]int64)["test1.TestEchoService/Echo"]
-	test.That(t, count, test.ShouldEqual, 1)
-
-	_, err = echoclient.Echo(ctx, &echopb.EchoRequest{Name: "test1"})
-	test.That(t, err, test.ShouldBeNil)
-	count = svc.RequestCounter().Stats().(map[string]int64)["test1.TestEchoService/Echo"]
-	test.That(t, count, test.ShouldEqual, 2)
-
-	_, err = echoclient.Echo(ctx, &echopb.EchoRequest{Name: "test2"})
-	test.That(t, err, test.ShouldBeNil)
-	count = svc.RequestCounter().Stats().(map[string]int64)["test2.TestEchoService/Echo"]
-	test.That(t, count, test.ShouldEqual, 1)
-
-	// test service with a name field
-	genericclient, err := genericservice.NewClientFromConn(ctx, conn, "", genericservice.Named("generictest"), logger)
-	test.That(t, err, test.ShouldBeNil)
-
-	_, err = genericclient.DoCommand(ctx, nil)
-	// errors here because we haven't created defined generictest, but RC still counts the request.
-	test.That(t, err.Error(), test.ShouldEqual,
-		"rpc error: code = Unknown desc = resource \"rdk:service:generic/generictest\" not found")
-
-	count = svc.RequestCounter().Stats().(map[string]int64)["generictest.GenericService/DoCommand"]
->>>>>>> 97ff85b2
 	test.That(t, count, test.ShouldEqual, 1)
 
 	test.That(t, conn.Close(), test.ShouldBeNil)
