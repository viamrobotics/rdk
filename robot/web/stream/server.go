--- conflicted
+++ resolved
@@ -659,9 +659,6 @@
 		existing, ok := server.videoSources[cam.Name().SDPTrackName()]
 		src := camerautils.VideoSourceFromCamera(ctx, cam)
 		if ok {
-<<<<<<< HEAD
-			existing.Swap(src)
-=======
 			// Check stream state for the camera to see if it is in resized mode.
 			// If it is in resized mode, we want to apply the resize transformation to the
 			// video source before swapping it.
@@ -679,7 +676,7 @@
 							"resizing video source to width %d and height %d",
 							width, height,
 						)
-						resizer := gostream.NewResizeVideoSource(cam, width, height)
+						resizer := gostream.NewResizeVideoSource(src, width, height)
 						existing.Swap(resizer)
 						continue
 					}
@@ -693,8 +690,7 @@
 					server.logger.Errorf("error resetting stream %q: %v", cam.Name().SDPTrackName(), err)
 				}
 			}
-			existing.Swap(cam)
->>>>>>> e43cdf36
+			existing.Swap(src)
 			continue
 		}
 		newSwapper := gostream.NewHotSwappableVideoSource(src)
