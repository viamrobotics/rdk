package robotimpl

import (
	"context"
	"crypto/tls"
	"os"
	"strings"

	"github.com/edaniels/golog"
	"github.com/jhump/protoreflect/desc"
	"github.com/pkg/errors"
	"go.uber.org/multierr"
	"go.viam.com/utils"
	"go.viam.com/utils/pexec"
	"go.viam.com/utils/rpc"

	"go.viam.com/rdk/config"
	"go.viam.com/rdk/registry"
	"go.viam.com/rdk/resource"
	"go.viam.com/rdk/robot"
	"go.viam.com/rdk/services/datamanager"
	rutils "go.viam.com/rdk/utils"
)

// resourceManager manages the actual parts that make up a robot.
type resourceManager struct {
	remotes             map[string]*remoteRobot
	resources           *resource.Graph
	processManager      pexec.ProcessManager
	opts                resourceManagerOptions
	resourceRemoteNames map[resource.Name]string
	logger              golog.Logger
}

type resourceUpdateWrapper struct {
	real       interface{}
	isAdded    bool
	isModified bool
	config     config.Component
}

type resourceManagerOptions struct {
	debug              bool
	fromCommand        bool
	allowInsecureCreds bool
	tlsConfig          *tls.Config
}

func (w *resourceUpdateWrapper) Close(ctx context.Context) error {
	if w.real != nil {
		return utils.TryClose(ctx, w.real)
	}
	return nil
}

// newResourceManager returns a properly initialized set of parts.
func newResourceManager(
	opts resourceManagerOptions,
	logger golog.Logger,
) *resourceManager {
	return &resourceManager{
		remotes:             map[string]*remoteRobot{},
		resources:           resource.NewGraph(),
		processManager:      pexec.NewProcessManager(logger),
		opts:                opts,
		resourceRemoteNames: make(map[resource.Name]string),
		logger:              logger,
	}
}

// addRemote adds a remote to the manager.
func (manager *resourceManager) addRemote(ctx context.Context, r *remoteRobot, c config.Remote) {
	if old, ok := manager.remotes[c.Name]; ok {
		old.replace(ctx, r)
	} else {
		manager.remotes[c.Name] = r
	}
}

// addResource adds a resource to the manager.
func (manager *resourceManager) addResource(name resource.Name, r interface{}) {
	manager.resources.AddNode(name, r)
}

// RemoteNames returns the names of all remotes in the manager.
func (manager *resourceManager) RemoteNames() []string {
	names := []string{}
	for k := range manager.remotes {
		names = append(names, k)
	}
	return names
}

// mergeResourceNamesWithRemotes merges names from the manager itself as well as its
// remotes.
func (manager *resourceManager) mergeResourceNamesWithRemotes(names []resource.Name) []resource.Name {
	// use this to filter out seen names and preserve order
	seen := make(map[resource.Name]struct{}, len(manager.resources.Nodes))
	for _, name := range names {
		seen[name] = struct{}{}
	}
	for _, r := range manager.remotes {
		remoteNames := r.ResourceNames()
		for _, name := range remoteNames {
			if _, ok := seen[name]; ok {
				continue
			}
			names = append(names, name)
			seen[name] = struct{}{}
		}
	}
	return names
}

// ResourceNames returns the names of all resources in the manager.
func (manager *resourceManager) ResourceNames() []resource.Name {
	names := []resource.Name{}
	for k := range manager.resources.Nodes {
		names = append(names, k)
	}
	return manager.mergeResourceNamesWithRemotes(names)
}

// ResourceRPCSubtypes returns the types of all resource RPC subtypes in use by the manager.
func (manager *resourceManager) ResourceRPCSubtypes() []resource.RPCSubtype {
	resourceSubtypes := registry.RegisteredResourceSubtypes()

	types := map[resource.Subtype]*desc.ServiceDescriptor{}
	for k := range manager.resources.Nodes {
		if types[k.Subtype] != nil {
			continue
		}

		st, ok := resourceSubtypes[k.Subtype]
		if !ok {
			continue
		}

		types[k.Subtype] = st.ReflectRPCServiceDesc
	}

	manager.mergeResourceRPCSubtypesWithRemotes(types)
	typesList := make([]resource.RPCSubtype, 0, len(types))
	for k, v := range types {
		typesList = append(typesList, resource.RPCSubtype{
			Subtype: k,
			Desc:    v,
		})
	}
	return typesList
}

// mergeResourceRPCSubtypesWithRemotes merges types from the manager itself as well as its
// remotes.
func (manager *resourceManager) mergeResourceRPCSubtypesWithRemotes(types map[resource.Subtype]*desc.ServiceDescriptor) {
	for _, r := range manager.remotes {
		remoteTypes := r.ResourceRPCSubtypes()
		for _, remoteType := range remoteTypes {
			if svcName, ok := types[remoteType.Subtype]; ok {
				if svcName.GetFullyQualifiedName() != remoteType.Desc.GetFullyQualifiedName() {
					manager.logger.Errorw(
						"remote proto service name clashes with another of same subtype",
						"existing", svcName.GetFullyQualifiedName(),
						"remote", remoteType.Desc.GetFullyQualifiedName())
				}
				continue
			}
			types[remoteType.Subtype] = remoteType.Desc
		}
	}
}

// updateResourceRemoteNames populates the resourceRemoteNames map.
func (manager *resourceManager) updateResourceRemoteNames() {
	manager.resourceRemoteNames = make(map[resource.Name]string)
	names := manager.ResourceNames()
	for _, n := range names {
		// skip local parts
		if _, ok := manager.resources.Nodes[n]; ok {
			continue
		}
		// skip if name clash
		if _, err := manager.ResourceByName(n); err != nil {
			continue
		}
		for remoteName, remote := range manager.remotes {
			// only check for part if remote has prefix and the prefix matches the name of remote OR if remote doesn't have a prefix
			if (remote.conf.Prefix && strings.HasPrefix(n.Name, remote.conf.Name)) || !remote.conf.Prefix {
				if _, err := remote.ResourceByName(n); err == nil {
					manager.resourceRemoteNames[n] = remoteName
					break
				}
			}
		}
	}
}

// remoteNameByResource returns the remote the resource is pulled from, if found.
// False can mean either the resource doesn't exist or is local to the robot.
func (manager *resourceManager) remoteNameByResource(resourceName resource.Name) (string, bool) {
	name, ok := manager.resourceRemoteNames[resourceName]
	return name, ok
}

// Clone provides a shallow copy of each part.
func (manager *resourceManager) Clone() *resourceManager {
	var clonedManager resourceManager
	if len(manager.remotes) != 0 {
		clonedManager.remotes = make(map[string]*remoteRobot, len(manager.remotes))
		for k, v := range manager.remotes {
			clonedManager.remotes[k] = v
		}
	} else {
		clonedManager.remotes = map[string]*remoteRobot{}
	}
	if len(manager.resources.Nodes) != 0 {
		clonedManager.resources = manager.resources.Clone()
	}
	if manager.processManager != nil {
		clonedManager.processManager = manager.processManager.Clone()
	}
	if len(manager.resourceRemoteNames) != 0 {
		clonedManager.resourceRemoteNames = make(map[resource.Name]string, len(manager.resourceRemoteNames))
		for k, v := range manager.resourceRemoteNames {
			clonedManager.resourceRemoteNames[k] = v
		}
	}
	clonedManager.opts = manager.opts
	return &clonedManager
}

// Close attempts to close/stop all parts.
func (manager *resourceManager) Close(ctx context.Context) error {
	var allErrs error
	if err := manager.processManager.Stop(); err != nil {
		allErrs = multierr.Combine(allErrs, errors.Wrap(err, "error stopping process manager"))
	}

	for _, x := range manager.remotes {
		if err := utils.TryClose(ctx, x); err != nil {
			allErrs = multierr.Combine(allErrs, errors.Wrap(err, "error closing remote"))
		}
	}

	order := manager.resources.TopologicalSort()
	for _, x := range order {
		if err := utils.TryClose(ctx, manager.resources.Nodes[x]); err != nil {
			allErrs = multierr.Combine(allErrs, errors.Wrap(err, "error closing resource"))
		}
	}

	return allErrs
}

// processConfig ingests a given config and constructs all constituent parts.
func (manager *resourceManager) processConfig(
	ctx context.Context,
	config *config.Config,
	robot *localRobot,
) {
	manager.newProcesses(ctx, config.Processes)

	manager.newRemotes(ctx, config.Remotes)

	manager.newComponents(ctx, config.Components, robot)

	manager.newServices(ctx, config.Services, robot)
}

// processModifiedConfig ingests a given config and constructs all constituent parts.

// cleanAppImageEnv attempts to revert environent variable changes so
// normal, non-AppImage processes can be executed correctly.
func cleanAppImageEnv() error {
	_, isAppImage := os.LookupEnv("APPIMAGE")
	if isAppImage {
		err := os.Chdir(os.Getenv("APPRUN_CWD"))
		if err != nil {
			return err
		}

		// Reset original values where available
		for _, eVarStr := range os.Environ() {
			eVar := strings.Split(eVarStr, "=")
			key := eVar[0]
			origV, present := os.LookupEnv("APPRUN_ORIGINAL_" + key)
			if present {
				if origV != "" {
					err = os.Setenv(key, origV)
				} else {
					err = os.Unsetenv(key)
				}
				if err != nil {
					return err
				}
			}
		}

		// Remove all explicit appimage vars
		err = multierr.Combine(os.Unsetenv("ARGV0"), os.Unsetenv("ORIGIN"))
		for _, eVarStr := range os.Environ() {
			eVar := strings.Split(eVarStr, "=")
			key := eVar[0]
			if strings.HasPrefix(key, "APPRUN") ||
				strings.HasPrefix(key, "APPDIR") ||
				strings.HasPrefix(key, "APPIMAGE") ||
				strings.HasPrefix(key, "AIX_") {
				err = multierr.Combine(err, os.Unsetenv(key))
			}
		}
		if err != nil {
			return err
		}

		// Remove AppImage paths from path-like env vars
		for _, eVarStr := range os.Environ() {
			eVar := strings.Split(eVarStr, "=")
			var newPaths []string
			const mountPrefix = "/tmp/.mount_"
			key := eVar[0]
			if len(eVar) >= 2 && strings.Contains(eVar[1], mountPrefix) {
				for _, path := range strings.Split(eVar[1], ":") {
					if !strings.HasPrefix(path, mountPrefix) && path != "" {
						newPaths = append(newPaths, path)
					}
				}
				if len(newPaths) > 0 {
					err = os.Setenv(key, strings.Join(newPaths, ":"))
				} else {
					err = os.Unsetenv(key)
				}
				if err != nil {
					return err
				}
			}
		}
	}
	return nil
}

// newProcesses constructs all processes defined.
func (manager *resourceManager) newProcesses(ctx context.Context, processes []pexec.ProcessConfig) {
	// If we're in an AppImage, clean the environment before external execution.
	err := cleanAppImageEnv()
	if err != nil {
		manager.logger.Errorw("failed to properly clean AppImage", "error", err)
	}

	for _, procConf := range processes {
		if err := manager.newProcess(ctx, procConf); err != nil {
			manager.logger.Errorw("failed to create new process", "error", err)
		}
	}

	err = manager.processManager.Start(ctx)
	if err != nil {
		manager.logger.Errorw("there are process(es) that failed to start", "error", err)
	}
}

func (manager *resourceManager) newProcess(ctx context.Context, procConf pexec.ProcessConfig) error {
	if _, err := manager.processManager.AddProcessFromConfig(ctx, procConf); err != nil {
		return err
	}
	return nil
}

// newRemotes constructs all remotes defined and integrates their parts in.
func (manager *resourceManager) newRemotes(ctx context.Context, remotes []config.Remote) {
	for _, config := range remotes {
		if err := manager.newRemote(ctx, config); err != nil {
			manager.logger.Errorw("failed to create new remote", "remote", config.Name, "error", err)
		}
	}
}

// newRemote constructs a single remote.
func (manager *resourceManager) newRemote(ctx context.Context, config config.Remote) error {
	dialOpts := remoteDialOptions(config, manager.opts)
	robotClient, err := dialRemote(ctx, config, manager.logger, dialOpts...)
	if err != nil {
		if errors.Is(err, rpc.ErrInsecureWithCredentials) {
			if manager.opts.fromCommand {
				err = errors.New("must use -allow-insecure-creds flag to connect to a non-TLS secured robot")
			} else {
				err = errors.New("must use Config.AllowInsecureCreds to connect to a non-TLS secured robot")
			}
		}
		// TODO: [RSDK-428] return a remote robot here that continues to retry
		return errors.Errorf("couldn't connect to robot remote %v with error: %v", config.Address, err)
	}
	configCopy := config
	manager.addRemote(ctx, newRemoteRobot(ctx, robotClient, configCopy), configCopy)
	return nil
}

// newComponents constructs all components defined.
func (manager *resourceManager) newComponents(ctx context.Context, components []config.Component, robot *localRobot) {
	for _, c := range components {
		err := manager.newComponent(ctx, c, robot)
		if err != nil {
			manager.logger.Errorw("failed to add new component", "component", c.ResourceName(), "error", err)
		}
<<<<<<< HEAD
		rName := c.ResourceName()
		manager.addResource(rName, r)
		for _, dep := range c.ImplicitDependsOn {
			if comp := robot.config.FindComponent(dep); comp != nil {
				if err := manager.resources.AddChildren(rName, comp.ResourceName()); err != nil {
					return err
				}
			} else if name, ok := manager.resources.FindNodeByName(dep); ok {
				if err := manager.resources.AddChildren(rName, *name); err != nil {
					return err
				}
			} else {
				return errors.Errorf("componenent %s depends on non-existent component %s",
					rName.Name, dep)
			}
=======
	}
}

func (manager *resourceManager) newComponent(ctx context.Context, c config.Component, robot *localRobot) error {
	r, err := robot.newResource(ctx, c)
	if err != nil {
		return err
	}
	rName := c.ResourceName()
	manager.addResource(rName, r)
	for _, dep := range c.DependsOn {
		err := manager.newComponentDependency(dep, robot, rName)
		if err != nil {
			return err
>>>>>>> c16accbe
		}
	}
	return nil
}

func (manager *resourceManager) newComponentDependency(dep string, robot *localRobot, rName resource.Name) error {
	if comp := robot.config.FindComponent(dep); comp != nil {
		if err := manager.resources.AddChildren(rName, comp.ResourceName()); err != nil {
			return err
		}
	} else if name, ok := manager.resources.FindNodeByName(dep); ok {
		if err := manager.resources.AddChildren(rName, *name); err != nil {
			return err
		}
	} else {
		return errors.Errorf("component %s depends on non-existent component", rName.Name)
	}
	return nil
}

// newServices constructs all services defined.
func (manager *resourceManager) newServices(ctx context.Context, services []config.Service, r *localRobot) {
	for _, c := range services {
		err := manager.newService(ctx, c, r)
		if err != nil {
			manager.logger.Errorw("failed to add new service", "service", c.ResourceName(), "error", err)
		}
	}
}

func (manager *resourceManager) newService(ctx context.Context, cs config.Service, r *localRobot) error {
	// DataManagerService has to be specifically excluded since it's defined in the config but is a default
	// service that we only want to reconfigure rather than reinstantiate with New().
	if cs.ResourceName() == datamanager.Name {
		return nil
	}
	svc, err := r.newService(ctx, cs)
	if err != nil {
		return err
	}
	manager.addResource(cs.ResourceName(), svc)
	return nil
}

// RemoteByName returns the given remote robot by name, if it exists;
// returns nil otherwise.
func (manager *resourceManager) RemoteByName(name string) (robot.Robot, bool) {
	part, ok := manager.remotes[name]
	if ok {
		return part, true
	}
	for _, remote := range manager.remotes {
		part, ok := remote.RemoteByName(name)
		if ok {
			return part, true
		}
	}
	return nil, false
}

func (manager *resourceManager) UpdateConfig(ctx context.Context,
	added *config.Config,
	modified *config.ModifiedConfigDiff,
	logger golog.Logger,
	robot *draftRobot,
) (PartsMergeResult, error) {
	var leftovers PartsMergeResult
	manager.updateRemotes(ctx, added.Remotes, modified.Remotes)
	replacedProcesses, err := manager.updateProcesses(ctx, added.Processes, modified.Processes)
	leftovers.ReplacedProcesses = replacedProcesses
	if err != nil {
		return leftovers, err
	}
	if err := manager.updateServices(ctx, added.Services, modified.Services, robot); err != nil {
		return leftovers, err
	}
	if err := manager.updateComponentsGraph(added.Components, modified.Components, logger, robot); err != nil {
		return leftovers, err
	}
	if err := manager.updateComponents(ctx, logger, robot); err != nil {
		return leftovers, err
	}
	return leftovers, nil
}

func (manager *resourceManager) updateProcesses(ctx context.Context,
	addProcesses []pexec.ProcessConfig,
	modifiedProcesses []pexec.ProcessConfig,
) ([]pexec.ManagedProcess, error) {
	var replacedProcess []pexec.ManagedProcess
	manager.newProcesses(ctx, addProcesses)
	for _, p := range modifiedProcesses {
		old, ok := manager.processManager.ProcessByID(p.ID)
		if !ok {
			return replacedProcess, errors.Errorf("cannot replace non-existing process %q", p.ID)
		}
		manager.newProcesses(ctx, []pexec.ProcessConfig{p})
		replacedProcess = append(replacedProcess, old)
	}
	return replacedProcess, nil
}

func (manager *resourceManager) updateRemotes(ctx context.Context,
	addedRemotes []config.Remote,
	modifiedRemotes []config.Remote,
) {
	manager.newRemotes(ctx, addedRemotes)
	for _, r := range modifiedRemotes {
		manager.newRemotes(ctx, []config.Remote{r})
	}
}

func (manager *resourceManager) reconfigureResource(ctx context.Context, old, newR interface{}) (interface{}, error) {
	if old == nil {
		// if the oldPart was never created, replace directly with the new resource
		return newR, nil
	}

	oldPart, oldResourceIsReconfigurable := old.(resource.Reconfigurable)
	newPart, newResourceIsReconfigurable := newR.(resource.Reconfigurable)

	switch {
	case oldResourceIsReconfigurable != newResourceIsReconfigurable:
		// this is an indicator of a serious constructor problem
		// for the resource subtype.
		reconfError := errors.Errorf(
			"new type %T is reconfigurable whereas old type %T is not",
			newR, old)
		if oldResourceIsReconfigurable {
			reconfError = errors.Errorf(
				"old type %T is reconfigurable whereas new type %T is not",
				old, newR)
		}
		return nil, reconfError
	case oldResourceIsReconfigurable && newResourceIsReconfigurable:
		// if we are dealing with a reconfigurable resource
		// use the new resource to reconfigure the old one.
		if err := oldPart.Reconfigure(ctx, newPart); err != nil {
			return nil, err
		}
		return old, nil
	case !oldResourceIsReconfigurable && !newResourceIsReconfigurable:
		// if we are not dealing with a reconfigurable resource
		// we want to close the old resource and replace it with the
		// new.
		if err := utils.TryClose(ctx, old); err != nil {
			return nil, err
		}
		return newR, nil
	default:
		return nil, errors.Errorf("unexpected outcome during reconfiguration of type %T and type %T",
			old, newR)
	}
}

func (manager *resourceManager) updateServices(ctx context.Context,
	addedServices []config.Service,
	modifiedServices []config.Service,
	robot *draftRobot,
) error {
	for _, c := range addedServices {
		// DataManagerService has to be specifically excluded since it's defined in the config but is a default
		// service that we only want to reconfigure rather than reinstantiate with New().
		if c.ResourceName() == datamanager.Name {
			continue
		}
		svc, err := robot.newService(ctx, c)
		if err != nil {
			return err
		}
		manager.addResource(c.ResourceName(), svc)
	}
	for _, c := range modifiedServices {
		if c.ResourceName() == datamanager.Name {
			continue
		}
		svc, err := robot.newService(ctx, c)
		if err != nil {
			return err
		}
		old, ok := manager.resources.Nodes[c.ResourceName()]
		if !ok {
			manager.resources.Nodes[c.ResourceName()] = svc
		}
		rr, err := manager.reconfigureResource(ctx, old, svc)
		if err != nil {
			return err
		}
		manager.resources.Nodes[c.ResourceName()] = rr
	}
	return nil
}

func (manager *resourceManager) markChildrenForUpdate(ctx context.Context, rName resource.Name, r *draftRobot) error {
	sg, err := manager.resources.SubGraphFrom(rName)
	if err != nil {
		return err
	}
	sorted := sg.TopologicalSort()
	for _, x := range sorted {
		var originalConfig config.Component
		if _, ok := manager.resources.Nodes[x].(*resourceUpdateWrapper); ok {
			continue
		}
		for _, c := range r.original.config.Components {
			if c.ResourceName() == x {
				originalConfig = c
			}
		}
		if err := utils.TryClose(ctx, manager.resources.Nodes[x]); err != nil {
			return err
		}
		wrapper := &resourceUpdateWrapper{
			real:       nil,
			config:     originalConfig,
			isAdded:    true,
			isModified: false,
		}
		manager.resources.Nodes[x] = wrapper
	}
	return nil
}

func (manager *resourceManager) updateComponent(ctx context.Context,
	rName resource.Name,
	conf config.Component,
	old interface{},
	r *draftRobot,
) error {
	obj, canValidate := old.(config.CompononentUpdate)
	res := config.Rebuild
	if canValidate {
		res = obj.UpdateAction(&conf)
	}
	switch res {
	case config.None:
		return nil
	case config.Reconfigure:
		if err := manager.markChildrenForUpdate(ctx, rName, r); err != nil {
			return err
		}
		nr, err := r.newResource(ctx, conf)
		if err != nil {
			return err
		}
		rr, err := manager.reconfigureResource(ctx, old, nr)
		if err != nil {
			return err
		}
		manager.resources.Nodes[rName] = rr
	case config.Rebuild:
		if err := manager.markChildrenForUpdate(ctx, rName, r); err != nil {
			return err
		}
		if err := utils.TryClose(ctx, old); err != nil {
			return err
		}
		nr, err := r.newResource(ctx, conf)
		if err != nil {
			return err
		}
		manager.resources.Nodes[rName] = nr
	}
	return nil
}

func (manager *resourceManager) updateComponents(ctx context.Context,
	logger golog.Logger,
	robot *draftRobot,
) error {
	sorted := manager.resources.ReverseTopologicalSort()
	for _, c := range sorted {
		wrapper, ok := manager.resources.Nodes[c].(*resourceUpdateWrapper)
		if !ok {
			continue
		}
		if wrapper.isAdded {
			logger.Infof("building the component %q with config %+v", c.Name, wrapper.config)
			r, err := robot.newResource(ctx, wrapper.config)
			if err != nil {
				return err
			}
			manager.resources.Nodes[c] = r
		} else if wrapper.isModified {
			err := manager.updateComponent(ctx, c, wrapper.config, wrapper.real, robot)
			if err != nil {
				return err
			}
		}
	}
	return nil
}

func (manager *resourceManager) updateComponentsGraph(addedComponents []config.Component,
	modifiedComponents []config.Component,
	logger golog.Logger,
	robot *draftRobot,
) error {
	// Assumptions :
	// added & modified slices are ordered
	for _, add := range addedComponents {
		rName := add.ResourceName()
		wrapper := &resourceUpdateWrapper{
			real:       nil,
			isAdded:    true,
			isModified: false,
			config:     add,
		}
		if manager.resources.Nodes[rName] != nil {
			logger.Debugf("%q is already exists", rName)
			return errors.Errorf("cannot add component %q it already exists", rName)
		}
		manager.addResource(rName, wrapper)
		for _, dep := range add.ImplicitDependsOn {
			if comp := robot.original.config.FindComponent(dep); comp != nil {
				if err := manager.resources.AddChildren(rName, comp.ResourceName()); err != nil {
					return err
				}
			} else if name, ok := manager.resources.FindNodeByName(dep); ok {
				if err := manager.resources.AddChildren(rName, *name); err != nil {
					return err
				}
			} else {
				return errors.Errorf("component %s depends on non-existent component %s",
					rName.Name, dep)
			}
		}
	}
	for _, modif := range modifiedComponents {
		rName := modif.ResourceName()
		_, ok := manager.resources.Nodes[rName]
		if !ok {
			manager.addResource(rName, &resourceUpdateWrapper{
				real:       nil,
				isAdded:    true,
				isModified: false,
				config:     modif,
			})
		} else {
			wrapper := &resourceUpdateWrapper{
				real:       manager.resources.Nodes[rName],
				isAdded:    false,
				isModified: true,
				config:     modif,
			}
			manager.resources.Nodes[rName] = wrapper
		}

		parents := manager.resources.GetAllParentsOf(rName)
		mapParents := make(map[resource.Name]bool)
		for _, pdep := range parents {
			mapParents[pdep] = false
		}
		// parse the dependency tree and optionally add/remove components
		for _, dep := range modif.ImplicitDependsOn {
			var comp resource.Name
			if r := robot.original.config.FindComponent(dep); r != nil {
				comp = r.ResourceName()
			} else if r, ok := manager.resources.FindNodeByName(dep); ok {
				comp = *r
			} else {
				return errors.Errorf("component %q depends on non-existent component %q",
					rName.Name, dep)
			}
			if _, ok := mapParents[comp]; ok {
				mapParents[comp] = true
				continue
			}
			if err := manager.resources.AddChildren(rName, comp); err != nil {
				return err
			}
		}
		for k, v := range mapParents {
			if v {
				continue
			}
			if err := manager.resources.RemoveChildren(rName, k); err != nil {
				return err
			}
		}
	}
	return nil
}

// ResourceByName returns the given resource by fully qualified name, if it exists;
// returns an error otherwise.
func (manager *resourceManager) ResourceByName(name resource.Name) (interface{}, error) {
	partExists := false
	robotPart, ok := manager.resources.Nodes[name]
	if ok {
		return robotPart, nil
	}
	for _, remote := range manager.remotes {
		// only check for part if remote has prefix and the prefix matches the name of remote OR if remote doesn't have a prefix
		if (remote.conf.Prefix && strings.HasPrefix(name.Name, remote.conf.Name)) || !remote.conf.Prefix {
			part, err := remote.ResourceByName(name)
			if err == nil {
				if partExists {
					return nil, errors.Errorf("multiple remote resources with name %q. Change duplicate names to access", name)
				}
				robotPart = part
				partExists = true
			}
		}
	}
	if partExists {
		return robotPart, nil
	}
	return nil, rutils.NewResourceNotFoundError(name)
}

// PartsMergeResult is the result of merging in parts together.
type PartsMergeResult struct {
	ReplacedProcesses []pexec.ManagedProcess
	ReplacedRemotes   []*remoteRobot
}

// FilterFromConfig given a config this function will remove elements from the manager and return removed resources in a new manager.
func (manager *resourceManager) FilterFromConfig(ctx context.Context, conf *config.Config, logger golog.Logger) (*resourceManager, error) {
	filtered := newResourceManager(manager.opts, logger)

	for _, conf := range conf.Processes {
		proc, ok := manager.processManager.ProcessByID(conf.ID)
		if !ok {
			continue
		}
		if _, err := filtered.processManager.AddProcess(ctx, proc, false); err != nil {
			return nil, err
		}
		manager.processManager.RemoveProcessByID(conf.ID)
	}
	for _, conf := range conf.Remotes {
		part, ok := manager.remotes[conf.Name]
		if !ok {
			continue
		}
		filtered.addRemote(ctx, part, conf)
		delete(manager.remotes, conf.Name)
	}
	for _, compConf := range conf.Components {
		rName := compConf.ResourceName()
		_, err := manager.ResourceByName(rName)
		if err != nil {
			continue
		}
		filtered.resources.AddNode(rName, manager.resources.Nodes[rName])
		for _, child := range manager.resources.GetAllChildrenOf(rName) {
			if _, ok := filtered.resources.Nodes[child]; !ok {
				filtered.resources.AddNode(child, manager.resources.Nodes[child])
			}
			if err := filtered.resources.AddChildren(child, rName); err != nil {
				return nil, err
			}
		}
		manager.resources.Remove(rName)
	}
	for _, conf := range conf.Services {
		rName := conf.ResourceName()
		_, err := manager.ResourceByName(rName)
		if err != nil {
			continue
		}
		for _, child := range manager.resources.GetAllChildrenOf(rName) {
			if err := filtered.resources.AddChildren(child, rName); err != nil {
				return nil, err
			}
			filtered.resources.Nodes[child] = manager.resources.Nodes[child]
		}
		manager.resources.Remove(rName)
	}
	return filtered, nil
}<|MERGE_RESOLUTION|>--- conflicted
+++ resolved
@@ -401,23 +401,6 @@
 		if err != nil {
 			manager.logger.Errorw("failed to add new component", "component", c.ResourceName(), "error", err)
 		}
-<<<<<<< HEAD
-		rName := c.ResourceName()
-		manager.addResource(rName, r)
-		for _, dep := range c.ImplicitDependsOn {
-			if comp := robot.config.FindComponent(dep); comp != nil {
-				if err := manager.resources.AddChildren(rName, comp.ResourceName()); err != nil {
-					return err
-				}
-			} else if name, ok := manager.resources.FindNodeByName(dep); ok {
-				if err := manager.resources.AddChildren(rName, *name); err != nil {
-					return err
-				}
-			} else {
-				return errors.Errorf("componenent %s depends on non-existent component %s",
-					rName.Name, dep)
-			}
-=======
 	}
 }
 
@@ -428,11 +411,10 @@
 	}
 	rName := c.ResourceName()
 	manager.addResource(rName, r)
-	for _, dep := range c.DependsOn {
+	for _, dep := range c.ImplicitDependsOn {
 		err := manager.newComponentDependency(dep, robot, rName)
 		if err != nil {
 			return err
->>>>>>> c16accbe
 		}
 	}
 	return nil
@@ -746,7 +728,7 @@
 			return errors.Errorf("cannot add component %q it already exists", rName)
 		}
 		manager.addResource(rName, wrapper)
-		for _, dep := range add.ImplicitDependsOn {
+		for _, dep := range add.DependsOn {
 			if comp := robot.original.config.FindComponent(dep); comp != nil {
 				if err := manager.resources.AddChildren(rName, comp.ResourceName()); err != nil {
 					return err
@@ -787,7 +769,7 @@
 			mapParents[pdep] = false
 		}
 		// parse the dependency tree and optionally add/remove components
-		for _, dep := range modif.ImplicitDependsOn {
+		for _, dep := range modif.DependsOn {
 			var comp resource.Name
 			if r := robot.original.config.FindComponent(dep); r != nil {
 				comp = r.ResourceName()
