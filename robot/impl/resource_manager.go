--- conflicted
+++ resolved
@@ -525,11 +525,6 @@
 
 // completeConfig process the tree in reverse order and attempts to build or reconfigure
 // resources that are wrapped in a placeholderResource. this function will attempt to
-<<<<<<< HEAD
-// process resources concurrently when they do not depend on each other.
-func (manager *resourceManager) completeConfig(ctx context.Context, lr *localRobot) {
-	manager.resourceGraphLock.Lock()
-=======
 // process resources concurrently when they do not depend on each other unless
 // `forceSynce` is set to true.
 func (manager *resourceManager) completeConfig(
@@ -537,8 +532,7 @@
 	lr *localRobot,
 	forceSync bool,
 ) {
-	manager.configLock.Lock()
->>>>>>> 04037e3d
+	manager.resourceGraphLock.Lock()
 	defer func() {
 		if err := manager.viz.SaveSnapshot(manager.resources); err != nil {
 			manager.logger.Warnw("failed to save graph snapshot", "error", err)
