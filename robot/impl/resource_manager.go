--- conflicted
+++ resolved
@@ -523,21 +523,11 @@
 	return allErrs
 }
 
-<<<<<<< HEAD
-// completeConfig process the tree in reverse order and attempts to build
-// or reconfigure resources that are wrapped in a placeholderResource.
-func (manager *resourceManager) completeConfig(
-	ctx context.Context,
-	lr *localRobot,
-) {
-	manager.resourceGraphLock.Lock()
-=======
 // completeConfig process the tree in reverse order and attempts to build or reconfigure
 // resources that are wrapped in a placeholderResource. this function will attempt to
 // process resources concurrently when they do not depend on each other.
 func (manager *resourceManager) completeConfig(ctx context.Context, lr *localRobot) {
-	manager.configLock.Lock()
->>>>>>> c2cc3ff3
+	manager.resourceGraphLock.Lock()
 	defer func() {
 		if err := manager.viz.SaveSnapshot(manager.resources); err != nil {
 			manager.logger.Warnw("failed to save graph snapshot", "error", err)
