package robotimpl

import (
	"context"
	"crypto/tls"
	"os"
	"strings"

	"github.com/alessio/shellescape"
	"github.com/edaniels/golog"
	"github.com/pkg/errors"
	"go.uber.org/multierr"
	"go.viam.com/utils"
	"go.viam.com/utils/pexec"
	"go.viam.com/utils/rpc"

	"go.viam.com/rdk/config"
	"go.viam.com/rdk/resource"
	"go.viam.com/rdk/robot"
	"go.viam.com/rdk/services/datamanager"
	rutils "go.viam.com/rdk/utils"
)

// resourceManager manages the actual parts that make up a robot.
type resourceManager struct {
	remotes             map[string]*remoteRobot
	resources           *resource.Graph
	processManager      pexec.ProcessManager
	opts                resourceManagerOptions
	resourceRemoteNames map[resource.Name]string
}

type resourceUpdateWrapper struct {
	real       interface{}
	isAdded    bool
	isModified bool
	config     config.Component
}

type resourceManagerOptions struct {
	debug              bool
	fromCommand        bool
	allowInsecureCreds bool
	tlsConfig          *tls.Config
}

func (w *resourceUpdateWrapper) Close(ctx context.Context) error {
	if w.real != nil {
		return utils.TryClose(ctx, w.real)
	}
	return nil
}

// newResourceManager returns a properly initialized set of parts.
func newResourceManager(
	opts resourceManagerOptions,
	logger golog.Logger,
) *resourceManager {
	return &resourceManager{
		remotes:             map[string]*remoteRobot{},
		resources:           resource.NewGraph(),
		processManager:      pexec.NewProcessManager(logger),
		opts:                opts,
		resourceRemoteNames: make(map[resource.Name]string),
	}
}

// addRemote adds a remote to the manager.
func (manager *resourceManager) addRemote(ctx context.Context, r *remoteRobot, c config.Remote) {
	if old, ok := manager.remotes[c.Name]; ok {
		old.replace(ctx, r)
	} else {
		manager.remotes[c.Name] = r
	}
}

// addResource adds a resource to the manager.
func (manager *resourceManager) addResource(name resource.Name, r interface{}) {
	manager.resources.AddNode(name, r)
}

// RemoteNames returns the names of all remotes in the manager.
func (manager *resourceManager) RemoteNames() []string {
	names := []string{}
	for k := range manager.remotes {
		names = append(names, k)
	}
	return names
}

// mergeResourceNamesWithRemotes merges names from the manager itself as well as its
// remotes.
func (manager *resourceManager) mergeResourceNamesWithRemotes(names []resource.Name) []resource.Name {
	// use this to filter out seen names and preserve order
	seen := make(map[resource.Name]struct{}, len(manager.resources.Nodes))
	for _, name := range names {
		seen[name] = struct{}{}
	}
	for _, r := range manager.remotes {
		remoteNames := r.ResourceNames()
		for _, name := range remoteNames {
			if _, ok := seen[name]; ok {
				continue
			}
			names = append(names, name)
			seen[name] = struct{}{}
		}
	}
	return names
}

// ResourceNames returns the names of all resources in the manager.
func (manager *resourceManager) ResourceNames() []resource.Name {
	names := []resource.Name{}
	for k := range manager.resources.Nodes {
		names = append(names, k)
	}
	return manager.mergeResourceNamesWithRemotes(names)
}

// updateResourceRemoteNames populates the resourceRemoteNames map.
func (manager *resourceManager) updateResourceRemoteNames() {
	manager.resourceRemoteNames = make(map[resource.Name]string)
	names := manager.ResourceNames()
	for _, n := range names {
		// skip local parts
		if _, ok := manager.resources.Nodes[n]; ok {
			continue
		}
		// skip if name clash
		if _, err := manager.ResourceByName(n); err != nil {
			continue
		}
		for remoteName, remote := range manager.remotes {
			if _, err := remote.ResourceByName(n); err == nil {
				manager.resourceRemoteNames[n] = remoteName
				break
			}
		}
	}
}

// remoteNameByResource returns the remote the resource is pulled from, if found.
// False can mean either the resource doesn't exist or is local to the robot.
func (manager *resourceManager) remoteNameByResource(resourceName resource.Name) (string, bool) {
	name, ok := manager.resourceRemoteNames[resourceName]
	return name, ok
}

// Clone provides a shallow copy of each part.
func (manager *resourceManager) Clone() *resourceManager {
	var clonedManager resourceManager
	if len(manager.remotes) != 0 {
		clonedManager.remotes = make(map[string]*remoteRobot, len(manager.remotes))
		for k, v := range manager.remotes {
			clonedManager.remotes[k] = v
		}
	} else {
		clonedManager.remotes = map[string]*remoteRobot{}
	}
	if len(manager.resources.Nodes) != 0 {
		clonedManager.resources = manager.resources.Clone()
	}
	if manager.processManager != nil {
		clonedManager.processManager = manager.processManager.Clone()
	}
<<<<<<< HEAD
	clonedManager.opts = manager.opts
=======
	if len(manager.resourceRemoteNames) != 0 {
		clonedManager.resourceRemoteNames = make(map[resource.Name]string, len(manager.resourceRemoteNames))
		for k, v := range manager.resourceRemoteNames {
			clonedManager.resourceRemoteNames[k] = v
		}
	}

>>>>>>> 0dc12685
	return &clonedManager
}

// Close attempts to close/stop all parts.
func (manager *resourceManager) Close(ctx context.Context) error {
	var allErrs error
	if err := manager.processManager.Stop(); err != nil {
		allErrs = multierr.Combine(allErrs, errors.Wrap(err, "error stopping process manager"))
	}

	for _, x := range manager.remotes {
		if err := utils.TryClose(ctx, x); err != nil {
			allErrs = multierr.Combine(allErrs, errors.Wrap(err, "error closing remote"))
		}
	}

	order := manager.resources.TopologicalSort()
	for _, x := range order {
		if err := utils.TryClose(ctx, manager.resources.Nodes[x]); err != nil {
			allErrs = multierr.Combine(allErrs, errors.Wrap(err, "error closing resource"))
		}
	}

	return allErrs
}

// processConfig ingests a given config and constructs all constituent parts.
func (manager *resourceManager) processConfig(
	ctx context.Context,
	config *config.Config,
	robot *localRobot,
	logger golog.Logger,
) error {
	if err := manager.newProcesses(ctx, config.Processes); err != nil {
		return err
	}

	if err := manager.newRemotes(ctx, config.Remotes, logger); err != nil {
		return err
	}

	if err := manager.newComponents(ctx, config.Components, robot); err != nil {
		return err
	}

	if err := manager.newServices(ctx, config.Services, robot); err != nil {
		return err
	}

	return nil
}

// processModifiedConfig ingests a given config and constructs all constituent parts.

// newProcesses constructs all processes defined.
func (manager *resourceManager) newProcesses(ctx context.Context, processes []pexec.ProcessConfig) error {
	for _, procConf := range processes {
		// In an AppImage execve() is meant to be hooked to swap out the AppImage's libraries and the system ones.
		// Go doesn't use libc's execve() though, so the hooks fail and trying to exec binaries outside the AppImage can fail.
		// We work around this by execing through a bash shell (included in the AppImage) which then gets hooked properly.
		_, isAppImage := os.LookupEnv("APPIMAGE")
		if isAppImage {
			procConf.Args = []string{"-c", shellescape.QuoteCommand(append([]string{procConf.Name}, procConf.Args...))}
			procConf.Name = "bash"
		}

		if _, err := manager.processManager.AddProcessFromConfig(ctx, procConf); err != nil {
			return err
		}
	}
	return manager.processManager.Start(ctx)
}

// newRemotes constructs all remotes defined and integrates their parts in.
func (manager *resourceManager) newRemotes(ctx context.Context, remotes []config.Remote, logger golog.Logger) error {
	for _, config := range remotes {
		dialOpts := remoteDialOptions(config, manager.opts)
		robotClient, err := dialRemote(ctx, config, logger, dialOpts...)
		if err != nil {
			if errors.Is(err, rpc.ErrInsecureWithCredentials) {
				if manager.opts.fromCommand {
					err = errors.New("must use -allow-insecure-creds flag to connect to a non-TLS secured robot")
				} else {
					err = errors.New("must use Config.AllowInsecureCreds to connect to a non-TLS secured robot")
				}
			}
			return errors.Wrapf(err, "couldn't connect to robot remote (%s)", config.Address)
		}
		configCopy := config
		manager.addRemote(ctx, newRemoteRobot(ctx, robotClient, configCopy), configCopy)
	}
	return nil
}

// newComponents constructs all components defined.
func (manager *resourceManager) newComponents(ctx context.Context, components []config.Component, robot *localRobot) error {
	for _, c := range components {
		r, err := robot.newResource(ctx, c)
		if err != nil {
			return err
		}
		rName := c.ResourceName()
		manager.addResource(rName, r)
		for _, dep := range c.DependsOn {
			if comp := robot.config.FindComponent(dep); comp != nil {
				if err := manager.resources.AddChildren(rName, comp.ResourceName()); err != nil {
					return err
				}
			} else if name, ok := manager.resources.FindNodeByName(dep); ok {
				if err := manager.resources.AddChildren(rName, *name); err != nil {
					return err
				}
			} else {
				return errors.Errorf("componenent %s depends on non-existent component %s",
					rName.Name, dep)
			}
		}
	}

	return nil
}

// newServices constructs all services defined.
func (manager *resourceManager) newServices(ctx context.Context, services []config.Service, r *localRobot) error {
	for _, c := range services {
		// DataManagerService has to be specifically excluded since it's defined in the config but is a default
		// service that we only want to reconfigure rather than reinstantiate with New().
		if c.ResourceName() == datamanager.Name {
			continue
		}
		svc, err := r.newService(ctx, c)
		if err != nil {
			return err
		}
		manager.addResource(c.ResourceName(), svc)
	}

	return nil
}

// RemoteByName returns the given remote robot by name, if it exists;
// returns nil otherwise.
func (manager *resourceManager) RemoteByName(name string) (robot.Robot, bool) {
	part, ok := manager.remotes[name]
	if ok {
		return part, true
	}
	for _, remote := range manager.remotes {
		part, ok := remote.RemoteByName(name)
		if ok {
			return part, true
		}
	}
	return nil, false
}

func (manager *resourceManager) UpdateConfig(ctx context.Context,
	added *config.Config,
	modified *config.ModifiedConfigDiff,
	logger golog.Logger,
	robot *draftRobot,
) (PartsMergeResult, error) {
	var leftovers PartsMergeResult
	replacedRemotes, err := manager.updateRemotes(ctx, added.Remotes, modified.Remotes, logger)
	leftovers.ReplacedRemotes = replacedRemotes
	if err != nil {
		return leftovers, err
	}
	replacedProcesses, err := manager.updateProcesses(ctx, added.Processes, modified.Processes)
	leftovers.ReplacedProcesses = replacedProcesses
	if err != nil {
		return leftovers, err
	}
	if err := manager.updateServices(ctx, added.Services, modified.Services, robot); err != nil {
		return leftovers, err
	}
	if err := manager.updateComponentsGraph(added.Components, modified.Components, logger, robot); err != nil {
		return leftovers, err
	}
	if err := manager.updateComponents(ctx, logger, robot); err != nil {
		return leftovers, err
	}
	return leftovers, nil
}

func (manager *resourceManager) updateProcesses(ctx context.Context,
	addProcesses []pexec.ProcessConfig,
	modifiedProcesses []pexec.ProcessConfig,
) ([]pexec.ManagedProcess, error) {
	var replacedProcess []pexec.ManagedProcess
	if err := manager.newProcesses(ctx, addProcesses); err != nil {
		return nil, err
	}
	for _, p := range modifiedProcesses {
		old, ok := manager.processManager.ProcessByID(p.ID)
		if !ok {
			return replacedProcess, errors.Errorf("cannot replace non-existing process %q", p.ID)
		}
		if err := manager.newProcesses(ctx, []pexec.ProcessConfig{p}); err != nil {
			return replacedProcess, err
		}
		replacedProcess = append(replacedProcess, old)
	}
	return replacedProcess, nil
}

func (manager *resourceManager) updateRemotes(ctx context.Context,
	addedRemotes []config.Remote,
	modifiedRemotes []config.Remote,
	logger golog.Logger,
) ([]*remoteRobot, error) {
	var replacedRemotes []*remoteRobot
	if err := manager.newRemotes(ctx, addedRemotes, logger); err != nil {
		return nil, err
	}
	for _, r := range modifiedRemotes {
		if err := manager.newRemotes(ctx, []config.Remote{r}, logger); err != nil {
			return replacedRemotes, err
		}
	}
	return replacedRemotes, nil
}

func (manager *resourceManager) reconfigureResource(ctx context.Context, old, newR interface{}) (interface{}, error) {
	oldPart, oldResourceIsReconfigurable := old.(resource.Reconfigurable)
	newPart, newResourceIsReconfigurable := newR.(resource.Reconfigurable)
	switch {
	case oldResourceIsReconfigurable != newResourceIsReconfigurable:
		// this is an indicator of a serious constructor problem
		// for the resource subtype.
		reconfError := errors.Errorf(
			"new type %T is reconfigurable whereas old type %T is not",
			newR, old)
		if oldResourceIsReconfigurable {
			reconfError = errors.Errorf(
				"old type %T is reconfigurable whereas new type %T is not",
				old, newR)
		}
		return nil, reconfError
	case oldResourceIsReconfigurable && newResourceIsReconfigurable:
		// if we are dealing with a reconfigurable resource
		// use the new resource to reconfigure the old one.
		if err := oldPart.Reconfigure(ctx, newPart); err != nil {
			return nil, err
		}
		return old, nil
	case !oldResourceIsReconfigurable && !newResourceIsReconfigurable:
		// if we are not dealing with a reconfigurable resource
		// we want to close the old resource and replace it with the
		// new.
		if err := utils.TryClose(ctx, old); err != nil {
			return nil, err
		}
		return newR, nil
	default:
		return nil, errors.Errorf("unexpected outcome during reconfiguration of type %T and type %T",
			old, newR)
	}
}

func (manager *resourceManager) updateServices(ctx context.Context,
	addedServices []config.Service,
	modifiedServices []config.Service,
	robot *draftRobot,
) error {
	for _, c := range addedServices {
		// DataManagerService has to be specifically excluded since it's defined in the config but is a default
		// service that we only want to reconfigure rather than reinstantiate with New().
		if c.ResourceName() == datamanager.Name {
			continue
		}
		svc, err := robot.newService(ctx, c)
		if err != nil {
			return err
		}
		manager.addResource(c.ResourceName(), svc)
	}
	for _, c := range modifiedServices {
		if c.ResourceName() == datamanager.Name {
			continue
		}
		svc, err := robot.newService(ctx, c)
		if err != nil {
			return err
		}
		old, ok := manager.resources.Nodes[c.ResourceName()]
		if !ok {
			return errors.Errorf("couldn't find %q service while we are trying to modify it", c.ResourceName())
		}
		rr, err := manager.reconfigureResource(ctx, old, svc)
		if err != nil {
			return err
		}
		manager.resources.Nodes[c.ResourceName()] = rr
	}
	return nil
}

func (manager *resourceManager) updateComponent(ctx context.Context,
	rName resource.Name,
	conf config.Component,
	old interface{},
	r *draftRobot,
) error {
	obj, canValidate := old.(config.CompononentUpdate)
	res := config.Rebuild
	if canValidate {
		res = obj.ShouldUpdate(&conf)
	}
	switch res {
	case config.None:
		return nil
	case config.Reconfigure:
		sg, err := manager.resources.SubGraphFrom(rName)
		if err != nil {
			return err
		}
		sorted := sg.TopologicalSort()
		for _, x := range sorted {
			var originalConfig config.Component
			if _, ok := manager.resources.Nodes[x].(*resourceUpdateWrapper); ok {
				continue
			}
			for _, c := range r.original.config.Components {
				if c.ResourceName() == x {
					originalConfig = c
				}
			}
			if err := utils.TryClose(ctx, manager.resources.Nodes[x]); err != nil {
				return err
			}
			wrapper := &resourceUpdateWrapper{
				real:       nil,
				config:     originalConfig,
				isAdded:    true,
				isModified: false,
			}
			manager.resources.Nodes[x] = wrapper
		}
		nr, err := r.newResource(ctx, conf)
		if err != nil {
			return err
		}
		rr, err := manager.reconfigureResource(ctx, old, nr)
		if err != nil {
			return err
		}
		manager.resources.Nodes[rName] = rr
	case config.Rebuild:
		sg, err := manager.resources.SubGraphFrom(rName)
		if err != nil {
			return err
		}
		sorted := sg.TopologicalSort()
		for _, x := range sorted {
			var originalConfig config.Component
			if _, ok := manager.resources.Nodes[x].(*resourceUpdateWrapper); ok {
				continue
			}
			for _, c := range r.original.config.Components {
				if c.ResourceName() == x {
					originalConfig = c
				}
			}
			if err := utils.TryClose(ctx, manager.resources.Nodes[x]); err != nil {
				return err
			}
			wrapper := &resourceUpdateWrapper{
				real:       nil,
				config:     originalConfig,
				isAdded:    true,
				isModified: false,
			}
			manager.resources.Nodes[x] = wrapper
		}
		if err := utils.TryClose(ctx, old); err != nil {
			return err
		}
		nr, err := r.newResource(ctx, conf)
		if err != nil {
			return err
		}
		manager.resources.Nodes[rName] = nr
	}
	return nil
}

func (manager *resourceManager) updateComponents(ctx context.Context,
	logger golog.Logger,
	robot *draftRobot,
) error {
	sorted := manager.resources.ReverseTopologicalSort()
	for _, c := range sorted {
		wrapper, ok := manager.resources.Nodes[c].(*resourceUpdateWrapper)
		if !ok {
			continue
		}
		if wrapper.isAdded {
			logger.Infof("building the component %q with config %+v", c.Name, wrapper.config)
			r, err := robot.newResource(ctx, wrapper.config)
			if err != nil {
				return err
			}
			manager.resources.Nodes[c] = r
		} else if wrapper.isModified {
			err := manager.updateComponent(ctx, c, wrapper.config, wrapper.real, robot)
			if err != nil {
				return err
			}
		}
	}
	return nil
}

func (manager *resourceManager) updateComponentsGraph(addedComponents []config.Component,
	modifiedComponents []config.Component,
	logger golog.Logger,
	robot *draftRobot,
) error {
	// Assumptions :
	// added & modified slices are ordered
	for _, add := range addedComponents {
		rName := add.ResourceName()
		wrapper := &resourceUpdateWrapper{
			real:       nil,
			isAdded:    true,
			isModified: false,
			config:     add,
		}
		if manager.resources.Nodes[rName] != nil {
			logger.Debugf("%q is already exists", rName)
			return errors.Errorf("cannot add component %q it already exists", rName)
		}
		manager.addResource(rName, wrapper)
		for _, dep := range add.DependsOn {
			if comp := robot.original.config.FindComponent(dep); comp != nil {
				if err := manager.resources.AddChildren(rName, comp.ResourceName()); err != nil {
					return err
				}
			} else if name, ok := manager.resources.FindNodeByName(dep); ok {
				if err := manager.resources.AddChildren(rName, *name); err != nil {
					return err
				}
			} else {
				return errors.Errorf("componenent %s depends on non-existent component %s",
					rName.Name, dep)
			}
		}
	}
	for _, modif := range modifiedComponents {
		rName := modif.ResourceName()
		if _, ok := manager.resources.Nodes[rName]; !ok {
			return errors.Errorf("cannot modify non-existent component %q", rName)
		}
		wrapper := &resourceUpdateWrapper{
			real:       manager.resources.Nodes[rName],
			isAdded:    false,
			isModified: true,
			config:     modif,
		}
		manager.resources.Nodes[rName] = wrapper
		parents := manager.resources.GetAllParentsOf(rName)
		mapParents := make(map[resource.Name]bool)
		for _, pdep := range parents {
			mapParents[pdep] = false
		}
		// parse the dependency tree and optionally add/remove components
		for _, dep := range modif.DependsOn {
			var comp resource.Name
			if r := robot.original.config.FindComponent(dep); r != nil {
				comp = r.ResourceName()
			} else if r, ok := manager.resources.FindNodeByName(dep); ok {
				comp = *r
			} else {
				return errors.Errorf("component %q depends on non-existent component %q",
					rName.Name, dep)
			}
			if _, ok := mapParents[comp]; ok {
				mapParents[comp] = true
				continue
			}
			if err := manager.resources.AddChildren(rName, comp); err != nil {
				return err
			}
		}
		for k, v := range mapParents {
			if v {
				continue
			}
			if err := manager.resources.RemoveChildren(rName, k); err != nil {
				return err
			}
		}
	}
	return nil
}

// ResourceByName returns the given resource by fully qualified name, if it exists;
// returns an error otherwise.
func (manager *resourceManager) ResourceByName(name resource.Name) (interface{}, error) {
	partExists := false
	robotPart, ok := manager.resources.Nodes[name]
	if ok {
		return robotPart, nil
	}
	for _, remote := range manager.remotes {
		// only check for part if remote has prefix and the prefix matches the name of remote OR if remote doesn't have a prefix
		if (remote.conf.Prefix && strings.HasPrefix(name.Name, remote.conf.Name)) || !remote.conf.Prefix {
			part, err := remote.ResourceByName(name)
			if err == nil {
				if partExists {
					return nil, errors.Errorf("multiple remote resources with name %q. Change duplicate names to access", name)
				}
				robotPart = part
				partExists = true
			}
		}
	}
	if partExists {
		return robotPart, nil
	}
	return nil, rutils.NewResourceNotFoundError(name)
}

// PartsMergeResult is the result of merging in parts together.
type PartsMergeResult struct {
	ReplacedProcesses []pexec.ManagedProcess
	ReplacedRemotes   []*remoteRobot
}

// FilterFromConfig given a config this function will remove elements from the manager and return removed resources in a new manager.
func (manager *resourceManager) FilterFromConfig(ctx context.Context, conf *config.Config, logger golog.Logger) (*resourceManager, error) {
	filtered := newResourceManager(manager.opts, logger)

	for _, conf := range conf.Processes {
		proc, ok := manager.processManager.ProcessByID(conf.ID)
		if !ok {
			continue
		}
		if _, err := filtered.processManager.AddProcess(ctx, proc, false); err != nil {
			return nil, err
		}
		manager.processManager.RemoveProcessByID(conf.ID)
	}
	for _, conf := range conf.Remotes {
		part, ok := manager.remotes[conf.Name]
		if !ok {
			continue
		}
		filtered.addRemote(ctx, part, conf)
		delete(manager.remotes, conf.Name)
	}
	for _, compConf := range conf.Components {
		rName := compConf.ResourceName()
		_, err := manager.ResourceByName(rName)
		if err != nil {
			continue
		}
		filtered.resources.AddNode(rName, manager.resources.Nodes[rName])
		for _, child := range manager.resources.GetAllChildrenOf(rName) {
			if _, ok := filtered.resources.Nodes[child]; !ok {
				filtered.resources.AddNode(child, manager.resources.Nodes[child])
			}
			if err := filtered.resources.AddChildren(child, rName); err != nil {
				return nil, err
			}
		}
		manager.resources.Remove(rName)
	}
	for _, conf := range conf.Services {
		rName := conf.ResourceName()
		_, err := manager.ResourceByName(rName)
		if err != nil {
			continue
		}
		for _, child := range manager.resources.GetAllChildrenOf(rName) {
			if err := filtered.resources.AddChildren(child, rName); err != nil {
				return nil, err
			}
			filtered.resources.Nodes[child] = manager.resources.Nodes[child]
		}
		manager.resources.Remove(rName)
	}
	return filtered, nil
}<|MERGE_RESOLUTION|>--- conflicted
+++ resolved
@@ -164,17 +164,13 @@
 	if manager.processManager != nil {
 		clonedManager.processManager = manager.processManager.Clone()
 	}
-<<<<<<< HEAD
-	clonedManager.opts = manager.opts
-=======
 	if len(manager.resourceRemoteNames) != 0 {
 		clonedManager.resourceRemoteNames = make(map[resource.Name]string, len(manager.resourceRemoteNames))
 		for k, v := range manager.resourceRemoteNames {
 			clonedManager.resourceRemoteNames[k] = v
 		}
 	}
-
->>>>>>> 0dc12685
+	clonedManager.opts = manager.opts
 	return &clonedManager
 }
 
