package robotimpl

import (
	"context"
	"crypto/tls"
	"os"
	"strings"

	"github.com/edaniels/golog"
	"github.com/jhump/protoreflect/desc"
	"github.com/pkg/errors"
	"go.uber.org/multierr"
	"go.viam.com/utils"
	"go.viam.com/utils/pexec"
	"go.viam.com/utils/rpc"

	"go.viam.com/rdk/config"
	"go.viam.com/rdk/grpc/client"
	"go.viam.com/rdk/registry"
	"go.viam.com/rdk/resource"
	"go.viam.com/rdk/robot"
	rutils "go.viam.com/rdk/utils"
)

const (
	remoteTypeName  = resource.TypeName("remote")
	unknownTypeName = resource.TypeName("unk")
)

var remoteSubtype = resource.NewSubtype(resource.ResourceNamespaceRDK,
	remoteTypeName,
	resource.SubtypeName(""))

var unknownSubtype = resource.NewSubtype(resource.ResourceNamespaceRDK,
	unknownTypeName,
	resource.SubtypeName(""))

type translateToName func(string) (resource.Name, bool)

// resourceManager manages the actual parts that make up a robot.
type resourceManager struct {
	resources      *resource.Graph
	processManager pexec.ProcessManager
	opts           resourceManagerOptions
	logger         golog.Logger
}

type resourcePlaceholder struct {
	real   interface{}
	config interface{}
}

type resourceManagerOptions struct {
	debug              bool
	fromCommand        bool
	allowInsecureCreds bool
	tlsConfig          *tls.Config
}

func (w *resourcePlaceholder) Close(ctx context.Context) error {
	if w.real != nil {
		return utils.TryClose(ctx, w.real)
	}
	return nil
}

// newResourceManager returns a properly initialized set of parts.
func newResourceManager(
	opts resourceManagerOptions,
	logger golog.Logger,
) *resourceManager {
	return &resourceManager{
		resources:      resource.NewGraph(),
		processManager: pexec.NewProcessManager(logger),
		opts:           opts,
		logger:         logger,
	}
}

func fromRemoteNameToRemoteNodeName(name string) resource.Name {
	return resource.NameFromSubtype(remoteSubtype, name)
}

// addRemote adds a remote to the manager.
func (manager *resourceManager) addRemote(ctx context.Context, rr robot.Robot, c config.Remote, r *localRobot) {
	rName := fromRemoteNameToRemoteNodeName(c.Name)
	manager.addResource(rName, rr)
	manager.updateRemoteResourceNames(ctx, rName, rr, r)
}

func (manager *resourceManager) remoteResourceNames(remoteName resource.Name) []resource.Name {
	var filtered []resource.Name
	if _, ok := manager.resources.Node(remoteName); !ok {
		manager.logger.Errorw("trying to get remote resources of a non existing remote", "remote", remoteName)
	}
	children := manager.resources.GetAllChildrenOf(remoteName)
	for _, child := range children {
		if child.IsRemoteResource() {
			filtered = append(filtered, child)
		}
	}
	return filtered
}

func (manager *resourceManager) updateRemoteResourceNames(ctx context.Context, remoteName resource.Name, rr robot.Robot, lr *localRobot) {
	visited := map[resource.Name]bool{}
	newResources := rr.ResourceNames()
	oldResources := manager.remoteResourceNames(remoteName)
	for _, res := range oldResources {
		visited[res] = false
	}
	for _, res := range newResources {
		rrName := res
		res = res.PrependRemote(resource.RemoteName(remoteName.Name))
		if _, ok := visited[res]; ok {
			visited[res] = true
			continue
		}
		iface, err := rr.ResourceByName(rrName)
		if err != nil {
			manager.logger.Errorw("couldn't obtain remote resource interface",
				"name", rrName,
				"reason", err)
			continue
		}
		asUnknown := resource.NewRemoteName(res.Remote.Remote,
			resource.ResourceNamespaceRDK,
			unknownTypeName,
			resource.SubtypeName(""), res.Name)
		if _, ok := visited[asUnknown]; ok {
			manager.logger.Infow("we have an unknown res that we are converting to", "unknown", asUnknown, "new name", res)
			visited[asUnknown] = true
			if err := manager.resources.RenameNode(asUnknown, res); err != nil {
				manager.logger.Errorw("fail to rename node", "node", asUnknown, "error", err)
			}
		}
		manager.addResource(res, iface)
		err = manager.resources.AddChildren(res, remoteName)
		if err != nil {
			manager.logger.Errorw("error while trying add node as a dependency of remote", "node", res, "remote", remoteName)
		}
	}
	for res, visit := range visited {
		if !visit {
			manager.logger.Debugf("deleting res %q", res)
			err := manager.markChildrenForUpdate(ctx, res, lr)
			if err != nil {
				manager.logger.Errorw("failed to mark children of remote for update", "resource", res, "reason", err)
				continue
			}
			if len(manager.resources.GetAllChildrenOf(res)) > 0 {
				asUnknown := resource.NewRemoteName(res.Remote.Remote,
					resource.ResourceNamespaceRDK,
					unknownTypeName,
					resource.SubtypeName(""), res.Name)
				if err := manager.resources.RenameNode(res, asUnknown); err != nil {
					manager.logger.Errorw("error while renaming node", "error", err)
				}
				manager.resources.AddNode(asUnknown, nil)
				continue
			}
			manager.resources.Remove(res)
		}
	}
}

func (manager *resourceManager) updateRemotesResourceNames(ctx context.Context, r *localRobot) {
	for _, name := range manager.resources.Names() {
		iface, _ := manager.resources.Node(name)
		if name.ResourceType == remoteTypeName {
			if rr, ok := iface.(robot.Robot); ok {
				manager.updateRemoteResourceNames(ctx, name, rr, r)
			}
		}
	}
}

// addResource adds a resource to the manager.
func (manager *resourceManager) addResource(name resource.Name, r interface{}) {
	manager.resources.AddNode(name, r)
}

// RemoteNames returns the names of all remotes in the manager.
func (manager *resourceManager) RemoteNames() []string {
	names := []string{}
	for _, k := range manager.resources.Names() {
		iface, _ := manager.resources.Node(k)
		if k.ResourceType == remoteTypeName && iface != nil {
			names = append(names, k.Name)
		}
	}
	return names
}

func (manager *resourceManager) anyResourcesNotConfigured() bool {
	for _, name := range manager.resources.Names() {
		iface, ok := manager.resources.Node(name)
		if !ok {
			continue
		}
		if _, ok := iface.(*resourcePlaceholder); ok || iface == nil {
			return true
		}
	}
	return false
}

// ResourceNames returns the names of all resources in the manager.
func (manager *resourceManager) ResourceNames() []resource.Name {
	names := []resource.Name{}
	for _, k := range manager.resources.Names() {
		if k.ResourceType == remoteTypeName {
			continue
		}
		iface, ok := manager.resources.Node(k)
		if !ok {
			continue
		}
		if _, ok := iface.(*resourcePlaceholder); ok || iface == nil {
			continue
		}
		names = append(names, k)
	}
	return names
}

// ResourceRPCSubtypes returns the types of all resource RPC subtypes in use by the manager.
func (manager *resourceManager) ResourceRPCSubtypes() []resource.RPCSubtype {
	resourceSubtypes := registry.RegisteredResourceSubtypes()

	types := map[resource.Subtype]*desc.ServiceDescriptor{}
	for _, k := range manager.resources.Names() {
		if k.ResourceType == remoteTypeName {
			iface, ok := manager.resources.Node(k)
			if !ok {
				continue
			}
			rr, ok := iface.(robot.Robot)
			if !ok {
				manager.logger.Errorw("remote robot doesn't implement the robot interface",
					"remote", k,
					"type", iface)
				continue
			}
			manager.mergeResourceRPCSubtypesWithRemote(rr, types)
			continue
		}
		if k.IsRemoteResource() {
			continue
		}
		if types[k.Subtype] != nil {
			continue
		}

		st, ok := resourceSubtypes[k.Subtype]
		if !ok {
			continue
		}

		types[k.Subtype] = st.ReflectRPCServiceDesc
	}
	typesList := make([]resource.RPCSubtype, 0, len(types))
	for k, v := range types {
		typesList = append(typesList, resource.RPCSubtype{
			Subtype: k,
			Desc:    v,
		})
	}
	return typesList
}

// mergeResourceRPCSubtypesWithRemotes merges types from the manager itself as well as its
// remotes.
func (manager *resourceManager) mergeResourceRPCSubtypesWithRemote(r robot.Robot, types map[resource.Subtype]*desc.ServiceDescriptor) {
	remoteTypes := r.ResourceRPCSubtypes()
	for _, remoteType := range remoteTypes {
		if svcName, ok := types[remoteType.Subtype]; ok {
			if svcName.GetFullyQualifiedName() != remoteType.Desc.GetFullyQualifiedName() {
				manager.logger.Errorw(
					"remote proto service name clashes with another of same subtype",
					"existing", svcName.GetFullyQualifiedName(),
					"remote", remoteType.Desc.GetFullyQualifiedName())
			}
			continue
		}
		types[remoteType.Subtype] = remoteType.Desc
	}
}

<<<<<<< HEAD
=======
// remoteNameByResource returns the remote the resource is pulled from, if found.
// False can mean either the resource doesn't exist or is local to the robot.
func (manager *resourceManager) remoteNameByResource(resourceName resource.Name) (string, bool) {
	if !resourceName.IsRemoteResource() {
		return "", false
	}
	remote := strings.Split(string(resourceName.Remote), ":")
	return remote[0], true
}

// Clone provides a shallow copy of each part.
func (manager *resourceManager) Clone() *resourceManager {
	var clonedManager resourceManager
	if len(manager.resources.Nodes) != 0 {
		clonedManager.resources = manager.resources.Clone()
	}
	if manager.processManager != nil {
		clonedManager.processManager = manager.processManager.Clone()
	}
	clonedManager.opts = manager.opts
	return &clonedManager
}

>>>>>>> b3d8f1df
// Close attempts to close/stop all parts.
func (manager *resourceManager) Close(ctx context.Context) error {
	var allErrs error
	if err := manager.processManager.Stop(); err != nil {
		allErrs = multierr.Combine(allErrs, errors.Wrap(err, "error stopping process manager"))
	}

	order := manager.resources.TopologicalSort()
	for _, x := range order {
		iface, ok := manager.resources.Node(x)
		if !ok {
			continue
		}
		if err := utils.TryClose(ctx, iface); err != nil {
			allErrs = multierr.Combine(allErrs, errors.Wrap(err, "error closing resource"))
		}
	}
	return allErrs
}

// processConfig ingests a given config and constructs all constituent parts.
func (manager *resourceManager) processConfig(
	ctx context.Context,
	config *config.Config,
) {
	manager.newProcesses(ctx, config.Processes)
}

func (manager *resourceManager) completeConfig(
	ctx context.Context,
	robot *localRobot,
) {
	rS := manager.resources.ReverseTopologicalSort()
	for _, r := range rS {
		iface, ok := manager.resources.Node(r)
		if !ok || iface == nil {
			continue
		}
		wrap, ok := iface.(*resourcePlaceholder)
		if !ok {
			continue
		}
		manager.logger.Infow("we are now handling the resource ", "resource", r.Name)
		if c, ok := wrap.config.(config.Component); ok {
			iface, err := manager.processComponent(ctx, r, c, wrap.real, robot)
			if err != nil {
				manager.logger.Errorw("error building component", "error", err)
				continue
			}
			manager.resources.AddNode(r, iface)
		} else if s, ok := wrap.config.(config.Service); ok {
			iface, err := manager.processService(ctx, s, wrap.real, robot)
			if err != nil {
				manager.logger.Errorw("error building component", "error", err)
				continue
			}
			manager.resources.AddNode(r, iface)
		} else if rc, ok := wrap.config.(config.Remote); ok {
			rr, err := manager.processRemote(ctx, rc)
			if err != nil {
				manager.logger.Errorw("error connecting to remote", "error", err)
				continue
			}
			manager.addRemote(ctx, rr, rc, robot)
			rr.SetParentNotifier(func() {
				rName := rc.Name
				if robot.closeContext.Err() != nil {
					return
				}
				select {
				case <-robot.closeContext.Done():
					return
				case robot.remotesChanged <- rName:
				}
			})
		}
	}
}

// cleanAppImageEnv attempts to revert environment variable changes so
// normal, non-AppImage processes can be executed correctly.
func cleanAppImageEnv() error {
	_, isAppImage := os.LookupEnv("APPIMAGE")
	if isAppImage {
		err := os.Chdir(os.Getenv("APPRUN_CWD"))
		if err != nil {
			return err
		}

		// Reset original values where available
		for _, eVarStr := range os.Environ() {
			eVar := strings.Split(eVarStr, "=")
			key := eVar[0]
			origV, present := os.LookupEnv("APPRUN_ORIGINAL_" + key)
			if present {
				if origV != "" {
					err = os.Setenv(key, origV)
				} else {
					err = os.Unsetenv(key)
				}
				if err != nil {
					return err
				}
			}
		}

		// Remove all explicit appimage vars
		err = multierr.Combine(os.Unsetenv("ARGV0"), os.Unsetenv("ORIGIN"))
		for _, eVarStr := range os.Environ() {
			eVar := strings.Split(eVarStr, "=")
			key := eVar[0]
			if strings.HasPrefix(key, "APPRUN") ||
				strings.HasPrefix(key, "APPDIR") ||
				strings.HasPrefix(key, "APPIMAGE") ||
				strings.HasPrefix(key, "AIX_") {
				err = multierr.Combine(err, os.Unsetenv(key))
			}
		}
		if err != nil {
			return err
		}

		// Remove AppImage paths from path-like env vars
		for _, eVarStr := range os.Environ() {
			eVar := strings.Split(eVarStr, "=")
			var newPaths []string
			const mountPrefix = "/tmp/.mount_"
			key := eVar[0]
			if len(eVar) >= 2 && strings.Contains(eVar[1], mountPrefix) {
				for _, path := range strings.Split(eVar[1], ":") {
					if !strings.HasPrefix(path, mountPrefix) && path != "" {
						newPaths = append(newPaths, path)
					}
				}
				if len(newPaths) > 0 {
					err = os.Setenv(key, strings.Join(newPaths, ":"))
				} else {
					err = os.Unsetenv(key)
				}
				if err != nil {
					return err
				}
			}
		}
	}
	return nil
}

// newProcesses constructs all processes defined.
func (manager *resourceManager) newProcesses(ctx context.Context, processes []pexec.ProcessConfig) {
	// If we're in an AppImage, clean the environment before external execution.
	err := cleanAppImageEnv()
	if err != nil {
		manager.logger.Errorw("failed to properly clean AppImage", "error", err)
	}

	for _, procConf := range processes {
		if err := manager.newProcess(ctx, procConf); err != nil {
			manager.logger.Errorw("failed to create new process", "error", err)
		}
	}

	err = manager.processManager.Start(ctx)
	if err != nil {
		manager.logger.Errorw("there are process(es) that failed to start", "error", err)
	}
}

func (manager *resourceManager) newProcess(ctx context.Context, procConf pexec.ProcessConfig) error {
	if _, err := manager.processManager.AddProcessFromConfig(ctx, procConf); err != nil {
		return err
	}
	return nil
}

// newRemotes constructs all remotes defined and integrates their parts in.
func (manager *resourceManager) processRemote(ctx context.Context,
	config config.Remote,
) (*client.RobotClient, error) {
	dialOpts := remoteDialOptions(config, manager.opts)
	manager.logger.Debugw("connecting now to remote", "remote", config.Name)
	robotClient, err := dialRobotClient(ctx, config, manager.logger, dialOpts...)
	if err != nil {
		if errors.Is(err, rpc.ErrInsecureWithCredentials) {
			if manager.opts.fromCommand {
				err = errors.New("must use -allow-insecure-creds flag to connect to a non-TLS secured robot")
			} else {
				err = errors.New("must use Config.AllowInsecureCreds to connect to a non-TLS secured robot")
			}
		}
		return nil, errors.Wrapf(err, "couldn't connect to robot remote (%s)", config.Address)
	}
	manager.logger.Debugw("connected now to remote", "remote", config.Name)
	return robotClient, nil
}

// RemoteByName returns the given remote robot by name, if it exists;
// returns nil otherwise.
func (manager *resourceManager) RemoteByName(name string) (robot.Robot, bool) {
	rName := resource.NameFromSubtype(remoteSubtype, name)
	if iface, ok := manager.resources.Node(rName); ok {
		part, ok := iface.(robot.Robot)
		if !ok {
			manager.logger.Errorw("tried to access remote but its not a robot interface", "remote_name", name, "type", iface)
		}
		return part, ok
	}
	return nil, false
}

func (manager *resourceManager) UpdateConfig(ctx context.Context,
	added *config.Config,
	modified *config.ModifiedConfigDiff,
) (PartsMergeResult, error) {
	var leftovers PartsMergeResult
	replacedProcesses, err := manager.updateProcesses(ctx, added.Processes, modified.Processes)
	leftovers.ReplacedProcesses = replacedProcesses
	if err != nil {
		return leftovers, err
	}
	return leftovers, nil
}

func (manager *resourceManager) updateProcesses(ctx context.Context,
	addProcesses []pexec.ProcessConfig,
	modifiedProcesses []pexec.ProcessConfig,
) ([]pexec.ManagedProcess, error) {
	var replacedProcess []pexec.ManagedProcess
	manager.newProcesses(ctx, addProcesses)
	for _, p := range modifiedProcesses {
		old, ok := manager.processManager.ProcessByID(p.ID)
		if !ok {
			return replacedProcess, errors.Errorf("cannot replace non-existing process %q", p.ID)
		}
		manager.newProcesses(ctx, []pexec.ProcessConfig{p})
		replacedProcess = append(replacedProcess, old)
	}
	return replacedProcess, nil
}

func (manager *resourceManager) reconfigureResource(ctx context.Context, old, newR interface{}) (interface{}, error) {
	if old == nil {
		// if the oldPart was never created, replace directly with the new resource
		return newR, nil
	}

	oldPart, oldResourceIsReconfigurable := old.(resource.Reconfigurable)
	newPart, newResourceIsReconfigurable := newR.(resource.Reconfigurable)

	switch {
	case oldResourceIsReconfigurable != newResourceIsReconfigurable:
		// this is an indicator of a serious constructor problem
		// for the resource subtype.
		reconfError := errors.Errorf(
			"new type %T is reconfigurable whereas old type %T is not",
			newR, old)
		if oldResourceIsReconfigurable {
			reconfError = errors.Errorf(
				"old type %T is reconfigurable whereas new type %T is not",
				old, newR)
		}
		return nil, reconfError
	case oldResourceIsReconfigurable && newResourceIsReconfigurable:
		// if we are dealing with a reconfigurable resource
		// use the new resource to reconfigure the old one.
		if err := oldPart.Reconfigure(ctx, newPart); err != nil {
			return nil, err
		}
		return old, nil
	case !oldResourceIsReconfigurable && !newResourceIsReconfigurable:
		// if we are not dealing with a reconfigurable resource
		// we want to close the old resource and replace it with the
		// new.
		if err := utils.TryClose(ctx, old); err != nil {
			return nil, err
		}
		return newR, nil
	default:
		return nil, errors.Errorf("unexpected outcome during reconfiguration of type %T and type %T",
			old, newR)
	}
}

func (manager *resourceManager) processService(ctx context.Context,
	c config.Service,
	old interface{},
	robot *localRobot,
) (interface{}, error) {
	if old == nil {
		return robot.newService(ctx, c)
	}
	svc, err := robot.newService(ctx, c)
	if err != nil {
		return nil, err
	}
	return manager.reconfigureResource(ctx, old, svc)
}

func (manager *resourceManager) markChildrenForUpdate(ctx context.Context, rName resource.Name, r *localRobot) error {
	sg, err := manager.resources.SubGraphFrom(rName)
	if err != nil {
		return err
	}
	sorted := sg.TopologicalSort()
	for _, x := range sorted {
		var originalConfig config.Component
		iface, _ := manager.resources.Node(x)
		if _, ok := iface.(*resourcePlaceholder); ok {
			continue
		}
		if x.IsRemoteResource() {
			continue // ignore non-local resources
		}
		if r != nil {
			for _, c := range r.config.Components {
				if c.ResourceName() == x {
					originalConfig = c
				}
			}
		}
		if err := utils.TryClose(ctx, iface); err != nil {
			return err
		}
		wrapper := &resourcePlaceholder{
			real:   nil,
			config: originalConfig,
		}
		manager.resources.AddNode(x, wrapper)
	}
	return nil
}

func (manager *resourceManager) processComponent(ctx context.Context,
	rName resource.Name,
	conf config.Component,
	old interface{},
	r *localRobot,
) (interface{}, error) {
	if old == nil {
		return r.newResource(ctx, conf)
	}
	obj, canValidate := old.(config.CompononentUpdate)
	res := config.Rebuild
	if canValidate {
		res = obj.UpdateAction(&conf)
	}
	switch res {
	case config.None:
		return old, nil
	case config.Reconfigure:
		if err := manager.markChildrenForUpdate(ctx, rName, r); err != nil {
			return old, err
		}
		nr, err := r.newResource(ctx, conf)
		if err != nil {
			return old, err
		}
		rr, err := manager.reconfigureResource(ctx, old, nr)
		if err != nil {
			return old, err
		}
		return rr, nil
	case config.Rebuild:
		if err := manager.markChildrenForUpdate(ctx, rName, r); err != nil {
			return old, err
		}
		if err := utils.TryClose(ctx, old); err != nil {
			return old, err
		}
		nr, err := r.newResource(ctx, conf)
		if err != nil {
			return old, err
		}
		return nr, nil
	default:
		return old, errors.New("un-handeled case of reconfigure action")
	}
}

func (manager *resourceManager) wrapResource(name resource.Name, config interface{}, deps []string, fn translateToName) error {
	var wrapper *resourcePlaceholder
	part, _ := manager.resources.Node(name)
	if wrap, ok := part.(*resourcePlaceholder); ok {
		wrap.config = config
		wrapper = wrap
	} else {
		wrapper = &resourcePlaceholder{
			real:   part,
			config: config,
		}
	}
	if old, ok := manager.resources.FindNodeByName(name.Name); ok && old.ResourceType == unknownTypeName {
		manager.logger.Debugw("renaming resource with ", "old", old, "new", name)
		if err := manager.resources.RenameNode(*old, name); err != nil {
			manager.logger.Errorw("error renaming a resource", "error", err)
		}
	}
	manager.addResource(name, wrapper)
	parents := manager.resources.GetAllParentsOf(name)
	mapParents := make(map[resource.Name]bool)
	for _, pdep := range parents {
		mapParents[pdep] = false
	}
	for _, dep := range deps {
		var parent resource.Name
		if p, ok := fn(dep); ok {
			parent = p
		} else if p, ok := manager.resources.FindNodeByName(dep); ok {
			parent = *p
		} else {
			manager.logger.Errorw("the dependency for resource  doesn't exist, no dependency will be added", "dependency", dep, "resource", name)
			continue
		}
		if _, ok := mapParents[parent]; ok {
			mapParents[parent] = true
			continue
		}
		if parent.IsRemoteResource() {
			remote, _ := remoteNameByResource(parent)
			if err := manager.resources.AddChildren(parent,
				fromRemoteNameToRemoteNodeName(remote)); err != nil {
				manager.logger.Errorw("cannot add remote dependency", "error", err)
			}
		}
		if err := manager.resources.AddChildren(name, parent); err != nil {
			manager.logger.Errorw("cannot add dependency", "error", err)
			manager.resources.Remove(name)
			return err
		}
	}
	for k, v := range mapParents {
		if v {
			continue
		}
		manager.resources.RemoveChildren(name, k)
	}
	return nil
}

func (manager *resourceManager) updateResourceGraph(
	config *config.Diff,
	fn translateToName,
) error {
	var allErrs error
	for _, c := range config.Added.Components {
		rName := c.ResourceName()
		allErrs = multierr.Combine(allErrs, manager.wrapResource(rName, c, c.DependsOn, fn))
	}
	for _, s := range config.Added.Services {
		rName := s.ResourceName()
		allErrs = multierr.Combine(allErrs, manager.wrapResource(rName, s, []string{}, fn))
	}
	for _, r := range config.Added.Remotes {
		rName := fromRemoteNameToRemoteNodeName(r.Name)
		allErrs = multierr.Combine(allErrs, manager.wrapResource(rName, r, []string{}, fn))
	}
	for _, c := range config.Modified.Components {
		rName := c.ResourceName()
		allErrs = multierr.Combine(allErrs, manager.wrapResource(rName, c, c.DependsOn, fn))
	}
	for _, s := range config.Modified.Services {
		rName := s.ResourceName()
		allErrs = multierr.Combine(allErrs, manager.wrapResource(rName, s, []string{}, fn))
	}
	for _, r := range config.Modified.Remotes {
		rName := fromRemoteNameToRemoteNodeName(r.Name)
		allErrs = multierr.Combine(allErrs, manager.wrapResource(rName, r, []string{}, fn))
	}
	return allErrs
}

// ResourceByName returns the given resource by fully qualified name, if it exists;
// returns an error otherwise.
func (manager *resourceManager) ResourceByName(name resource.Name) (interface{}, error) {
	robotPart, ok := manager.resources.Node(name)
	if ok && robotPart != nil {
		if _, ok = robotPart.(*resourcePlaceholder); !ok {
			return robotPart, nil
		}
	}
	return nil, rutils.NewResourceNotFoundError(name)
}

// PartsMergeResult is the result of merging in parts together.
type PartsMergeResult struct {
	ReplacedProcesses []pexec.ManagedProcess
}

// FilterFromConfig given a config this function will remove elements from the manager and return removed resources in a new manager.
func (manager *resourceManager) FilterFromConfig(ctx context.Context, conf *config.Config, logger golog.Logger) (*resourceManager, error) {
	filtered := newResourceManager(manager.opts, logger)

	for _, conf := range conf.Processes {
		proc, ok := manager.processManager.ProcessByID(conf.ID)
		if !ok {
			continue
		}
		if _, err := filtered.processManager.AddProcess(ctx, proc, false); err != nil {
			return nil, err
		}
		manager.processManager.RemoveProcessByID(conf.ID)
	}
	for _, conf := range conf.Remotes {
		remoteName := fromRemoteNameToRemoteNodeName(conf.Name)
		if _, ok := manager.resources.Node(remoteName); !ok {
			continue
		}
		if _, ok := filtered.resources.Node(remoteName); ok {
			continue
		}
		subG, err := manager.resources.SubGraphFrom(remoteName)
		if err != nil {
			manager.logger.Errorw("error while getting a subgraph", "error", err)
		}
		err = filtered.resources.MergeAdd(subG)
		if err != nil {
			manager.logger.Errorw("error doing a merge addition", "error", err)
		}
	}
	for _, compConf := range conf.Components {
		rName := compConf.ResourceName()
		if _, ok := manager.resources.Node(rName); !ok {
			continue
		}
		if _, ok := filtered.resources.Node(rName); ok {
			continue
		}
		subG, err := manager.resources.SubGraphFrom(rName)
		if err != nil {
			manager.logger.Errorw("error while getting a subgraph", "error", err)
		}
		err = filtered.resources.MergeAdd(subG)
		if err != nil {
			manager.logger.Errorw("error doing a merge addition ", "error", err)
		}
	}
	for _, conf := range conf.Services {
		rName := conf.ResourceName()
		if _, ok := manager.resources.Node(rName); !ok {
			continue
		}
		if _, ok := filtered.resources.Node(rName); ok {
			continue
		}
		subG, err := manager.resources.SubGraphFrom(rName)
		if err != nil {
			manager.logger.Errorw("error while getting a subgraph", "error", err)
		}
		err = filtered.resources.MergeAdd(subG)
		if err != nil {
			manager.logger.Errorw("error doing a merge addition", "error", err)
		}
	}
	manager.resources.MergeRemove(filtered.resources)
	return filtered, nil
}

func remoteDialOptions(config config.Remote, opts resourceManagerOptions) []rpc.DialOption {
	var dialOpts []rpc.DialOption
	if opts.debug {
		dialOpts = append(dialOpts, rpc.WithDialDebug())
	}
	if config.Insecure {
		dialOpts = append(dialOpts, rpc.WithInsecure())
	}
	if opts.allowInsecureCreds {
		dialOpts = append(dialOpts, rpc.WithAllowInsecureWithCredentialsDowngrade())
	}
	if opts.tlsConfig != nil {
		dialOpts = append(dialOpts, rpc.WithTLSConfig(opts.tlsConfig))
	}
	if config.Auth.Credentials != nil {
		if config.Auth.Entity == "" {
			dialOpts = append(dialOpts, rpc.WithCredentials(*config.Auth.Credentials))
		} else {
			dialOpts = append(dialOpts, rpc.WithEntityCredentials(config.Auth.Entity, *config.Auth.Credentials))
		}
	} else {
		// explicitly unset credentials so they are not fed to remotes unintentionally.
		dialOpts = append(dialOpts, rpc.WithEntityCredentials("", rpc.Credentials{}))
	}

	if config.Auth.ExternalAuthAddress != "" {
		dialOpts = append(dialOpts, rpc.WithExternalAuth(
			config.Auth.ExternalAuthAddress,
			config.Auth.ExternalAuthToEntity,
		))
	}

	if config.Auth.ExternalAuthInsecure {
		dialOpts = append(dialOpts, rpc.WithExternalAuthInsecure())
	}

	if config.Auth.SignalingServerAddress != "" {
		wrtcOpts := rpc.DialWebRTCOptions{
			Config:                 &rpc.DefaultWebRTCConfiguration,
			SignalingServerAddress: config.Auth.SignalingServerAddress,
			SignalingAuthEntity:    config.Auth.SignalingAuthEntity,
		}
		if config.Auth.SignalingCreds != nil {
			wrtcOpts.SignalingCreds = *config.Auth.SignalingCreds
		}
		dialOpts = append(dialOpts, rpc.WithWebRTCOptions(wrtcOpts))

		if config.Auth.Managed {
			// managed robots use TLS authN/Z
			dialOpts = append(dialOpts, rpc.WithDialMulticastDNSOptions(rpc.DialMulticastDNSOptions{
				RemoveAuthCredentials: true,
			}))
		}
	}
	return dialOpts
}<|MERGE_RESOLUTION|>--- conflicted
+++ resolved
@@ -123,10 +123,10 @@
 				"reason", err)
 			continue
 		}
-		asUnknown := resource.NewRemoteName(res.Remote.Remote,
-			resource.ResourceNamespaceRDK,
+		asUnknown := resource.NewName(resource.ResourceNamespaceRDK,
 			unknownTypeName,
 			resource.SubtypeName(""), res.Name)
+		asUnknown = asUnknown.PrependRemote(res.Remote)
 		if _, ok := visited[asUnknown]; ok {
 			manager.logger.Infow("we have an unknown res that we are converting to", "unknown", asUnknown, "new name", res)
 			visited[asUnknown] = true
@@ -149,10 +149,10 @@
 				continue
 			}
 			if len(manager.resources.GetAllChildrenOf(res)) > 0 {
-				asUnknown := resource.NewRemoteName(res.Remote.Remote,
-					resource.ResourceNamespaceRDK,
+				asUnknown := resource.NewName(resource.ResourceNamespaceRDK,
 					unknownTypeName,
 					resource.SubtypeName(""), res.Name)
+				asUnknown = asUnknown.PrependRemote(res.Remote)
 				if err := manager.resources.RenameNode(res, asUnknown); err != nil {
 					manager.logger.Errorw("error while renaming node", "error", err)
 				}
@@ -287,32 +287,6 @@
 	}
 }
 
-<<<<<<< HEAD
-=======
-// remoteNameByResource returns the remote the resource is pulled from, if found.
-// False can mean either the resource doesn't exist or is local to the robot.
-func (manager *resourceManager) remoteNameByResource(resourceName resource.Name) (string, bool) {
-	if !resourceName.IsRemoteResource() {
-		return "", false
-	}
-	remote := strings.Split(string(resourceName.Remote), ":")
-	return remote[0], true
-}
-
-// Clone provides a shallow copy of each part.
-func (manager *resourceManager) Clone() *resourceManager {
-	var clonedManager resourceManager
-	if len(manager.resources.Nodes) != 0 {
-		clonedManager.resources = manager.resources.Clone()
-	}
-	if manager.processManager != nil {
-		clonedManager.processManager = manager.processManager.Clone()
-	}
-	clonedManager.opts = manager.opts
-	return &clonedManager
-}
-
->>>>>>> b3d8f1df
 // Close attempts to close/stop all parts.
 func (manager *resourceManager) Close(ctx context.Context) error {
 	var allErrs error
