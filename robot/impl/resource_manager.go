--- conflicted
+++ resolved
@@ -832,21 +832,9 @@
 		processAndCompleteConfigForRemote := func() {
 			var verb string
 			if gNode.IsUninitialized() {
-<<<<<<< HEAD
 				verb = "configuring"
 			} else {
 				verb = "reconfiguring"
-=======
-				gNode.InitializeLogger(
-					manager.logger, fromRemoteNameToRemoteNodeName(remConf.Name).String(),
-				)
-			}
-			// this is done in config validation but partial start rules require us to check again
-			if _, _, err := remConf.Validate(""); err != nil {
-				gNode.LogAndSetLastError(
-					fmt.Errorf("remote config validation error: %w", err), "remote", remConf.Name)
-				continue
->>>>>>> 07a44ece
 			}
 			manager.logger.CInfow(ctx, fmt.Sprintf("Now %s a remote", verb), "resource", resName)
 			switch resName.API {
@@ -862,7 +850,7 @@
 					)
 				}
 				// this is done in config validation but partial start rules require us to check again
-				if _, err := remConf.Validate(""); err != nil {
+				if _, _, err := remConf.Validate(""); err != nil {
 					gNode.LogAndSetLastError(
 						fmt.Errorf("remote config validation error: %w", err), "remote", remConf.Name)
 					return
