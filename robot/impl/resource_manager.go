package robotimpl

import (
	"context"
	"crypto/tls"
	"os"
	"strings"

	"github.com/edaniels/golog"
	"github.com/jhump/protoreflect/desc"
	"github.com/pkg/errors"
	"go.uber.org/multierr"
	"go.viam.com/utils"
	"go.viam.com/utils/pexec"
	"go.viam.com/utils/rpc"

	"go.viam.com/rdk/config"
	"go.viam.com/rdk/registry"
	"go.viam.com/rdk/resource"
	"go.viam.com/rdk/robot"
	"go.viam.com/rdk/services/datamanager"
	rutils "go.viam.com/rdk/utils"
)

// resourceManager manages the actual parts that make up a robot.
type resourceManager struct {
	remotes             map[string]*remoteRobot
	resources           *resource.Graph
	processManager      pexec.ProcessManager
	opts                resourceManagerOptions
	resourceRemoteNames map[resource.Name]string
	logger              golog.Logger
}

type resourceUpdateWrapper struct {
	real       interface{}
	isAdded    bool
	isModified bool
	config     config.Component
}

type resourceManagerOptions struct {
	debug              bool
	fromCommand        bool
	allowInsecureCreds bool
	tlsConfig          *tls.Config
}

func (w *resourceUpdateWrapper) Close(ctx context.Context) error {
	if w.real != nil {
		return utils.TryClose(ctx, w.real)
	}
	return nil
}

// newResourceManager returns a properly initialized set of parts.
func newResourceManager(
	opts resourceManagerOptions,
	logger golog.Logger,
) *resourceManager {
	return &resourceManager{
		remotes:             map[string]*remoteRobot{},
		resources:           resource.NewGraph(),
		processManager:      pexec.NewProcessManager(logger),
		opts:                opts,
		resourceRemoteNames: make(map[resource.Name]string),
		logger:              logger,
	}
}

// addRemote adds a remote to the manager.
func (manager *resourceManager) addRemote(ctx context.Context, r *remoteRobot, c config.Remote) {
	if old, ok := manager.remotes[c.Name]; ok {
		old.replace(ctx, r)
	} else {
		manager.remotes[c.Name] = r
	}
}

// addResource adds a resource to the manager.
func (manager *resourceManager) addResource(name resource.Name, r interface{}) {
	manager.resources.AddNode(name, r)
}

// RemoteNames returns the names of all remotes in the manager.
func (manager *resourceManager) RemoteNames() []string {
	names := []string{}
	for k := range manager.remotes {
		names = append(names, k)
	}
	return names
}

// mergeResourceNamesWithRemotes merges names from the manager itself as well as its
// remotes.
func (manager *resourceManager) mergeResourceNamesWithRemotes(names []resource.Name) []resource.Name {
	// use this to filter out seen names and preserve order
	seen := make(map[resource.Name]struct{}, len(manager.resources.Nodes))
	for _, name := range names {
		seen[name] = struct{}{}
	}
	for _, r := range manager.remotes {
		remoteNames := r.ResourceNames()
		for _, name := range remoteNames {
			if _, ok := seen[name]; ok {
				continue
			}
			names = append(names, name)
			seen[name] = struct{}{}
		}
	}
	return names
}

// ResourceNames returns the names of all resources in the manager.
func (manager *resourceManager) ResourceNames() []resource.Name {
	names := []resource.Name{}
	for k := range manager.resources.Nodes {
		names = append(names, k)
	}
	return manager.mergeResourceNamesWithRemotes(names)
}

// ResourceRPCSubtypes returns the types of all resource RPC subtypes in use by the manager.
func (manager *resourceManager) ResourceRPCSubtypes() []resource.RPCSubtype {
	resourceSubtypes := registry.RegisteredResourceSubtypes()

	types := map[resource.Subtype]*desc.ServiceDescriptor{}
	for k := range manager.resources.Nodes {
		if types[k.Subtype] != nil {
			continue
		}

		st, ok := resourceSubtypes[k.Subtype]
		if !ok {
			continue
		}

		types[k.Subtype] = st.ReflectRPCServiceDesc
	}

	manager.mergeResourceRPCSubtypesWithRemotes(types)
	typesList := make([]resource.RPCSubtype, 0, len(types))
	for k, v := range types {
		typesList = append(typesList, resource.RPCSubtype{
			Subtype: k,
			Desc:    v,
		})
	}
	return typesList
}

// mergeResourceRPCSubtypesWithRemotes merges types from the manager itself as well as its
// remotes.
func (manager *resourceManager) mergeResourceRPCSubtypesWithRemotes(types map[resource.Subtype]*desc.ServiceDescriptor) {
	for _, r := range manager.remotes {
		remoteTypes := r.ResourceRPCSubtypes()
		for _, remoteType := range remoteTypes {
			if svcName, ok := types[remoteType.Subtype]; ok {
				if svcName.GetFullyQualifiedName() != remoteType.Desc.GetFullyQualifiedName() {
					manager.logger.Errorw(
						"remote proto service name clashes with another of same subtype",
						"existing", svcName.GetFullyQualifiedName(),
						"remote", remoteType.Desc.GetFullyQualifiedName())
				}
				continue
			}
			types[remoteType.Subtype] = remoteType.Desc
		}
	}
}

// updateResourceRemoteNames populates the resourceRemoteNames map.
func (manager *resourceManager) updateResourceRemoteNames() {
	manager.resourceRemoteNames = make(map[resource.Name]string)
	names := manager.ResourceNames()
	for _, n := range names {
		// skip local parts
		if _, ok := manager.resources.Nodes[n]; ok {
			continue
		}
		// skip if name clash
		if _, err := manager.ResourceByName(n); err != nil {
			continue
		}
		for remoteName, remote := range manager.remotes {
			// only check for part if remote has prefix and the prefix matches the name of remote OR if remote doesn't have a prefix
			if (remote.conf.Prefix && strings.HasPrefix(n.Name, remote.conf.Name)) || !remote.conf.Prefix {
				if _, err := remote.ResourceByName(n); err == nil {
					manager.resourceRemoteNames[n] = remoteName
					break
				}
			}
		}
	}
}

// remoteNameByResource returns the remote the resource is pulled from, if found.
// False can mean either the resource doesn't exist or is local to the robot.
func (manager *resourceManager) remoteNameByResource(resourceName resource.Name) (string, bool) {
	name, ok := manager.resourceRemoteNames[resourceName]
	return name, ok
}

// Clone provides a shallow copy of each part.
func (manager *resourceManager) Clone() *resourceManager {
	var clonedManager resourceManager
	if len(manager.remotes) != 0 {
		clonedManager.remotes = make(map[string]*remoteRobot, len(manager.remotes))
		for k, v := range manager.remotes {
			clonedManager.remotes[k] = v
		}
	} else {
		clonedManager.remotes = map[string]*remoteRobot{}
	}
	if len(manager.resources.Nodes) != 0 {
		clonedManager.resources = manager.resources.Clone()
	}
	if manager.processManager != nil {
		clonedManager.processManager = manager.processManager.Clone()
	}
	if len(manager.resourceRemoteNames) != 0 {
		clonedManager.resourceRemoteNames = make(map[resource.Name]string, len(manager.resourceRemoteNames))
		for k, v := range manager.resourceRemoteNames {
			clonedManager.resourceRemoteNames[k] = v
		}
	}
	clonedManager.opts = manager.opts
	return &clonedManager
}

// Close attempts to close/stop all parts.
func (manager *resourceManager) Close(ctx context.Context) error {
	var allErrs error
	if err := manager.processManager.Stop(); err != nil {
		allErrs = multierr.Combine(allErrs, errors.Wrap(err, "error stopping process manager"))
	}

	for _, x := range manager.remotes {
		if err := utils.TryClose(ctx, x); err != nil {
			allErrs = multierr.Combine(allErrs, errors.Wrap(err, "error closing remote"))
		}
	}

	order := manager.resources.TopologicalSort()
	for _, x := range order {
		if err := utils.TryClose(ctx, manager.resources.Nodes[x]); err != nil {
			allErrs = multierr.Combine(allErrs, errors.Wrap(err, "error closing resource"))
		}
	}

	return allErrs
}

// processConfig ingests a given config and constructs all constituent parts.
func (manager *resourceManager) processConfig(
	ctx context.Context,
	config *config.Config,
	robot *localRobot,
) {
	manager.newProcesses(ctx, config.Processes)

	manager.newRemotes(ctx, config.Remotes)

	manager.newComponents(ctx, config.Components, robot)

	manager.newServices(ctx, config.Services, robot)
}

// processModifiedConfig ingests a given config and constructs all constituent parts.

// cleanAppImageEnv attempts to revert environent variable changes so
// normal, non-AppImage processes can be executed correctly.
func cleanAppImageEnv() error {
	_, isAppImage := os.LookupEnv("APPIMAGE")
	if isAppImage {
		err := os.Chdir(os.Getenv("APPRUN_CWD"))
		if err != nil {
			return err
		}

		// Reset original values where available
		for _, eVarStr := range os.Environ() {
			eVar := strings.Split(eVarStr, "=")
			key := eVar[0]
			origV, present := os.LookupEnv("APPRUN_ORIGINAL_" + key)
			if present {
				if origV != "" {
					err = os.Setenv(key, origV)
				} else {
					err = os.Unsetenv(key)
				}
				if err != nil {
					return err
				}
			}
		}

		// Remove all explicit appimage vars
		err = multierr.Combine(os.Unsetenv("ARGV0"), os.Unsetenv("ORIGIN"))
		for _, eVarStr := range os.Environ() {
			eVar := strings.Split(eVarStr, "=")
			key := eVar[0]
			if strings.HasPrefix(key, "APPRUN") ||
				strings.HasPrefix(key, "APPDIR") ||
				strings.HasPrefix(key, "APPIMAGE") ||
				strings.HasPrefix(key, "AIX_") {
				err = multierr.Combine(err, os.Unsetenv(key))
			}
		}
		if err != nil {
			return err
		}

		// Remove AppImage paths from path-like env vars
		for _, eVarStr := range os.Environ() {
			eVar := strings.Split(eVarStr, "=")
			var newPaths []string
			const mountPrefix = "/tmp/.mount_"
			key := eVar[0]
			if len(eVar) >= 2 && strings.Contains(eVar[1], mountPrefix) {
				for _, path := range strings.Split(eVar[1], ":") {
					if !strings.HasPrefix(path, mountPrefix) && path != "" {
						newPaths = append(newPaths, path)
					}
				}
				if len(newPaths) > 0 {
					err = os.Setenv(key, strings.Join(newPaths, ":"))
				} else {
					err = os.Unsetenv(key)
				}
				if err != nil {
					return err
				}
			}
		}
	}
	return nil
}

// newProcesses constructs all processes defined.
<<<<<<< HEAD
func (manager *resourceManager) newProcesses(ctx context.Context, processes []pexec.ProcessConfig) {
	for _, procConf := range processes {
		if err := manager.newProcess(ctx, procConf); err != nil {
			manager.logger.Errorw("failed to create new process", "error", err)
		}
	}

	err := manager.processManager.Start(ctx)
	if err != nil {
		manager.logger.Errorw("there are process(es) that failed to start", "error", err)
	}
}

func (manager *resourceManager) newProcess(ctx context.Context, procConf pexec.ProcessConfig) error {
	// In an AppImage execve() is meant to be hooked to swap out the AppImage's libraries and the system ones.
	// Go doesn't use libc's execve() though, so the hooks fail and trying to exec binaries outside the AppImage can fail.
	// We work around this by execing through a bash shell (included in the AppImage) which then gets hooked properly.
	_, isAppImage := os.LookupEnv("APPIMAGE")
	if isAppImage {
		procConf.Args = []string{"-c", shellescape.QuoteCommand(append([]string{procConf.Name}, procConf.Args...))}
		procConf.Name = "bash"
=======
func (manager *resourceManager) newProcesses(ctx context.Context, processes []pexec.ProcessConfig) error {
	// If we're in an AppImage, clean the environment before external execution.
	err := cleanAppImageEnv()
	if err != nil {
		return err
	}

	for _, procConf := range processes {
		if _, err := manager.processManager.AddProcessFromConfig(ctx, procConf); err != nil {
			return err
		}
>>>>>>> d84b548d
	}

	if _, err := manager.processManager.AddProcessFromConfig(ctx, procConf); err != nil {
		return err
	}
	return nil
}

// newRemotes constructs all remotes defined and integrates their parts in.
func (manager *resourceManager) newRemotes(ctx context.Context, remotes []config.Remote) {
	for _, config := range remotes {
		if err := manager.newRemote(ctx, config); err != nil {
			manager.logger.Errorw("failed to create new remote", "remote", config.Name, "error", err)
		}
	}
}

func (manager *resourceManager) newRemote(ctx context.Context, config config.Remote) error {
	dialOpts := remoteDialOptions(config, manager.opts)
	robotClient, err := dialRemote(ctx, config, manager.logger, dialOpts...)
	if err != nil {
		if errors.Is(err, rpc.ErrInsecureWithCredentials) {
			if manager.opts.fromCommand {
				err = errors.New("must use -allow-insecure-creds flag to connect to a non-TLS secured robot")
			} else {
				err = errors.New("must use Config.AllowInsecureCreds to connect to a non-TLS secured robot")
			}
		}
		// TODO: return a remote robot here that continues to retry
		return errors.Errorf("couldn't connect to robot remote %v with error: %v", config.Address, err)
	}
	configCopy := config
	manager.addRemote(ctx, newRemoteRobot(ctx, robotClient, configCopy), configCopy)
	return nil
}

// newComponents constructs all components defined.
func (manager *resourceManager) newComponents(ctx context.Context, components []config.Component, robot *localRobot) {
	for _, c := range components {
		err := manager.newComponent(ctx, c, robot)
		manager.logger.Errorw("failed to add new component", "error", err)
	}
}

func (manager *resourceManager) newComponent(ctx context.Context, c config.Component, robot *localRobot) error {
	r, err := robot.newResource(ctx, c)
	if err != nil {
		return errors.Errorf("cannot not find resource %v", err)
	}
	rName := c.ResourceName()
	manager.addResource(rName, r)
	for _, dep := range c.DependsOn {
		err := manager.newComponentDependency(dep, robot, rName)
		if err != nil {
			return err
		}
	}
	return nil
}

func (manager *resourceManager) newComponentDependency(dep string, robot *localRobot, rName resource.Name) error {
	if comp := robot.config.FindComponent(dep); comp != nil {
		if err := manager.resources.AddChildren(rName, comp.ResourceName()); err != nil {
			return err
		}
	} else if name, ok := manager.resources.FindNodeByName(dep); ok {
		if err := manager.resources.AddChildren(rName, *name); err != nil {
			return err
		}
	} else {
		return errors.Errorf("component %s depends on non-existent component", rName.Name)
	}
	return nil
}

// newServices constructs all services defined.
func (manager *resourceManager) newServices(ctx context.Context, services []config.Service, r *localRobot) {
	for _, cs := range services {
		err := manager.newService(ctx, cs, r)
		if err != nil {
			manager.logger.Errorw("failed to add new service", "error", err)
		}
	}
}

func (manager *resourceManager) newService(ctx context.Context, cs config.Service, r *localRobot) error {
	// DataManagerService has to be specifically excluded since it's defined in the config but is a default
	// service that we only want to reconfigure rather than reinstantiate with New().
	if cs.ResourceName() == datamanager.Name {
		return nil
	}
	svc, err := r.newService(ctx, cs)
	if err != nil {
		return err
	}
	manager.addResource(cs.ResourceName(), svc)
	return nil
}

// RemoteByName returns the given remote robot by name, if it exists;
// returns nil otherwise.
func (manager *resourceManager) RemoteByName(name string) (robot.Robot, bool) {
	part, ok := manager.remotes[name]
	if ok {
		return part, true
	}
	for _, remote := range manager.remotes {
		part, ok := remote.RemoteByName(name)
		if ok {
			return part, true
		}
	}
	return nil, false
}

func (manager *resourceManager) UpdateConfig(ctx context.Context,
	added *config.Config,
	modified *config.ModifiedConfigDiff,
	logger golog.Logger,
	robot *draftRobot,
) (PartsMergeResult, error) {
	var leftovers PartsMergeResult
	manager.updateRemotes(ctx, added.Remotes, modified.Remotes)
	replacedProcesses, err := manager.updateProcesses(ctx, added.Processes, modified.Processes)
	leftovers.ReplacedProcesses = replacedProcesses
	if err != nil {
		return leftovers, err
	}
	if err := manager.updateServices(ctx, added.Services, modified.Services, robot); err != nil {
		return leftovers, err
	}
	if err := manager.updateComponentsGraph(added.Components, modified.Components, logger, robot); err != nil {
		return leftovers, err
	}
	if err := manager.updateComponents(ctx, logger, robot); err != nil {
		return leftovers, err
	}
	return leftovers, nil
}

func (manager *resourceManager) updateProcesses(ctx context.Context,
	addProcesses []pexec.ProcessConfig,
	modifiedProcesses []pexec.ProcessConfig,
) ([]pexec.ManagedProcess, error) {
	var replacedProcess []pexec.ManagedProcess
	manager.newProcesses(ctx, addProcesses)
	for _, p := range modifiedProcesses {
		old, ok := manager.processManager.ProcessByID(p.ID)
		if !ok {
			return replacedProcess, errors.Errorf("cannot replace non-existing process %q", p.ID)
		}
		manager.newProcesses(ctx, []pexec.ProcessConfig{p})
		replacedProcess = append(replacedProcess, old)
	}
	return replacedProcess, nil
}

func (manager *resourceManager) updateRemotes(ctx context.Context,
	addedRemotes []config.Remote,
	modifiedRemotes []config.Remote,
) {
	manager.newRemotes(ctx, addedRemotes)
	for _, r := range modifiedRemotes {
		manager.newRemotes(ctx, []config.Remote{r})
	}
}

func (manager *resourceManager) reconfigureResource(ctx context.Context, old, newR interface{}) (interface{}, error) {
	oldPart, oldResourceIsReconfigurable := old.(resource.Reconfigurable)
	newPart, newResourceIsReconfigurable := newR.(resource.Reconfigurable)
	switch {
	case oldResourceIsReconfigurable != newResourceIsReconfigurable:
		// this is an indicator of a serious constructor problem
		// for the resource subtype.
		reconfError := errors.Errorf(
			"new type %T is reconfigurable whereas old type %T is not",
			newR, old)
		if oldResourceIsReconfigurable {
			reconfError = errors.Errorf(
				"old type %T is reconfigurable whereas new type %T is not",
				old, newR)
		}
		return nil, reconfError
	case oldResourceIsReconfigurable && newResourceIsReconfigurable:
		// if we are dealing with a reconfigurable resource
		// use the new resource to reconfigure the old one.
		if err := oldPart.Reconfigure(ctx, newPart); err != nil {
			return nil, err
		}
		return old, nil
	case !oldResourceIsReconfigurable && !newResourceIsReconfigurable:
		// if we are not dealing with a reconfigurable resource
		// we want to close the old resource and replace it with the
		// new.
		if err := utils.TryClose(ctx, old); err != nil {
			return nil, err
		}
		return newR, nil
	default:
		return nil, errors.Errorf("unexpected outcome during reconfiguration of type %T and type %T",
			old, newR)
	}
}

func (manager *resourceManager) updateServices(ctx context.Context,
	addedServices []config.Service,
	modifiedServices []config.Service,
	robot *draftRobot,
) error {
	for _, c := range addedServices {
		// DataManagerService has to be specifically excluded since it's defined in the config but is a default
		// service that we only want to reconfigure rather than reinstantiate with New().
		if c.ResourceName() == datamanager.Name {
			continue
		}
		svc, err := robot.newService(ctx, c)
		if err != nil {
			return err
		}
		manager.addResource(c.ResourceName(), svc)
	}
	for _, c := range modifiedServices {
		if c.ResourceName() == datamanager.Name {
			continue
		}
		svc, err := robot.newService(ctx, c)
		if err != nil {
			return err
		}
		old, ok := manager.resources.Nodes[c.ResourceName()]
		if !ok {
			return errors.Errorf("couldn't find %q service while we are trying to modify it", c.ResourceName())
		}
		rr, err := manager.reconfigureResource(ctx, old, svc)
		if err != nil {
			return err
		}
		manager.resources.Nodes[c.ResourceName()] = rr
	}
	return nil
}

func (manager *resourceManager) markChildrenForUpdate(ctx context.Context, rName resource.Name, r *draftRobot) error {
	sg, err := manager.resources.SubGraphFrom(rName)
	if err != nil {
		return err
	}
	sorted := sg.TopologicalSort()
	for _, x := range sorted {
		var originalConfig config.Component
		if _, ok := manager.resources.Nodes[x].(*resourceUpdateWrapper); ok {
			continue
		}
		for _, c := range r.original.config.Components {
			if c.ResourceName() == x {
				originalConfig = c
			}
		}
		if err := utils.TryClose(ctx, manager.resources.Nodes[x]); err != nil {
			return err
		}
		wrapper := &resourceUpdateWrapper{
			real:       nil,
			config:     originalConfig,
			isAdded:    true,
			isModified: false,
		}
		manager.resources.Nodes[x] = wrapper
	}
	return nil
}

func (manager *resourceManager) updateComponent(ctx context.Context,
	rName resource.Name,
	conf config.Component,
	old interface{},
	r *draftRobot,
) error {
	obj, canValidate := old.(config.CompononentUpdate)
	res := config.Rebuild
	if canValidate {
		res = obj.UpdateAction(&conf)
	}
	switch res {
	case config.None:
		return nil
	case config.Reconfigure:
		if err := manager.markChildrenForUpdate(ctx, rName, r); err != nil {
			return err
		}
		nr, err := r.newResource(ctx, conf)
		if err != nil {
			return err
		}
		rr, err := manager.reconfigureResource(ctx, old, nr)
		if err != nil {
			return err
		}
		manager.resources.Nodes[rName] = rr
	case config.Rebuild:
		if err := manager.markChildrenForUpdate(ctx, rName, r); err != nil {
			return err
		}
		if err := utils.TryClose(ctx, old); err != nil {
			return err
		}
		nr, err := r.newResource(ctx, conf)
		if err != nil {
			return err
		}
		manager.resources.Nodes[rName] = nr
	}
	return nil
}

func (manager *resourceManager) updateComponents(ctx context.Context,
	logger golog.Logger,
	robot *draftRobot,
) error {
	sorted := manager.resources.ReverseTopologicalSort()
	for _, c := range sorted {
		wrapper, ok := manager.resources.Nodes[c].(*resourceUpdateWrapper)
		if !ok {
			continue
		}
		if wrapper.isAdded {
			logger.Infof("building the component %q with config %+v", c.Name, wrapper.config)
			r, err := robot.newResource(ctx, wrapper.config)
			if err != nil {
				return err
			}
			manager.resources.Nodes[c] = r
		} else if wrapper.isModified {
			err := manager.updateComponent(ctx, c, wrapper.config, wrapper.real, robot)
			if err != nil {
				return err
			}
		}
	}
	return nil
}

func (manager *resourceManager) updateComponentsGraph(addedComponents []config.Component,
	modifiedComponents []config.Component,
	logger golog.Logger,
	robot *draftRobot,
) error {
	// Assumptions :
	// added & modified slices are ordered
	for _, add := range addedComponents {
		rName := add.ResourceName()
		wrapper := &resourceUpdateWrapper{
			real:       nil,
			isAdded:    true,
			isModified: false,
			config:     add,
		}
		if manager.resources.Nodes[rName] != nil {
			logger.Debugf("%q is already exists", rName)
			return errors.Errorf("cannot add component %q it already exists", rName)
		}
		manager.addResource(rName, wrapper)
		for _, dep := range add.DependsOn {
			if comp := robot.original.config.FindComponent(dep); comp != nil {
				if err := manager.resources.AddChildren(rName, comp.ResourceName()); err != nil {
					return err
				}
			} else if name, ok := manager.resources.FindNodeByName(dep); ok {
				if err := manager.resources.AddChildren(rName, *name); err != nil {
					return err
				}
			} else {
				return errors.Errorf("component %s depends on non-existent component %s",
					rName.Name, dep)
			}
		}
	}
	for _, modif := range modifiedComponents {
		rName := modif.ResourceName()
		if _, ok := manager.resources.Nodes[rName]; !ok {
			return errors.Errorf("cannot modify non-existent component %q", rName)
		}
		wrapper := &resourceUpdateWrapper{
			real:       manager.resources.Nodes[rName],
			isAdded:    false,
			isModified: true,
			config:     modif,
		}
		manager.resources.Nodes[rName] = wrapper
		parents := manager.resources.GetAllParentsOf(rName)
		mapParents := make(map[resource.Name]bool)
		for _, pdep := range parents {
			mapParents[pdep] = false
		}
		// parse the dependency tree and optionally add/remove components
		for _, dep := range modif.DependsOn {
			var comp resource.Name
			if r := robot.original.config.FindComponent(dep); r != nil {
				comp = r.ResourceName()
			} else if r, ok := manager.resources.FindNodeByName(dep); ok {
				comp = *r
			} else {
				return errors.Errorf("component %q depends on non-existent component %q",
					rName.Name, dep)
			}
			if _, ok := mapParents[comp]; ok {
				mapParents[comp] = true
				continue
			}
			if err := manager.resources.AddChildren(rName, comp); err != nil {
				return err
			}
		}
		for k, v := range mapParents {
			if v {
				continue
			}
			if err := manager.resources.RemoveChildren(rName, k); err != nil {
				return err
			}
		}
	}
	return nil
}

// ResourceByName returns the given resource by fully qualified name, if it exists;
// returns an error otherwise.
func (manager *resourceManager) ResourceByName(name resource.Name) (interface{}, error) {
	partExists := false
	robotPart, ok := manager.resources.Nodes[name]
	if ok {
		return robotPart, nil
	}
	for _, remote := range manager.remotes {
		// only check for part if remote has prefix and the prefix matches the name of remote OR if remote doesn't have a prefix
		if (remote.conf.Prefix && strings.HasPrefix(name.Name, remote.conf.Name)) || !remote.conf.Prefix {
			part, err := remote.ResourceByName(name)
			if err == nil {
				if partExists {
					return nil, errors.Errorf("multiple remote resources with name %q. Change duplicate names to access", name)
				}
				robotPart = part
				partExists = true
			}
		}
	}
	if partExists {
		return robotPart, nil
	}
	return nil, rutils.NewResourceNotFoundError(name)
}

// PartsMergeResult is the result of merging in parts together.
type PartsMergeResult struct {
	ReplacedProcesses []pexec.ManagedProcess
	ReplacedRemotes   []*remoteRobot
}

// FilterFromConfig given a config this function will remove elements from the manager and return removed resources in a new manager.
func (manager *resourceManager) FilterFromConfig(ctx context.Context, conf *config.Config, logger golog.Logger) (*resourceManager, error) {
	filtered := newResourceManager(manager.opts, logger)

	for _, conf := range conf.Processes {
		proc, ok := manager.processManager.ProcessByID(conf.ID)
		if !ok {
			continue
		}
		if _, err := filtered.processManager.AddProcess(ctx, proc, false); err != nil {
			return nil, err
		}
		manager.processManager.RemoveProcessByID(conf.ID)
	}
	for _, conf := range conf.Remotes {
		part, ok := manager.remotes[conf.Name]
		if !ok {
			continue
		}
		filtered.addRemote(ctx, part, conf)
		delete(manager.remotes, conf.Name)
	}
	for _, compConf := range conf.Components {
		rName := compConf.ResourceName()
		_, err := manager.ResourceByName(rName)
		if err != nil {
			continue
		}
		filtered.resources.AddNode(rName, manager.resources.Nodes[rName])
		for _, child := range manager.resources.GetAllChildrenOf(rName) {
			if _, ok := filtered.resources.Nodes[child]; !ok {
				filtered.resources.AddNode(child, manager.resources.Nodes[child])
			}
			if err := filtered.resources.AddChildren(child, rName); err != nil {
				return nil, err
			}
		}
		manager.resources.Remove(rName)
	}
	for _, conf := range conf.Services {
		rName := conf.ResourceName()
		_, err := manager.ResourceByName(rName)
		if err != nil {
			continue
		}
		for _, child := range manager.resources.GetAllChildrenOf(rName) {
			if err := filtered.resources.AddChildren(child, rName); err != nil {
				return nil, err
			}
			filtered.resources.Nodes[child] = manager.resources.Nodes[child]
		}
		manager.resources.Remove(rName)
	}
	return filtered, nil
}<|MERGE_RESOLUTION|>--- conflicted
+++ resolved
@@ -339,7 +339,6 @@
 }
 
 // newProcesses constructs all processes defined.
-<<<<<<< HEAD
 func (manager *resourceManager) newProcesses(ctx context.Context, processes []pexec.ProcessConfig) {
 	for _, procConf := range processes {
 		if err := manager.newProcess(ctx, procConf); err != nil {
@@ -361,19 +360,6 @@
 	if isAppImage {
 		procConf.Args = []string{"-c", shellescape.QuoteCommand(append([]string{procConf.Name}, procConf.Args...))}
 		procConf.Name = "bash"
-=======
-func (manager *resourceManager) newProcesses(ctx context.Context, processes []pexec.ProcessConfig) error {
-	// If we're in an AppImage, clean the environment before external execution.
-	err := cleanAppImageEnv()
-	if err != nil {
-		return err
-	}
-
-	for _, procConf := range processes {
-		if _, err := manager.processManager.AddProcessFromConfig(ctx, procConf); err != nil {
-			return err
-		}
->>>>>>> d84b548d
 	}
 
 	if _, err := manager.processManager.AddProcessFromConfig(ctx, procConf); err != nil {
