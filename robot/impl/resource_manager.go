package robotimpl

import (
	"context"
	"crypto/tls"
	"os"
	"strings"

	"github.com/edaniels/golog"
	"github.com/jhump/protoreflect/desc"
	"github.com/pkg/errors"
	"go.uber.org/multierr"
	"go.viam.com/utils"
	"go.viam.com/utils/pexec"
	"go.viam.com/utils/rpc"

	"go.viam.com/rdk/config"
	"go.viam.com/rdk/registry"
	"go.viam.com/rdk/resource"
	"go.viam.com/rdk/robot"
	"go.viam.com/rdk/services/datamanager"
	rutils "go.viam.com/rdk/utils"
)

// resourceManager manages the actual parts that make up a robot.
type resourceManager struct {
	resources      *resource.Graph
	processManager pexec.ProcessManager
	opts           resourceManagerOptions
	logger         golog.Logger
}

type resourceUpdateWrapper struct {
	real       interface{}
	isAdded    bool
	isModified bool
	config     config.Component
}

type resourceManagerOptions struct {
	debug              bool
	fromCommand        bool
	allowInsecureCreds bool
	tlsConfig          *tls.Config
}

func (w *resourceUpdateWrapper) Close(ctx context.Context) error {
	if w.real != nil {
		return utils.TryClose(ctx, w.real)
	}
	return nil
}

// newResourceManager returns a properly initialized set of parts.
func newResourceManager(
	opts resourceManagerOptions,
	logger golog.Logger,
) *resourceManager {
	return &resourceManager{
		resources:      resource.NewGraph(),
		processManager: pexec.NewProcessManager(logger),
		opts:           opts,
		logger:         logger,
	}
}

func fromRemoteNameToRemoteNodeName(name string) resource.Name {
	return resource.NewName(resource.ResourceNamespaceRDK, resource.TypeName("remote"), resource.SubtypeName(""), name)
}

// addRemote adds a remote to the manager.
func (manager *resourceManager) addRemote(ctx context.Context, r robot.Robot, c config.Remote) {
	rName := fromRemoteNameToRemoteNodeName(c.Name)
	manager.addResource(rName, r)
	manager.updateRemoteResourceNames(ctx, rName, r)
}

func (manager *resourceManager) remoteResourceNames(remoteName resource.Name) []resource.Name {
	filtered := []resource.Name{}
	if _, ok := manager.resources.Nodes[remoteName]; !ok {
		manager.logger.Errorf("trying to get remote resources of a non existinmg remote %q", remoteName)
	}
	children := manager.resources.GetAllChildrenOf(remoteName)
	for _, child := range children {
		if child.IsRemoteResource() {
			filtered = append(filtered, child)
		}
	}
	return filtered
}

func (manager *resourceManager) updateRemoteResourceNames(ctx context.Context, remoteName resource.Name, r robot.Robot) {
	visited := make(map[resource.Name]bool)
	newResources := r.ResourceNames()
	oldResources := manager.remoteResourceNames(remoteName)
	for _, res := range oldResources {
		visited[res] = false
	}
	for _, res := range newResources {
		// skip datamanager since we know it doesn't have a client
		// TODO: remove after we add corresponding datamanager client
		if res == datamanager.Name {
			continue
		}
		rrName := res
		res = res.PrependRemote(resource.RemoteName(remoteName.Name))
		if _, ok := visited[res]; ok {
			visited[res] = true
			continue
		}
		// TODO(npmenard)
		iface, err := r.ResourceByName(rrName)
		if err != nil {
			manager.logger.Errorw("couldn't obtain remote resource interface",
				"name", rrName,
				"reason", err)
		}
		manager.addResource(res, iface)
		err = manager.resources.AddChildren(res, remoteName)
		if err != nil {
			manager.logger.Errorf("error while trying add %q as a dependency of remote %q", res, remoteName)
		}
	}
	for res, visit := range visited {
		if !visit {
			// TODO(npmenard) Add test case
			sg, err := manager.resources.SubGraphFrom(res)
			if err != nil {
				manager.logger.Errorf("tried to remove remote resource %q but it doesn't exist", res)
			}
			sorted := sg.TopologicalSort()
			for _, child := range sorted {
				if err := utils.TryClose(ctx, child); err != nil {
					manager.logger.Errorw("error while trying to remove a node depending on a delete remote resource",
						"remote", res,
						"node", child,
						"error", err)
				}
				manager.resources.Remove(child)
			}
		}
	}
}

func (manager *resourceManager) updateRemotesResourceNames(ctx context.Context) {
	for name, iface := range manager.resources.Nodes {
		if name.ResourceType == resource.TypeName("remote") {
			if r, ok := iface.(robot.Robot); ok {
				manager.updateRemoteResourceNames(ctx, name, r)
			}
		}
	}
}

// addResource adds a resource to the manager.
func (manager *resourceManager) addResource(name resource.Name, r interface{}) {
	manager.resources.AddNode(name, r)
}

// RemoteNames returns the names of all remotes in the manager.
func (manager *resourceManager) RemoteNames() []string {
	names := []string{}
	for k := range manager.resources.Nodes {
		if k.ResourceType == resource.TypeName("remote") {
			names = append(names, k.Name)
		}
	}
	return names
}

// ResourceNames returns the names of all resources in the manager.
func (manager *resourceManager) ResourceNames() []resource.Name {
	names := []resource.Name{}
	for k := range manager.resources.Nodes {
		if k.ResourceType == resource.TypeName("remote") {
			continue
		}
		names = append(names, k)
	}
	return names
}

// ResourceRPCSubtypes returns the types of all resource RPC subtypes in use by the manager.
func (manager *resourceManager) ResourceRPCSubtypes() []resource.RPCSubtype {
	resourceSubtypes := registry.RegisteredResourceSubtypes()

	types := map[resource.Subtype]*desc.ServiceDescriptor{}
	for k := range manager.resources.Nodes {
		if k.ResourceType == resource.TypeName("remote") {
			rr, ok := manager.resources.Nodes[k].(robot.Robot)
			if !ok {
				manager.logger.Errorw("remote robot is not a robot interface",
					"remote", k,
					"type", manager.resources.Nodes[k])
				continue
			}
			manager.mergeResourceRPCSubtypesWithRemote(rr, types)
			continue
		}
		if k.IsRemoteResource() {
			continue
		}
		if types[k.Subtype] != nil {
			continue
		}

		st, ok := resourceSubtypes[k.Subtype]
		if !ok {
			continue
		}

		types[k.Subtype] = st.ReflectRPCServiceDesc
	}
	typesList := make([]resource.RPCSubtype, 0, len(types))
	for k, v := range types {
		typesList = append(typesList, resource.RPCSubtype{
			Subtype: k,
			Desc:    v,
		})
	}
	return typesList
}

// mergeResourceRPCSubtypesWithRemotes merges types from the manager itself as well as its
// remotes.
func (manager *resourceManager) mergeResourceRPCSubtypesWithRemote(r robot.Robot, types map[resource.Subtype]*desc.ServiceDescriptor) {
	remoteTypes := r.ResourceRPCSubtypes()
	for _, remoteType := range remoteTypes {
		if svcName, ok := types[remoteType.Subtype]; ok {
			if svcName.GetFullyQualifiedName() != remoteType.Desc.GetFullyQualifiedName() {
				manager.logger.Errorw(
					"remote proto service name clashes with another of same subtype",
					"existing", svcName.GetFullyQualifiedName(),
					"remote", remoteType.Desc.GetFullyQualifiedName())
			}
			continue
		}
		types[remoteType.Subtype] = remoteType.Desc
	}
}

// remoteNameByResource returns the remote the resource is pulled from, if found.
// False can mean either the resource doesn't exist or is local to the robot.
func (manager *resourceManager) remoteNameByResource(resourceName resource.Name) (string, bool) {
	if !resourceName.IsRemoteResource() {
		return "", false
	}
	remote := strings.Split(string(resourceName.Remote.Remote), ":")
	return remote[0], true
}

// Clone provides a shallow copy of each part.
func (manager *resourceManager) Clone() *resourceManager {
	var clonedManager resourceManager
	if len(manager.resources.Nodes) != 0 {
		clonedManager.resources = manager.resources.Clone()
	}
	if manager.processManager != nil {
		clonedManager.processManager = manager.processManager.Clone()
	}
	clonedManager.opts = manager.opts
	return &clonedManager
}

// Close attempts to close/stop all parts.
func (manager *resourceManager) Close(ctx context.Context) error {
	var allErrs error
	if err := manager.processManager.Stop(); err != nil {
		allErrs = multierr.Combine(allErrs, errors.Wrap(err, "error stopping process manager"))
	}

	order := manager.resources.TopologicalSort()
	for _, x := range order {
		if err := utils.TryClose(ctx, manager.resources.Nodes[x]); err != nil {
			allErrs = multierr.Combine(allErrs, errors.Wrap(err, "error closing resource"))
		}
	}
	return allErrs
}

// processConfig ingests a given config and constructs all constituent parts.
func (manager *resourceManager) processConfig(
	ctx context.Context,
	config *config.Config,
	robot *localRobot,
) {
	manager.newProcesses(ctx, config.Processes)

<<<<<<< HEAD
	if err := manager.newRemotes(ctx, config.Remotes, logger, robot.remotesChanged); err != nil {
		return err
	}
=======
	manager.newRemotes(ctx, config.Remotes)
>>>>>>> 4c25f2ec

	manager.newComponents(ctx, config.Components, robot)

	manager.newServices(ctx, config.Services, robot)
}

// processModifiedConfig ingests a given config and constructs all constituent parts.

// cleanAppImageEnv attempts to revert environent variable changes so
// normal, non-AppImage processes can be executed correctly.
func cleanAppImageEnv() error {
	_, isAppImage := os.LookupEnv("APPIMAGE")
	if isAppImage {
		err := os.Chdir(os.Getenv("APPRUN_CWD"))
		if err != nil {
			return err
		}

		// Reset original values where available
		for _, eVarStr := range os.Environ() {
			eVar := strings.Split(eVarStr, "=")
			key := eVar[0]
			origV, present := os.LookupEnv("APPRUN_ORIGINAL_" + key)
			if present {
				if origV != "" {
					err = os.Setenv(key, origV)
				} else {
					err = os.Unsetenv(key)
				}
				if err != nil {
					return err
				}
			}
		}

		// Remove all explicit appimage vars
		err = multierr.Combine(os.Unsetenv("ARGV0"), os.Unsetenv("ORIGIN"))
		for _, eVarStr := range os.Environ() {
			eVar := strings.Split(eVarStr, "=")
			key := eVar[0]
			if strings.HasPrefix(key, "APPRUN") ||
				strings.HasPrefix(key, "APPDIR") ||
				strings.HasPrefix(key, "APPIMAGE") ||
				strings.HasPrefix(key, "AIX_") {
				err = multierr.Combine(err, os.Unsetenv(key))
			}
		}
		if err != nil {
			return err
		}

		// Remove AppImage paths from path-like env vars
		for _, eVarStr := range os.Environ() {
			eVar := strings.Split(eVarStr, "=")
			var newPaths []string
			const mountPrefix = "/tmp/.mount_"
			key := eVar[0]
			if len(eVar) >= 2 && strings.Contains(eVar[1], mountPrefix) {
				for _, path := range strings.Split(eVar[1], ":") {
					if !strings.HasPrefix(path, mountPrefix) && path != "" {
						newPaths = append(newPaths, path)
					}
				}
				if len(newPaths) > 0 {
					err = os.Setenv(key, strings.Join(newPaths, ":"))
				} else {
					err = os.Unsetenv(key)
				}
				if err != nil {
					return err
				}
			}
		}
	}
	return nil
}

// newProcesses constructs all processes defined.
func (manager *resourceManager) newProcesses(ctx context.Context, processes []pexec.ProcessConfig) {
	// If we're in an AppImage, clean the environment before external execution.
	err := cleanAppImageEnv()
	if err != nil {
		manager.logger.Errorw("failed to properly clean AppImage", "error", err)
	}

	for _, procConf := range processes {
		if err := manager.newProcess(ctx, procConf); err != nil {
			manager.logger.Errorw("failed to create new process", "error", err)
		}
	}

	err = manager.processManager.Start(ctx)
	if err != nil {
		manager.logger.Errorw("there are process(es) that failed to start", "error", err)
	}
}

func (manager *resourceManager) newProcess(ctx context.Context, procConf pexec.ProcessConfig) error {
	if _, err := manager.processManager.AddProcessFromConfig(ctx, procConf); err != nil {
		return err
	}
	return nil
}

// newRemotes constructs all remotes defined and integrates their parts in.
<<<<<<< HEAD
func (manager *resourceManager) newRemotes(ctx context.Context,
	remotes []config.Remote, logger golog.Logger,
	notifyChannel chan<- resource.Name,
) error {
	for _, config := range remotes {
		dialOpts := remoteDialOptions(config, manager.opts)
		robotClient, err := dialRobotClient(ctx, config, logger, dialOpts...)
		if err != nil {
			if errors.Is(err, rpc.ErrInsecureWithCredentials) {
				if manager.opts.fromCommand {
					err = errors.New("must use -allow-insecure-creds flag to connect to a non-TLS secured robot")
				} else {
					err = errors.New("must use Config.AllowInsecureCreds to connect to a non-TLS secured robot")
				}
=======
func (manager *resourceManager) newRemotes(ctx context.Context, remotes []config.Remote) {
	for _, config := range remotes {
		if err := manager.newRemote(ctx, config); err != nil {
			manager.logger.Errorw("failed to create new remote", "remote", config.Name, "error", err)
		}
	}
}

// newRemote constructs a single remote.
func (manager *resourceManager) newRemote(ctx context.Context, config config.Remote) error {
	dialOpts := remoteDialOptions(config, manager.opts)
	robotClient, err := dialRemote(ctx, config, manager.logger, dialOpts...)
	if err != nil {
		if errors.Is(err, rpc.ErrInsecureWithCredentials) {
			if manager.opts.fromCommand {
				err = errors.New("must use -allow-insecure-creds flag to connect to a non-TLS secured robot")
			} else {
				err = errors.New("must use Config.AllowInsecureCreds to connect to a non-TLS secured robot")
>>>>>>> 4c25f2ec
			}
		}
<<<<<<< HEAD
		configCopy := config
		manager.addRemote(ctx, robotClient, configCopy)
		robotClient.SetParentNotifier(func() {
			rName := fromRemoteNameToRemoteNodeName(configCopy.Name)
			notifyChannel <- rName
		})
=======
		// TODO: [RSDK-428] return a remote robot here that continues to retry
		return errors.Errorf("couldn't connect to robot remote %v with error: %v", config.Address, err)
>>>>>>> 4c25f2ec
	}
	configCopy := config
	manager.addRemote(ctx, newRemoteRobot(ctx, robotClient, configCopy), configCopy)
	return nil
}

// newComponents constructs all components defined.
func (manager *resourceManager) newComponents(ctx context.Context, components []config.Component, robot *localRobot) {
	for _, c := range components {
		err := manager.newComponent(ctx, c, robot)
		if err != nil {
			manager.logger.Errorw("failed to add new component", "component", c.ResourceName(), "error", err)
		}
	}
}

func (manager *resourceManager) newComponent(ctx context.Context, c config.Component, robot *localRobot) error {
	r, err := robot.newResource(ctx, c)
	if err != nil {
		return err
	}
	rName := c.ResourceName()
	manager.addResource(rName, r)
	for _, dep := range c.DependsOn {
		err := manager.newComponentDependency(dep, robot, rName)
		if err != nil {
			return err
		}
	}
	return nil
}

func (manager *resourceManager) newComponentDependency(dep string, robot *localRobot, rName resource.Name) error {
	if comp := robot.config.FindComponent(dep); comp != nil {
		if err := manager.resources.AddChildren(rName, comp.ResourceName()); err != nil {
			return err
		}
	} else if name, ok := manager.resources.FindNodeByName(dep); ok {
		if err := manager.resources.AddChildren(rName, *name); err != nil {
			return err
		}
	} else {
		return errors.Errorf("component %s depends on non-existent component", rName.Name)
	}
	return nil
}

// newServices constructs all services defined.
func (manager *resourceManager) newServices(ctx context.Context, services []config.Service, r *localRobot) {
	for _, c := range services {
		err := manager.newService(ctx, c, r)
		if err != nil {
			manager.logger.Errorw("failed to add new service", "service", c.ResourceName(), "error", err)
		}
	}
}

func (manager *resourceManager) newService(ctx context.Context, cs config.Service, r *localRobot) error {
	// DataManagerService has to be specifically excluded since it's defined in the config but is a default
	// service that we only want to reconfigure rather than reinstantiate with New().
	if cs.ResourceName() == datamanager.Name {
		return nil
	}
	svc, err := r.newService(ctx, cs)
	if err != nil {
		return err
	}
	manager.addResource(cs.ResourceName(), svc)
	return nil
}

// RemoteByName returns the given remote robot by name, if it exists;
// returns nil otherwise.
func (manager *resourceManager) RemoteByName(name string) (robot.Robot, bool) {
	rName := resource.NewName(resource.ResourceNamespaceRDK, resource.TypeName("remote"), resource.SubtypeName(""), name)
	if iface, ok := manager.resources.Nodes[rName]; ok {
		part, ok := iface.(robot.Robot)
		if !ok {
			panic(errors.Errorf("tried to access remote '%q' but its not a robot its %T", name, iface))
		}
		return part, true
	}
	return nil, false
}

func (manager *resourceManager) UpdateConfig(ctx context.Context,
	added *config.Config,
	modified *config.ModifiedConfigDiff,
	logger golog.Logger,
	robot *draftRobot,
) (PartsMergeResult, error) {
	var leftovers PartsMergeResult
<<<<<<< HEAD
	replacedRemotes, err := manager.updateRemotes(ctx, added.Remotes, modified.Remotes, logger, robot.original.remotesChanged)
	leftovers.ReplacedRemotes = replacedRemotes
	if err != nil {
		return leftovers, err
	}
=======
	manager.updateRemotes(ctx, added.Remotes, modified.Remotes)
>>>>>>> 4c25f2ec
	replacedProcesses, err := manager.updateProcesses(ctx, added.Processes, modified.Processes)
	leftovers.ReplacedProcesses = replacedProcesses
	if err != nil {
		return leftovers, err
	}
	if err := manager.updateServices(ctx, added.Services, modified.Services, robot); err != nil {
		return leftovers, err
	}
	if err := manager.updateComponentsGraph(added.Components, modified.Components, logger, robot); err != nil {
		return leftovers, err
	}
	if err := manager.updateComponents(ctx, logger, robot); err != nil {
		return leftovers, err
	}
	return leftovers, nil
}

func (manager *resourceManager) updateProcesses(ctx context.Context,
	addProcesses []pexec.ProcessConfig,
	modifiedProcesses []pexec.ProcessConfig,
) ([]pexec.ManagedProcess, error) {
	var replacedProcess []pexec.ManagedProcess
	manager.newProcesses(ctx, addProcesses)
	for _, p := range modifiedProcesses {
		old, ok := manager.processManager.ProcessByID(p.ID)
		if !ok {
			return replacedProcess, errors.Errorf("cannot replace non-existing process %q", p.ID)
		}
		manager.newProcesses(ctx, []pexec.ProcessConfig{p})
		replacedProcess = append(replacedProcess, old)
	}
	return replacedProcess, nil
}

func (manager *resourceManager) updateRemotes(ctx context.Context,
	addedRemotes []config.Remote,
	modifiedRemotes []config.Remote,
<<<<<<< HEAD
	logger golog.Logger,
	notifyChannel chan<- resource.Name,
) ([]*remoteRobot, error) {
	var replacedRemotes []*remoteRobot
	if err := manager.newRemotes(ctx, addedRemotes, logger, notifyChannel); err != nil {
		return nil, err
	}
	for _, r := range modifiedRemotes {
		if err := manager.newRemotes(ctx, []config.Remote{r}, logger, notifyChannel); err != nil {
			return replacedRemotes, err
		}
=======
) {
	manager.newRemotes(ctx, addedRemotes)
	for _, r := range modifiedRemotes {
		manager.newRemotes(ctx, []config.Remote{r})
>>>>>>> 4c25f2ec
	}
}

func (manager *resourceManager) reconfigureResource(ctx context.Context, old, newR interface{}) (interface{}, error) {
	if old == nil {
		// if the oldPart was never created, replace directly with the new resource
		return newR, nil
	}

	oldPart, oldResourceIsReconfigurable := old.(resource.Reconfigurable)
	newPart, newResourceIsReconfigurable := newR.(resource.Reconfigurable)

	switch {
	case oldResourceIsReconfigurable != newResourceIsReconfigurable:
		// this is an indicator of a serious constructor problem
		// for the resource subtype.
		reconfError := errors.Errorf(
			"new type %T is reconfigurable whereas old type %T is not",
			newR, old)
		if oldResourceIsReconfigurable {
			reconfError = errors.Errorf(
				"old type %T is reconfigurable whereas new type %T is not",
				old, newR)
		}
		return nil, reconfError
	case oldResourceIsReconfigurable && newResourceIsReconfigurable:
		// if we are dealing with a reconfigurable resource
		// use the new resource to reconfigure the old one.
		if err := oldPart.Reconfigure(ctx, newPart); err != nil {
			return nil, err
		}
		return old, nil
	case !oldResourceIsReconfigurable && !newResourceIsReconfigurable:
		// if we are not dealing with a reconfigurable resource
		// we want to close the old resource and replace it with the
		// new.
		if err := utils.TryClose(ctx, old); err != nil {
			return nil, err
		}
		return newR, nil
	default:
		return nil, errors.Errorf("unexpected outcome during reconfiguration of type %T and type %T",
			old, newR)
	}
}

func (manager *resourceManager) updateServices(ctx context.Context,
	addedServices []config.Service,
	modifiedServices []config.Service,
	robot *draftRobot,
) error {
	for _, c := range addedServices {
		// DataManagerService has to be specifically excluded since it's defined in the config but is a default
		// service that we only want to reconfigure rather than reinstantiate with New().
		if c.ResourceName() == datamanager.Name {
			continue
		}
		svc, err := robot.newService(ctx, c)
		if err != nil {
			return err
		}
		manager.addResource(c.ResourceName(), svc)
	}
	for _, c := range modifiedServices {
		if c.ResourceName() == datamanager.Name {
			continue
		}
		svc, err := robot.newService(ctx, c)
		if err != nil {
			return err
		}
		old, ok := manager.resources.Nodes[c.ResourceName()]
		if !ok {
			manager.resources.Nodes[c.ResourceName()] = svc
		}
		rr, err := manager.reconfigureResource(ctx, old, svc)
		if err != nil {
			return err
		}
		manager.resources.Nodes[c.ResourceName()] = rr
	}
	return nil
}

func (manager *resourceManager) markChildrenForUpdate(ctx context.Context, rName resource.Name, r *draftRobot) error {
	sg, err := manager.resources.SubGraphFrom(rName)
	if err != nil {
		return err
	}
	sorted := sg.TopologicalSort()
	for _, x := range sorted {
		var originalConfig config.Component
		if _, ok := manager.resources.Nodes[x].(*resourceUpdateWrapper); ok {
			continue
		}
		for _, c := range r.original.config.Components {
			if c.ResourceName() == x {
				originalConfig = c
			}
		}
		if err := utils.TryClose(ctx, manager.resources.Nodes[x]); err != nil {
			return err
		}
		wrapper := &resourceUpdateWrapper{
			real:       nil,
			config:     originalConfig,
			isAdded:    true,
			isModified: false,
		}
		manager.resources.Nodes[x] = wrapper
	}
	return nil
}

func (manager *resourceManager) updateComponent(ctx context.Context,
	rName resource.Name,
	conf config.Component,
	old interface{},
	r *draftRobot,
) error {
	obj, canValidate := old.(config.CompononentUpdate)
	res := config.Rebuild
	if canValidate {
		res = obj.UpdateAction(&conf)
	}
	switch res {
	case config.None:
		return nil
	case config.Reconfigure:
		if err := manager.markChildrenForUpdate(ctx, rName, r); err != nil {
			return err
		}
		nr, err := r.newResource(ctx, conf)
		if err != nil {
			return err
		}
		rr, err := manager.reconfigureResource(ctx, old, nr)
		if err != nil {
			return err
		}
		manager.resources.Nodes[rName] = rr
	case config.Rebuild:
		if err := manager.markChildrenForUpdate(ctx, rName, r); err != nil {
			return err
		}
		if err := utils.TryClose(ctx, old); err != nil {
			return err
		}
		nr, err := r.newResource(ctx, conf)
		if err != nil {
			return err
		}
		manager.resources.Nodes[rName] = nr
	}
	return nil
}

func (manager *resourceManager) updateComponents(ctx context.Context,
	logger golog.Logger,
	robot *draftRobot,
) error {
	sorted := manager.resources.ReverseTopologicalSort()
	for _, c := range sorted {
		wrapper, ok := manager.resources.Nodes[c].(*resourceUpdateWrapper)
		if !ok {
			continue
		}
		if wrapper.isAdded {
			logger.Infof("building the component %q with config %+v", c.Name, wrapper.config)
			r, err := robot.newResource(ctx, wrapper.config)
			if err != nil {
				return err
			}
			manager.resources.Nodes[c] = r
		} else if wrapper.isModified {
			err := manager.updateComponent(ctx, c, wrapper.config, wrapper.real, robot)
			if err != nil {
				return err
			}
		}
	}
	return nil
}

func (manager *resourceManager) updateComponentsGraph(addedComponents []config.Component,
	modifiedComponents []config.Component,
	logger golog.Logger,
	robot *draftRobot,
) error {
	// Assumptions :
	// added & modified slices are ordered
	for _, add := range addedComponents {
		rName := add.ResourceName()
		wrapper := &resourceUpdateWrapper{
			real:       nil,
			isAdded:    true,
			isModified: false,
			config:     add,
		}
		if manager.resources.Nodes[rName] != nil {
			logger.Debugf("%q is already exists", rName)
			return errors.Errorf("cannot add component %q it already exists", rName)
		}
		manager.addResource(rName, wrapper)
		for _, dep := range add.DependsOn {
			if comp := robot.original.config.FindComponent(dep); comp != nil {
				if err := manager.resources.AddChildren(rName, comp.ResourceName()); err != nil {
					return err
				}
			} else if name, ok := manager.resources.FindNodeByName(dep); ok {
				if err := manager.resources.AddChildren(rName, *name); err != nil {
					return err
				}
			} else {
				return errors.Errorf("component %s depends on non-existent component %s",
					rName.Name, dep)
			}
		}
	}
	for _, modif := range modifiedComponents {
		rName := modif.ResourceName()
		_, ok := manager.resources.Nodes[rName]
		if !ok {
			manager.addResource(rName, &resourceUpdateWrapper{
				real:       nil,
				isAdded:    true,
				isModified: false,
				config:     modif,
			})
		} else {
			wrapper := &resourceUpdateWrapper{
				real:       manager.resources.Nodes[rName],
				isAdded:    false,
				isModified: true,
				config:     modif,
			}
			manager.resources.Nodes[rName] = wrapper
		}

		parents := manager.resources.GetAllParentsOf(rName)
		mapParents := make(map[resource.Name]bool)
		for _, pdep := range parents {
			mapParents[pdep] = false
		}
		// parse the dependency tree and optionally add/remove components
		for _, dep := range modif.DependsOn {
			var comp resource.Name
			if r := robot.original.config.FindComponent(dep); r != nil {
				comp = r.ResourceName()
			} else if r, ok := manager.resources.FindNodeByName(dep); ok {
				comp = *r
			} else {
				return errors.Errorf("component %q depends on non-existent component %q",
					rName.Name, dep)
			}
			if _, ok := mapParents[comp]; ok {
				mapParents[comp] = true
				continue
			}
			if err := manager.resources.AddChildren(rName, comp); err != nil {
				return err
			}
		}
		for k, v := range mapParents {
			if v {
				continue
			}
			if err := manager.resources.RemoveChildren(rName, k); err != nil {
				return err
			}
		}
	}
	return nil
}

// ResourceByName returns the given resource by fully qualified name, if it exists;
// returns an error otherwise.
func (manager *resourceManager) ResourceByName(name resource.Name) (interface{}, error) {
	robotPart, ok := manager.resources.Nodes[name]
	if ok {
		return robotPart, nil
	}
	return nil, rutils.NewResourceNotFoundError(name)
}

// PartsMergeResult is the result of merging in parts together.
type PartsMergeResult struct {
	ReplacedProcesses []pexec.ManagedProcess
	ReplacedRemotes   []*remoteRobot
}

// FilterFromConfig given a config this function will remove elements from the manager and return removed resources in a new manager.
func (manager *resourceManager) FilterFromConfig(ctx context.Context, conf *config.Config, logger golog.Logger) (*resourceManager, error) {
	filtered := newResourceManager(manager.opts, logger)

	for _, conf := range conf.Processes {
		proc, ok := manager.processManager.ProcessByID(conf.ID)
		if !ok {
			continue
		}
		if _, err := filtered.processManager.AddProcess(ctx, proc, false); err != nil {
			return nil, err
		}
		manager.processManager.RemoveProcessByID(conf.ID)
	}
	for _, conf := range conf.Remotes {
		remoteName := fromRemoteNameToRemoteNodeName(conf.Name)
		iface, ok := manager.resources.Nodes[remoteName]
		if !ok {
			continue
		}
		part, ok := iface.(robot.Robot)
		if !ok {
			return nil, errors.Errorf("remote named %q exists but its a %T and not a robotClient", remoteName, iface)
		}
		filtered.resources.AddNode(remoteName, part)
		for _, child := range manager.resources.GetAllChildrenOf(remoteName) {
			if _, ok := filtered.resources.Nodes[child]; !ok {
				filtered.resources.AddNode(child, manager.resources.Nodes[child])
			}
			if err := filtered.resources.AddChildren(child, remoteName); err != nil {
				return nil, err
			}
		}
		// TODO also remove children
		manager.resources.Remove(remoteName)
	}
	for _, compConf := range conf.Components {
		rName := compConf.ResourceName()
		_, err := manager.ResourceByName(rName)
		if err != nil {
			continue
		}
		filtered.resources.AddNode(rName, manager.resources.Nodes[rName])
		for _, child := range manager.resources.GetAllChildrenOf(rName) {
			if _, ok := filtered.resources.Nodes[child]; !ok {
				filtered.resources.AddNode(child, manager.resources.Nodes[child])
			}
			if err := filtered.resources.AddChildren(child, rName); err != nil {
				return nil, err
			}
		}
		manager.resources.Remove(rName)
	}
	for _, conf := range conf.Services {
		rName := conf.ResourceName()
		_, err := manager.ResourceByName(rName)
		if err != nil {
			continue
		}
		for _, child := range manager.resources.GetAllChildrenOf(rName) {
			if err := filtered.resources.AddChildren(child, rName); err != nil {
				return nil, err
			}
			filtered.resources.Nodes[child] = manager.resources.Nodes[child]
		}
		manager.resources.Remove(rName)
	}
	return filtered, nil
}<|MERGE_RESOLUTION|>--- conflicted
+++ resolved
@@ -286,13 +286,7 @@
 ) {
 	manager.newProcesses(ctx, config.Processes)
 
-<<<<<<< HEAD
-	if err := manager.newRemotes(ctx, config.Remotes, logger, robot.remotesChanged); err != nil {
-		return err
-	}
-=======
-	manager.newRemotes(ctx, config.Remotes)
->>>>>>> 4c25f2ec
+	manager.newRemotes(ctx, config.Remotes, robot.remotesChanged)
 
 	manager.newComponents(ctx, config.Components, robot)
 
@@ -398,57 +392,42 @@
 }
 
 // newRemotes constructs all remotes defined and integrates their parts in.
-<<<<<<< HEAD
 func (manager *resourceManager) newRemotes(ctx context.Context,
-	remotes []config.Remote, logger golog.Logger,
+	remotes []config.Remote,
+	notifyChannel chan<- resource.Name,
+) {
+	for _, config := range remotes {
+		err := manager.newRemote(ctx, config, notifyChannel)
+		if err != nil {
+			manager.logger.Errorw("couldn't connect to remote", "name", config.Name, "error", err)
+		}
+	}
+}
+
+// newRemote construct a single remote and integerates its parts in.
+func (manager *resourceManager) newRemote(ctx context.Context,
+	config config.Remote,
 	notifyChannel chan<- resource.Name,
 ) error {
-	for _, config := range remotes {
-		dialOpts := remoteDialOptions(config, manager.opts)
-		robotClient, err := dialRobotClient(ctx, config, logger, dialOpts...)
-		if err != nil {
-			if errors.Is(err, rpc.ErrInsecureWithCredentials) {
-				if manager.opts.fromCommand {
-					err = errors.New("must use -allow-insecure-creds flag to connect to a non-TLS secured robot")
-				} else {
-					err = errors.New("must use Config.AllowInsecureCreds to connect to a non-TLS secured robot")
-				}
-=======
-func (manager *resourceManager) newRemotes(ctx context.Context, remotes []config.Remote) {
-	for _, config := range remotes {
-		if err := manager.newRemote(ctx, config); err != nil {
-			manager.logger.Errorw("failed to create new remote", "remote", config.Name, "error", err)
-		}
-	}
-}
-
-// newRemote constructs a single remote.
-func (manager *resourceManager) newRemote(ctx context.Context, config config.Remote) error {
 	dialOpts := remoteDialOptions(config, manager.opts)
-	robotClient, err := dialRemote(ctx, config, manager.logger, dialOpts...)
+	robotClient, err := dialRobotClient(ctx, config, manager.logger, dialOpts...)
 	if err != nil {
 		if errors.Is(err, rpc.ErrInsecureWithCredentials) {
 			if manager.opts.fromCommand {
 				err = errors.New("must use -allow-insecure-creds flag to connect to a non-TLS secured robot")
 			} else {
 				err = errors.New("must use Config.AllowInsecureCreds to connect to a non-TLS secured robot")
->>>>>>> 4c25f2ec
-			}
-		}
-<<<<<<< HEAD
-		configCopy := config
-		manager.addRemote(ctx, robotClient, configCopy)
-		robotClient.SetParentNotifier(func() {
-			rName := fromRemoteNameToRemoteNodeName(configCopy.Name)
-			notifyChannel <- rName
-		})
-=======
-		// TODO: [RSDK-428] return a remote robot here that continues to retry
-		return errors.Errorf("couldn't connect to robot remote %v with error: %v", config.Address, err)
->>>>>>> 4c25f2ec
-	}
+			}
+		}
+		return err
+	}
+
 	configCopy := config
-	manager.addRemote(ctx, newRemoteRobot(ctx, robotClient, configCopy), configCopy)
+	manager.addRemote(ctx, robotClient, configCopy)
+	robotClient.SetParentNotifier(func() {
+		rName := fromRemoteNameToRemoteNodeName(configCopy.Name)
+		notifyChannel <- rName
+	})
 	return nil
 }
 
@@ -538,15 +517,8 @@
 	robot *draftRobot,
 ) (PartsMergeResult, error) {
 	var leftovers PartsMergeResult
-<<<<<<< HEAD
-	replacedRemotes, err := manager.updateRemotes(ctx, added.Remotes, modified.Remotes, logger, robot.original.remotesChanged)
-	leftovers.ReplacedRemotes = replacedRemotes
-	if err != nil {
-		return leftovers, err
-	}
-=======
-	manager.updateRemotes(ctx, added.Remotes, modified.Remotes)
->>>>>>> 4c25f2ec
+	manager.updateRemotes(ctx, added.Remotes, modified.Remotes, robot.original.remotesChanged)
+
 	replacedProcesses, err := manager.updateProcesses(ctx, added.Processes, modified.Processes)
 	leftovers.ReplacedProcesses = replacedProcesses
 	if err != nil {
@@ -584,24 +556,11 @@
 func (manager *resourceManager) updateRemotes(ctx context.Context,
 	addedRemotes []config.Remote,
 	modifiedRemotes []config.Remote,
-<<<<<<< HEAD
-	logger golog.Logger,
 	notifyChannel chan<- resource.Name,
-) ([]*remoteRobot, error) {
-	var replacedRemotes []*remoteRobot
-	if err := manager.newRemotes(ctx, addedRemotes, logger, notifyChannel); err != nil {
-		return nil, err
-	}
+) {
+	manager.newRemotes(ctx, addedRemotes, notifyChannel)
 	for _, r := range modifiedRemotes {
-		if err := manager.newRemotes(ctx, []config.Remote{r}, logger, notifyChannel); err != nil {
-			return replacedRemotes, err
-		}
-=======
-) {
-	manager.newRemotes(ctx, addedRemotes)
-	for _, r := range modifiedRemotes {
-		manager.newRemotes(ctx, []config.Remote{r})
->>>>>>> 4c25f2ec
+		manager.newRemotes(ctx, []config.Remote{r}, notifyChannel)
 	}
 }
 
