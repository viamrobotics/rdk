package robotimpl

import (
	"context"
	"crypto/tls"
	"fmt"
	"os"
	"strings"

	"github.com/edaniels/golog"
	"github.com/jhump/protoreflect/desc"
	"github.com/pkg/errors"
	"go.uber.org/multierr"
	"go.viam.com/utils"
	"go.viam.com/utils/pexec"
	"go.viam.com/utils/rpc"

	"go.viam.com/rdk/config"
	"go.viam.com/rdk/registry"
	"go.viam.com/rdk/resource"
	"go.viam.com/rdk/robot"
	"go.viam.com/rdk/services/datamanager"
	rutils "go.viam.com/rdk/utils"
)

// resourceManager manages the actual parts that make up a robot.
type resourceManager struct {
<<<<<<< HEAD
	resources      *resource.Graph
	processManager pexec.ProcessManager
	opts           resourceManagerOptions
=======
	remotes             map[string]*remoteRobot
	resources           *resource.Graph
	processManager      pexec.ProcessManager
	opts                resourceManagerOptions
	resourceRemoteNames map[resource.Name]string
	logger              golog.Logger
>>>>>>> c6dd152d
}

type resourceUpdateWrapper struct {
	real       interface{}
	isAdded    bool
	isModified bool
	config     config.Component
}

type resourceManagerOptions struct {
	debug              bool
	fromCommand        bool
	allowInsecureCreds bool
	tlsConfig          *tls.Config
}

func (w *resourceUpdateWrapper) Close(ctx context.Context) error {
	if w.real != nil {
		return utils.TryClose(ctx, w.real)
	}
	return nil
}

// newResourceManager returns a properly initialized set of parts.
func newResourceManager(
	opts resourceManagerOptions,
	logger golog.Logger,
) *resourceManager {
	return &resourceManager{
<<<<<<< HEAD
		resources:      resource.NewGraph(),
		processManager: pexec.NewProcessManager(logger),
		opts:           opts,
=======
		remotes:             map[string]*remoteRobot{},
		resources:           resource.NewGraph(),
		processManager:      pexec.NewProcessManager(logger),
		opts:                opts,
		resourceRemoteNames: make(map[resource.Name]string),
		logger:              logger,
>>>>>>> c6dd152d
	}
}

func fromRemoteNameToRemoteNodeName(name string) resource.Name {
	return resource.NewName(resource.ResourceNamespaceRDK, resource.TypeName("remote"), resource.SubtypeName(""), name)
}

// addRemote adds a remote to the manager.
func (manager *resourceManager) addRemote(ctx context.Context, r robot.Robot, c config.Remote) {
	rName := fromRemoteNameToRemoteNodeName(c.Name)
	manager.addResource(rName, r)
	manager.updateRemoteResourceNames(rName, r)
	fmt.Printf("All childrens are %#v\r\n", manager.resources.GetAllChildrenOf(rName))
}
func (manager *resourceManager) remoteResourceNames(remoteName resource.Name) ([]resource.Name, error) {
	filtered := []resource.Name{}
	if _, ok := manager.resources.Nodes[remoteName]; !ok {
		return nil, errors.Errorf("remote named %q doesn't exist", remoteName.Name)
	}
	children := manager.resources.GetAllChildrenOf(remoteName)
	for _, child := range children {
		if child.IsRemoteResource() {
			filtered = append(filtered, child)
		}
	}
	fmt.Printf("returnning %+v\r\n", children)
	return children, nil
}

func (manager *resourceManager) updateRemoteResourceNames(remoteName resource.Name, r robot.Robot) error {
	visited := make(map[resource.Name]bool)
	newResources := r.ResourceNames()
	oldResources, err := manager.remoteResourceNames(remoteName)
	fmt.Printf("This guy %s send resources %+v had %+v\r\n", remoteName, newResources, oldResources)
	if err != nil {
		return err
	}
	for _, res := range oldResources {
		visited[res] = false
	}
	for _, res := range newResources {
		// skip datamanager since we know it doesn't have a client
		// TODO: remove after we add corresponding datamanager client
		if res == datamanager.Name {
			continue
		}
		rrName := res
		res.PrependRemote(resource.RemoteName(remoteName.Name))
		if _, ok := visited[res]; ok {
			visited[res] = true
			continue
		}
		iface, err := r.ResourceByName(rrName)
		fmt.Printf("AProcessing the following resource %s we have %+v err is %+v\r\n", res, iface, err)
		manager.addResource(res, iface)
		manager.resources.AddChildren(res, remoteName)
	}
	for res, visit := range visited {
		if !visit {
			fmt.Printf("-----=====> Removing %q\r\n", res)
			children := manager.resources.GetAllChildrenOf(res)
			for _, child := range children {
				manager.resources.Remove(child)
				// if err := utils.TryClose(ctx, child); err != nil {
				// 	return err
				// }
			}
			manager.resources.Remove(res)
		}
	}
	return nil
}
func (manager *resourceManager) updateRemotesResourceNames() {
	for name, iface := range manager.resources.Nodes {
		if name.ResourceType == resource.TypeName("remote") {
			if r, ok := iface.(robot.Robot); ok {
				err := manager.updateRemoteResourceNames(name, r)
				if err != nil {
					//TODO logger
					panic(":oops")
				}
			}
		}
	}
}

// addResource adds a resource to the manager.
func (manager *resourceManager) addResource(name resource.Name, r interface{}) {
	manager.resources.AddNode(name, r)
}

// RemoteNames returns the names of all remotes in the manager.
func (manager *resourceManager) RemoteNames() []string {
	names := []string{}
	for k := range manager.resources.Nodes {
		if k.ResourceType == resource.TypeName("remote") {
			names = append(names, k.Name)
		}
	}
	return names
}

// ResourceNames returns the names of all resources in the manager.
func (manager *resourceManager) ResourceNames() []resource.Name {
	names := []resource.Name{}
	for k := range manager.resources.Nodes {
<<<<<<< HEAD
		if k.ResourceType == resource.TypeName("remote") {
=======
		names = append(names, k)
	}
	return manager.mergeResourceNamesWithRemotes(names)
}

// ResourceRPCSubtypes returns the types of all resource RPC subtypes in use by the manager.
func (manager *resourceManager) ResourceRPCSubtypes() []resource.RPCSubtype {
	resourceSubtypes := registry.RegisteredResourceSubtypes()

	types := map[resource.Subtype]*desc.ServiceDescriptor{}
	for k := range manager.resources.Nodes {
		if types[k.Subtype] != nil {
			continue
		}

		st, ok := resourceSubtypes[k.Subtype]
		if !ok {
			continue
		}

		types[k.Subtype] = st.ReflectRPCServiceDesc
	}

	manager.mergeResourceRPCSubtypesWithRemotes(types)
	typesList := make([]resource.RPCSubtype, 0, len(types))
	for k, v := range types {
		typesList = append(typesList, resource.RPCSubtype{
			Subtype: k,
			Desc:    v,
		})
	}
	return typesList
}

// mergeResourceRPCSubtypesWithRemotes merges types from the manager itself as well as its
// remotes.
func (manager *resourceManager) mergeResourceRPCSubtypesWithRemotes(types map[resource.Subtype]*desc.ServiceDescriptor) {
	for _, r := range manager.remotes {
		remoteTypes := r.ResourceRPCSubtypes()
		for _, remoteType := range remoteTypes {
			if svcName, ok := types[remoteType.Subtype]; ok {
				if svcName.GetFullyQualifiedName() != remoteType.Desc.GetFullyQualifiedName() {
					manager.logger.Errorw(
						"remote proto service name clashes with another of same subtype",
						"existing", svcName.GetFullyQualifiedName(),
						"remote", remoteType.Desc.GetFullyQualifiedName())
				}
				continue
			}
			types[remoteType.Subtype] = remoteType.Desc
		}
	}
}

// updateResourceRemoteNames populates the resourceRemoteNames map.
func (manager *resourceManager) updateResourceRemoteNames() {
	manager.resourceRemoteNames = make(map[resource.Name]string)
	names := manager.ResourceNames()
	for _, n := range names {
		// skip local parts
		if _, ok := manager.resources.Nodes[n]; ok {
			continue
		}
		// skip if name clash
		if _, err := manager.ResourceByName(n); err != nil {
>>>>>>> c6dd152d
			continue
		}
		names = append(names, k)
	}
	return names
}

// remoteNameByResource returns the remote the resource is pulled from, if found.
// False can mean either the resource doesn't exist or is local to the robot.
func (manager *resourceManager) remoteNameByResource(resourceName resource.Name) (string, bool) {
	if !resourceName.IsRemoteResource() {
		return "", false
	}
	remote := strings.Split(string(resourceName.Remote.Remote), ":")
	return remote[0], true
}

// Clone provides a shallow copy of each part.
func (manager *resourceManager) Clone() *resourceManager {
	var clonedManager resourceManager
	if len(manager.resources.Nodes) != 0 {
		clonedManager.resources = manager.resources.Clone()
	}
	if manager.processManager != nil {
		clonedManager.processManager = manager.processManager.Clone()
	}
	clonedManager.opts = manager.opts
	return &clonedManager
}

// Close attempts to close/stop all parts.
func (manager *resourceManager) Close(ctx context.Context) error {
	var allErrs error
	if err := manager.processManager.Stop(); err != nil {
		allErrs = multierr.Combine(allErrs, errors.Wrap(err, "error stopping process manager"))
	}

	order := manager.resources.TopologicalSort()
	for _, x := range order {
		fmt.Printf("Closing %+v\r\n", x)
		if err := utils.TryClose(ctx, manager.resources.Nodes[x]); err != nil {
			fmt.Printf("+++++>>>>---- %+v\r\n", err)
			allErrs = multierr.Combine(allErrs, errors.Wrap(err, "error closing resource"))
		}
	}
	return allErrs
}

// processConfig ingests a given config and constructs all constituent parts.
func (manager *resourceManager) processConfig(
	ctx context.Context,
	config *config.Config,
	robot *localRobot,
	logger golog.Logger,
) error {
	if err := manager.newProcesses(ctx, config.Processes); err != nil {
		return err
	}

	if err := manager.newRemotes(ctx, config.Remotes, logger); err != nil {
		return err
	}

	if err := manager.newComponents(ctx, config.Components, robot); err != nil {
		return err
	}

	if err := manager.newServices(ctx, config.Services, robot); err != nil {
		return err
	}

	return nil
}

// processModifiedConfig ingests a given config and constructs all constituent parts.

// cleanAppImageEnv attempts to revert environent variable changes so
// normal, non-AppImage processes can be executed correctly.
func cleanAppImageEnv() error {
	_, isAppImage := os.LookupEnv("APPIMAGE")
	if isAppImage {
		err := os.Chdir(os.Getenv("APPRUN_CWD"))
		if err != nil {
			return err
		}

		// Reset original values where available
		for _, eVarStr := range os.Environ() {
			eVar := strings.Split(eVarStr, "=")
			key := eVar[0]
			origV, present := os.LookupEnv("APPRUN_ORIGINAL_" + key)
			if present {
				if origV != "" {
					err = os.Setenv(key, origV)
				} else {
					err = os.Unsetenv(key)
				}
				if err != nil {
					return err
				}
			}
		}

		// Remove all explicit appimage vars
		err = multierr.Combine(os.Unsetenv("ARGV0"), os.Unsetenv("ORIGIN"))
		for _, eVarStr := range os.Environ() {
			eVar := strings.Split(eVarStr, "=")
			key := eVar[0]
			if strings.HasPrefix(key, "APPRUN") ||
				strings.HasPrefix(key, "APPDIR") ||
				strings.HasPrefix(key, "APPIMAGE") ||
				strings.HasPrefix(key, "AIX_") {
				err = multierr.Combine(err, os.Unsetenv(key))
			}
		}
		if err != nil {
			return err
		}

		// Remove AppImage paths from path-like env vars
		for _, eVarStr := range os.Environ() {
			eVar := strings.Split(eVarStr, "=")
			var newPaths []string
			const mountPrefix = "/tmp/.mount_"
			key := eVar[0]
			if len(eVar) >= 2 && strings.Contains(eVar[1], mountPrefix) {
				for _, path := range strings.Split(eVar[1], ":") {
					if !strings.HasPrefix(path, mountPrefix) && path != "" {
						newPaths = append(newPaths, path)
					}
				}
				if len(newPaths) > 0 {
					err = os.Setenv(key, strings.Join(newPaths, ":"))
				} else {
					err = os.Unsetenv(key)
				}
				if err != nil {
					return err
				}
			}
		}
	}
	return nil
}

// newProcesses constructs all processes defined.
func (manager *resourceManager) newProcesses(ctx context.Context, processes []pexec.ProcessConfig) error {
	// If we're in an AppImage, clean the environment before external execution.
	err := cleanAppImageEnv()
	if err != nil {
		return err
	}

	for _, procConf := range processes {
		if _, err := manager.processManager.AddProcessFromConfig(ctx, procConf); err != nil {
			return err
		}
	}
	return manager.processManager.Start(ctx)
}

// newRemotes constructs all remotes defined and integrates their parts in.
func (manager *resourceManager) newRemotes(ctx context.Context, remotes []config.Remote, logger golog.Logger) error {
	for _, config := range remotes {
		dialOpts := remoteDialOptions(config, manager.opts)
		robotClient, err := dialRobotClient(ctx, config, logger, dialOpts...)
		if err != nil {
			if errors.Is(err, rpc.ErrInsecureWithCredentials) {
				if manager.opts.fromCommand {
					err = errors.New("must use -allow-insecure-creds flag to connect to a non-TLS secured robot")
				} else {
					err = errors.New("must use Config.AllowInsecureCreds to connect to a non-TLS secured robot")
				}
			}
			return errors.Wrapf(err, "couldn't connect to robot remote (%s)", config.Address)
		}
		configCopy := config
		manager.addRemote(ctx, robotClient, configCopy)
	}
	return nil
}

// newComponents constructs all components defined.
func (manager *resourceManager) newComponents(ctx context.Context, components []config.Component, robot *localRobot) error {
	for _, c := range components {
		r, err := robot.newResource(ctx, c)
		if err != nil {
			return err
		}
		rName := c.ResourceName()
		manager.addResource(rName, r)
		for _, dep := range c.DependsOn {
			if comp := robot.config.FindComponent(dep); comp != nil {
				if err := manager.resources.AddChildren(rName, comp.ResourceName()); err != nil {
					return err
				}
			} else if name, ok := manager.resources.FindNodeByName(dep); ok {
				if err := manager.resources.AddChildren(rName, *name); err != nil {
					return err
				}
			} else {
				return errors.Errorf("componenent %s depends on non-existent component %s",
					rName.Name, dep)
			}
		}
	}

	return nil
}

// newServices constructs all services defined.
func (manager *resourceManager) newServices(ctx context.Context, services []config.Service, r *localRobot) error {
	for _, c := range services {
		// DataManagerService has to be specifically excluded since it's defined in the config but is a default
		// service that we only want to reconfigure rather than reinstantiate with New().
		if c.ResourceName() == datamanager.Name {
			continue
		}
		svc, err := r.newService(ctx, c)
		if err != nil {
			return err
		}
		manager.addResource(c.ResourceName(), svc)
	}

	return nil
}

// RemoteByName returns the given remote robot by name, if it exists;
// returns nil otherwise.
func (manager *resourceManager) RemoteByName(name string) (robot.Robot, bool) {
	rName := resource.NewName(resource.ResourceNamespaceRDK, resource.TypeName("remote"), resource.SubtypeName(""), name)
	if iface, ok := manager.resources.Nodes[rName]; ok {
		part, ok := iface.(robot.Robot)
		if !ok {
			panic(errors.Errorf("tried to access remote '%q' but its not a robot its %T", name, iface))
		}
		return part, true
	}
	return nil, false
}

func (manager *resourceManager) UpdateConfig(ctx context.Context,
	added *config.Config,
	modified *config.ModifiedConfigDiff,
	logger golog.Logger,
	robot *draftRobot,
) (PartsMergeResult, error) {
	var leftovers PartsMergeResult
	replacedRemotes, err := manager.updateRemotes(ctx, added.Remotes, modified.Remotes, logger)
	leftovers.ReplacedRemotes = replacedRemotes
	if err != nil {
		return leftovers, err
	}
	replacedProcesses, err := manager.updateProcesses(ctx, added.Processes, modified.Processes)
	leftovers.ReplacedProcesses = replacedProcesses
	if err != nil {
		return leftovers, err
	}
	if err := manager.updateServices(ctx, added.Services, modified.Services, robot); err != nil {
		return leftovers, err
	}
	if err := manager.updateComponentsGraph(added.Components, modified.Components, logger, robot); err != nil {
		return leftovers, err
	}
	if err := manager.updateComponents(ctx, logger, robot); err != nil {
		return leftovers, err
	}
	return leftovers, nil
}

func (manager *resourceManager) updateProcesses(ctx context.Context,
	addProcesses []pexec.ProcessConfig,
	modifiedProcesses []pexec.ProcessConfig,
) ([]pexec.ManagedProcess, error) {
	var replacedProcess []pexec.ManagedProcess
	if err := manager.newProcesses(ctx, addProcesses); err != nil {
		return nil, err
	}
	for _, p := range modifiedProcesses {
		old, ok := manager.processManager.ProcessByID(p.ID)
		if !ok {
			return replacedProcess, errors.Errorf("cannot replace non-existing process %q", p.ID)
		}
		if err := manager.newProcesses(ctx, []pexec.ProcessConfig{p}); err != nil {
			return replacedProcess, err
		}
		replacedProcess = append(replacedProcess, old)
	}
	return replacedProcess, nil
}

func (manager *resourceManager) updateRemotes(ctx context.Context,
	addedRemotes []config.Remote,
	modifiedRemotes []config.Remote,
	logger golog.Logger,
) ([]*remoteRobot, error) {
	var replacedRemotes []*remoteRobot
	if err := manager.newRemotes(ctx, addedRemotes, logger); err != nil {
		return nil, err
	}
	for _, r := range modifiedRemotes {
		if err := manager.newRemotes(ctx, []config.Remote{r}, logger); err != nil {
			return replacedRemotes, err
		}
	}
	return replacedRemotes, nil
}

func (manager *resourceManager) reconfigureResource(ctx context.Context, old, newR interface{}) (interface{}, error) {
	oldPart, oldResourceIsReconfigurable := old.(resource.Reconfigurable)
	newPart, newResourceIsReconfigurable := newR.(resource.Reconfigurable)
	switch {
	case oldResourceIsReconfigurable != newResourceIsReconfigurable:
		// this is an indicator of a serious constructor problem
		// for the resource subtype.
		reconfError := errors.Errorf(
			"new type %T is reconfigurable whereas old type %T is not",
			newR, old)
		if oldResourceIsReconfigurable {
			reconfError = errors.Errorf(
				"old type %T is reconfigurable whereas new type %T is not",
				old, newR)
		}
		return nil, reconfError
	case oldResourceIsReconfigurable && newResourceIsReconfigurable:
		// if we are dealing with a reconfigurable resource
		// use the new resource to reconfigure the old one.
		if err := oldPart.Reconfigure(ctx, newPart); err != nil {
			return nil, err
		}
		return old, nil
	case !oldResourceIsReconfigurable && !newResourceIsReconfigurable:
		// if we are not dealing with a reconfigurable resource
		// we want to close the old resource and replace it with the
		// new.
		if err := utils.TryClose(ctx, old); err != nil {
			return nil, err
		}
		return newR, nil
	default:
		return nil, errors.Errorf("unexpected outcome during reconfiguration of type %T and type %T",
			old, newR)
	}
}

func (manager *resourceManager) updateServices(ctx context.Context,
	addedServices []config.Service,
	modifiedServices []config.Service,
	robot *draftRobot,
) error {
	for _, c := range addedServices {
		// DataManagerService has to be specifically excluded since it's defined in the config but is a default
		// service that we only want to reconfigure rather than reinstantiate with New().
		if c.ResourceName() == datamanager.Name {
			continue
		}
		svc, err := robot.newService(ctx, c)
		if err != nil {
			return err
		}
		manager.addResource(c.ResourceName(), svc)
	}
	for _, c := range modifiedServices {
		if c.ResourceName() == datamanager.Name {
			continue
		}
		svc, err := robot.newService(ctx, c)
		if err != nil {
			return err
		}
		old, ok := manager.resources.Nodes[c.ResourceName()]
		if !ok {
			return errors.Errorf("couldn't find %q service while we are trying to modify it", c.ResourceName())
		}
		rr, err := manager.reconfigureResource(ctx, old, svc)
		if err != nil {
			return err
		}
		manager.resources.Nodes[c.ResourceName()] = rr
	}
	return nil
}

func (manager *resourceManager) markChildrenForUpdate(ctx context.Context, rName resource.Name, r *draftRobot) error {
	sg, err := manager.resources.SubGraphFrom(rName)
	if err != nil {
		return err
	}
	sorted := sg.TopologicalSort()
	for _, x := range sorted {
		var originalConfig config.Component
		if _, ok := manager.resources.Nodes[x].(*resourceUpdateWrapper); ok {
			continue
		}
		for _, c := range r.original.config.Components {
			if c.ResourceName() == x {
				originalConfig = c
			}
		}
		if err := utils.TryClose(ctx, manager.resources.Nodes[x]); err != nil {
			return err
		}
		wrapper := &resourceUpdateWrapper{
			real:       nil,
			config:     originalConfig,
			isAdded:    true,
			isModified: false,
		}
		manager.resources.Nodes[x] = wrapper
	}
	return nil
}

func (manager *resourceManager) updateComponent(ctx context.Context,
	rName resource.Name,
	conf config.Component,
	old interface{},
	r *draftRobot,
) error {
	obj, canValidate := old.(config.CompononentUpdate)
	res := config.Rebuild
	if canValidate {
		res = obj.UpdateAction(&conf)
	}
	switch res {
	case config.None:
		return nil
	case config.Reconfigure:
		if err := manager.markChildrenForUpdate(ctx, rName, r); err != nil {
			return err
		}
		nr, err := r.newResource(ctx, conf)
		if err != nil {
			return err
		}
		rr, err := manager.reconfigureResource(ctx, old, nr)
		if err != nil {
			return err
		}
		manager.resources.Nodes[rName] = rr
	case config.Rebuild:
		if err := manager.markChildrenForUpdate(ctx, rName, r); err != nil {
			return err
		}
		if err := utils.TryClose(ctx, old); err != nil {
			return err
		}
		nr, err := r.newResource(ctx, conf)
		if err != nil {
			return err
		}
		manager.resources.Nodes[rName] = nr
	}
	return nil
}

func (manager *resourceManager) updateComponents(ctx context.Context,
	logger golog.Logger,
	robot *draftRobot,
) error {
	sorted := manager.resources.ReverseTopologicalSort()
	for _, c := range sorted {
		wrapper, ok := manager.resources.Nodes[c].(*resourceUpdateWrapper)
		if !ok {
			continue
		}
		if wrapper.isAdded {
			logger.Infof("building the component %q with config %+v", c.Name, wrapper.config)
			r, err := robot.newResource(ctx, wrapper.config)
			if err != nil {
				return err
			}
			manager.resources.Nodes[c] = r
		} else if wrapper.isModified {
			err := manager.updateComponent(ctx, c, wrapper.config, wrapper.real, robot)
			if err != nil {
				return err
			}
		}
	}
	return nil
}

func (manager *resourceManager) updateComponentsGraph(addedComponents []config.Component,
	modifiedComponents []config.Component,
	logger golog.Logger,
	robot *draftRobot,
) error {
	// Assumptions :
	// added & modified slices are ordered
	for _, add := range addedComponents {
		rName := add.ResourceName()
		wrapper := &resourceUpdateWrapper{
			real:       nil,
			isAdded:    true,
			isModified: false,
			config:     add,
		}
		if manager.resources.Nodes[rName] != nil {
			logger.Debugf("%q is already exists", rName)
			return errors.Errorf("cannot add component %q it already exists", rName)
		}
		manager.addResource(rName, wrapper)
		for _, dep := range add.DependsOn {
			if comp := robot.original.config.FindComponent(dep); comp != nil {
				if err := manager.resources.AddChildren(rName, comp.ResourceName()); err != nil {
					return err
				}
			} else if name, ok := manager.resources.FindNodeByName(dep); ok {
				if err := manager.resources.AddChildren(rName, *name); err != nil {
					return err
				}
			} else {
				return errors.Errorf("componenent %s depends on non-existent component %s",
					rName.Name, dep)
			}
		}
	}
	for _, modif := range modifiedComponents {
		rName := modif.ResourceName()
		if _, ok := manager.resources.Nodes[rName]; !ok {
			return errors.Errorf("cannot modify non-existent component %q", rName)
		}
		wrapper := &resourceUpdateWrapper{
			real:       manager.resources.Nodes[rName],
			isAdded:    false,
			isModified: true,
			config:     modif,
		}
		manager.resources.Nodes[rName] = wrapper
		parents := manager.resources.GetAllParentsOf(rName)
		mapParents := make(map[resource.Name]bool)
		for _, pdep := range parents {
			mapParents[pdep] = false
		}
		// parse the dependency tree and optionally add/remove components
		for _, dep := range modif.DependsOn {
			var comp resource.Name
			if r := robot.original.config.FindComponent(dep); r != nil {
				comp = r.ResourceName()
			} else if r, ok := manager.resources.FindNodeByName(dep); ok {
				comp = *r
			} else {
				return errors.Errorf("component %q depends on non-existent component %q",
					rName.Name, dep)
			}
			if _, ok := mapParents[comp]; ok {
				mapParents[comp] = true
				continue
			}
			if err := manager.resources.AddChildren(rName, comp); err != nil {
				return err
			}
		}
		for k, v := range mapParents {
			if v {
				continue
			}
			if err := manager.resources.RemoveChildren(rName, k); err != nil {
				return err
			}
		}
	}
	return nil
}

// ResourceByName returns the given resource by fully qualified name, if it exists;
// returns an error otherwise.
func (manager *resourceManager) ResourceByName(name resource.Name) (interface{}, error) {
	robotPart, ok := manager.resources.Nodes[name]
	if ok {
		return robotPart, nil
	}
	return nil, rutils.NewResourceNotFoundError(name)
}

// PartsMergeResult is the result of merging in parts together.
type PartsMergeResult struct {
	ReplacedProcesses []pexec.ManagedProcess
	ReplacedRemotes   []*remoteRobot
}

// FilterFromConfig given a config this function will remove elements from the manager and return removed resources in a new manager.
func (manager *resourceManager) FilterFromConfig(ctx context.Context, conf *config.Config, logger golog.Logger) (*resourceManager, error) {
	filtered := newResourceManager(manager.opts, logger)

	for _, conf := range conf.Processes {
		proc, ok := manager.processManager.ProcessByID(conf.ID)
		if !ok {
			continue
		}
		if _, err := filtered.processManager.AddProcess(ctx, proc, false); err != nil {
			return nil, err
		}
		manager.processManager.RemoveProcessByID(conf.ID)
	}
	for _, conf := range conf.Remotes {
		remoteName := fromRemoteNameToRemoteNodeName(conf.Name)
		iface, ok := manager.resources.Nodes[remoteName]
		if !ok {
			continue
		}
		part, ok := iface.(robot.Robot)
		if !ok {
			return nil, errors.Errorf("remote named %q exists but its a %T and not a robotClient", remoteName, iface)
		}
		filtered.resources.AddNode(remoteName, part)
		for _, child := range manager.resources.GetAllChildrenOf(remoteName) {
			if _, ok := filtered.resources.Nodes[child]; !ok {
				filtered.resources.AddNode(child, manager.resources.Nodes[child])
			}
			if err := filtered.resources.AddChildren(child, remoteName); err != nil {
				return nil, err
			}
		}
		//TODO also remove children
		manager.resources.Remove(remoteName)
	}
	for _, compConf := range conf.Components {
		rName := compConf.ResourceName()
		_, err := manager.ResourceByName(rName)
		if err != nil {
			continue
		}
		filtered.resources.AddNode(rName, manager.resources.Nodes[rName])
		for _, child := range manager.resources.GetAllChildrenOf(rName) {
			if _, ok := filtered.resources.Nodes[child]; !ok {
				filtered.resources.AddNode(child, manager.resources.Nodes[child])
			}
			if err := filtered.resources.AddChildren(child, rName); err != nil {
				return nil, err
			}
		}
		manager.resources.Remove(rName)
	}
	for _, conf := range conf.Services {
		rName := conf.ResourceName()
		_, err := manager.ResourceByName(rName)
		if err != nil {
			continue
		}
		for _, child := range manager.resources.GetAllChildrenOf(rName) {
			if err := filtered.resources.AddChildren(child, rName); err != nil {
				return nil, err
			}
			filtered.resources.Nodes[child] = manager.resources.Nodes[child]
		}
		manager.resources.Remove(rName)
	}
	return filtered, nil
}<|MERGE_RESOLUTION|>--- conflicted
+++ resolved
@@ -25,18 +25,10 @@
 
 // resourceManager manages the actual parts that make up a robot.
 type resourceManager struct {
-<<<<<<< HEAD
 	resources      *resource.Graph
 	processManager pexec.ProcessManager
 	opts           resourceManagerOptions
-=======
-	remotes             map[string]*remoteRobot
-	resources           *resource.Graph
-	processManager      pexec.ProcessManager
-	opts                resourceManagerOptions
-	resourceRemoteNames map[resource.Name]string
-	logger              golog.Logger
->>>>>>> c6dd152d
+	logger         golog.Logger
 }
 
 type resourceUpdateWrapper struct {
@@ -66,18 +58,10 @@
 	logger golog.Logger,
 ) *resourceManager {
 	return &resourceManager{
-<<<<<<< HEAD
 		resources:      resource.NewGraph(),
 		processManager: pexec.NewProcessManager(logger),
 		opts:           opts,
-=======
-		remotes:             map[string]*remoteRobot{},
-		resources:           resource.NewGraph(),
-		processManager:      pexec.NewProcessManager(logger),
-		opts:                opts,
-		resourceRemoteNames: make(map[resource.Name]string),
-		logger:              logger,
->>>>>>> c6dd152d
+		logger:         logger,
 	}
 }
 
@@ -184,12 +168,12 @@
 func (manager *resourceManager) ResourceNames() []resource.Name {
 	names := []resource.Name{}
 	for k := range manager.resources.Nodes {
-<<<<<<< HEAD
 		if k.ResourceType == resource.TypeName("remote") {
-=======
+			continue
+		}
 		names = append(names, k)
 	}
-	return manager.mergeResourceNamesWithRemotes(names)
+	return names
 }
 
 // ResourceRPCSubtypes returns the types of all resource RPC subtypes in use by the manager.
@@ -198,6 +182,20 @@
 
 	types := map[resource.Subtype]*desc.ServiceDescriptor{}
 	for k := range manager.resources.Nodes {
+		if k.ResourceType == resource.TypeName("remote") {
+			rr, ok := manager.resources.Nodes[k].(robot.Robot)
+			if !ok {
+				manager.logger.Errorw("remote robot is not a robot interface",
+					"remote", k,
+					"type", manager.resources.Nodes[k])
+				continue
+			}
+			manager.mergeResourceRPCSubtypesWithRemote(rr, types)
+			continue
+		}
+		if k.IsRemoteResource() {
+			continue
+		}
 		if types[k.Subtype] != nil {
 			continue
 		}
@@ -209,8 +207,6 @@
 
 		types[k.Subtype] = st.ReflectRPCServiceDesc
 	}
-
-	manager.mergeResourceRPCSubtypesWithRemotes(types)
 	typesList := make([]resource.RPCSubtype, 0, len(types))
 	for k, v := range types {
 		typesList = append(typesList, resource.RPCSubtype{
@@ -223,41 +219,20 @@
 
 // mergeResourceRPCSubtypesWithRemotes merges types from the manager itself as well as its
 // remotes.
-func (manager *resourceManager) mergeResourceRPCSubtypesWithRemotes(types map[resource.Subtype]*desc.ServiceDescriptor) {
-	for _, r := range manager.remotes {
-		remoteTypes := r.ResourceRPCSubtypes()
-		for _, remoteType := range remoteTypes {
-			if svcName, ok := types[remoteType.Subtype]; ok {
-				if svcName.GetFullyQualifiedName() != remoteType.Desc.GetFullyQualifiedName() {
-					manager.logger.Errorw(
-						"remote proto service name clashes with another of same subtype",
-						"existing", svcName.GetFullyQualifiedName(),
-						"remote", remoteType.Desc.GetFullyQualifiedName())
-				}
-				continue
-			}
-			types[remoteType.Subtype] = remoteType.Desc
-		}
-	}
-}
-
-// updateResourceRemoteNames populates the resourceRemoteNames map.
-func (manager *resourceManager) updateResourceRemoteNames() {
-	manager.resourceRemoteNames = make(map[resource.Name]string)
-	names := manager.ResourceNames()
-	for _, n := range names {
-		// skip local parts
-		if _, ok := manager.resources.Nodes[n]; ok {
-			continue
-		}
-		// skip if name clash
-		if _, err := manager.ResourceByName(n); err != nil {
->>>>>>> c6dd152d
-			continue
-		}
-		names = append(names, k)
-	}
-	return names
+func (manager *resourceManager) mergeResourceRPCSubtypesWithRemote(r robot.Robot, types map[resource.Subtype]*desc.ServiceDescriptor) {
+	remoteTypes := r.ResourceRPCSubtypes()
+	for _, remoteType := range remoteTypes {
+		if svcName, ok := types[remoteType.Subtype]; ok {
+			if svcName.GetFullyQualifiedName() != remoteType.Desc.GetFullyQualifiedName() {
+				manager.logger.Errorw(
+					"remote proto service name clashes with another of same subtype",
+					"existing", svcName.GetFullyQualifiedName(),
+					"remote", remoteType.Desc.GetFullyQualifiedName())
+			}
+			continue
+		}
+		types[remoteType.Subtype] = remoteType.Desc
+	}
 }
 
 // remoteNameByResource returns the remote the resource is pulled from, if found.
