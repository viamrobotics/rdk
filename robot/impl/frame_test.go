--- conflicted
+++ resolved
@@ -140,14 +140,8 @@
 	// has disconnected components (compass2 misspelled parent as gripperPiece, rather than pieceGripper)
 	cfg, err := config.Read("data/fake_wrongconfig1.json")
 	test.That(t, err, test.ShouldBeNil)
-<<<<<<< HEAD
 	_, err = robotimpl.New(context.Background(), cfg, logger)
 	test.That(t, err, test.ShouldBeError, errors.New("the frame system is not fully connected, expected 11 frames but frame system has 9. Expected frames are: [cameraOver cameraOver_offset compass2 compass2_offset lidar1 lidar1_offset pieceArm pieceArm_offset pieceGripper pieceGripper_offset world]. Actual frames are: [world cameraOver_offset pieceArm_offset cameraOver pieceArm lidar1_offset pieceGripper_offset lidar1 pieceGripper]"))
-=======
-	_, err = r.FrameSystem(context.Background())
-	test.That(t, err, test.ShouldBeError, errors.New("the frame system is not fully connected, expected 11 frames but frame system has 9. Expected frames are: [cameraOver cameraOver_offset compass2 compass2_offset lidar1 lidar1_offset pieceArm pieceArm_offset pieceGripper pieceGripper_offset world]. Actual frames are: [cameraOver cameraOver_offset lidar1 lidar1_offset pieceArm pieceArm_offset pieceGripper pieceGripper_offset world]"))
-	test.That(t, r.Close(), test.ShouldBeNil)
->>>>>>> 672a5744
 
 	cfg, err = config.Read("data/fake_wrongconfig2.json") // no world node
 	test.That(t, err, test.ShouldBeNil)
@@ -163,16 +157,8 @@
 
 	cfg, err = config.Read("data/fake_wrongconfig4.json") // the parent field was left empty for a component
 	test.That(t, err, test.ShouldBeNil)
-<<<<<<< HEAD
 	_, err = robotimpl.New(context.Background(), cfg, logger)
 	test.That(t, err, test.ShouldBeError, errors.New("parent field in frame config for part \"cameraOver\" is empty"))
-=======
-	r, err = robotimpl.New(context.Background(), cfg, logger)
-	test.That(t, err, test.ShouldBeNil)
-	_, err = r.FrameSystem(context.Background())
-	test.That(t, err, test.ShouldBeError, errors.New("parent field in component \"cameraOver\" is empty"))
-	test.That(t, r.Close(), test.ShouldBeNil)
->>>>>>> 672a5744
 }
 
 func pointAlmostEqual(t *testing.T, from, to r3.Vector) {
