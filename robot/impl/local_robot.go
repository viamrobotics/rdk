// Package robotimpl defines implementations of robot.Robot and robot.LocalRobot.
//
// It also provides a remote robot implementation that is aware that the robot.Robot
// it is working with is not on the same physical system.
package robotimpl

import (
	"context"
	"fmt"
	"sync"

	"go.viam.com/utils/pexec"

	"go.viam.com/core/base"
	"go.viam.com/core/board"
	"go.viam.com/core/camera"
	"go.viam.com/core/component/arm"
	"go.viam.com/core/config"
	"go.viam.com/core/gripper"
	"go.viam.com/core/input"
	"go.viam.com/core/lidar"
	"go.viam.com/core/metadata/service"
	"go.viam.com/core/motor"
	pb "go.viam.com/core/proto/api/v1"
	"go.viam.com/core/referenceframe"
	"go.viam.com/core/registry"
	"go.viam.com/core/resource"
	"go.viam.com/core/robot"
	"go.viam.com/core/sensor"
	"go.viam.com/core/services/framesystem"
	"go.viam.com/core/servo"
	"go.viam.com/core/status"

	"github.com/edaniels/golog"
	"github.com/go-errors/errors"
	"github.com/golang/geo/r3"

	// Engines
	_ "go.viam.com/core/function/vm/engines/javascript"

	// These are the robot pieces we want by default
	_ "go.viam.com/SensorExporter/go"

	// These are the robot pieces we want by default
	_ "go.viam.com/core/base/impl"
	_ "go.viam.com/core/board/arduino"
	_ "go.viam.com/core/board/detector"
	_ "go.viam.com/core/board/jetson"
	_ "go.viam.com/core/camera/velodyne" // velodyne lidary
	_ "go.viam.com/core/component/gantry/simple"
	_ "go.viam.com/core/input/gamepad" // xbox controller and similar
	_ "go.viam.com/core/motor/gpio"
	_ "go.viam.com/core/motor/gpiostepper"
	_ "go.viam.com/core/motor/tmcstepper"
	_ "go.viam.com/core/rimage" // this is for the core camera types
	_ "go.viam.com/core/rimage/imagesource"
	_ "go.viam.com/core/robots/eva" // for eva
	_ "go.viam.com/core/robots/fake"
	_ "go.viam.com/core/robots/gopro"                   // for a camera
	_ "go.viam.com/core/robots/robotiq"                 // for a gripper
	_ "go.viam.com/core/robots/softrobotics"            // for a gripper
	_ "go.viam.com/core/robots/universalrobots"         // for an arm
	_ "go.viam.com/core/robots/varm"                    // for an arm
	_ "go.viam.com/core/robots/vforcematrixtraditional" // for a traditional force matrix
	_ "go.viam.com/core/robots/vforcematrixwithmux"     // for a force matrix built using a mux
	_ "go.viam.com/core/robots/vgripper"                // for a gripper
	_ "go.viam.com/core/robots/vx300s"                  // for arm and gripper
	_ "go.viam.com/core/robots/wx250s"                  // for arm and gripper
	_ "go.viam.com/core/robots/xarm"                    // for an arm
	_ "go.viam.com/core/sensor/compass/gy511"
	_ "go.viam.com/core/sensor/compass/lidar"
	_ "go.viam.com/core/sensor/forcematrix"
	_ "go.viam.com/core/sensor/gps/merge"
	_ "go.viam.com/core/sensor/gps/nmea"
	_ "go.viam.com/core/vision" // this is for interesting camera types, depth, etc...

<<<<<<< HEAD
	"github.com/edaniels/golog"
	"github.com/go-errors/errors"
=======
	// These are the services we want by default
	_ "go.viam.com/core/services/navigation"
>>>>>>> 672a5744
)

var _ = robot.LocalRobot(&localRobot{})

// WebSvcName defines the name of the web service
const WebSvcName = "web1"

// localRobot satisfies robot.LocalRobot and defers most
// logic to its parts.
type localRobot struct {
	mu     sync.Mutex
	parts  *robotParts
	config *config.Config
	logger golog.Logger
}

// RemoteByName returns a remote robot by name. If it does not exist
// nil is returned.
func (r *localRobot) RemoteByName(name string) (robot.Robot, bool) {
	return r.parts.RemoteByName(name)
}

// BoardByName returns a board by name. If it does not exist
// nil is returned.
func (r *localRobot) BoardByName(name string) (board.Board, bool) {
	return r.parts.BoardByName(name)
}

// ArmByName returns an arm by name. If it does not exist
// nil is returned.
func (r *localRobot) ArmByName(name string) (arm.Arm, bool) {
	return r.parts.ArmByName(name)
}

// BaseByName returns a base by name. If it does not exist
// nil is returned.
func (r *localRobot) BaseByName(name string) (base.Base, bool) {
	return r.parts.BaseByName(name)
}

// GripperByName returns a gripper by name. If it does not exist
// nil is returned.
func (r *localRobot) GripperByName(name string) (gripper.Gripper, bool) {
	return r.parts.GripperByName(name)
}

// CameraByName returns a camera by name. If it does not exist
// nil is returned.
func (r *localRobot) CameraByName(name string) (camera.Camera, bool) {
	return r.parts.CameraByName(name)
}

// LidarByName returns a lidar by name. If it does not exist
// nil is returned.
func (r *localRobot) LidarByName(name string) (lidar.Lidar, bool) {
	return r.parts.LidarByName(name)
}

// SensorByName returns a sensor by name. If it does not exist
// nil is returned.
func (r *localRobot) SensorByName(name string) (sensor.Sensor, bool) {
	return r.parts.SensorByName(name)
}

// ServoByName returns a servo by name. If it does not exist
// nil is returned.
func (r *localRobot) ServoByName(name string) (servo.Servo, bool) {
	return r.parts.ServoByName(name)
}

// MotorByName returns a motor by name. If it does not exist
// nil is returned.
func (r *localRobot) MotorByName(name string) (motor.Motor, bool) {
	return r.parts.MotorByName(name)
}

// InputControllerByName returns an input.Controller by name. If it does not exist
// nil is returned.
func (r *localRobot) InputControllerByName(name string) (input.Controller, bool) {
	return r.parts.InputControllerByName(name)
}

func (r *localRobot) ServiceByName(name string) (interface{}, bool) {
	return r.parts.ServiceByName(name)
}

// ResourceByName returns a resource by name. If it does not exist
// nil is returned.
func (r *localRobot) ResourceByName(name resource.Name) (interface{}, bool) {
	return r.parts.ResourceByName(name)
}

// RemoteNames returns the name of all known remote robots.
func (r *localRobot) RemoteNames() []string {
	return r.parts.RemoteNames()
}

// ArmNames returns the name of all known arms.
func (r *localRobot) ArmNames() []string {
	return r.parts.ArmNames()
}

// GripperNames returns the name of all known grippers.
func (r *localRobot) GripperNames() []string {
	return r.parts.GripperNames()
}

// CameraNames returns the name of all known cameras.
func (r *localRobot) CameraNames() []string {
	return r.parts.CameraNames()
}

// LidarNames returns the name of all known lidars.
func (r *localRobot) LidarNames() []string {
	return r.parts.LidarNames()
}

// BaseNames returns the name of all known bases.
func (r *localRobot) BaseNames() []string {
	return r.parts.BaseNames()
}

// BoardNames returns the name of all known boards.
func (r *localRobot) BoardNames() []string {
	return r.parts.BoardNames()
}

// SensorNames returns the name of all known sensors.
func (r *localRobot) SensorNames() []string {
	return r.parts.SensorNames()
}

// ServoNames returns the name of all known servos.
func (r *localRobot) ServoNames() []string {
	return r.parts.ServoNames()
}

// MotorNames returns the name of all known motors.
func (r *localRobot) MotorNames() []string {
	return r.parts.MotorNames()
}

// InputControllerNames returns the name of all known input Controllers.
func (r *localRobot) InputControllerNames() []string {
	return r.parts.InputControllerNames()
}

// FunctionNames returns the name of all known functions.
func (r *localRobot) FunctionNames() []string {
	return r.parts.FunctionNames()
}

// ServiceNames returns the name of all known services.
func (r *localRobot) ServiceNames() []string {
	return r.parts.ServiceNames()
}

// ResourceNames returns the name of all known resources.
func (r *localRobot) ResourceNames() []resource.Name {
	return r.parts.ResourceNames()
}

// ProcessManager returns the process manager for the robot.
func (r *localRobot) ProcessManager() pexec.ProcessManager {
	return r.parts.processManager
}

// Close attempts to cleanly close down all constituent parts of the robot.
func (r *localRobot) Close() error {
	return r.parts.Close()
}

// Config returns the config used to construct the robot.
// This is allowed to be partial or empty.
func (r *localRobot) Config(ctx context.Context) (*config.Config, error) {
	cfgCpy := *r.config
	cfgCpy.Components = append([]config.Component{}, cfgCpy.Components...)

	for remoteName, remote := range r.parts.remotes {
		rc, err := remote.Config(ctx)
		if err != nil {
			return nil, err
		}
		remoteWorldName := remoteName + "." + referenceframe.World
		for _, c := range rc.Components {
			if c.Frame != nil && c.Frame.Parent == referenceframe.World {
				c.Frame.Parent = remoteWorldName
			}
			cfgCpy.Components = append(cfgCpy.Components, c)
		}

	}
	return &cfgCpy, nil
}

// getRemoteConfig gets the parameters for the Remote
func (r *localRobot) getRemoteConfig(ctx context.Context, remoteName string) (*config.Remote, error) {
	for _, rConf := range r.config.Remotes {
		if rConf.Name == remoteName {
			return &rConf, nil
		}
	}
	return nil, fmt.Errorf("cannot find Remote config with name %q", remoteName)
}

// Status returns the current status of the robot. Usually you
// should use the CreateStatus helper instead of directly calling
// this.
func (r *localRobot) Status(ctx context.Context) (*pb.Status, error) {
	return status.Create(ctx, r)
}

// FrameSystem returns the FrameSystem of the robot
func (r *localRobot) FrameSystem(ctx context.Context, name, prefix string) (referenceframe.FrameSystem, error) {
	logger := r.Logger()
	// create the base reference frame system
	service, ok := r.ServiceByName("frame_system")
	if !ok {
		return nil, errors.New("service frame_system not found")
	}
	fsService, ok := service.(framesystem.Service)
	if !ok {
		return nil, errors.New("service is not a frame_system service")
	}
	baseFrameSys, err := fsService.LocalFrameSystem(ctx, name)
	if err != nil {
		return nil, err
	}
	logger.Debugf("base frame system %q has frames %v", baseFrameSys.Name(), baseFrameSys.FrameNames())
	// get frame system for each of its remote parts and merge to base
	for remoteName, remote := range r.parts.remotes {
		remoteFrameSys, err := remote.FrameSystem(ctx, remoteName, prefix)
		if err != nil {
			return nil, err
		}
		rConf, err := r.getRemoteConfig(ctx, remoteName)
		if err != nil {
			return nil, err
		}
		logger.Debugf("merging remote frame system  %q with frames %v", remoteFrameSys.Name(), remoteFrameSys.FrameNames())
		err = config.MergeFrameSystems(baseFrameSys, remoteFrameSys, rConf.Frame)
		if err != nil {
			return nil, err
		}
	}
	logger.Debugf("final frame system  %q has frames %v", baseFrameSys.Name(), baseFrameSys.FrameNames())
	return baseFrameSys, nil
}

// Logger returns the logger the robot is using.
func (r *localRobot) Logger() golog.Logger {
	return r.logger
}

// New returns a new robot with parts sourced from the given config.
func New(ctx context.Context, cfg *config.Config, logger golog.Logger) (robot.LocalRobot, error) {
	r := &localRobot{
		parts:  newRobotParts(logger),
		logger: logger,
	}

	var successful bool
	defer func() {
		if !successful {
			if err := r.Close(); err != nil {
				logger.Errorw("failed to close robot down after startup failure", "error", err)
			}
		}
	}()
	r.config = cfg

	if err := r.parts.processConfig(ctx, cfg, r, logger); err != nil {
		return nil, err
	}

	// if metadata exists, update it
	if svc := service.ContextService(ctx); svc != nil {
		if err := r.UpdateMetadata(svc); err != nil {
			return nil, err
		}
	}

	// default services

	// create web service here
	// somewhat hacky, but the web service start up needs to come last
	// TODO: use web.Type as part of #253.
	webConfig := config.Service{Name: WebSvcName, Type: config.ServiceType("web")}
	web, err := r.newService(ctx, webConfig)
	if err != nil {
		return nil, err
	}
	r.parts.AddService(web, webConfig)
	successful = true
	return r, nil
}

func (r *localRobot) newBase(ctx context.Context, config config.Component) (base.Base, error) {
	f := registry.BaseLookup(config.Model)
	if f == nil {
		return nil, errors.Errorf("unknown base model: %s", config.Model)
	}
	return f.Constructor(ctx, r, config, r.logger)
}

func (r *localRobot) newGripper(ctx context.Context, config config.Component) (gripper.Gripper, error) {
	f := registry.GripperLookup(config.Model)
	if f == nil {
		return nil, errors.Errorf("unknown gripper model: %s", config.Model)
	}
	return f.Constructor(ctx, r, config, r.logger)
}

func (r *localRobot) newCamera(ctx context.Context, config config.Component) (camera.Camera, error) {
	f := registry.CameraLookup(config.Model)
	if f == nil {
		return nil, errors.Errorf("unknown camera model: %s", config.Model)
	}
	is, err := f.Constructor(ctx, r, config, r.logger)
	if err != nil {
		return nil, err
	}
	return &camera.ImageSource{is}, nil
}

func (r *localRobot) newLidar(ctx context.Context, config config.Component) (lidar.Lidar, error) {
	f := registry.LidarLookup(config.Model)
	if f == nil {
		return nil, errors.Errorf("unknown lidar model: %s", config.Model)
	}
	return f.Constructor(ctx, r, config, r.logger)
}

func (r *localRobot) newSensor(ctx context.Context, config config.Component, sensorType sensor.Type) (sensor.Sensor, error) {
	f := registry.SensorLookup(sensorType, config.Model)
	if f == nil {
		return nil, errors.Errorf("unknown sensor model (type=%s): %s", sensorType, config.Model)
	}
	return f.Constructor(ctx, r, config, r.logger)
}

func (r *localRobot) newServo(ctx context.Context, config config.Component) (servo.Servo, error) {
	f := registry.ServoLookup(config.Model)
	if f == nil {
		return nil, errors.Errorf("unknown servo model: %s", config.Model)
	}
	return f.Constructor(ctx, r, config, r.logger)
}

func (r *localRobot) newMotor(ctx context.Context, config config.Component) (motor.Motor, error) {
	f := registry.MotorLookup(config.Model)
	if f == nil {
		return nil, errors.Errorf("unknown motor model: %s", config.Model)
	}
	return f.Constructor(ctx, r, config, r.logger)
}

func (r *localRobot) newInputController(ctx context.Context, config config.Component) (input.Controller, error) {
	f := registry.InputControllerLookup(config.Model)
	if f == nil {
		return nil, errors.Errorf("unknown input controller model: %s", config.Model)
	}
	return f.Constructor(ctx, r, config, r.logger)
}

func (r *localRobot) newBoard(ctx context.Context, config config.Component) (board.Board, error) {
	f := registry.BoardLookup(config.Model)
	if f == nil {
		return nil, errors.Errorf("unknown board model: %s", config.Model)
	}
	return f.Constructor(ctx, r, config, r.logger)
}

func (r *localRobot) newService(ctx context.Context, config config.Service) (interface{}, error) {
	f := registry.ServiceLookup(config.Type)
	if f == nil {
		return nil, errors.Errorf("unknown service type: %s", config.Type)
	}
	return f.Constructor(ctx, r, config, r.logger)
}

func (r *localRobot) newResource(ctx context.Context, config config.Component) (interface{}, error) {
	rName := config.ResourceName()
	f := registry.ComponentLookup(rName.Subtype, config.Model)
	if f == nil {
		return nil, errors.Errorf("unknown component subtype: %s and/or model: %s", rName.Subtype, config.Model)
	}
	newResource, err := f.Constructor(ctx, r, config, r.logger)
	if err != nil {
		return nil, err
	}
	c := registry.ComponentSubtypeLookup(rName.Subtype)
	if c == nil {
		return newResource, nil
	}
	return c.Reconfigurable(newResource)
}

// Refresh does nothing for now
func (r *localRobot) Refresh(ctx context.Context) error {
	return nil
}

// UpdateMetadata updates metadata service using the currently registered parts of the robot
func (r *localRobot) UpdateMetadata(svc service.Metadata) error {
	// TODO: Currently just a placeholder implementation, this should be rewritten once robot/parts have more metadata about themselves
	var resources []resource.Name

	metadata := resource.NewFromSubtype(service.Subtype, "")
	resources = append(resources, metadata)

	for _, name := range r.BaseNames() {
		res := resource.NewName(
			resource.ResourceNamespaceCore,
			resource.ResourceTypeComponent,
			resource.ResourceSubtypeBase,
			name,
		)
		resources = append(resources, res)
	}
	for _, name := range r.BoardNames() {
		res := resource.NewName(
			resource.ResourceNamespaceCore,
			resource.ResourceTypeComponent,
			resource.ResourceSubtypeBoard,
			name,
		)
		resources = append(resources, res)
	}
	for _, name := range r.CameraNames() {
		res := resource.NewName(
			resource.ResourceNamespaceCore,
			resource.ResourceTypeComponent,
			resource.ResourceSubtypeCamera,
			name,
		)
		resources = append(resources, res)
	}
	for _, name := range r.FunctionNames() {
		res := resource.NewName(
			resource.ResourceNamespaceCore,
			resource.ResourceTypeService,
			resource.ResourceSubtypeFunction,
			name,
		)
		resources = append(resources, res)
	}
	for _, name := range r.GripperNames() {
		res := resource.NewName(
			resource.ResourceNamespaceCore,
			resource.ResourceTypeComponent,
			resource.ResourceSubtypeGripper,
			name,
		)
		resources = append(resources, res)
	}
	for _, name := range r.LidarNames() {
		res := resource.NewName(
			resource.ResourceNamespaceCore,
			resource.ResourceTypeComponent,
			resource.ResourceSubtypeLidar,
			name,
		)
		resources = append(resources, res)
	}
	for _, name := range r.RemoteNames() {
		res := resource.NewName(
			resource.ResourceNamespaceCore,
			resource.ResourceTypeComponent,
			resource.ResourceSubtypeRemote,
			name,
		)
		resources = append(resources, res)
	}
	for _, name := range r.SensorNames() {
		res := resource.NewName(
			resource.ResourceNamespaceCore,
			resource.ResourceTypeComponent,
			resource.ResourceSubtypeSensor,
			name,
		)

		resources = append(resources, res)
	}
	for _, name := range r.ServoNames() {
		res := resource.NewName(
			resource.ResourceNamespaceCore,
			resource.ResourceTypeComponent,
			resource.ResourceSubtypeServo,
			name,
		)
		resources = append(resources, res)
	}
	for _, name := range r.MotorNames() {
		res := resource.NewName(
			resource.ResourceNamespaceCore,
			resource.ResourceTypeComponent,
			resource.ResourceSubtypeMotor,
			name,
		)
		resources = append(resources, res)
	}

	for _, name := range r.InputControllerNames() {
		res := resource.NewName(
			resource.ResourceNamespaceCore,
			resource.ResourceTypeComponent,
			resource.ResourceSubtypeInputController,
			name,
		)
		resources = append(resources, res)
	}

	resources = append(resources, r.ResourceNames()...)
	return svc.Replace(resources)
}<|MERGE_RESOLUTION|>--- conflicted
+++ resolved
@@ -74,13 +74,8 @@
 	_ "go.viam.com/core/sensor/gps/nmea"
 	_ "go.viam.com/core/vision" // this is for interesting camera types, depth, etc...
 
-<<<<<<< HEAD
-	"github.com/edaniels/golog"
-	"github.com/go-errors/errors"
-=======
 	// These are the services we want by default
 	_ "go.viam.com/core/services/navigation"
->>>>>>> 672a5744
 )
 
 var _ = robot.LocalRobot(&localRobot{})
