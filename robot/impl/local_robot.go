// Package robotimpl defines implementations of robot.Robot and robot.LocalRobot.
//
// It also provides a remote robot implementation that is aware that the robot.Robot
// it is working with is not on the same physical system.
package robotimpl

import (
	"context"
	"fmt"
	"sync"

	"github.com/edaniels/golog"
	"github.com/pkg/errors"
	"go.viam.com/utils/pexec"

	"go.viam.com/rdk/base"

	// register base.
	_ "go.viam.com/rdk/base/impl"
	"go.viam.com/rdk/component/arm"

	// register arm.
	_ "go.viam.com/rdk/component/arm/register"
	"go.viam.com/rdk/component/board"

	// register board.
	_ "go.viam.com/rdk/component/board/register"
	"go.viam.com/rdk/component/camera"

	// register camera.
	_ "go.viam.com/rdk/component/camera/register"

	// register force matrix.
	_ "go.viam.com/rdk/component/forcematrix/register"

	// register gantry.
	_ "go.viam.com/rdk/component/gantry/register"
	"go.viam.com/rdk/component/gripper"

	// register gripper.
	_ "go.viam.com/rdk/component/gripper/register"

	// register imu.
	_ "go.viam.com/rdk/component/imu/register"
	"go.viam.com/rdk/component/input"

	// register input.
	_ "go.viam.com/rdk/component/input/register"
	"go.viam.com/rdk/component/motor"

	// register motor.
	_ "go.viam.com/rdk/component/motor/register"
	"go.viam.com/rdk/component/servo"

	// register servo.
	_ "go.viam.com/rdk/component/servo/register"
	"go.viam.com/rdk/config"

	// register vm engines.
	_ "go.viam.com/rdk/function/vm/engines/javascript"
	"go.viam.com/rdk/grpc/client"
	"go.viam.com/rdk/metadata/service"

	// detect pi.
	_ "go.viam.com/rdk/platformdetector/pi"
	pb "go.viam.com/rdk/proto/api/v1"
	"go.viam.com/rdk/referenceframe"
	"go.viam.com/rdk/registry"
	"go.viam.com/rdk/resource"
	"go.viam.com/rdk/robot"

	// register fake.
	_ "go.viam.com/rdk/robots/fake"

<<<<<<< HEAD
	// register force matrix.
	_ "go.viam.com/rdk/robots/vforcematrixtraditional"

	// register force matrix.
	_ "go.viam.com/rdk/robots/vforcematrixwithmux"
=======
	// register UR.
	_ "go.viam.com/rdk/robots/universalrobots"

	// register varm.
	_ "go.viam.com/rdk/robots/varm"

	// register vx300s.
	_ "go.viam.com/rdk/robots/vx300s"

	// register wx250s.
	_ "go.viam.com/rdk/robots/wx250s"

	// register xArm.
	_ "go.viam.com/rdk/robots/xarm"

	// register yahboom.
	_ "go.viam.com/rdk/robots/yahboom"
>>>>>>> 9bca6e28
	"go.viam.com/rdk/sensor"

	// register gy511.
	_ "go.viam.com/rdk/sensor/compass/gy511"

	// register merge gps.
	_ "go.viam.com/rdk/sensor/gps/merge"

	// register NMEA gps.
	_ "go.viam.com/rdk/sensor/gps/nmea"
	"go.viam.com/rdk/services"

	// register base remote control.
	_ "go.viam.com/rdk/services/baseremotecontrol"
	"go.viam.com/rdk/services/framesystem"

	// register navigation.
	_ "go.viam.com/rdk/services/navigation"
	"go.viam.com/rdk/services/web"
	"go.viam.com/rdk/status"
)

var _ = robot.LocalRobot(&localRobot{})

// WebSvcName defines the name of the web service.
const WebSvcName = "web1"

// localRobot satisfies robot.LocalRobot and defers most
// logic to its parts.
type localRobot struct {
	mu     sync.Mutex
	parts  *robotParts
	config *config.Config
	logger golog.Logger
}

// RemoteByName returns a remote robot by name. If it does not exist
// nil is returned.
func (r *localRobot) RemoteByName(name string) (robot.Robot, bool) {
	return r.parts.RemoteByName(name)
}

// BoardByName returns a board by name. If it does not exist
// nil is returned.
func (r *localRobot) BoardByName(name string) (board.Board, bool) {
	return r.parts.BoardByName(name)
}

// ArmByName returns an arm by name. If it does not exist
// nil is returned.
func (r *localRobot) ArmByName(name string) (arm.Arm, bool) {
	return r.parts.ArmByName(name)
}

// BaseByName returns a base by name. If it does not exist
// nil is returned.
func (r *localRobot) BaseByName(name string) (base.Base, bool) {
	return r.parts.BaseByName(name)
}

// GripperByName returns a gripper by name. If it does not exist
// nil is returned.
func (r *localRobot) GripperByName(name string) (gripper.Gripper, bool) {
	return r.parts.GripperByName(name)
}

// CameraByName returns a camera by name. If it does not exist
// nil is returned.
func (r *localRobot) CameraByName(name string) (camera.Camera, bool) {
	return r.parts.CameraByName(name)
}

// SensorByName returns a sensor by name. If it does not exist
// nil is returned.
func (r *localRobot) SensorByName(name string) (sensor.Sensor, bool) {
	return r.parts.SensorByName(name)
}

// ServoByName returns a servo by name. If it does not exist
// nil is returned.
func (r *localRobot) ServoByName(name string) (servo.Servo, bool) {
	return r.parts.ServoByName(name)
}

// MotorByName returns a motor by name. If it does not exist
// nil is returned.
func (r *localRobot) MotorByName(name string) (motor.Motor, bool) {
	return r.parts.MotorByName(name)
}

// InputControllerByName returns an input.Controller by name. If it does not exist
// nil is returned.
func (r *localRobot) InputControllerByName(name string) (input.Controller, bool) {
	return r.parts.InputControllerByName(name)
}

func (r *localRobot) ServiceByName(name string) (interface{}, bool) {
	return r.parts.ServiceByName(name)
}

// ResourceByName returns a resource by name. If it does not exist
// nil is returned.
func (r *localRobot) ResourceByName(name resource.Name) (interface{}, bool) {
	return r.parts.ResourceByName(name)
}

// RemoteNames returns the name of all known remote robots.
func (r *localRobot) RemoteNames() []string {
	return r.parts.RemoteNames()
}

// ArmNames returns the name of all known arms.
func (r *localRobot) ArmNames() []string {
	return r.parts.ArmNames()
}

// GripperNames returns the name of all known grippers.
func (r *localRobot) GripperNames() []string {
	return r.parts.GripperNames()
}

// CameraNames returns the name of all known cameras.
func (r *localRobot) CameraNames() []string {
	return r.parts.CameraNames()
}

// BaseNames returns the name of all known bases.
func (r *localRobot) BaseNames() []string {
	return r.parts.BaseNames()
}

// BoardNames returns the name of all known boards.
func (r *localRobot) BoardNames() []string {
	return r.parts.BoardNames()
}

// SensorNames returns the name of all known sensors.
func (r *localRobot) SensorNames() []string {
	return r.parts.SensorNames()
}

// ServoNames returns the name of all known servos.
func (r *localRobot) ServoNames() []string {
	return r.parts.ServoNames()
}

// MotorNames returns the name of all known motors.
func (r *localRobot) MotorNames() []string {
	return r.parts.MotorNames()
}

// InputControllerNames returns the name of all known input Controllers.
func (r *localRobot) InputControllerNames() []string {
	return r.parts.InputControllerNames()
}

// FunctionNames returns the name of all known functions.
func (r *localRobot) FunctionNames() []string {
	return r.parts.FunctionNames()
}

// ServiceNames returns the name of all known services.
func (r *localRobot) ServiceNames() []string {
	return r.parts.ServiceNames()
}

// ResourceNames returns the name of all known resources.
func (r *localRobot) ResourceNames() []resource.Name {
	return r.parts.ResourceNames()
}

// ProcessManager returns the process manager for the robot.
func (r *localRobot) ProcessManager() pexec.ProcessManager {
	return r.parts.processManager
}

// Close attempts to cleanly close down all constituent parts of the robot.
func (r *localRobot) Close(ctx context.Context) error {
	return r.parts.Close(ctx)
}

// Config returns the config used to construct the robot.
// This is allowed to be partial or empty.
func (r *localRobot) Config(ctx context.Context) (*config.Config, error) {
	cfgCpy := *r.config
	cfgCpy.Components = append([]config.Component{}, cfgCpy.Components...)

	for remoteName, remote := range r.parts.remotes {
		rc, err := remote.Config(ctx)
		if err != nil {
			return nil, err
		}
		remoteWorldName := remoteName + "." + referenceframe.World
		for _, c := range rc.Components {
			if c.Frame != nil && c.Frame.Parent == referenceframe.World {
				c.Frame.Parent = remoteWorldName
			}
			cfgCpy.Components = append(cfgCpy.Components, c)
		}
	}
	return &cfgCpy, nil
}

// getRemoteConfig gets the parameters for the Remote.
func (r *localRobot) getRemoteConfig(remoteName string) (*config.Remote, error) {
	for _, rConf := range r.config.Remotes {
		if rConf.Name == remoteName {
			return &rConf, nil
		}
	}
	return nil, fmt.Errorf("cannot find Remote config with name %q", remoteName)
}

// Status returns the current status of the robot. Usually you
// should use the CreateStatus helper instead of directly calling
// this.
func (r *localRobot) Status(ctx context.Context) (*pb.Status, error) {
	return status.Create(ctx, r)
}

// FrameSystem returns the FrameSystem of the robot.
func (r *localRobot) FrameSystem(ctx context.Context, name, prefix string) (referenceframe.FrameSystem, error) {
	logger := r.Logger()
	// create the base reference frame system
	service, ok := r.ServiceByName(services.FrameSystemName)
	if !ok {
		return nil, errors.New("service frame_system not found")
	}
	fsService, ok := service.(framesystem.Service)
	if !ok {
		return nil, errors.New("service is not a frame_system service")
	}
	baseFrameSys, err := fsService.LocalFrameSystem(ctx, name)
	if err != nil {
		return nil, err
	}
	logger.Debugf("base frame system %q has frames %v", baseFrameSys.Name(), baseFrameSys.FrameNames())
	// get frame system for each of its remote parts and merge to base
	for remoteName, remote := range r.parts.remotes {
		remoteFrameSys, err := remote.FrameSystem(ctx, remoteName, prefix)
		if err != nil {
			return nil, err
		}
		rConf, err := r.getRemoteConfig(remoteName)
		if err != nil {
			return nil, err
		}
		logger.Debugf("merging remote frame system  %q with frames %v", remoteFrameSys.Name(), remoteFrameSys.FrameNames())
		err = config.MergeFrameSystems(baseFrameSys, remoteFrameSys, rConf.Frame)
		if err != nil {
			return nil, err
		}
	}
	logger.Debugf("final frame system  %q has frames %v", baseFrameSys.Name(), baseFrameSys.FrameNames())
	return baseFrameSys, nil
}

// Logger returns the logger the robot is using.
func (r *localRobot) Logger() golog.Logger {
	return r.logger
}

// New returns a new robot with parts sourced from the given config.
func New(ctx context.Context, cfg *config.Config, logger golog.Logger, opts ...client.RobotClientOption) (robot.LocalRobot, error) {
	r := &localRobot{
		parts:  newRobotParts(logger, opts...),
		logger: logger,
	}

	var successful bool
	defer func() {
		if !successful {
			if err := r.Close(context.Background()); err != nil {
				logger.Errorw("failed to close robot down after startup failure", "error", err)
			}
		}
	}()
	r.config = cfg

	if err := r.parts.processConfig(ctx, cfg, r, logger); err != nil {
		return nil, err
	}

	// if metadata exists, update it
	if svc := service.ContextService(ctx); svc != nil {
		if err := r.UpdateMetadata(svc); err != nil {
			return nil, err
		}
	}

	// default services

	// create web service here
	// somewhat hacky, but the web service start up needs to come last
	webConfig := config.Service{Name: WebSvcName, Type: web.Type}
	web, err := r.newService(ctx, webConfig)
	if err != nil {
		return nil, err
	}
	r.parts.AddService(web, webConfig)
	successful = true
	return r, nil
}

func (r *localRobot) newBase(ctx context.Context, config config.Component) (base.Base, error) {
	f := registry.BaseLookup(config.Model)
	if f == nil {
		return nil, errors.Errorf("unknown base model: %s", config.Model)
	}
	return f.Constructor(ctx, r, config, r.logger)
}

func (r *localRobot) newSensor(ctx context.Context, config config.Component, sensorType sensor.Type) (sensor.Sensor, error) {
	f := registry.SensorLookup(sensorType, config.Model)
	if f == nil {
		return nil, errors.Errorf("unknown sensor model (type=%s): %s", sensorType, config.Model)
	}
	return f.Constructor(ctx, r, config, r.logger)
}

func (r *localRobot) newService(ctx context.Context, config config.Service) (interface{}, error) {
	f := registry.ServiceLookup(config.Type)
	if f == nil {
		return nil, errors.Errorf("unknown service type: %s", config.Type)
	}
	return f.Constructor(ctx, r, config, r.logger)
}

func (r *localRobot) newResource(ctx context.Context, config config.Component) (interface{}, error) {
	rName := config.ResourceName()
	f := registry.ComponentLookup(rName.Subtype, config.Model)
	if f == nil {
		return nil, errors.Errorf("unknown component subtype: %s and/or model: %s", rName.Subtype, config.Model)
	}
	newResource, err := f.Constructor(ctx, r, config, r.logger)
	if err != nil {
		return nil, err
	}
	c := registry.ResourceSubtypeLookup(rName.Subtype)
	if c == nil || c.Reconfigurable == nil {
		return newResource, nil
	}
	return c.Reconfigurable(newResource)
}

// Refresh does nothing for now.
func (r *localRobot) Refresh(ctx context.Context) error {
	return nil
}

// UpdateMetadata updates metadata service using the currently registered parts of the robot.
func (r *localRobot) UpdateMetadata(svc service.Metadata) error {
	// TODO: Currently just a placeholder implementation, this should be rewritten once robot/parts have more metadata about themselves
	var resources []resource.Name

	metadata := resource.NewFromSubtype(service.Subtype, "")
	resources = append(resources, metadata)

	for _, name := range r.BaseNames() {
		res := resource.NewName(
			resource.ResourceNamespaceRDK,
			resource.ResourceTypeComponent,
			resource.ResourceSubtypeBase,
			name,
		)
		resources = append(resources, res)
	}
	for _, name := range r.FunctionNames() {
		res := resource.NewName(
			resource.ResourceNamespaceRDK,
			resource.ResourceTypeService,
			resource.ResourceSubtypeFunction,
			name,
		)
		resources = append(resources, res)
	}
	for _, name := range r.RemoteNames() {
		res := resource.NewName(
			resource.ResourceNamespaceRDK,
			resource.ResourceTypeComponent,
			resource.ResourceSubtypeRemote,
			name,
		)
		resources = append(resources, res)
	}
	for _, name := range r.SensorNames() {
		res := resource.NewName(
			resource.ResourceNamespaceRDK,
			resource.ResourceTypeComponent,
			resource.ResourceSubtypeSensor,
			name,
		)

		resources = append(resources, res)
	}

	resources = append(resources, r.ResourceNames()...)
	return svc.Replace(resources)
}<|MERGE_RESOLUTION|>--- conflicted
+++ resolved
@@ -72,31 +72,11 @@
 	// register fake.
 	_ "go.viam.com/rdk/robots/fake"
 
-<<<<<<< HEAD
 	// register force matrix.
 	_ "go.viam.com/rdk/robots/vforcematrixtraditional"
 
 	// register force matrix.
 	_ "go.viam.com/rdk/robots/vforcematrixwithmux"
-=======
-	// register UR.
-	_ "go.viam.com/rdk/robots/universalrobots"
-
-	// register varm.
-	_ "go.viam.com/rdk/robots/varm"
-
-	// register vx300s.
-	_ "go.viam.com/rdk/robots/vx300s"
-
-	// register wx250s.
-	_ "go.viam.com/rdk/robots/wx250s"
-
-	// register xArm.
-	_ "go.viam.com/rdk/robots/xarm"
-
-	// register yahboom.
-	_ "go.viam.com/rdk/robots/yahboom"
->>>>>>> 9bca6e28
 	"go.viam.com/rdk/sensor"
 
 	// register gy511.
