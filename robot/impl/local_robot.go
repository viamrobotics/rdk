--- conflicted
+++ resolved
@@ -587,13 +587,8 @@
 	// If service model/type not found then print list of valid models they can choose from
 	if f == nil {
 		validModels := registry.FindValidServiceModels(rName)
-<<<<<<< HEAD
 		return nil, errors.Errorf("unknown service subtype: %s and/or model: %s use one of the following valid models: %s",
 			rName.Subtype, config.Model, validModels)
-=======
-		return nil, errors.Errorf("unknown service type: %s and/or model: %s use one of the following valid models: %s",
-			rName.Subtype, config.Model, strings.Join(validModels, ", "))
->>>>>>> 0fc6d9ec
 	}
 
 	c := registry.ResourceSubtypeLookup(rName.Subtype)
