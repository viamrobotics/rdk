// Package robotimpl defines implementations of robot.Robot and robot.LocalRobot.
//
// It also provides a remote robot implementation that is aware that the robot.Robot
// it is working with is not on the same physical system.
package robotimpl

import (
	"context"
	"strings"
	"sync"
	"time"

	"github.com/edaniels/golog"
	"github.com/pkg/errors"
	"go.uber.org/multierr"
	goutils "go.viam.com/utils"
	"go.viam.com/utils/pexec"
	"go.viam.com/utils/rpc"

	"go.viam.com/rdk/config"
	"go.viam.com/rdk/discovery"
	"go.viam.com/rdk/grpc/client"
	"go.viam.com/rdk/operation"
	commonpb "go.viam.com/rdk/proto/api/common/v1"
	"go.viam.com/rdk/referenceframe"
	"go.viam.com/rdk/registry"
	"go.viam.com/rdk/resource"
	"go.viam.com/rdk/robot"
	"go.viam.com/rdk/robot/framesystem"
	framesystemparts "go.viam.com/rdk/robot/framesystem/parts"
	"go.viam.com/rdk/robot/web"
	weboptions "go.viam.com/rdk/robot/web/options"
	"go.viam.com/rdk/utils"
)

type internalServiceName string

const (
	webName         internalServiceName = "web"
	framesystemName internalServiceName = "framesystem"
)

<<<<<<< HEAD
var (
	_ = robot.LocalRobot(&localRobot{})

	// defaultSvc is a list of default robot services.
	defaultSvc = []resource.Name{
		sensors.Named("builtin"),
		datamanager.Named("builtin"),
		vision.Named("builtin"),
	}
)
=======
var _ = robot.LocalRobot(&localRobot{})
>>>>>>> 3a4ce54b

// localRobot satisfies robot.LocalRobot and defers most
// logic to its manager.
type localRobot struct {
	mu         sync.Mutex
	manager    *resourceManager
	config     *config.Config
	operations *operation.Manager
	logger     golog.Logger

	// services internal to a localRobot. Currently just web, more to come.
	internalServices map[internalServiceName]interface{}

	activeBackgroundWorkers *sync.WaitGroup
	cancelBackgroundWorkers func()

	remotesChanged chan string
	closeContext   context.Context
	triggerConfig  chan bool
	configTimer    *time.Ticker
}

// webService returns the localRobot's web service. Raises if the service has not been initialized.
func (r *localRobot) webService() (web.Service, error) {
	svc := r.internalServices[webName]
	if svc == nil {
		return nil, errors.New("web service not initialized")
	}

	webSvc, ok := svc.(web.Service)
	if !ok {
		return nil, errors.New("unexpected service associated with web InternalServiceName")
	}
	return webSvc, nil
}

// fsService returns the localRobot's web service. Raises if the service has not been initialized.
func (r *localRobot) fsService() (framesystem.Service, error) {
	svc := r.internalServices[framesystemName]
	if svc == nil {
		return nil, errors.New("framesystem service not initialized")
	}

	framesystemSvc, ok := svc.(framesystem.Service)
	if !ok {
		return nil, errors.New("unexpected service associated with framesystem internalServiceName")
	}
	return framesystemSvc, nil
}

// RemoteByName returns a remote robot by name. If it does not exist
// nil is returned.
func (r *localRobot) RemoteByName(name string) (robot.Robot, bool) {
	return r.manager.RemoteByName(name)
}

// ResourceByName returns a resource by name. If it does not exist
// nil is returned.
func (r *localRobot) ResourceByName(name resource.Name) (interface{}, error) {
	return r.manager.ResourceByName(name)
}

// RemoteNames returns the name of all known remote robots.
func (r *localRobot) RemoteNames() []string {
	return r.manager.RemoteNames()
}

// ResourceNames returns the name of all known resources.
func (r *localRobot) ResourceNames() []resource.Name {
	return r.manager.ResourceNames()
}

// ResourceRPCSubtypes returns all known resource RPC subtypes in use.
func (r *localRobot) ResourceRPCSubtypes() []resource.RPCSubtype {
	return r.manager.ResourceRPCSubtypes()
}

// ProcessManager returns the process manager for the robot.
func (r *localRobot) ProcessManager() pexec.ProcessManager {
	return r.manager.processManager
}

// OperationManager returns the operation manager for the robot.
func (r *localRobot) OperationManager() *operation.Manager {
	return r.operations
}

// Close attempts to cleanly close down all constituent parts of the robot.
func (r *localRobot) Close(ctx context.Context) error {
	for _, svc := range r.internalServices {
		if err := goutils.TryClose(ctx, svc); err != nil {
			return err
		}
	}

	if r.cancelBackgroundWorkers != nil {
		close(r.remotesChanged)
		r.cancelBackgroundWorkers()
		r.cancelBackgroundWorkers = nil
		if r.configTimer != nil {
			r.configTimer.Stop()
		}
		close(r.triggerConfig)
	}
	r.activeBackgroundWorkers.Wait()
	return r.manager.Close(ctx)
}

// StopAll cancels all current and outstanding operations for the robot and stops all actuators and movement.
func (r *localRobot) StopAll(ctx context.Context, extra map[resource.Name]map[string]interface{}) error {
	// Stop all operations
	for _, op := range r.OperationManager().All() {
		op.Cancel()
	}

	// Stop all stoppable resources
	resourceErrs := []string{}
	for _, name := range r.ResourceNames() {
		res, err := r.ResourceByName(name)
		if err != nil {
			resourceErrs = append(resourceErrs, name.Name)
			continue
		}

		sr, ok := res.(resource.Stoppable)
		if ok {
			err = sr.Stop(ctx, extra[name])
			if err != nil {
				resourceErrs = append(resourceErrs, name.Name)
			}
		}

		// TODO[njooma]: OldStoppable - Will be deprecated
		osr, ok := res.(resource.OldStoppable)
		if ok {
			err = osr.Stop(ctx)
			if err != nil {
				resourceErrs = append(resourceErrs, name.Name)
			}
		}
	}

	if len(resourceErrs) > 0 {
		return errors.Errorf("failed to stop components named %s", strings.Join(resourceErrs, ","))
	}
	return nil
}

// Config returns the config used to construct the robot. Only local resources are returned.
// This is allowed to be partial or empty.
func (r *localRobot) Config(ctx context.Context) (*config.Config, error) {
	cfgCpy := *r.config
	cfgCpy.Components = append([]config.Component{}, cfgCpy.Components...)

	return &cfgCpy, nil
}

// Logger returns the logger the robot is using.
func (r *localRobot) Logger() golog.Logger {
	return r.logger
}

// StartWeb starts the web server, will return an error if server is already up.
func (r *localRobot) StartWeb(ctx context.Context, o weboptions.Options) (err error) {
	webSvc, err := r.webService()
	if err != nil {
		return err
	}
	return webSvc.Start(ctx, o)
}

// StopWeb stops the web server, will be a noop if server is not up.
func (r *localRobot) StopWeb() error {
	webSvc, err := r.webService()
	if err != nil {
		return err
	}
	return webSvc.Close()
}

// remoteNameByResource returns the remote the resource is pulled from, if found.
// False can mean either the resource doesn't exist or is local to the robot.
func remoteNameByResource(resourceName resource.Name) (string, bool) {
	if !resourceName.ContainsRemoteNames() {
		return "", false
	}
	remote := strings.Split(string(resourceName.Remote), ":")
	return remote[0], true
}

func (r *localRobot) GetStatus(ctx context.Context, resourceNames []resource.Name) ([]robot.Status, error) {
	r.mu.Lock()
	resources := make(map[resource.Name]interface{}, len(r.manager.resources.Names()))
	for _, name := range r.ResourceNames() {
		resource, err := r.ResourceByName(name)
		if err != nil {
			return nil, utils.NewResourceNotFoundError(name)
		}
		resources[name] = resource
	}
	r.mu.Unlock()

	namesToDedupe := resourceNames
	// if no names, return all
	if len(namesToDedupe) == 0 {
		namesToDedupe = make([]resource.Name, 0, len(resources))
		for name := range resources {
			namesToDedupe = append(namesToDedupe, name)
		}
	}

	// dedupe resourceNames
	deduped := make(map[resource.Name]struct{}, len(namesToDedupe))
	for _, name := range namesToDedupe {
		deduped[name] = struct{}{}
	}

	// group each resource name by remote and also get its corresponding name on the remote
	groupedResources := make(map[string]map[resource.Name]resource.Name)
	for name := range deduped {
		remoteName, ok := remoteNameByResource(name)
		if !ok {
			continue
		}
		mappings, ok := groupedResources[remoteName]
		if !ok {
			mappings = make(map[resource.Name]resource.Name)
		}
		mappings[name.PopRemote()] = name
		groupedResources[remoteName] = mappings
	}
	// make requests and map it back to the local resource name
	remoteStatuses := make(map[resource.Name]robot.Status)
	for remoteName, resourceNamesMappings := range groupedResources {
		remote, ok := r.RemoteByName(remoteName)
		if !ok {
			// should never happen
			r.Logger().Errorw("remote robot not found while creating status", "remote", remoteName)
			continue
		}
		remoteRNames := make([]resource.Name, 0, len(resourceNamesMappings))
		for n := range resourceNamesMappings {
			remoteRNames = append(remoteRNames, n)
		}

		s, err := remote.GetStatus(ctx, remoteRNames)
		if err != nil {
			return nil, err
		}
		for _, stat := range s {
			mappedName, ok := resourceNamesMappings[stat.Name]
			if !ok {
				// should never happen
				r.Logger().Errorw(
					"failed to find corresponding resource name for remote resource name while creating status",
					"resource", stat.Name,
				)
				continue
			}
			stat.Name = mappedName
			remoteStatuses[mappedName] = stat
		}
	}
	statuses := make([]robot.Status, 0, len(deduped))
	for name := range deduped {
		resourceStatus, ok := remoteStatuses[name]
		if !ok {
			resource, ok := resources[name]
			if !ok {
				return nil, utils.NewResourceNotFoundError(name)
			}
			// if resource subtype has an associated CreateStatus method, use that
			// otherwise return an empty status
			var status interface{} = map[string]interface{}{}
			var err error
			subtype := registry.ResourceSubtypeLookup(name.Subtype)
			if subtype != nil && subtype.Status != nil {
				status, err = subtype.Status(ctx, resource)
				if err != nil {
					return nil, errors.Wrapf(err, "failed to get status from %q", name)
				}
			}
			resourceStatus = robot.Status{Name: name, Status: status}
		}
		statuses = append(statuses, resourceStatus)
	}
	return statuses, nil
}

func newWithResources(
	ctx context.Context,
	cfg *config.Config,
	resources map[resource.Name]interface{},
	logger golog.Logger,
	opts ...Option,
) (robot.LocalRobot, error) {
	var rOpts options
	for _, opt := range opts {
		opt.apply(&rOpts)
	}
	closeCtx, cancel := context.WithCancel(ctx)
	r := &localRobot{
		manager: newResourceManager(
			resourceManagerOptions{
				debug:              cfg.Debug,
				fromCommand:        cfg.FromCommand,
				allowInsecureCreds: cfg.AllowInsecureCreds,
				tlsConfig:          cfg.Network.TLSConfig,
			},
			logger,
		),
		operations:              operation.NewManager(),
		logger:                  logger,
		remotesChanged:          make(chan string),
		activeBackgroundWorkers: &sync.WaitGroup{},
		closeContext:            closeCtx,
		cancelBackgroundWorkers: cancel,
		triggerConfig:           make(chan bool),
		configTimer:             nil,
	}

	var successful bool
	defer func() {
		if !successful {
			if err := r.Close(context.Background()); err != nil {
				logger.Errorw("failed to close robot down after startup failure", "error", err)
			}
		}
	}()
	// start process manager early
	if err := r.manager.processManager.Start(ctx); err != nil {
		return nil, err
	}
<<<<<<< HEAD
	// See if default service already exists in the config
	m := make(map[resource.Subtype]bool)
	for _, name := range defaultSvc {
		m[name.Subtype] = false
	}
	// Mark default service subtypes in the map as true
	for _, val := range cfg.Services {
		if _, ok := m[val.ResourceName().Subtype]; ok {
			m[val.ResourceName().Subtype] = true
=======
	// default services
	for _, name := range resource.DefaultServices {
		cfg := config.Service{
			Namespace: name.Namespace,
			Type:      config.ServiceType(name.ResourceSubtype),
>>>>>>> 3a4ce54b
		}
	}
	// default services added if they are not already defined in the config
	for _, name := range defaultSvc {
		if m[name.Subtype] == false {
			cfg := config.Service{
				Namespace: name.Namespace,
				Type:      config.ServiceType(name.ResourceSubtype),
			}
			svc, err := r.newService(ctx, cfg)
			if err != nil {
				logger.Errorw("failed to add default service", "error", err, "service", name)
				continue
			}
			r.manager.addResource(name, svc)
		}
	}

	r.activeBackgroundWorkers.Add(1)
	// this goroutine listen for changes in connection status of a remote
	goutils.ManagedGo(func() {
		for {
			if closeCtx.Err() != nil {
				return
			}
			select {
			case <-closeCtx.Done():
				return
			case n, ok := <-r.remotesChanged:
				if !ok {
					return
				}
				if rr, ok := r.manager.RemoteByName(n); ok {
					rn := fromRemoteNameToRemoteNodeName(n)
					r.manager.updateRemoteResourceNames(ctx, rn, rr, r)
					r.updateDefaultServices(ctx)
				}
			}
		}
	}, r.activeBackgroundWorkers.Done)

	r.activeBackgroundWorkers.Add(1)
	r.configTimer = time.NewTicker(25 * time.Second)
	// this goroutine tries to complete the config if any resources are still unconfigured, it execute on a timer or via a channel
	goutils.ManagedGo(func() {
		for {
			if closeCtx.Err() != nil {
				return
			}
			select {
			case <-closeCtx.Done():
				return
			case <-r.triggerConfig:
			case <-r.configTimer.C:
			}
			if r.manager.anyResourcesNotConfigured() {
				r.manager.completeConfig(closeCtx, r)
				r.updateDefaultServices(ctx)
			}
		}
	}, r.activeBackgroundWorkers.Done)

	r.internalServices = make(map[internalServiceName]interface{})
	r.internalServices[webName] = web.New(ctx, r, logger, rOpts.webOptions...)
	r.internalServices[framesystemName] = framesystem.New(ctx, r, logger)

	r.config = &config.Config{}

	r.Reconfigure(ctx, cfg)

	for name, res := range resources {
		r.manager.addResource(name, res)
	}

	if len(resources) != 0 {
		r.updateDefaultServices(ctx)
	}

	successful = true
	return r, nil
}

// New returns a new robot with parts sourced from the given config.
func New(ctx context.Context, cfg *config.Config, logger golog.Logger, opts ...Option) (robot.LocalRobot, error) {
	return newWithResources(ctx, cfg, nil, logger, opts...)
}

func (r *localRobot) newService(ctx context.Context, config config.Service) (interface{}, error) {
	rName := config.ResourceName()
	f := registry.ServiceLookup(rName.Subtype)
	if f == nil {
		return nil, errors.Errorf("unknown service type: %s", rName.Subtype)
	}
	svc, err := f.Constructor(ctx, r, config, r.logger)
	if err != nil {
		return nil, err
	}
	c := registry.ResourceSubtypeLookup(rName.Subtype)
	if c == nil || c.Reconfigurable == nil {
		return svc, nil
	}
	return c.Reconfigurable(svc)
}

// getDependencies derives a collection of dependencies from a robot for a given
// component's name. We don't use the resource manager for this information since
// it is not be constructed at this point.
func (r *localRobot) getDependencies(rName resource.Name) (registry.Dependencies, error) {
	deps := make(registry.Dependencies)
	for _, dep := range r.manager.resources.GetAllParentsOf(rName) {
		r, err := r.ResourceByName(dep)
		if err != nil {
			return nil, &registry.DependencyNotReadyError{Name: dep.Name}
		}
		deps[dep] = r
	}

	return deps, nil
}

func (r *localRobot) newResource(ctx context.Context, config config.Component) (interface{}, error) {
	rName := config.ResourceName()
	f := registry.ComponentLookup(rName.Subtype, config.Model)
	if f == nil {
		return nil, errors.Errorf("unknown component subtype: %s and/or model: %s", rName.Subtype, config.Model)
	}

	deps, err := r.getDependencies(rName)
	if err != nil {
		return nil, err
	}

	var newResource interface{}
	if f.Constructor != nil {
		newResource, err = f.Constructor(ctx, deps, config, r.logger)
	} else {
		r.logger.Warnw("using legacy constructor", "subtype", rName.Subtype, "model", config.Model)
		newResource, err = f.RobotConstructor(ctx, r, config, r.logger)
	}

	if err != nil {
		return nil, err
	}
	c := registry.ResourceSubtypeLookup(rName.Subtype)
	if c == nil || c.Reconfigurable == nil {
		return newResource, nil
	}
	return c.Reconfigurable(newResource)
}

func (r *localRobot) updateDefaultServices(ctx context.Context) {
	resources := map[resource.Name]interface{}{}
	for _, n := range r.ResourceNames() {
		// TODO(RSDK-333) if not found, could mean a name clash or a remote service
		res, err := r.ResourceByName(n)
		if err != nil {
			r.Logger().Debugw("not found while grabbing all resources during default svc refresh", "resource", res, "error", err)
		}
		resources[n] = res
	}

	for _, name := range resource.DefaultServices {
		svc, err := r.ResourceByName(name)
		if err != nil {
			r.Logger().Errorw("resource not found", "error", utils.NewResourceNotFoundError(name))
			continue
		}
		if updateable, ok := svc.(resource.Updateable); ok {
			if err := updateable.Update(ctx, resources); err != nil {
				r.Logger().Errorw("failed to update resource", "resource", name, "error", err)
				continue
			}
		}
		if configUpdateable, ok := svc.(config.Updateable); ok {
			if err := configUpdateable.Update(ctx, r.config); err != nil {
				r.Logger().Errorw("config for service failed to update", "resource", name, "error", err)
				continue
			}
		}
	}

	for _, svc := range r.internalServices {
		if updateable, ok := svc.(resource.Updateable); ok {
			if err := updateable.Update(ctx, resources); err != nil {
				r.Logger().Errorw("failed to update internal service", "resource", svc, "error", err)
				continue
			}
		}
	}
}

// Refresh does nothing for now.
func (r *localRobot) Refresh(ctx context.Context) error {
	return nil
}

// FrameSystemConfig returns the info of each individual part that makes up a robot's frame system.
func (r *localRobot) FrameSystemConfig(ctx context.Context, additionalTransforms []*commonpb.Transform) (framesystemparts.Parts, error) {
	framesystem, err := r.fsService()
	if err != nil {
		return nil, err
	}

	return framesystem.Config(ctx, additionalTransforms)
}

// TransformPose will transform the pose of the requested poseInFrame to the desired frame in the robot's frame system.
func (r *localRobot) TransformPose(
	ctx context.Context,
	pose *referenceframe.PoseInFrame,
	dst string,
	additionalTransforms []*commonpb.Transform,
) (*referenceframe.PoseInFrame, error) {
	framesystem, err := r.fsService()
	if err != nil {
		return nil, err
	}

	return framesystem.TransformPose(ctx, pose, dst, additionalTransforms)
}

// RobotFromConfigPath is a helper to read and process a config given its path and then create a robot based on it.
func RobotFromConfigPath(ctx context.Context, cfgPath string, logger golog.Logger, opts ...Option) (robot.LocalRobot, error) {
	cfg, err := config.Read(ctx, cfgPath, logger)
	if err != nil {
		logger.Fatal("cannot read config")
		return nil, err
	}
	return RobotFromConfig(ctx, cfg, logger, opts...)
}

// RobotFromConfig is a helper to process a config and then create a robot based on it.
func RobotFromConfig(ctx context.Context, cfg *config.Config, logger golog.Logger, opts ...Option) (robot.LocalRobot, error) {
	tlsConfig := config.NewTLSConfig(cfg)
	processedCfg, err := config.ProcessConfig(cfg, tlsConfig)
	if err != nil {
		return nil, err
	}
	return New(ctx, processedCfg, logger, opts...)
}

// RobotFromResources creates a new robot consisting of the given resources. Using RobotFromConfig is preferred
// to support more streamlined reconfiguration functionality.
func RobotFromResources(
	ctx context.Context,
	resources map[resource.Name]interface{},
	logger golog.Logger,
	opts ...Option,
) (robot.LocalRobot, error) {
	return newWithResources(ctx, &config.Config{}, resources, logger)
}

// DiscoverComponents takes a list of discovery queries and returns corresponding
// component configurations.
func (r *localRobot) DiscoverComponents(ctx context.Context, qs []discovery.Query) ([]discovery.Discovery, error) {
	// dedupe queries
	deduped := make(map[discovery.Query]struct{}, len(qs))
	for _, q := range qs {
		deduped[q] = struct{}{}
	}

	discoveries := make([]discovery.Discovery, 0, len(deduped))
	for q := range deduped {
		discoveryFunction, ok := registry.DiscoveryFunctionLookup(q)
		if !ok {
			r.logger.Warnw("no discovery function registered", "subtype", q.SubtypeName, "model", q.Model)
			continue
		}

		if discoveryFunction != nil {
			discovered, err := discoveryFunction(ctx)
			if err != nil {
				return nil, &discovery.DiscoverError{q}
			}
			discoveries = append(discoveries, discovery.Discovery{Query: q, Results: discovered})
		}
	}
	return discoveries, nil
}

func dialRobotClient(ctx context.Context,
	config config.Remote,
	logger golog.Logger,
	dialOpts ...rpc.DialOption,
) (*client.RobotClient, error) {
	connectionCheckInterval := config.ConnectionCheckInterval
	if connectionCheckInterval == 0 {
		connectionCheckInterval = 10 * time.Second
	}
	reconnectInterval := config.ReconnectInterval
	if reconnectInterval == 0 {
		reconnectInterval = 1 * time.Second
	}

	robotClient, err := client.New(
		ctx,
		config.Address,
		logger,
		client.WithDialOptions(dialOpts...),
		client.WithCheckConnectedEvery(connectionCheckInterval),
		client.WithReconnectEvery(reconnectInterval),
	)
	if err != nil {
		return nil, err
	}
	return robotClient, nil
}

// Reconfigure will safely reconfigure a robot based on the given config. It will make
// a best effort to remove no longer in use parts, but if it fails to do so, they could
// possibly leak resources.
func (r *localRobot) Reconfigure(ctx context.Context, newConfig *config.Config) {
	var allErrs error
	diff, err := config.DiffConfigs(r.config, newConfig)
	if err != nil {
		r.logger.Errorw("error diffing the configs", "error", err)
		return
	}
	if diff.ResourcesEqual {
		return
	}
	r.logger.Debugf("(re)configuring with %+v", diff)
	// First we remove resources and their children that are not in the graph.
	filtered, err := r.manager.FilterFromConfig(ctx, diff.Removed, r.logger)
	if err != nil {
		allErrs = multierr.Combine(allErrs, err)
	}
	// Second we update the resource graph.
	// We pass a search function to look for dependencies, we should find them either in the current config or in the modified.
	err = r.manager.updateResources(ctx, diff, func(name string) (resource.Name, bool) {
		// first look in the current config if anything can be found
		for _, c := range r.config.Components {
			if c.Name == name {
				return c.ResourceName(), true
			}
		}
		// then look into what was added
		for _, c := range diff.Added.Components {
			if c.Name == name {
				return c.ResourceName(), true
			}
		}
		// we are trying to locate a resource that is set as a dependency but do not exist yet
		r.logger.Debugw("processing unknown  resource", "name", name)
		return resource.NameFromSubtype(unknownSubtype, name), true
	})
	if err != nil {
		allErrs = multierr.Combine(allErrs, err)
	}
	r.config = newConfig
	allErrs = multierr.Combine(allErrs, filtered.Close(ctx))
	// Third we attempt to complete the config (see function for details)
	r.manager.completeConfig(ctx, r)
	r.updateDefaultServices(ctx)
	if allErrs != nil {
		r.logger.Errorw("the following errors were gathered during reconfiguration", "errors", allErrs)
	}
}<|MERGE_RESOLUTION|>--- conflicted
+++ resolved
@@ -40,20 +40,7 @@
 	framesystemName internalServiceName = "framesystem"
 )
 
-<<<<<<< HEAD
-var (
-	_ = robot.LocalRobot(&localRobot{})
-
-	// defaultSvc is a list of default robot services.
-	defaultSvc = []resource.Name{
-		sensors.Named("builtin"),
-		datamanager.Named("builtin"),
-		vision.Named("builtin"),
-	}
-)
-=======
 var _ = robot.LocalRobot(&localRobot{})
->>>>>>> 3a4ce54b
 
 // localRobot satisfies robot.LocalRobot and defers most
 // logic to its manager.
@@ -387,7 +374,6 @@
 	if err := r.manager.processManager.Start(ctx); err != nil {
 		return nil, err
 	}
-<<<<<<< HEAD
 	// See if default service already exists in the config
 	m := make(map[resource.Subtype]bool)
 	for _, name := range defaultSvc {
@@ -397,17 +383,9 @@
 	for _, val := range cfg.Services {
 		if _, ok := m[val.ResourceName().Subtype]; ok {
 			m[val.ResourceName().Subtype] = true
-=======
-	// default services
+
+	// default services added if they are not already defined in the config
 	for _, name := range resource.DefaultServices {
-		cfg := config.Service{
-			Namespace: name.Namespace,
-			Type:      config.ServiceType(name.ResourceSubtype),
->>>>>>> 3a4ce54b
-		}
-	}
-	// default services added if they are not already defined in the config
-	for _, name := range defaultSvc {
 		if m[name.Subtype] == false {
 			cfg := config.Service{
 				Namespace: name.Namespace,
