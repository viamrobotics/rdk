// Package robotimpl defines implementations of robot.Robot and robot.LocalRobot.
//
// It also provides a remote robot implementation that is aware that the robot.Robot
// it is working with is not on the same physical system.
package robotimpl

import (
	"context"
	"sync"
	"time"

	"github.com/edaniels/golog"
	"github.com/pkg/errors"
	goutils "go.viam.com/utils"
	"go.viam.com/utils/pexec"
	"go.viam.com/utils/rpc"

	"go.viam.com/rdk/config"
	"go.viam.com/rdk/discovery"
	"go.viam.com/rdk/grpc/client"
	"go.viam.com/rdk/operation"
	commonpb "go.viam.com/rdk/proto/api/common/v1"
	"go.viam.com/rdk/referenceframe"
	"go.viam.com/rdk/registry"
	"go.viam.com/rdk/resource"
	"go.viam.com/rdk/robot"
	"go.viam.com/rdk/robot/framesystem"
	framesystemparts "go.viam.com/rdk/robot/framesystem/parts"
	"go.viam.com/rdk/robot/web"
	weboptions "go.viam.com/rdk/robot/web/options"
	"go.viam.com/rdk/services/datamanager"
	"go.viam.com/rdk/services/sensors"
	"go.viam.com/rdk/services/vision"
	"go.viam.com/rdk/utils"
)

type internalServiceName string

const (
	webName         internalServiceName = "web"
	framesystemName internalServiceName = "framesystem"
)

var (
	_ = robot.LocalRobot(&localRobot{})

	// defaultSvc is a list of default robot services.
	defaultSvc = []resource.Name{
		sensors.Name,
		datamanager.Name,
		vision.Name,
	}
)

// localRobot satisfies robot.LocalRobot and defers most
// logic to its manager.
type localRobot struct {
	mu         sync.Mutex
	manager    *resourceManager
	config     *config.Config
	operations *operation.Manager
	logger     golog.Logger

	// services internal to a localRobot. Currently just web, more to come.
	internalServices map[internalServiceName]interface{}

	activeBackgroundWorkers *sync.WaitGroup
	cancelBackgroundWorkers func()

	remotesChanged chan resource.Name
	closeContext   context.Context
}

// webService returns the localRobot's web service. Raises if the service has not been initialized.
func (r *localRobot) webService() (web.Service, error) {
	svc := r.internalServices[webName]
	if svc == nil {
		return nil, errors.New("web service not initialized")
	}

	webSvc, ok := svc.(web.Service)
	if !ok {
		return nil, errors.New("unexpected service associated with web InternalServiceName")
	}
	return webSvc, nil
}

// fsService returns the localRobot's web service. Raises if the service has not been initialized.
func (r *localRobot) fsService() (framesystem.Service, error) {
	svc := r.internalServices[framesystemName]
	if svc == nil {
		return nil, errors.New("framesystem service not initialized")
	}

	framesystemSvc, ok := svc.(framesystem.Service)
	if !ok {
		return nil, errors.New("unexpected service associated with framesystem internalServiceName")
	}
	return framesystemSvc, nil
}

// RemoteByName returns a remote robot by name. If it does not exist
// nil is returned.
func (r *localRobot) RemoteByName(name string) (robot.Robot, bool) {
	return r.manager.RemoteByName(name)
}

// ResourceByName returns a resource by name. If it does not exist
// nil is returned.
func (r *localRobot) ResourceByName(name resource.Name) (interface{}, error) {
	return r.manager.ResourceByName(name)
}

// RemoteNames returns the name of all known remote robots.
func (r *localRobot) RemoteNames() []string {
	return r.manager.RemoteNames()
}

// ResourceNames returns the name of all known resources.
func (r *localRobot) ResourceNames() []resource.Name {
	return r.manager.ResourceNames()
}

// ResourceRPCSubtypes returns all known resource RPC subtypes in use.
func (r *localRobot) ResourceRPCSubtypes() []resource.RPCSubtype {
	return r.manager.ResourceRPCSubtypes()
}

// ProcessManager returns the process manager for the robot.
func (r *localRobot) ProcessManager() pexec.ProcessManager {
	return r.manager.processManager
}

// OperationManager returns the operation manager for the robot.
func (r *localRobot) OperationManager() *operation.Manager {
	return r.operations
}

// Close attempts to cleanly close down all constituent parts of the robot.
func (r *localRobot) Close(ctx context.Context) error {
	for _, svc := range r.internalServices {
		if err := goutils.TryClose(ctx, svc); err != nil {
			return err
		}
	}

	if r.cancelBackgroundWorkers != nil {
		close(r.remotesChanged)
		r.cancelBackgroundWorkers()
		r.cancelBackgroundWorkers = nil
	}
	r.activeBackgroundWorkers.Wait()
	return r.manager.Close(ctx)
}

// Config returns the config used to construct the robot. Only local resources are returned.
// This is allowed to be partial or empty.
func (r *localRobot) Config(ctx context.Context) (*config.Config, error) {
	cfgCpy := *r.config
	cfgCpy.Components = append([]config.Component{}, cfgCpy.Components...)

	return &cfgCpy, nil
}

// Logger returns the logger the robot is using.
func (r *localRobot) Logger() golog.Logger {
	return r.logger
}

// StartWeb starts the web server, will return an error if server is already up.
func (r *localRobot) StartWeb(ctx context.Context, o weboptions.Options) (err error) {
	webSvc, err := r.webService()
	if err != nil {
		return err
	}
	return webSvc.Start(ctx, o)
}

// StopWeb stops the web server, will be a noop if server is not up.
func (r *localRobot) StopWeb() error {
	webSvc, err := r.webService()
	if err != nil {
		return err
	}
	return webSvc.Close()
}

// remoteNameByResource returns the remote the resource is pulled from, if found.
// False can mean either the resource doesn't exist or is local to the robot.
func (r *localRobot) remoteNameByResource(resourceName resource.Name) (string, bool) {
	return r.manager.remoteNameByResource(resourceName)
}

func (r *localRobot) GetStatus(ctx context.Context, resourceNames []resource.Name) ([]robot.Status, error) {
	r.mu.Lock()
	resources := make(map[resource.Name]interface{}, len(r.manager.resources.Nodes))
	for _, name := range r.ResourceNames() {
		resource, err := r.ResourceByName(name)
		if err != nil {
			return nil, utils.NewResourceNotFoundError(name)
		}
		resources[name] = resource
	}
	r.mu.Unlock()

	namesToDedupe := resourceNames
	// if no names, return all
	if len(namesToDedupe) == 0 {
		namesToDedupe = make([]resource.Name, 0, len(resources))
		for name := range resources {
			namesToDedupe = append(namesToDedupe, name)
		}
	}

	// dedupe resourceNames
	deduped := make(map[resource.Name]struct{}, len(namesToDedupe))
	for _, name := range namesToDedupe {
		deduped[name] = struct{}{}
	}

	// group each resource name by remote and also get its corresponding name on the remote
	groupedResources := make(map[string]map[resource.Name]resource.Name)
	for name := range deduped {
		remoteName, ok := r.remoteNameByResource(name)
		if !ok {
			continue
		}
		mappings, ok := groupedResources[remoteName]
		if !ok {
			mappings = make(map[resource.Name]resource.Name)
		}
		mappings[name.PopRemote()] = name
		groupedResources[remoteName] = mappings
	}
	// make requests and map it back to the local resource name
	remoteStatuses := make(map[resource.Name]robot.Status)
	for remoteName, resourceNamesMappings := range groupedResources {
		remote, ok := r.RemoteByName(remoteName)
		if !ok {
			// should never happen
			r.Logger().Errorw("remote robot not found while creating status", "remote", remoteName)
			continue
		}
		remoteRNames := make([]resource.Name, 0, len(resourceNamesMappings))
		for n := range resourceNamesMappings {
			remoteRNames = append(remoteRNames, n)
		}

		s, err := remote.GetStatus(ctx, remoteRNames)
		if err != nil {
			return nil, err
		}
		for _, stat := range s {
			mappedName, ok := resourceNamesMappings[stat.Name]
			if !ok {
				// should never happen
				r.Logger().Errorw(
					"failed to find corresponding resource name for remote resource name while creating status",
					"resource", stat.Name,
				)
				continue
			}
			stat.Name = mappedName
			remoteStatuses[mappedName] = stat
		}
	}
	statuses := make([]robot.Status, 0, len(deduped))
	for name := range deduped {
		resourceStatus, ok := remoteStatuses[name]
		if !ok {
			resource, ok := resources[name]
			if !ok {
				return nil, utils.NewResourceNotFoundError(name)
			}
			// if resource subtype has an associated CreateStatus method, use that
			// otherwise return an empty status
			var status interface{} = map[string]interface{}{}
			var err error
			subtype := registry.ResourceSubtypeLookup(name.Subtype)
			if subtype != nil && subtype.Status != nil {
				status, err = subtype.Status(ctx, resource)
				if err != nil {
					return nil, errors.Wrapf(err, "failed to get status from %q", name)
				}
			}
			resourceStatus = robot.Status{Name: name, Status: status}
		}
		statuses = append(statuses, resourceStatus)
	}
	return statuses, nil
}

func newWithResources(
	ctx context.Context,
	cfg *config.Config,
	resources map[resource.Name]interface{},
	logger golog.Logger,
) (robot.LocalRobot, error) {
	closeCtx, cancel := context.WithCancel(ctx)
	r := &localRobot{
		manager: newResourceManager(
			resourceManagerOptions{
				debug:              cfg.Debug,
				fromCommand:        cfg.FromCommand,
				allowInsecureCreds: cfg.AllowInsecureCreds,
				tlsConfig:          cfg.Network.TLSConfig,
			},
			logger,
		),
		operations:              operation.NewManager(),
		logger:                  logger,
		remotesChanged:          make(chan resource.Name),
		activeBackgroundWorkers: &sync.WaitGroup{},
		closeContext:            closeCtx,
		cancelBackgroundWorkers: cancel,
	}

	var successful bool
	defer func() {
		if !successful {
			if err := r.Close(context.Background()); err != nil {
				logger.Errorw("failed to close robot down after startup failure", "error", err)
			}
		}
	}()
	r.config = cfg
	// default services
	for _, name := range defaultSvc {
		cfg := config.Service{
			Namespace: name.Namespace,
			Type:      config.ServiceType(name.ResourceSubtype),
		}
		svc, err := r.newService(ctx, cfg)
		if err != nil {
			logger.Errorw("failed to add default service", "error", err, "service", name)
			continue
		}
		r.manager.addResource(name, svc)
	}

	r.activeBackgroundWorkers.Add(1)
	goutils.ManagedGo(func() {
		for {
			select {
			case <-closeCtx.Done():
				return
			default:
			}
			select {
			case <-closeCtx.Done():
				return
			case n, ok := <-r.remotesChanged:
				if !ok {
					return
				}
				r.manager.updateRemoteResourceNames(ctx, n, r)
			}
		}
	}, r.activeBackgroundWorkers.Done)

	r.internalServices = make(map[internalServiceName]interface{})
	r.internalServices[webName] = web.New(ctx, r, logger)
	r.internalServices[framesystemName] = framesystem.New(ctx, r, logger)

	r.manager.processConfig(ctx, cfg, r)

	for name, res := range resources {
		r.manager.addResource(name, res)
	}

<<<<<<< HEAD
	// update default services - done here so that all resources have been created and can be addressed.
	if err := r.updateDefaultServices(ctx); err != nil {
		return nil, err
	}
=======
	r.updateDefaultServices(ctx)
	r.manager.updateResourceRemoteNames()
>>>>>>> 4c25f2ec
	successful = true
	return r, nil
}

// New returns a new robot with parts sourced from the given config.
func New(ctx context.Context, cfg *config.Config, logger golog.Logger) (robot.LocalRobot, error) {
	return newWithResources(ctx, cfg, nil, logger)
}

func (r *localRobot) newService(ctx context.Context, config config.Service) (interface{}, error) {
	rName := config.ResourceName()
	f := registry.ServiceLookup(rName.Subtype)
	if f == nil {
		return nil, errors.Errorf("unknown service type: %s", rName.Subtype)
	}
	return f.Constructor(ctx, r, config, r.logger)
}

// getDependencies derives a collection of dependencies from a robot for a given
// component configuration. We don't use the resource manager for this information since it
// is not be constructed at this point.
func (r *localRobot) getDependencies(config config.Component) (registry.Dependencies, error) {
	deps := make(registry.Dependencies)
	for _, dep := range config.DependsOn {
		if c := r.config.FindComponent(dep); c != nil {
			res, err := r.ResourceByName(c.ResourceName())
			if err != nil {
				return nil, &registry.DependencyNotReadyError{Name: dep}
			}
			deps[c.ResourceName()] = res
		}
	}

	return deps, nil
}

func (r *localRobot) newResource(ctx context.Context, config config.Component) (interface{}, error) {
	rName := config.ResourceName()
	f := registry.ComponentLookup(rName.Subtype, config.Model)
	if f == nil {
		return nil, errors.Errorf("unknown component subtype: %s and/or model: %s", rName.Subtype, config.Model)
	}

	deps, err := r.getDependencies(config)
	if err != nil {
		return nil, err
	}

	var newResource interface{}
	if f.Constructor != nil {
		newResource, err = f.Constructor(ctx, deps, config, r.logger)
	} else {
		r.logger.Warnw("using legacy constructor", "subtype", rName.Subtype, "model", config.Model)
		newResource, err = f.RobotConstructor(ctx, r, config, r.logger)
	}

	if err != nil {
		return nil, err
	}
	c := registry.ResourceSubtypeLookup(rName.Subtype)
	if c == nil || c.Reconfigurable == nil {
		return newResource, nil
	}
	return c.Reconfigurable(newResource)
}

// ConfigUpdateable is implemented when component/service of a robot should be updated with the config.
type ConfigUpdateable interface {
	// Update updates the resource
	Update(context.Context, *config.Config) error
}

func (r *localRobot) updateDefaultServices(ctx context.Context) {
	resources := map[resource.Name]interface{}{}
	for _, n := range r.ResourceNames() {
		// TODO(RSDK-333) if not found, could mean a name clash or a remote service
		res, err := r.ResourceByName(n)
		if err != nil {
			r.Logger().Debugw("not found while grabbing all resources during default svc refresh", "resource", res, "error", err)
		}
		resources[n] = res
	}

	for _, name := range defaultSvc {
		svc, err := r.ResourceByName(name)
		if err != nil {
			r.Logger().Errorw("resource not found", "error", utils.NewResourceNotFoundError(name))
			continue
		}
		if updateable, ok := svc.(resource.Updateable); ok {
			if err := updateable.Update(ctx, resources); err != nil {
				r.Logger().Errorw("failed to update resource", "resource", name, "error", err)
				continue
			}
		}
		if configUpdateable, ok := svc.(ConfigUpdateable); ok {
			if err := configUpdateable.Update(ctx, r.config); err != nil {
				r.Logger().Errorw("config for service failed to update", "resource", name, "error", err)
				continue
			}
		}
	}

	for _, svc := range r.internalServices {
		if updateable, ok := svc.(resource.Updateable); ok {
			if err := updateable.Update(ctx, resources); err != nil {
				r.Logger().Errorw("failed to update internal service", "resource", svc, "error", err)
				continue
			}
		}
	}
}

// Refresh does nothing for now.
func (r *localRobot) Refresh(ctx context.Context) error {
	return nil
}

// FrameSystemConfig returns the info of each individual part that makes up a robot's frame system.
func (r *localRobot) FrameSystemConfig(ctx context.Context, additionalTransforms []*commonpb.Transform) (framesystemparts.Parts, error) {
	framesystem, err := r.fsService()
	if err != nil {
		return nil, err
	}

	return framesystem.Config(ctx, additionalTransforms)
}

// TransformPose will transform the pose of the requested poseInFrame to the desired frame in the robot's frame system.
func (r *localRobot) TransformPose(
	ctx context.Context,
	pose *referenceframe.PoseInFrame,
	dst string,
	additionalTransforms []*commonpb.Transform,
) (*referenceframe.PoseInFrame, error) {
	framesystem, err := r.fsService()
	if err != nil {
		return nil, err
	}

	return framesystem.TransformPose(ctx, pose, dst, additionalTransforms)
}

// RobotFromConfigPath is a helper to read and process a config given its path and then create a robot based on it.
func RobotFromConfigPath(ctx context.Context, cfgPath string, logger golog.Logger) (robot.LocalRobot, error) {
	cfg, err := config.Read(ctx, cfgPath, logger)
	if err != nil {
		logger.Fatal("cannot read config")
		return nil, err
	}
	return RobotFromConfig(ctx, cfg, logger)
}

// RobotFromConfig is a helper to process a config and then create a robot based on it.
func RobotFromConfig(ctx context.Context, cfg *config.Config, logger golog.Logger) (robot.LocalRobot, error) {
	tlsConfig := config.NewTLSConfig(cfg)
	processedCfg, err := config.ProcessConfig(cfg, tlsConfig)
	if err != nil {
		return nil, err
	}
	return New(ctx, processedCfg, logger)
}

// RobotFromResources creates a new robot consisting of the given resources. Using RobotFromConfig is preferred
// to support more streamlined reconfiguration functionality.
func RobotFromResources(ctx context.Context, resources map[resource.Name]interface{}, logger golog.Logger) (robot.LocalRobot, error) {
	return newWithResources(ctx, &config.Config{}, resources, logger)
}

// DiscoverComponents takes a list of discovery queries and returns corresponding
// component configurations.
func (r *localRobot) DiscoverComponents(ctx context.Context, qs []discovery.Query) ([]discovery.Discovery, error) {
	// dedupe queries
	deduped := make(map[discovery.Query]struct{}, len(qs))
	for _, q := range qs {
		deduped[q] = struct{}{}
	}

	discoveries := make([]discovery.Discovery, 0, len(deduped))
	for q := range deduped {
		discoveryFunction, ok := registry.DiscoveryFunctionLookup(q)
		if !ok {
			r.logger.Warnw("no discovery function registered", "subtype", q.SubtypeName, "model", q.Model)
			continue
		}

		if discoveryFunction != nil {
			discovered, err := discoveryFunction(ctx)
			if err != nil {
				return nil, &discovery.DiscoverError{q}
			}
			discoveries = append(discoveries, discovery.Discovery{Query: q, Results: discovered})
		}
	}
	return discoveries, nil
}

func dialRobotClient(ctx context.Context,
	config config.Remote,
	logger golog.Logger,
	dialOpts ...rpc.DialOption,
) (*client.RobotClient, error) {
	var outerError error
	connectionCheckInterval := config.ConnectionCheckInterval
	if connectionCheckInterval == 0 {
		connectionCheckInterval = 10 * time.Second
	}
	reconnectInterval := config.ReconnectInterval
	if reconnectInterval == 0 {
		reconnectInterval = 1 * time.Second
	}
	for attempt := 0; attempt < 3; attempt++ {
		robotClient, err := client.New(
			ctx,
			config.Address,
			logger,
			client.WithDialOptions(dialOpts...),
			client.WithCheckConnectedEvery(connectionCheckInterval),
			client.WithReconnectEvery(reconnectInterval),
		)
		if err != nil {
			outerError = err
			continue
		}
		return robotClient, nil
	}
	return nil, outerError
}<|MERGE_RESOLUTION|>--- conflicted
+++ resolved
@@ -368,15 +368,7 @@
 		r.manager.addResource(name, res)
 	}
 
-<<<<<<< HEAD
-	// update default services - done here so that all resources have been created and can be addressed.
-	if err := r.updateDefaultServices(ctx); err != nil {
-		return nil, err
-	}
-=======
 	r.updateDefaultServices(ctx)
-	r.manager.updateResourceRemoteNames()
->>>>>>> 4c25f2ec
 	successful = true
 	return r, nil
 }
