// Package robotimpl defines implementations of robot.Robot and robot.LocalRobot.
//
// It also provides a remote robot implementation that is aware that the robot.Robot
// it is working with is not on the same physical system.
package robotimpl

import (
	"context"
	"strings"
	"sync"
	"time"

	"github.com/edaniels/golog"
	"github.com/pkg/errors"
	"go.uber.org/multierr"
	goutils "go.viam.com/utils"
	"go.viam.com/utils/pexec"
	"go.viam.com/utils/rpc"

	"go.viam.com/rdk/config"
	"go.viam.com/rdk/discovery"
<<<<<<< HEAD
	"go.viam.com/rdk/grpc/client"
	"go.viam.com/rdk/module/manager"
=======
>>>>>>> e09e947f
	"go.viam.com/rdk/operation"
	commonpb "go.viam.com/rdk/proto/api/common/v1"
	"go.viam.com/rdk/referenceframe"
	"go.viam.com/rdk/registry"
	"go.viam.com/rdk/resource"
	"go.viam.com/rdk/robot"
	"go.viam.com/rdk/robot/client"
	"go.viam.com/rdk/robot/framesystem"
	framesystemparts "go.viam.com/rdk/robot/framesystem/parts"
	"go.viam.com/rdk/robot/web"
	weboptions "go.viam.com/rdk/robot/web/options"
	"go.viam.com/rdk/utils"
)

type internalServiceName string

const (
	webName         internalServiceName = "web"
	framesystemName internalServiceName = "framesystem"
)

var _ = robot.LocalRobot(&localRobot{})

// localRobot satisfies robot.LocalRobot and defers most
// logic to its manager.
type localRobot struct {
	mu         sync.Mutex
	manager    *resourceManager
	config     *config.Config
	operations *operation.Manager
	modules    *manager.Manager
	logger     golog.Logger

	// services internal to a localRobot. Currently just web, more to come.
	internalServices     map[internalServiceName]interface{}
	defaultServicesNames map[resource.Subtype]resource.Name

	activeBackgroundWorkers *sync.WaitGroup
	cancelBackgroundWorkers func()

	remotesChanged             chan string
	closeContext               context.Context
	triggerConfig              chan bool
	configTimer                *time.Ticker
	revealSensitiveConfigDiffs bool
}

// webService returns the localRobot's web service. Raises if the service has not been initialized.
func (r *localRobot) webService() (web.Service, error) {
	svc := r.internalServices[webName]
	if svc == nil {
		return nil, errors.New("web service not initialized")
	}

	webSvc, ok := svc.(web.Service)
	if !ok {
		return nil, errors.New("unexpected service associated with web InternalServiceName")
	}
	return webSvc, nil
}

// fsService returns the localRobot's web service. Raises if the service has not been initialized.
func (r *localRobot) fsService() (framesystem.Service, error) {
	svc := r.internalServices[framesystemName]
	if svc == nil {
		return nil, errors.New("framesystem service not initialized")
	}

	framesystemSvc, ok := svc.(framesystem.Service)
	if !ok {
		return nil, errors.New("unexpected service associated with framesystem internalServiceName")
	}
	return framesystemSvc, nil
}

// // moduleService returns the localRobot's module service. Raises if the service has not been initialized.
// func (r *localRobot) moduleService() (modulesystem.Service, error) {
// 	svc := r.internalServices[modulesystemName]
// 	if svc == nil {
// 		return nil, errors.New("module system service not initialized")
// 	}

// 	modulesystemSvc, ok := svc.(modulesystem.Service)
// 	if !ok {
// 		return nil, errors.New("unexpected service associated with module system internalServiceName")
// 	}
// 	return modulesystemSvc, nil
// }

// RemoteByName returns a remote robot by name. If it does not exist
// nil is returned.
func (r *localRobot) RemoteByName(name string) (robot.Robot, bool) {
	return r.manager.RemoteByName(name)
}

// ResourceByName returns a resource by name. If it does not exist
// nil is returned.
func (r *localRobot) ResourceByName(name resource.Name) (interface{}, error) {
	return r.manager.ResourceByName(name)
}

// RemoteNames returns the name of all known remote robots.
func (r *localRobot) RemoteNames() []string {
	return r.manager.RemoteNames()
}

// ResourceNames returns the name of all known resources.
func (r *localRobot) ResourceNames() []resource.Name {
	return r.manager.ResourceNames()
}

// ResourceRPCSubtypes returns all known resource RPC subtypes in use.
func (r *localRobot) ResourceRPCSubtypes() []resource.RPCSubtype {
	return r.manager.ResourceRPCSubtypes()
}

// ProcessManager returns the process manager for the robot.
func (r *localRobot) ProcessManager() pexec.ProcessManager {
	return r.manager.processManager
}

// OperationManager returns the operation manager for the robot.
func (r *localRobot) OperationManager() *operation.Manager {
	return r.operations
}

// ModuleManager returns the module manager for the robot.
func (r *localRobot) ModuleManager() *manager.Manager {
	return r.modules
}

// Close attempts to cleanly close down all constituent parts of the robot.
func (r *localRobot) Close(ctx context.Context) error {

	// Signal logic and service modules to stop before components are closed.
	err := r.modules.Stop(ctx)

	for _, svc := range r.internalServices {
		multierr.Combine(err, goutils.TryClose(ctx, svc))
	}

	if r.cancelBackgroundWorkers != nil {
		close(r.remotesChanged)
		r.cancelBackgroundWorkers()
		r.cancelBackgroundWorkers = nil
		if r.configTimer != nil {
			r.configTimer.Stop()
		}
		close(r.triggerConfig)
	}
	r.activeBackgroundWorkers.Wait()
	return multierr.Combine(
		err,
		r.manager.Close(ctx),
		r.modules.Close(ctx),
	)
}

// StopAll cancels all current and outstanding operations for the robot and stops all actuators and movement.
func (r *localRobot) StopAll(ctx context.Context, extra map[resource.Name]map[string]interface{}) error {
	// Stop all operations
	for _, op := range r.OperationManager().All() {
		op.Cancel()
	}

	// Stop all stoppable resources
	resourceErrs := []string{}
	for _, name := range r.ResourceNames() {
		res, err := r.ResourceByName(name)
		if err != nil {
			resourceErrs = append(resourceErrs, name.Name)
			continue
		}

		sr, ok := res.(resource.Stoppable)
		if ok {
			err = sr.Stop(ctx, extra[name])
			if err != nil {
				resourceErrs = append(resourceErrs, name.Name)
			}
		}

		// TODO[njooma]: OldStoppable - Will be deprecated
		osr, ok := res.(resource.OldStoppable)
		if ok {
			err = osr.Stop(ctx)
			if err != nil {
				resourceErrs = append(resourceErrs, name.Name)
			}
		}
	}

	if len(resourceErrs) > 0 {
		return errors.Errorf("failed to stop components named %s", strings.Join(resourceErrs, ","))
	}
	return nil
}

// Config returns the config used to construct the robot. Only local resources are returned.
// This is allowed to be partial or empty.
func (r *localRobot) Config(ctx context.Context) (*config.Config, error) {
	cfgCpy := *r.config
	cfgCpy.Components = append([]config.Component{}, cfgCpy.Components...)

	return &cfgCpy, nil
}

// Logger returns the logger the robot is using.
func (r *localRobot) Logger() golog.Logger {
	return r.logger
}

// StartWeb starts the web server, will return an error if server is already up.
func (r *localRobot) StartWeb(ctx context.Context, o weboptions.Options) (err error) {
	webSvc, err := r.webService()
	if err != nil {
		return err
	}
	return webSvc.Start(ctx, o)
}

// StopWeb stops the web server, will be a noop if server is not up.
func (r *localRobot) StopWeb() error {
	webSvc, err := r.webService()
	if err != nil {
		return err
	}
	return webSvc.Close()
}

// remoteNameByResource returns the remote the resource is pulled from, if found.
// False can mean either the resource doesn't exist or is local to the robot.
func remoteNameByResource(resourceName resource.Name) (string, bool) {
	if !resourceName.ContainsRemoteNames() {
		return "", false
	}
	remote := strings.Split(string(resourceName.Remote), ":")
	return remote[0], true
}

func (r *localRobot) GetStatus(ctx context.Context, resourceNames []resource.Name) ([]robot.Status, error) {
	r.mu.Lock()
	resources := make(map[resource.Name]interface{}, len(r.manager.resources.Names()))
	for _, name := range r.ResourceNames() {
		resource, err := r.ResourceByName(name)
		if err != nil {
			return nil, utils.NewResourceNotFoundError(name)
		}
		resources[name] = resource
	}
	r.mu.Unlock()

	namesToDedupe := resourceNames
	// if no names, return all
	if len(namesToDedupe) == 0 {
		namesToDedupe = make([]resource.Name, 0, len(resources))
		for name := range resources {
			namesToDedupe = append(namesToDedupe, name)
		}
	}

	// dedupe resourceNames
	deduped := make(map[resource.Name]struct{}, len(namesToDedupe))
	for _, name := range namesToDedupe {
		deduped[name] = struct{}{}
	}

	// group each resource name by remote and also get its corresponding name on the remote
	groupedResources := make(map[string]map[resource.Name]resource.Name)
	for name := range deduped {
		remoteName, ok := remoteNameByResource(name)
		if !ok {
			continue
		}
		mappings, ok := groupedResources[remoteName]
		if !ok {
			mappings = make(map[resource.Name]resource.Name)
		}
		mappings[name.PopRemote()] = name
		groupedResources[remoteName] = mappings
	}
	// make requests and map it back to the local resource name
	remoteStatuses := make(map[resource.Name]robot.Status)
	for remoteName, resourceNamesMappings := range groupedResources {
		remote, ok := r.RemoteByName(remoteName)
		if !ok {
			// should never happen
			r.Logger().Errorw("remote robot not found while creating status", "remote", remoteName)
			continue
		}
		remoteRNames := make([]resource.Name, 0, len(resourceNamesMappings))
		for n := range resourceNamesMappings {
			remoteRNames = append(remoteRNames, n)
		}

		s, err := remote.GetStatus(ctx, remoteRNames)
		if err != nil {
			return nil, err
		}
		for _, stat := range s {
			mappedName, ok := resourceNamesMappings[stat.Name]
			if !ok {
				// should never happen
				r.Logger().Errorw(
					"failed to find corresponding resource name for remote resource name while creating status",
					"resource", stat.Name,
				)
				continue
			}
			stat.Name = mappedName
			remoteStatuses[mappedName] = stat
		}
	}
	statuses := make([]robot.Status, 0, len(deduped))
	for name := range deduped {
		resourceStatus, ok := remoteStatuses[name]
		if !ok {
			resource, ok := resources[name]
			if !ok {
				return nil, utils.NewResourceNotFoundError(name)
			}
			// if resource subtype has an associated CreateStatus method, use that
			// otherwise return an empty status
			var status interface{} = map[string]interface{}{}
			var err error
			subtype := registry.ResourceSubtypeLookup(name.Subtype)
			if subtype != nil && subtype.Status != nil {
				status, err = subtype.Status(ctx, resource)
				if err != nil {
					return nil, errors.Wrapf(err, "failed to get status from %q", name)
				}
			}
			resourceStatus = robot.Status{Name: name, Status: status}
		}
		statuses = append(statuses, resourceStatus)
	}
	return statuses, nil
}

func newWithResources(
	ctx context.Context,
	cfg *config.Config,
	resources map[resource.Name]interface{},
	logger golog.Logger,
	opts ...Option,
) (robot.LocalRobot, error) {
	var rOpts options
	for _, opt := range opts {
		opt.apply(&rOpts)
	}
	closeCtx, cancel := context.WithCancel(ctx)
	modMgr, err := manager.NewManager(cfg.Modules, logger)
	if err != nil {
		return nil, err
	}

	r := &localRobot{
		manager: newResourceManager(
			resourceManagerOptions{
				debug:              cfg.Debug,
				fromCommand:        cfg.FromCommand,
				allowInsecureCreds: cfg.AllowInsecureCreds,
				tlsConfig:          cfg.Network.TLSConfig,
			},
			logger,
		),
<<<<<<< HEAD
		operations:              operation.NewManager(),
		modules:                 modMgr,
		logger:                  logger,
		remotesChanged:          make(chan string),
		activeBackgroundWorkers: &sync.WaitGroup{},
		closeContext:            closeCtx,
		cancelBackgroundWorkers: cancel,
		defaultServicesNames:    make(map[resource.Subtype]resource.Name),
		triggerConfig:           make(chan bool),
		configTimer:             nil,
=======
		operations:                 operation.NewManager(),
		logger:                     logger,
		remotesChanged:             make(chan string),
		activeBackgroundWorkers:    &sync.WaitGroup{},
		closeContext:               closeCtx,
		cancelBackgroundWorkers:    cancel,
		defaultServicesNames:       make(map[resource.Subtype]resource.Name),
		triggerConfig:              make(chan bool),
		configTimer:                nil,
		revealSensitiveConfigDiffs: rOpts.revealSensitiveConfigDiffs,
>>>>>>> e09e947f
	}

	var successful bool
	defer func() {
		if !successful {
			if err := r.Close(context.Background()); err != nil {
				logger.Errorw("failed to close robot down after startup failure", "error", err)
			}
		}
	}()
	// start process manager early
	if err := r.manager.processManager.Start(ctx); err != nil {
		return nil, err
	}

	// TODO (@Otterverse) make this reconfigurable.
	r.logger.Warn("SMURF MODULES")
	for _, mod := range cfg.Modules {
		r.logger.Debugf("SMURF MOD10: %+v", mod)
		r.modules.AddModule(mod)
	}

	// See if default service already exists in the config
	seen := make(map[resource.Subtype]bool)
	for _, name := range resource.DefaultServices {
		seen[name.Subtype] = false
		r.defaultServicesNames[name.Subtype] = name
	}
	// Mark default service subtypes in the map as true
	for _, val := range cfg.Services {
		if _, ok := seen[val.ResourceName().Subtype]; ok {
			seen[val.ResourceName().Subtype] = true
			r.defaultServicesNames[val.ResourceName().Subtype] = val.ResourceName()
		}
	}
	// default services added if they are not already defined in the config
	for _, name := range resource.DefaultServices {
		if seen[name.Subtype] {
			continue
		}
		cfg := config.Service{
			Namespace: name.Namespace,
			Type:      config.ServiceType(name.ResourceSubtype),
		}
		svc, err := r.newService(ctx, cfg)
		if err != nil {
			logger.Errorw("failed to add default service", "error", err, "service", name)
			continue
		}
		r.manager.addResource(name, svc)
	}

	r.activeBackgroundWorkers.Add(1)
	// this goroutine listen for changes in connection status of a remote
	goutils.ManagedGo(func() {
		for {
			if closeCtx.Err() != nil {
				return
			}
			select {
			case <-closeCtx.Done():
				return
			case n, ok := <-r.remotesChanged:
				if !ok {
					return
				}
				if rr, ok := r.manager.RemoteByName(n); ok {
					rn := fromRemoteNameToRemoteNodeName(n)
					r.manager.updateRemoteResourceNames(ctx, rn, rr, r)
					r.updateDefaultServices(ctx)
				}
			}
		}
	}, r.activeBackgroundWorkers.Done)

	r.activeBackgroundWorkers.Add(1)
	r.configTimer = time.NewTicker(25 * time.Second)
	// this goroutine tries to complete the config if any resources are still unconfigured, it execute on a timer or via a channel
	goutils.ManagedGo(func() {
		for {
			if closeCtx.Err() != nil {
				return
			}
			select {
			case <-closeCtx.Done():
				return
			case <-r.triggerConfig:
			case <-r.configTimer.C:
			}
			if r.manager.anyResourcesNotConfigured() {
				r.manager.completeConfig(closeCtx, r)
				r.updateDefaultServices(ctx)
			}
			if r.manager.updateRemotesResourceNames(ctx, r) {
				r.updateDefaultServices(ctx)
			}
		}
	}, r.activeBackgroundWorkers.Done)

	r.internalServices = make(map[internalServiceName]interface{})
	r.internalServices[webName] = web.New(ctx, r, logger, rOpts.webOptions...)
	r.internalServices[framesystemName] = framesystem.New(ctx, r, logger)

	// TODO SMURF get argsParsed in here somehow (before removing RUNWEB)
	webOpts, err := weboptions.FromConfig(cfg)
	if err != nil {
		logger.Errorw("error creating weboptions", "error", err)
	}
	if err := r.StartWeb(ctx, webOpts); err != nil {
		logger.Errorw("error starting web service while reconfiguring", "error", err)
	}

	logger.Debug("SMURF WEB START")

	r.config = &config.Config{}

	r.Reconfigure(ctx, cfg)

	for name, res := range resources {
		r.manager.addResource(name, res)
	}

	if len(resources) != 0 {
		r.updateDefaultServices(ctx)
	}

	successful = true
	return r, nil
}

// New returns a new robot with parts sourced from the given config.
func New(
	ctx context.Context,
	cfg *config.Config,
	logger golog.Logger,
	opts ...Option,
) (robot.LocalRobot, error) {
	return newWithResources(ctx, cfg, nil, logger, opts...)
}

func (r *localRobot) newService(ctx context.Context, config config.Service) (interface{}, error) {
	rName := config.ResourceName()
	f := registry.ServiceLookup(rName.Subtype)
	if f == nil {
		return nil, errors.Errorf("unknown service type: %s", rName.Subtype)
	}
	svc, err := f.Constructor(ctx, r, config, r.logger)
	if err != nil {
		return nil, err
	}
	c := registry.ResourceSubtypeLookup(rName.Subtype)
	if c == nil || c.Reconfigurable == nil {
		return svc, nil
	}
	return c.Reconfigurable(svc)
}

// getDependencies derives a collection of dependencies from a robot for a given
// component's name. We don't use the resource manager for this information since
// it is not be constructed at this point.
func (r *localRobot) getDependencies(rName resource.Name) (registry.Dependencies, error) {
	deps := make(registry.Dependencies)
	for _, dep := range r.manager.resources.GetAllParentsOf(rName) {
		r, err := r.ResourceByName(dep)
		if err != nil {
			return nil, &registry.DependencyNotReadyError{Name: dep.Name}
		}
		deps[dep] = r
	}

	return deps, nil
}

func (r *localRobot) newResource(ctx context.Context, config config.Component) (interface{}, error) {
	rName := config.ResourceName()

	// if config.Model.String() == "" {
	// 	model, err := resource.NewModelFromString(config.ModelStr)
	// 	if err != nil {
	// 		return nil, err
	// 	}
	// 	config.Model = model
	// }

	f := registry.ComponentLookup(rName.Subtype, config.Model)
	if f == nil {
		return nil, errors.Errorf("unknown component subtype: %s and/or model: %s", rName.Subtype, config.Model)
	}

	deps, err := r.getDependencies(rName)
	if err != nil {
		return nil, err
	}

	var newResource interface{}
	if f.Constructor != nil {
		newResource, err = f.Constructor(ctx, deps, config, r.logger)
	} else {
		r.logger.Warnw("using legacy constructor", "subtype", rName.Subtype, "model", config.Model)
		newResource, err = f.RobotConstructor(ctx, r, config, r.logger)
	}

	if err != nil {
		return nil, err
	}
	c := registry.ResourceSubtypeLookup(rName.Subtype)
	if c == nil || c.Reconfigurable == nil {
		return newResource, nil
	}
	wrapped, err := c.Reconfigurable(newResource)
	if err != nil {
		return nil, multierr.Combine(err, goutils.TryClose(ctx, newResource))
	}
	return wrapped, nil
}

func (r *localRobot) updateDefaultServices(ctx context.Context) {
	resources := map[resource.Name]interface{}{}
	for _, n := range r.ResourceNames() {
		// TODO(RSDK-333) if not found, could mean a name clash or a remote service
		res, err := r.ResourceByName(n)
		if err != nil {
			r.Logger().Debugw("not found while grabbing all resources during default svc refresh", "resource", res, "error", err)
		}
		resources[n] = res
	}

	for _, name := range r.defaultServicesNames {
		svc, err := r.ResourceByName(name)
		if err != nil {
			r.Logger().Errorw("resource not found", "error", utils.NewResourceNotFoundError(name))
			continue
		}
		if updateable, ok := svc.(resource.Updateable); ok {
			if err := updateable.Update(ctx, resources); err != nil {
				r.Logger().Errorw("failed to update resource", "resource", name, "error", err)
				continue
			}
		}
		if configUpdateable, ok := svc.(config.Updateable); ok {
			if err := configUpdateable.Update(ctx, r.config); err != nil {
				r.Logger().Errorw("config for service failed to update", "resource", name, "error", err)
				continue
			}
		}
	}

	for _, svc := range r.internalServices {
		if updateable, ok := svc.(resource.Updateable); ok {
			if err := updateable.Update(ctx, resources); err != nil {
				r.Logger().Errorw("failed to update internal service", "resource", svc, "error", err)
				continue
			}
		}
	}
}

// Refresh does nothing for now.
func (r *localRobot) Refresh(ctx context.Context) error {
	return nil
}

// FrameSystemConfig returns the info of each individual part that makes up a robot's frame system.
func (r *localRobot) FrameSystemConfig(ctx context.Context, additionalTransforms []*commonpb.Transform) (framesystemparts.Parts, error) {
	framesystem, err := r.fsService()
	if err != nil {
		return nil, err
	}

	return framesystem.Config(ctx, additionalTransforms)
}

// TransformPose will transform the pose of the requested poseInFrame to the desired frame in the robot's frame system.
func (r *localRobot) TransformPose(
	ctx context.Context,
	pose *referenceframe.PoseInFrame,
	dst string,
	additionalTransforms []*commonpb.Transform,
) (*referenceframe.PoseInFrame, error) {
	framesystem, err := r.fsService()
	if err != nil {
		return nil, err
	}

	return framesystem.TransformPose(ctx, pose, dst, additionalTransforms)
}

// RobotFromConfigPath is a helper to read and process a config given its path and then create a robot based on it.
func RobotFromConfigPath(ctx context.Context, cfgPath string, logger golog.Logger, opts ...Option) (robot.LocalRobot, error) {
	cfg, err := config.Read(ctx, cfgPath, logger)
	if err != nil {
		logger.Error("cannot read config")
		return nil, err
	}
	return RobotFromConfig(ctx, cfg, logger, opts...)
}

// RobotFromConfig is a helper to process a config and then create a robot based on it.
func RobotFromConfig(ctx context.Context, cfg *config.Config, logger golog.Logger, opts ...Option) (robot.LocalRobot, error) {
	tlsConfig := config.NewTLSConfig(cfg)
	processedCfg, err := config.ProcessConfig(cfg, tlsConfig)
	if err != nil {
		return nil, err
	}
	return New(ctx, processedCfg, logger, opts...)
}

// RobotFromResources creates a new robot consisting of the given resources. Using RobotFromConfig is preferred
// to support more streamlined reconfiguration functionality.
func RobotFromResources(
	ctx context.Context,
	resources map[resource.Name]interface{},
	logger golog.Logger,
	opts ...Option,
) (robot.LocalRobot, error) {
	return newWithResources(ctx, &config.Config{}, resources, logger, opts...)
}

// DiscoverComponents takes a list of discovery queries and returns corresponding
// component configurations.
func (r *localRobot) DiscoverComponents(ctx context.Context, qs []discovery.Query) ([]discovery.Discovery, error) {
	// dedupe queries
	deduped := make(map[discovery.Query]struct{}, len(qs))
	for _, q := range qs {
		deduped[q] = struct{}{}
	}

	discoveries := make([]discovery.Discovery, 0, len(deduped))
	for q := range deduped {
		discoveryFunction, ok := registry.DiscoveryFunctionLookup(q)
		if !ok {
			r.logger.Warnw("no discovery function registered", "subtype", q.SubtypeName, "model", q.Model)
			continue
		}

		if discoveryFunction != nil {
			discovered, err := discoveryFunction(ctx)
			if err != nil {
				return nil, &discovery.DiscoverError{q}
			}
			discoveries = append(discoveries, discovery.Discovery{Query: q, Results: discovered})
		}
	}
	return discoveries, nil
}

func dialRobotClient(ctx context.Context,
	config config.Remote,
	logger golog.Logger,
	dialOpts ...rpc.DialOption,
) (*client.RobotClient, error) {
	connectionCheckInterval := config.ConnectionCheckInterval
	if connectionCheckInterval == 0 {
		connectionCheckInterval = 10 * time.Second
	}
	reconnectInterval := config.ReconnectInterval
	if reconnectInterval == 0 {
		reconnectInterval = 1 * time.Second
	}

	robotClient, err := client.New(
		ctx,
		config.Address,
		logger,
		client.WithDialOptions(dialOpts...),
		client.WithCheckConnectedEvery(connectionCheckInterval),
		client.WithReconnectEvery(reconnectInterval),
	)
	if err != nil {
		return nil, err
	}
	return robotClient, nil
}

// Reconfigure will safely reconfigure a robot based on the given config. It will make
// a best effort to remove no longer in use parts, but if it fails to do so, they could
// possibly leak resources.
func (r *localRobot) Reconfigure(ctx context.Context, newConfig *config.Config) {
	var allErrs error
	diff, err := config.DiffConfigs(*r.config, *newConfig, r.revealSensitiveConfigDiffs)
	if err != nil {
		r.logger.Errorw("error diffing the configs", "error", err)
		return
	}
	if diff.ResourcesEqual {
		return
	}

	if r.revealSensitiveConfigDiffs {
		r.logger.Debugf("(re)configuring with %+v", diff)
	}
	// First we remove resources and their children that are not in the graph.
	filtered, err := r.manager.FilterFromConfig(ctx, diff.Removed, r.logger)
	if err != nil {
		allErrs = multierr.Combine(allErrs, err)
	}
	// Second we update the resource graph.
	// We pass a search function to look for dependencies, we should find them either in the current config or in the modified.
	err = r.manager.updateResources(ctx, diff, func(name string) (resource.Name, bool) {
		// first look in the current config if anything can be found
		for _, c := range r.config.Components {
			if c.Name == name {
				return c.ResourceName(), true
			}
		}
		// then look into what was added
		for _, c := range diff.Added.Components {
			if c.Name == name {
				return c.ResourceName(), true
			}
		}
		// we are trying to locate a resource that is set as a dependency but do not exist yet
		r.logger.Debugw("processing unknown  resource", "name", name)
		return resource.NameFromSubtype(unknownSubtype, name), true
	})
	if err != nil {
		allErrs = multierr.Combine(allErrs, err)
	}
	r.config = newConfig
	allErrs = multierr.Combine(allErrs, filtered.Close(ctx))
	// Third we attempt to complete the config (see function for details)
	r.manager.completeConfig(ctx, r)
	r.updateDefaultServices(ctx)
	if allErrs != nil {
		r.logger.Errorw("the following errors were gathered during reconfiguration", "errors", allErrs)
	}
}<|MERGE_RESOLUTION|>--- conflicted
+++ resolved
@@ -19,11 +19,7 @@
 
 	"go.viam.com/rdk/config"
 	"go.viam.com/rdk/discovery"
-<<<<<<< HEAD
-	"go.viam.com/rdk/grpc/client"
 	"go.viam.com/rdk/module/manager"
-=======
->>>>>>> e09e947f
 	"go.viam.com/rdk/operation"
 	commonpb "go.viam.com/rdk/proto/api/common/v1"
 	"go.viam.com/rdk/referenceframe"
@@ -390,19 +386,8 @@
 			},
 			logger,
 		),
-<<<<<<< HEAD
-		operations:              operation.NewManager(),
-		modules:                 modMgr,
-		logger:                  logger,
-		remotesChanged:          make(chan string),
-		activeBackgroundWorkers: &sync.WaitGroup{},
-		closeContext:            closeCtx,
-		cancelBackgroundWorkers: cancel,
-		defaultServicesNames:    make(map[resource.Subtype]resource.Name),
-		triggerConfig:           make(chan bool),
-		configTimer:             nil,
-=======
 		operations:                 operation.NewManager(),
+		modules:                    modMgr,
 		logger:                     logger,
 		remotesChanged:             make(chan string),
 		activeBackgroundWorkers:    &sync.WaitGroup{},
@@ -412,7 +397,6 @@
 		triggerConfig:              make(chan bool),
 		configTimer:                nil,
 		revealSensitiveConfigDiffs: rOpts.revealSensitiveConfigDiffs,
->>>>>>> e09e947f
 	}
 
 	var successful bool
