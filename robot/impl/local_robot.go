// Package robotimpl defines implementations of robot.Robot and robot.LocalRobot.
//
// It also provides a remote robot implementation that is aware that the robot.Robot
// it is working with is not on the same physical system.
package robotimpl

import (
	"context"
	"fmt"
	"sync"

	"github.com/edaniels/golog"
	"github.com/pkg/errors"
	"go.viam.com/utils/pexec"

	// register arm.
	_ "go.viam.com/rdk/component/arm/register"

	// register base.
	_ "go.viam.com/rdk/component/base/register"

	// register board.
	_ "go.viam.com/rdk/component/board/register"

	// register camera.
	_ "go.viam.com/rdk/component/camera/register"

	// register force matrix.
	_ "go.viam.com/rdk/component/forcematrix/register"

	// register gantry.
	_ "go.viam.com/rdk/component/gantry/register"

	// register gps.
	_ "go.viam.com/rdk/component/gps/register"

	// register gripper.
	_ "go.viam.com/rdk/component/gripper/register"

	// register imu.
	_ "go.viam.com/rdk/component/imu/register"

	// register input.
	_ "go.viam.com/rdk/component/input/register"
	"go.viam.com/rdk/component/motor"

	// register motor.
	_ "go.viam.com/rdk/component/motor/register"

	// register sensor.
	_ "go.viam.com/rdk/component/sensor/register"

	// register servo.
	_ "go.viam.com/rdk/component/servo/register"
	"go.viam.com/rdk/config"

	// register vm engines.
	_ "go.viam.com/rdk/function/vm/engines/javascript"
	"go.viam.com/rdk/grpc/client"
	"go.viam.com/rdk/metadata/service"
	pb "go.viam.com/rdk/proto/api/v1"
	"go.viam.com/rdk/referenceframe"
	"go.viam.com/rdk/registry"
	"go.viam.com/rdk/resource"
	"go.viam.com/rdk/robot"

	// register base remote control.
	_ "go.viam.com/rdk/services/baseremotecontrol"
	"go.viam.com/rdk/services/framesystem"

	// register navigation.
	_ "go.viam.com/rdk/services/navigation"
	"go.viam.com/rdk/services/web"
	"go.viam.com/rdk/status"
)

var _ = robot.LocalRobot(&localRobot{})

// localRobot satisfies robot.LocalRobot and defers most
// logic to its parts.
type localRobot struct {
	mu     sync.Mutex
	parts  *robotParts
	config *config.Config
	logger golog.Logger
}

// RemoteByName returns a remote robot by name. If it does not exist
// nil is returned.
func (r *localRobot) RemoteByName(name string) (robot.Robot, bool) {
	return r.parts.RemoteByName(name)
}

<<<<<<< HEAD
// BaseByName returns a base by name. If it does not exist
// nil is returned.
func (r *localRobot) BaseByName(name string) (base.Base, bool) {
	return r.parts.BaseByName(name)
}

// CameraByName returns a camera by name. If it does not exist
// nil is returned.
func (r *localRobot) CameraByName(name string) (camera.Camera, bool) {
	return r.parts.CameraByName(name)
=======
// BoardByName returns a board by name. If it does not exist
// nil is returned.
func (r *localRobot) BoardByName(name string) (board.Board, bool) {
	return r.parts.BoardByName(name)
>>>>>>> bc5ac5c6
}

// MotorByName returns a motor by name. If it does not exist
// nil is returned.
func (r *localRobot) MotorByName(name string) (motor.Motor, bool) {
	return r.parts.MotorByName(name)
}

// ResourceByName returns a resource by name. If it does not exist
// nil is returned.
func (r *localRobot) ResourceByName(name resource.Name) (interface{}, bool) {
	return r.parts.ResourceByName(name)
}

// RemoteNames returns the name of all known remote robots.
func (r *localRobot) RemoteNames() []string {
	return r.parts.RemoteNames()
}

<<<<<<< HEAD
// CameraNames returns the name of all known cameras.
func (r *localRobot) CameraNames() []string {
	return r.parts.CameraNames()
}

// BaseNames returns the name of all known bases.
func (r *localRobot) BaseNames() []string {
	return r.parts.BaseNames()
=======
// BoardNames returns the name of all known boards.
func (r *localRobot) BoardNames() []string {
	return r.parts.BoardNames()
>>>>>>> bc5ac5c6
}

// MotorNames returns the name of all known motors.
func (r *localRobot) MotorNames() []string {
	return r.parts.MotorNames()
}

// FunctionNames returns the name of all known functions.
func (r *localRobot) FunctionNames() []string {
	return r.parts.FunctionNames()
}

// ResourceNames returns the name of all known resources.
func (r *localRobot) ResourceNames() []resource.Name {
	return r.parts.ResourceNames()
}

// ProcessManager returns the process manager for the robot.
func (r *localRobot) ProcessManager() pexec.ProcessManager {
	return r.parts.processManager
}

// Close attempts to cleanly close down all constituent parts of the robot.
func (r *localRobot) Close(ctx context.Context) error {
	return r.parts.Close(ctx)
}

// Config returns the config used to construct the robot.
// This is allowed to be partial or empty.
func (r *localRobot) Config(ctx context.Context) (*config.Config, error) {
	cfgCpy := *r.config
	cfgCpy.Components = append([]config.Component{}, cfgCpy.Components...)

	for remoteName, remote := range r.parts.remotes {
		rc, err := remote.Config(ctx)
		if err != nil {
			return nil, err
		}
		remoteWorldName := remoteName + "." + referenceframe.World
		for _, c := range rc.Components {
			if c.Frame != nil && c.Frame.Parent == referenceframe.World {
				c.Frame.Parent = remoteWorldName
			}
			cfgCpy.Components = append(cfgCpy.Components, c)
		}
	}
	return &cfgCpy, nil
}

// getRemoteConfig gets the parameters for the Remote.
func (r *localRobot) getRemoteConfig(remoteName string) (*config.Remote, error) {
	for _, rConf := range r.config.Remotes {
		if rConf.Name == remoteName {
			return &rConf, nil
		}
	}
	return nil, fmt.Errorf("cannot find Remote config with name %q", remoteName)
}

// Status returns the current status of the robot. Usually you
// should use the CreateStatus helper instead of directly calling
// this.
func (r *localRobot) Status(ctx context.Context) (*pb.Status, error) {
	return status.Create(ctx, r)
}

// FrameSystem returns the FrameSystem of the robot.
func (r *localRobot) FrameSystem(ctx context.Context, name, prefix string) (referenceframe.FrameSystem, error) {
	logger := r.Logger()
	// create the base reference frame system
	service, ok := r.ResourceByName(framesystem.Name)
	if !ok {
		return nil, errors.New("service frame_system not found")
	}
	fsService, ok := service.(framesystem.Service)
	if !ok {
		return nil, errors.New("service is not a frame_system service")
	}
	baseFrameSys, err := fsService.LocalFrameSystem(ctx, name)
	if err != nil {
		return nil, err
	}
	logger.Debugf("base frame system %q has frames %v", baseFrameSys.Name(), baseFrameSys.FrameNames())
	// get frame system for each of its remote parts and merge to base
	for remoteName, remote := range r.parts.remotes {
		remoteFrameSys, err := remote.FrameSystem(ctx, remoteName, prefix)
		if err != nil {
			return nil, err
		}
		rConf, err := r.getRemoteConfig(remoteName)
		if err != nil {
			return nil, err
		}
		logger.Debugf("merging remote frame system  %q with frames %v", remoteFrameSys.Name(), remoteFrameSys.FrameNames())
		err = config.MergeFrameSystems(baseFrameSys, remoteFrameSys, rConf.Frame)
		if err != nil {
			return nil, err
		}
	}
	logger.Debugf("final frame system  %q has frames %v", baseFrameSys.Name(), baseFrameSys.FrameNames())
	return baseFrameSys, nil
}

// Logger returns the logger the robot is using.
func (r *localRobot) Logger() golog.Logger {
	return r.logger
}

// New returns a new robot with parts sourced from the given config.
func New(ctx context.Context, cfg *config.Config, logger golog.Logger, opts ...client.RobotClientOption) (robot.LocalRobot, error) {
	r := &localRobot{
		parts:  newRobotParts(logger, opts...),
		logger: logger,
	}

	var successful bool
	defer func() {
		if !successful {
			if err := r.Close(context.Background()); err != nil {
				logger.Errorw("failed to close robot down after startup failure", "error", err)
			}
		}
	}()
	r.config = cfg

	if err := r.parts.processConfig(ctx, cfg, r, logger); err != nil {
		return nil, err
	}

	// default services

	// create web service here
	// somewhat hacky, but the web service start up needs to come last
	webConfig := config.Service{Type: config.ServiceType(web.SubtypeName)}
	webSvc, err := r.newService(ctx, webConfig)
	if err != nil {
		return nil, err
	}
	r.parts.addResource(web.Name, webSvc)

	// if metadata exists, update it
	if svc := service.ContextService(ctx); svc != nil {
		if err := r.UpdateMetadata(svc); err != nil {
			return nil, err
		}
	}
	successful = true
	return r, nil
}

func (r *localRobot) newService(ctx context.Context, config config.Service) (interface{}, error) {
	rName := config.ResourceName()
	f := registry.ServiceLookup(rName.Subtype)
	if f == nil {
		return nil, errors.Errorf("unknown service type: %s", rName.Subtype)
	}
	return f.Constructor(ctx, r, config, r.logger)
}

func (r *localRobot) newResource(ctx context.Context, config config.Component) (interface{}, error) {
	rName := config.ResourceName()
	f := registry.ComponentLookup(rName.Subtype, config.Model)
	if f == nil {
		return nil, errors.Errorf("unknown component subtype: %s and/or model: %s", rName.Subtype, config.Model)
	}
	newResource, err := f.Constructor(ctx, r, config, r.logger)
	if err != nil {
		return nil, err
	}
	c := registry.ResourceSubtypeLookup(rName.Subtype)
	if c == nil || c.Reconfigurable == nil {
		return newResource, nil
	}
	return c.Reconfigurable(newResource)
}

// Refresh does nothing for now.
func (r *localRobot) Refresh(ctx context.Context) error {
	return nil
}

// UpdateMetadata updates metadata service using the currently registered parts of the robot.
func (r *localRobot) UpdateMetadata(svc service.Metadata) error {
	// TODO: Currently just a placeholder implementation, this should be rewritten once robot/parts have more metadata about themselves
	var resources []resource.Name

	metadata := resource.NameFromSubtype(service.Subtype, "")
	resources = append(resources, metadata)

	for _, name := range r.FunctionNames() {
		res := resource.NewName(
			resource.ResourceNamespaceRDK,
			resource.ResourceTypeFunction,
			resource.ResourceSubtypeFunction,
			name,
		)
		resources = append(resources, res)
	}
	for _, name := range r.RemoteNames() {
		res := resource.NewName(
			resource.ResourceNamespaceRDK,
			resource.ResourceTypeComponent,
			resource.ResourceSubtypeRemote,
			name,
		)
		resources = append(resources, res)
	}

	resources = append(resources, r.ResourceNames()...)
	return svc.Replace(resources)
}<|MERGE_RESOLUTION|>--- conflicted
+++ resolved
@@ -91,25 +91,6 @@
 	return r.parts.RemoteByName(name)
 }
 
-<<<<<<< HEAD
-// BaseByName returns a base by name. If it does not exist
-// nil is returned.
-func (r *localRobot) BaseByName(name string) (base.Base, bool) {
-	return r.parts.BaseByName(name)
-}
-
-// CameraByName returns a camera by name. If it does not exist
-// nil is returned.
-func (r *localRobot) CameraByName(name string) (camera.Camera, bool) {
-	return r.parts.CameraByName(name)
-=======
-// BoardByName returns a board by name. If it does not exist
-// nil is returned.
-func (r *localRobot) BoardByName(name string) (board.Board, bool) {
-	return r.parts.BoardByName(name)
->>>>>>> bc5ac5c6
-}
-
 // MotorByName returns a motor by name. If it does not exist
 // nil is returned.
 func (r *localRobot) MotorByName(name string) (motor.Motor, bool) {
@@ -125,22 +106,6 @@
 // RemoteNames returns the name of all known remote robots.
 func (r *localRobot) RemoteNames() []string {
 	return r.parts.RemoteNames()
-}
-
-<<<<<<< HEAD
-// CameraNames returns the name of all known cameras.
-func (r *localRobot) CameraNames() []string {
-	return r.parts.CameraNames()
-}
-
-// BaseNames returns the name of all known bases.
-func (r *localRobot) BaseNames() []string {
-	return r.parts.BaseNames()
-=======
-// BoardNames returns the name of all known boards.
-func (r *localRobot) BoardNames() []string {
-	return r.parts.BoardNames()
->>>>>>> bc5ac5c6
 }
 
 // MotorNames returns the name of all known motors.
