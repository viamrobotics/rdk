--- conflicted
+++ resolved
@@ -44,29 +44,13 @@
 	_ "go.viam.com/core/board/arduino"
 	_ "go.viam.com/core/board/jetson"
 	_ "go.viam.com/core/board/numato"
-<<<<<<< HEAD
 	_ "go.viam.com/core/component/arm/register"     // for all arms TODO: #298
 	_ "go.viam.com/core/component/camera/register"  // for all cameras
 	_ "go.viam.com/core/component/gantry/register"  // for all gantries
 	_ "go.viam.com/core/component/gripper/register" // for all grippers
+	_ "go.viam.com/core/component/imu/register"     // for all IMU
 	_ "go.viam.com/core/component/servo/fake"       // for a servo
 	_ "go.viam.com/core/input/gamepad"              // xbox controller and similar
-=======
-	_ "go.viam.com/core/component/arm/register"         // for all arms TODO: #298
-	_ "go.viam.com/core/component/camera/register"      // for all cameras
-	_ "go.viam.com/core/component/gantry/register"      // for all gantries
-	_ "go.viam.com/core/component/gripper/fake"         // for a gripper
-	_ "go.viam.com/core/component/gripper/robotiq"      // for a gripper
-	_ "go.viam.com/core/component/gripper/softrobotics" // for a gripper
-	_ "go.viam.com/core/component/gripper/vgripper/v1"  // for a gripper with a single force sensor cell
-	_ "go.viam.com/core/component/gripper/vgripper/v2"  // for a gripper with a force matrix
-	_ "go.viam.com/core/component/gripper/vx300s"       // for a gripper
-	_ "go.viam.com/core/component/gripper/wx250s"       // for a gripper
-	_ "go.viam.com/core/component/gripper/yahboom"      // for a gripper
-	_ "go.viam.com/core/component/imu/register"         // for all IMU
-	_ "go.viam.com/core/component/servo/fake"           // for a servo
-	_ "go.viam.com/core/input/gamepad"                  // xbox controller and similar
->>>>>>> 044b73f8
 	_ "go.viam.com/core/input/mux"
 	_ "go.viam.com/core/input/webgamepad" // gamepads via webbrowser
 	_ "go.viam.com/core/motor/gpio"
