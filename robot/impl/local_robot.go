--- conflicted
+++ resolved
@@ -47,21 +47,13 @@
 // localRobot satisfies robot.LocalRobot and defers most
 // logic to its manager.
 type localRobot struct {
-<<<<<<< HEAD
-	mu         sync.Mutex
-	manager    *resourceManager
-	config     *config.Config
-	operations *operation.Manager
-	modules    modif.ModuleManager
-	logger     golog.Logger
-=======
 	mu             sync.Mutex
 	manager        *resourceManager
 	config         *config.Config
 	operations     *operation.Manager
+	modules        modif.ModuleManager
 	sessionManager session.Manager
 	logger         golog.Logger
->>>>>>> 7aec6d9b
 
 	// services internal to a localRobot. Currently just web, more to come.
 	internalServices     map[internalServiceName]interface{}
@@ -142,15 +134,14 @@
 	return r.operations
 }
 
-<<<<<<< HEAD
 // ModuleManager returns the module manager for the robot.
 func (r *localRobot) ModuleManager() modif.ModuleManager {
 	return r.modules
-=======
+}
+
 // SessionManager returns the session manager for the robot.
 func (r *localRobot) SessionManager() session.Manager {
 	return r.sessionManager
->>>>>>> 7aec6d9b
 }
 
 // Close attempts to cleanly close down all constituent parts of the robot.
@@ -175,19 +166,14 @@
 		close(r.triggerConfig)
 	}
 	r.activeBackgroundWorkers.Wait()
-<<<<<<< HEAD
 	err = multierr.Combine(
 		err,
 		r.manager.Close(ctx, r),
 		r.modules.Close(ctx),
+		goutils.TryClose(ctx, web),
 	)
-
-	return multierr.Combine(err, goutils.TryClose(ctx, web))
-=======
-	err := r.manager.Close(ctx)
 	r.sessionManager.Close()
 	return err
->>>>>>> 7aec6d9b
 }
 
 // StopAll cancels all current and outstanding operations for the robot and stops all actuators and movement.
