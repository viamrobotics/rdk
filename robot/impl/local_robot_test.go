--- conflicted
+++ resolved
@@ -5274,7 +5274,112 @@
 		test.ShouldEqual, 1)
 }
 
-<<<<<<< HEAD
+func TestWeakDependenciesWithPrefix(t *testing.T) {
+	// This test tests that weak dependencies are properly populated in the dependencies map with the remote prefix
+	// attached to any remote resources.
+	//
+	// In this case, the shell resource will be constructed with the remote resource as a
+	// weak dependency since it will be available at the time of construction. The shell
+	// resource will then also be _reconfigured_ with the weak dependency (a noop).
+	// This redundant reconfigure is not great, but is part of the design of our system.
+	t.Parallel()
+	logger, logs := logging.NewObservedTestLogger(t)
+	model := resource.DefaultModelFamily.WithModel(utils.RandomAlphaString(8))
+
+	successLog := "found remote-sensor"
+	dummyShell := inject.NewShellService("sensor")
+	dummyShell.ReconfigureFunc = func(ctx context.Context, deps resource.Dependencies, conf resource.Config) error {
+		if _, err := sensor.FromProvider(deps, "remote-sensor"); err != nil {
+			return err
+		}
+		logger.Info(successLog)
+		return nil
+	}
+	resource.RegisterService(
+		shell.API,
+		model,
+		resource.Registration[shell.Service, resource.NoNativeConfig]{
+			Constructor: func(
+				ctx context.Context,
+				deps resource.Dependencies,
+				conf resource.Config,
+				logger logging.Logger,
+			) (shell.Service, error) {
+				if _, err := sensor.FromProvider(deps, "remote-sensor"); err != nil {
+					return nil, err
+				}
+				logger.Info(successLog)
+				return dummyShell, nil
+			},
+			WeakDependencies: []resource.Matcher{resource.TypeMatcher{resource.APITypeComponentName}},
+		},
+	)
+
+	defer func() {
+		resource.Deregister(shell.API, model)
+	}()
+
+	ctx := context.Background()
+	startWeb := func(r robot.LocalRobot) string {
+		var boundAddress string
+		for range 10 {
+			port, err := utils.TryReserveRandomPort()
+			test.That(t, err, test.ShouldBeNil)
+
+			options := weboptions.New()
+			boundAddress = fmt.Sprintf("localhost:%v", port)
+			options.Network.BindAddress = boundAddress
+			if err := r.StartWeb(ctx, options); err != nil {
+				r.StopWeb()
+				if strings.Contains(err.Error(), "address already in use") {
+					logger.Infow("port in use; restarting on new port", "port", port, "err", err)
+					continue
+				}
+				t.Fatalf("StartWeb error: %v", err)
+			}
+			break
+		}
+		return boundAddress
+	}
+
+	remCfg := &config.Config{
+		Components: []resource.Config{
+			{
+				Model: fakeModel,
+				Name:  "sensor",
+				API:   sensor.API,
+			},
+		},
+	}
+	remoteRobot := setupLocalRobot(t, ctx, remCfg, logger.Sublogger("remoteRobot"))
+	addr := startWeb(remoteRobot)
+	test.That(t, addr, test.ShouldNotBeBlank)
+
+	cfg := &config.Config{
+		Remotes: []config.Remote{
+			{
+				Name:    "remote",
+				Address: addr,
+				Prefix:  "remote-",
+			},
+		},
+		Components: []resource.Config{
+			{
+				Model: model,
+				Name:  "shell",
+				API:   shell.API,
+			},
+		},
+	}
+	setupLocalRobot(t, ctx, cfg, logger.Sublogger("robot"))
+
+	testutils.WaitForAssertionWithSleep(t, time.Second, 5, func(tb testing.TB) {
+		tb.Helper()
+		test.That(tb, logs.FilterMessage(successLog).Len(),
+			test.ShouldEqual, 2)
+	})
+}
+
 func TestReconfigureTracing(t *testing.T) {
 	emptyCfg := &config.Config{}
 	logger, _ := logging.NewObservedTestLogger(t)
@@ -5347,110 +5452,4 @@
 	}
 	r.reconfigureTracing(t.Context(), cfgWithDisabledTracing)
 	test.That(t, r.traceClients.Load(), test.ShouldBeNil)
-=======
-func TestWeakDependenciesWithPrefix(t *testing.T) {
-	// This test tests that weak dependencies are properly populated in the dependencies map with the remote prefix
-	// attached to any remote resources.
-	//
-	// In this case, the shell resource will be constructed with the remote resource as a
-	// weak dependency since it will be available at the time of construction. The shell
-	// resource will then also be _reconfigured_ with the weak dependency (a noop).
-	// This redundant reconfigure is not great, but is part of the design of our system.
-	t.Parallel()
-	logger, logs := logging.NewObservedTestLogger(t)
-	model := resource.DefaultModelFamily.WithModel(utils.RandomAlphaString(8))
-
-	successLog := "found remote-sensor"
-	dummyShell := inject.NewShellService("sensor")
-	dummyShell.ReconfigureFunc = func(ctx context.Context, deps resource.Dependencies, conf resource.Config) error {
-		if _, err := sensor.FromProvider(deps, "remote-sensor"); err != nil {
-			return err
-		}
-		logger.Info(successLog)
-		return nil
-	}
-	resource.RegisterService(
-		shell.API,
-		model,
-		resource.Registration[shell.Service, resource.NoNativeConfig]{
-			Constructor: func(
-				ctx context.Context,
-				deps resource.Dependencies,
-				conf resource.Config,
-				logger logging.Logger,
-			) (shell.Service, error) {
-				if _, err := sensor.FromProvider(deps, "remote-sensor"); err != nil {
-					return nil, err
-				}
-				logger.Info(successLog)
-				return dummyShell, nil
-			},
-			WeakDependencies: []resource.Matcher{resource.TypeMatcher{resource.APITypeComponentName}},
-		},
-	)
-
-	defer func() {
-		resource.Deregister(shell.API, model)
-	}()
-
-	ctx := context.Background()
-	startWeb := func(r robot.LocalRobot) string {
-		var boundAddress string
-		for range 10 {
-			port, err := utils.TryReserveRandomPort()
-			test.That(t, err, test.ShouldBeNil)
-
-			options := weboptions.New()
-			boundAddress = fmt.Sprintf("localhost:%v", port)
-			options.Network.BindAddress = boundAddress
-			if err := r.StartWeb(ctx, options); err != nil {
-				r.StopWeb()
-				if strings.Contains(err.Error(), "address already in use") {
-					logger.Infow("port in use; restarting on new port", "port", port, "err", err)
-					continue
-				}
-				t.Fatalf("StartWeb error: %v", err)
-			}
-			break
-		}
-		return boundAddress
-	}
-
-	remCfg := &config.Config{
-		Components: []resource.Config{
-			{
-				Model: fakeModel,
-				Name:  "sensor",
-				API:   sensor.API,
-			},
-		},
-	}
-	remoteRobot := setupLocalRobot(t, ctx, remCfg, logger.Sublogger("remoteRobot"))
-	addr := startWeb(remoteRobot)
-	test.That(t, addr, test.ShouldNotBeBlank)
-
-	cfg := &config.Config{
-		Remotes: []config.Remote{
-			{
-				Name:    "remote",
-				Address: addr,
-				Prefix:  "remote-",
-			},
-		},
-		Components: []resource.Config{
-			{
-				Model: model,
-				Name:  "shell",
-				API:   shell.API,
-			},
-		},
-	}
-	setupLocalRobot(t, ctx, cfg, logger.Sublogger("robot"))
-
-	testutils.WaitForAssertionWithSleep(t, time.Second, 5, func(tb testing.TB) {
-		tb.Helper()
-		test.That(tb, logs.FilterMessage(successLog).Len(),
-			test.ShouldEqual, 2)
-	})
->>>>>>> 42c09d59
 }