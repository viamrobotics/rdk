package robotimpl

import (
	"context"
	"crypto/tls"
	"crypto/x509"
	"errors"
	"fmt"
	"log"
	"math"
	"os"
	"path"
	"path/filepath"
	"strings"
	"sync"
	"testing"
	"time"

	"github.com/go-viper/mapstructure/v2"
	"github.com/golang/geo/r3"
	"go.mongodb.org/mongo-driver/bson/primitive"
	"go.uber.org/zap"
	// registers all components.
	commonpb "go.viam.com/api/common/v1"
	armpb "go.viam.com/api/component/arm/v1"
	pb "go.viam.com/api/robot/v1"
	"go.viam.com/test"
	"go.viam.com/utils"
	"go.viam.com/utils/pexec"
	"go.viam.com/utils/rpc"
	"go.viam.com/utils/testutils"
	"google.golang.org/grpc"
	"google.golang.org/grpc/codes"
	"google.golang.org/grpc/status"

	"go.viam.com/rdk/cloud"
	"go.viam.com/rdk/components/arm"
	"go.viam.com/rdk/components/arm/fake"
	"go.viam.com/rdk/components/audioinput"
	"go.viam.com/rdk/components/base"
	"go.viam.com/rdk/components/board"
	"go.viam.com/rdk/components/camera"
	"go.viam.com/rdk/components/encoder"
	fakeencoder "go.viam.com/rdk/components/encoder/fake"
	"go.viam.com/rdk/components/generic"
	"go.viam.com/rdk/components/gripper"
	"go.viam.com/rdk/components/motor"
	fakemotor "go.viam.com/rdk/components/motor/fake"
	"go.viam.com/rdk/components/movementsensor"
	_ "go.viam.com/rdk/components/register"
	"go.viam.com/rdk/config"
	"go.viam.com/rdk/examples/customresources/apis/gizmoapi"
	"go.viam.com/rdk/examples/customresources/apis/summationapi"
	rgrpc "go.viam.com/rdk/grpc"
	internalcloud "go.viam.com/rdk/internal/cloud"
	"go.viam.com/rdk/logging"
	"go.viam.com/rdk/referenceframe"
	"go.viam.com/rdk/resource"
	"go.viam.com/rdk/robot"
	"go.viam.com/rdk/robot/client"
	"go.viam.com/rdk/robot/framesystem"
	"go.viam.com/rdk/robot/packages"
	putils "go.viam.com/rdk/robot/packages/testutils"
	"go.viam.com/rdk/robot/server"
	weboptions "go.viam.com/rdk/robot/web/options"
	"go.viam.com/rdk/services/datamanager"
	"go.viam.com/rdk/services/datamanager/builtin"
	genericservice "go.viam.com/rdk/services/generic"
	"go.viam.com/rdk/services/motion"
	motionBuiltin "go.viam.com/rdk/services/motion/builtin"
	"go.viam.com/rdk/services/navigation"
	_ "go.viam.com/rdk/services/register"
	"go.viam.com/rdk/services/sensors"
	"go.viam.com/rdk/services/slam"
	"go.viam.com/rdk/spatialmath"
	rtestutils "go.viam.com/rdk/testutils"
	"go.viam.com/rdk/testutils/inject"
	"go.viam.com/rdk/testutils/robottestutils"
	rutils "go.viam.com/rdk/utils"
)

var fakeModel = resource.DefaultModelFamily.WithModel("fake")

func TestConfig1(t *testing.T) {
	logger := logging.NewTestLogger(t)
	cfg, err := config.Read(context.Background(), "data/cfgtest1.json", logger)
	test.That(t, err, test.ShouldBeNil)

	r := setupLocalRobot(t, context.Background(), cfg, logger)

	c1, err := camera.FromRobot(r, "c1")
	test.That(t, err, test.ShouldBeNil)
	test.That(t, c1.Name(), test.ShouldResemble, camera.Named("c1"))
	pic, _, err := camera.ReadImage(context.Background(), c1)
	test.That(t, err, test.ShouldBeNil)

	bounds := pic.Bounds()

	test.That(t, bounds.Max.X, test.ShouldBeGreaterThanOrEqualTo, 32)
}

func TestConfigFake(t *testing.T) {
	logger := logging.NewTestLogger(t)
	cfg, err := config.Read(context.Background(), "data/fake.json", logger)
	test.That(t, err, test.ShouldBeNil)

	setupLocalRobot(t, context.Background(), cfg, logger)
}

// this serves as a test for updateWeakDependents as the web service defines a weak
// dependency on all resources.
func TestConfigRemote(t *testing.T) {
	logger := logging.NewTestLogger(t)
	cfg, err := config.Read(context.Background(), "data/fake.json", logger)
	test.That(t, err, test.ShouldBeNil)

	ctx := context.Background()

	r := setupLocalRobot(t, ctx, cfg, logger.Sublogger("main_robot"))

	options, _, addr := robottestutils.CreateBaseOptionsAndListener(t)
	err = r.StartWeb(ctx, options)
	test.That(t, err, test.ShouldBeNil)

	o1 := &spatialmath.R4AA{
		Theta: math.Pi / 2.,
		RX:    0,
		RY:    0,
		RZ:    1,
	}
	o1Cfg, err := spatialmath.NewOrientationConfig(o1)
	test.That(t, err, test.ShouldBeNil)

	remoteConfig := &config.Config{
		Components: []resource.Config{
			{
				Name:  "foo",
				API:   base.API,
				Model: fakeModel,
				Frame: &referenceframe.LinkConfig{
					Parent: referenceframe.World,
				},
			},
			{
				Name:  "myParentIsRemote",
				API:   base.API,
				Model: fakeModel,
				Frame: &referenceframe.LinkConfig{
					Parent: "foo:cameraOver",
				},
			},
		},
		Services: []resource.Config{},
		Remotes: []config.Remote{
			{
				Name:    "foo",
				Address: addr,
				Frame: &referenceframe.LinkConfig{
					Parent:      "foo",
					Translation: r3.Vector{100, 200, 300},
					Orientation: o1Cfg,
				},
			},
			{
				Name:    "bar",
				Address: addr,
			},
			{
				Name:    "squee",
				Address: addr,
				Frame: &referenceframe.LinkConfig{
					Parent:      referenceframe.World,
					Translation: r3.Vector{100, 200, 300},
					Orientation: o1Cfg,
				},
			},
		},
	}

	ctx2 := context.Background()
	r2 := setupLocalRobot(t, ctx2, remoteConfig, logger.Sublogger("remote_robot"))

	expected := []resource.Name{
		motion.Named(resource.DefaultServiceName),
		sensors.Named(resource.DefaultServiceName),
		arm.Named("squee:pieceArm"),
		arm.Named("foo:pieceArm"),
		arm.Named("bar:pieceArm"),
		base.Named("foo"),
		base.Named("myParentIsRemote"),
		camera.Named("squee:cameraOver"),
		camera.Named("foo:cameraOver"),
		camera.Named("bar:cameraOver"),
		audioinput.Named("squee:mic1"),
		audioinput.Named("foo:mic1"),
		audioinput.Named("bar:mic1"),
		movementsensor.Named("squee:movement_sensor1"),
		movementsensor.Named("foo:movement_sensor1"),
		movementsensor.Named("bar:movement_sensor1"),
		movementsensor.Named("squee:movement_sensor2"),
		movementsensor.Named("foo:movement_sensor2"),
		movementsensor.Named("bar:movement_sensor2"),
		gripper.Named("squee:pieceGripper"),
		gripper.Named("foo:pieceGripper"),
		gripper.Named("bar:pieceGripper"),
		motion.Named("squee:builtin"),
		sensors.Named("squee:builtin"),
		motion.Named("foo:builtin"),
		sensors.Named("foo:builtin"),
		motion.Named("bar:builtin"),
		sensors.Named("bar:builtin"),
	}

	resources2 := r2.ResourceNames()

	rtestutils.VerifySameResourceNames(t, resources2, expected)

	expectedRemotes := []string{"squee", "foo", "bar"}
	remotes2 := r2.RemoteNames()

	rtestutils.VerifySameElements(t, remotes2, expectedRemotes)

	arm1Name := arm.Named("bar:pieceArm")
	arm1, err := r2.ResourceByName(arm1Name)
	test.That(t, err, test.ShouldBeNil)
	test.That(t, arm1.Name(), test.ShouldResemble, arm1Name)
	pos1, err := arm1.(arm.Arm).EndPosition(ctx, nil)
	test.That(t, err, test.ShouldBeNil)
	arm2, err := r2.ResourceByName(arm.Named("foo:pieceArm"))
	test.That(t, err, test.ShouldBeNil)
	pos2, err := arm2.(arm.Arm).EndPosition(ctx, nil)
	test.That(t, err, test.ShouldBeNil)
	test.That(t, spatialmath.PoseAlmostCoincident(pos1, pos2), test.ShouldBeTrue)

	statuses, err := r2.Status(
		context.Background(),
		[]resource.Name{
			movementsensor.Named("squee:movement_sensor1"),
			movementsensor.Named("foo:movement_sensor1"),
			movementsensor.Named("bar:movement_sensor1"),
		},
	)
	test.That(t, err, test.ShouldBeNil)

	expectedStatusLength := 3
	test.That(t, len(statuses), test.ShouldEqual, expectedStatusLength)

	for idx := 0; idx < expectedStatusLength; idx++ {
		test.That(t, statuses[idx].Status, test.ShouldResemble, map[string]interface{}{})
		// Assert that last reconfigured values are within last hour (remote
		// recently configured all three resources).
		lr := statuses[idx].LastReconfigured
		test.That(t, lr, test.ShouldHappenBetween,
			time.Now().Add(-1*time.Hour), time.Now())
	}

	statuses, err = r2.Status(
		context.Background(),
		[]resource.Name{arm.Named("squee:pieceArm"), arm.Named("foo:pieceArm"), arm.Named("bar:pieceArm")},
	)
	test.That(t, err, test.ShouldBeNil)
	test.That(t, len(statuses), test.ShouldEqual, 3)

	armStatus := &armpb.Status{
		EndPosition:    &commonpb.Pose{X: 500, Z: 300, OZ: 1},
		JointPositions: &armpb.JointPositions{Values: []float64{0.0}},
	}
	convMap := &armpb.Status{}
	decoder, err := mapstructure.NewDecoder(&mapstructure.DecoderConfig{TagName: "json", Result: &convMap})
	test.That(t, err, test.ShouldBeNil)
	err = decoder.Decode(statuses[0].Status)
	test.That(t, err, test.ShouldBeNil)
	test.That(t, convMap, test.ShouldResemble, armStatus)

	convMap = &armpb.Status{}
	decoder, err = mapstructure.NewDecoder(&mapstructure.DecoderConfig{TagName: "json", Result: &convMap})
	test.That(t, err, test.ShouldBeNil)
	err = decoder.Decode(statuses[1].Status)
	test.That(t, err, test.ShouldBeNil)
	test.That(t, convMap, test.ShouldResemble, armStatus)

	convMap = &armpb.Status{}
	decoder, err = mapstructure.NewDecoder(&mapstructure.DecoderConfig{TagName: "json", Result: &convMap})
	test.That(t, err, test.ShouldBeNil)
	err = decoder.Decode(statuses[2].Status)
	test.That(t, err, test.ShouldBeNil)
	test.That(t, convMap, test.ShouldResemble, armStatus)

	cfg2 := r2.Config()
	// Components should only include local components.
	test.That(t, len(cfg2.Components), test.ShouldEqual, 2)

	fsConfig, err := r2.FrameSystemConfig(context.Background())
	test.That(t, err, test.ShouldBeNil)
	test.That(t, fsConfig.Parts, test.ShouldHaveLength, 12)
}

func TestConfigRemoteWithAuth(t *testing.T) {
	logger := logging.NewTestLogger(t)
	cfg, err := config.Read(context.Background(), "data/fake.json", logger)
	test.That(t, err, test.ShouldBeNil)

	for _, tc := range []struct {
		Case       string
		Managed    bool
		EntityName string
	}{
		{Case: "unmanaged and default host"},
		{Case: "unmanaged and specific host", EntityName: "something-different"},
		{Case: "managed and default host", Managed: true},
		{Case: "managed and specific host", Managed: true, EntityName: "something-different"},
	} {
		t.Run(tc.Case, func(t *testing.T) {
			ctx := context.Background()
			r := setupLocalRobot(t, ctx, cfg, logger)

			options, _, addr := robottestutils.CreateBaseOptionsAndListener(t)
			options.Managed = tc.Managed
			options.FQDN = tc.EntityName
			options.LocalFQDN = primitive.NewObjectID().Hex()
			apiKey := "sosecret"
			locationSecret := "locsosecret"

			options.Auth.Handlers = []config.AuthHandlerConfig{
				{
					Type: rpc.CredentialsTypeAPIKey,
					Config: rutils.AttributeMap{
						"key": apiKey,
					},
				},
				{
					Type: rutils.CredentialsTypeRobotLocationSecret,
					Config: rutils.AttributeMap{
						"secret": locationSecret,
					},
				},
			}

			if tc.Managed {
				options.BakedAuthEntity = "blah"
				options.BakedAuthCreds = rpc.Credentials{Type: "blah"}
			}
			err = r.StartWeb(ctx, options)
			test.That(t, err, test.ShouldBeNil)

			entityName := tc.EntityName
			if entityName == "" {
				entityName = options.LocalFQDN
			}

			remoteConfig := &config.Config{
				Debug: true,
				Remotes: []config.Remote{
					{
						Name:    "foo",
						Address: addr,
						Auth: config.RemoteAuth{
							Managed: tc.Managed,
						},
					},
					{
						Name:    "bar",
						Address: addr,
						Auth: config.RemoteAuth{
							Managed: tc.Managed,
						},
					},
				},
			}

			setupLocalRobot(t, context.Background(), remoteConfig, logger)

			remoteConfig.Remotes[0].Auth.Credentials = &rpc.Credentials{
				Type:    rpc.CredentialsTypeAPIKey,
				Payload: apiKey,
			}
			remoteConfig.Remotes[1].Auth.Credentials = &rpc.Credentials{
				Type:    rutils.CredentialsTypeRobotLocationSecret,
				Payload: locationSecret,
			}

			var r2 robot.LocalRobot
			if tc.Managed {
				remoteConfig.Remotes[0].Auth.Entity = "wrong"
				setupLocalRobot(t, context.Background(), remoteConfig, logger)

				remoteConfig.AllowInsecureCreds = true

				r3 := setupLocalRobot(t, context.Background(), remoteConfig, logger)
				remoteBot, ok := r3.RemoteByName("foo")
				test.That(t, ok, test.ShouldBeFalse)
				test.That(t, remoteBot, test.ShouldBeNil)

				remoteConfig.Remotes[0].Auth.Entity = entityName
				remoteConfig.Remotes[1].Auth.Entity = entityName
				test.That(t, setupLocalRobot(t, context.Background(), remoteConfig, logger).Close(context.Background()), test.ShouldBeNil)

				ctx2 := context.Background()
				remoteConfig.Remotes[0].Address = options.LocalFQDN
				if tc.EntityName != "" {
					remoteConfig.Remotes[1].Address = options.FQDN
				}
				r2 = setupLocalRobot(t, ctx2, remoteConfig, logger)
			} else {
				setupLocalRobot(t, context.Background(), remoteConfig, logger)

				remoteConfig.AllowInsecureCreds = true

				test.That(t, setupLocalRobot(t, context.Background(), remoteConfig, logger).Close(context.Background()), test.ShouldBeNil)

				ctx2 := context.Background()
				remoteConfig.Remotes[0].Address = options.LocalFQDN
				r2 = setupLocalRobot(t, ctx2, remoteConfig, logger)

				_, err = r2.ResourceByName(motion.Named(resource.DefaultServiceName))
				test.That(t, err, test.ShouldBeNil)
			}

			test.That(t, r2, test.ShouldNotBeNil)

			expected := []resource.Name{
				motion.Named(resource.DefaultServiceName),
				sensors.Named(resource.DefaultServiceName),
				arm.Named("bar:pieceArm"),
				arm.Named("foo:pieceArm"),
				audioinput.Named("bar:mic1"),
				audioinput.Named("foo:mic1"),
				camera.Named("bar:cameraOver"),
				camera.Named("foo:cameraOver"),
				movementsensor.Named("bar:movement_sensor1"),
				movementsensor.Named("foo:movement_sensor1"),
				movementsensor.Named("bar:movement_sensor2"),
				movementsensor.Named("foo:movement_sensor2"),
				gripper.Named("bar:pieceGripper"),
				gripper.Named("foo:pieceGripper"),
				motion.Named("foo:builtin"),
				sensors.Named("foo:builtin"),
				motion.Named("bar:builtin"),
				sensors.Named("bar:builtin"),
			}

			resources2 := r2.ResourceNames()

			rtestutils.VerifySameResourceNames(t, resources2, expected)

			remotes2 := r2.RemoteNames()
			expectedRemotes := []string{"bar", "foo"}

			rtestutils.VerifySameElements(t, remotes2, expectedRemotes)

			statuses, err := r2.Status(
				context.Background(), []resource.Name{movementsensor.Named("bar:movement_sensor1"), movementsensor.Named("foo:movement_sensor1")},
			)
			test.That(t, err, test.ShouldBeNil)
			test.That(t, len(statuses), test.ShouldEqual, 2)
			test.That(t, statuses[0].Status, test.ShouldResemble, map[string]interface{}{})
			test.That(t, statuses[1].Status, test.ShouldResemble, map[string]interface{}{})

			statuses, err = r2.Status(
				context.Background(), []resource.Name{arm.Named("bar:pieceArm"), arm.Named("foo:pieceArm")},
			)
			test.That(t, err, test.ShouldBeNil)
			test.That(t, len(statuses), test.ShouldEqual, 2)

			armStatus := &armpb.Status{
				EndPosition:    &commonpb.Pose{X: 500, Z: 300, OZ: 1},
				JointPositions: &armpb.JointPositions{Values: []float64{0.0}},
			}
			convMap := &armpb.Status{}
			decoder, err := mapstructure.NewDecoder(&mapstructure.DecoderConfig{TagName: "json", Result: &convMap})
			test.That(t, err, test.ShouldBeNil)
			err = decoder.Decode(statuses[0].Status)
			test.That(t, err, test.ShouldBeNil)
			test.That(t, convMap, test.ShouldResemble, armStatus)

			convMap = &armpb.Status{}
			decoder, err = mapstructure.NewDecoder(&mapstructure.DecoderConfig{TagName: "json", Result: &convMap})
			test.That(t, err, test.ShouldBeNil)
			err = decoder.Decode(statuses[1].Status)
			test.That(t, err, test.ShouldBeNil)
			test.That(t, convMap, test.ShouldResemble, armStatus)
		})
	}
}

func TestConfigRemoteWithTLSAuth(t *testing.T) {
	logger := logging.NewTestLogger(t)
	cfg, err := config.Read(context.Background(), "data/fake.json", logger)
	test.That(t, err, test.ShouldBeNil)

	ctx := context.Background()

	r := setupLocalRobot(t, ctx, cfg, logger)

	altName := primitive.NewObjectID().Hex()
	cert, certFile, keyFile, certPool, err := testutils.GenerateSelfSignedCertificate("somename", altName)
	test.That(t, err, test.ShouldBeNil)
	t.Cleanup(func() {
		os.Remove(certFile)
		os.Remove(keyFile)
	})

	leaf, err := x509.ParseCertificate(cert.Certificate[0])
	test.That(t, err, test.ShouldBeNil)

	options, _, addr := robottestutils.CreateBaseOptionsAndListener(t)
	options.Network.TLSConfig = &tls.Config{
		RootCAs:      certPool,
		ClientCAs:    certPool,
		Certificates: []tls.Certificate{cert},
		MinVersion:   tls.VersionTLS12,
		ClientAuth:   tls.VerifyClientCertIfGiven,
	}
	options.Auth.TLSAuthEntities = leaf.DNSNames
	options.Managed = true
	options.FQDN = altName
	locationSecret := "locsosecret"

	options.Auth.Handlers = []config.AuthHandlerConfig{
		{
			Type: rutils.CredentialsTypeRobotLocationSecret,
			Config: rutils.AttributeMap{
				"secret": locationSecret,
			},
		},
	}

	options.BakedAuthEntity = "blah"
	options.BakedAuthCreds = rpc.Credentials{Type: "blah"}

	err = r.StartWeb(ctx, options)
	test.That(t, err, test.ShouldBeNil)

	remoteTLSConfig := options.Network.TLSConfig.Clone()
	remoteTLSConfig.Certificates = nil
	remoteTLSConfig.ServerName = "somename"
	remoteConfig := &config.Config{
		Debug: true,
		Remotes: []config.Remote{
			{
				Name:    "foo",
				Address: addr,
				Auth: config.RemoteAuth{
					Managed: true,
				},
			},
		},
		Network: config.NetworkConfig{
			NetworkConfigData: config.NetworkConfigData{
				TLSConfig: remoteTLSConfig,
			},
		},
	}

	setupLocalRobot(t, context.Background(), remoteConfig, logger)

	// use secret
	remoteConfig.Remotes[0].Auth.Credentials = &rpc.Credentials{
		Type:    rutils.CredentialsTypeRobotLocationSecret,
		Payload: locationSecret,
	}
	test.That(t, setupLocalRobot(t, context.Background(), remoteConfig, logger).Close(context.Background()), test.ShouldBeNil)

	// use cert
	remoteTLSConfig.Certificates = []tls.Certificate{cert}
	test.That(t, setupLocalRobot(t, context.Background(), remoteConfig, logger).Close(context.Background()), test.ShouldBeNil)

	// use cert with mDNS
	remoteConfig.Remotes[0].Address = options.FQDN
	test.That(t, setupLocalRobot(t, context.Background(), remoteConfig, logger).Close(context.Background()), test.ShouldBeNil)

	// use signaling creds
	remoteConfig.Remotes[0].Address = addr
	remoteConfig.Remotes[0].Auth.Credentials = nil
	remoteConfig.Remotes[0].Auth.SignalingServerAddress = addr
	remoteConfig.Remotes[0].Auth.SignalingAuthEntity = options.FQDN
	remoteConfig.Remotes[0].Auth.SignalingCreds = &rpc.Credentials{
		Type:    rutils.CredentialsTypeRobotLocationSecret,
		Payload: locationSecret,
	}
	test.That(t, setupLocalRobot(t, context.Background(), remoteConfig, logger).Close(context.Background()), test.ShouldBeNil)

	// use cert with mDNS while signaling present
	ctx2 := context.Background()
	remoteConfig.Remotes[0].Auth.SignalingCreds = &rpc.Credentials{
		Type:    rutils.CredentialsTypeRobotLocationSecret,
		Payload: locationSecret + "bad",
	}
	remoteConfig.Remotes[0].Address = options.FQDN
	r2 := setupLocalRobot(t, ctx2, remoteConfig, logger)

	expected := []resource.Name{
		motion.Named(resource.DefaultServiceName),
		sensors.Named(resource.DefaultServiceName),
		arm.Named("foo:pieceArm"),
		audioinput.Named("foo:mic1"),
		camera.Named("foo:cameraOver"),
		movementsensor.Named("foo:movement_sensor1"),
		movementsensor.Named("foo:movement_sensor2"),
		gripper.Named("foo:pieceGripper"),
		motion.Named("foo:builtin"),
		sensors.Named("foo:builtin"),
	}

	resources2 := r2.ResourceNames()

	rtestutils.VerifySameResourceNames(t, resources2, expected)

	remotes2 := r2.RemoteNames()
	expectedRemotes := []string{"foo"}

	rtestutils.VerifySameElements(t, remotes2, expectedRemotes)

	statuses, err := r2.Status(context.Background(), []resource.Name{movementsensor.Named("foo:movement_sensor1")})
	test.That(t, err, test.ShouldBeNil)
	test.That(t, len(statuses), test.ShouldEqual, 1)
	test.That(t, statuses[0].Status, test.ShouldResemble, map[string]interface{}{})

	statuses, err = r2.Status(context.Background(), []resource.Name{arm.Named("foo:pieceArm")})
	test.That(t, err, test.ShouldBeNil)
	test.That(t, len(statuses), test.ShouldEqual, 1)

	armStatus := &armpb.Status{
		EndPosition:    &commonpb.Pose{X: 500, Z: 300, OZ: 1},
		JointPositions: &armpb.JointPositions{Values: []float64{0.0}},
	}
	convMap := &armpb.Status{}
	decoder, err := mapstructure.NewDecoder(&mapstructure.DecoderConfig{TagName: "json", Result: &convMap})
	test.That(t, err, test.ShouldBeNil)
	err = decoder.Decode(statuses[0].Status)
	test.That(t, err, test.ShouldBeNil)
	test.That(t, convMap, test.ShouldResemble, armStatus)
}

func TestStopAll(t *testing.T) {
	logger := logging.NewTestLogger(t)
	channel := make(chan struct{})

	model := resource.DefaultModelFamily.WithModel(utils.RandomAlphaString(8))

	var (
		stopCount1 int
		stopCount2 int

		extraOptions1 map[string]interface{}
		extraOptions2 map[string]interface{}
	)
	dummyArm1 := &inject.Arm{
		StopFunc: func(ctx context.Context, extra map[string]interface{}) error {
			stopCount1++
			extraOptions1 = extra
			return nil
		},
		DoFunc: func(ctx context.Context, cmd map[string]interface{}) (map[string]interface{}, error) {
			close(channel)
			<-ctx.Done()
			return nil, ctx.Err()
		},
	}
	dummyArm2 := &inject.Arm{
		StopFunc: func(ctx context.Context, extra map[string]interface{}) error {
			stopCount2++
			extraOptions2 = extra
			return nil
		},
		DoFunc: func(ctx context.Context, cmd map[string]interface{}) (map[string]interface{}, error) {
			close(channel)
			<-ctx.Done()
			return nil, ctx.Err()
		},
	}
	resource.RegisterComponent(
		arm.API,
		model,
		resource.Registration[arm.Arm, resource.NoNativeConfig]{Constructor: func(
			ctx context.Context,
			deps resource.Dependencies,
			conf resource.Config,
			logger logging.Logger,
		) (arm.Arm, error) {
			if conf.Name == "arm1" {
				return dummyArm1, nil
			}
			return dummyArm2, nil
		}})

	armConfig := fmt.Sprintf(`{
		"components": [
			{
				"model": "%[1]s",
				"name": "arm1",
				"type": "arm"
			},
			{
				"model": "%[1]s",
				"name": "arm2",
				"type": "arm"
			}
		]
	}
	`, model.String())
	defer func() {
		resource.Deregister(arm.API, model)
	}()

	cfg, err := config.FromReader(context.Background(), "", strings.NewReader(armConfig), logger)
	test.That(t, err, test.ShouldBeNil)

	ctx := context.Background()
	r := setupLocalRobot(t, ctx, cfg, logger)

	test.That(t, stopCount1, test.ShouldEqual, 0)
	test.That(t, stopCount2, test.ShouldEqual, 0)

	test.That(t, extraOptions1, test.ShouldBeNil)
	test.That(t, extraOptions2, test.ShouldBeNil)

	err = r.StopAll(ctx, map[resource.Name]map[string]interface{}{arm.Named("arm2"): {"foo": "bar"}})
	test.That(t, err, test.ShouldBeNil)

	test.That(t, stopCount1, test.ShouldEqual, 1)
	test.That(t, stopCount2, test.ShouldEqual, 1)

	test.That(t, extraOptions1, test.ShouldBeNil)
	test.That(t, extraOptions2, test.ShouldResemble, map[string]interface{}{"foo": "bar"})

	// Test OPID cancellation
	options, _, addr := robottestutils.CreateBaseOptionsAndListener(t)
	err = r.StartWeb(ctx, options)
	test.That(t, err, test.ShouldBeNil)

	conn, err := rgrpc.Dial(ctx, addr, logger)
	test.That(t, err, test.ShouldBeNil)
	arm1, err := arm.NewClientFromConn(ctx, conn, "somerem", arm.Named("arm1"), logger)
	test.That(t, err, test.ShouldBeNil)

	foundOPID := false
	stopAllErrCh := make(chan error, 1)
	go func() {
		<-channel
		for _, opid := range r.OperationManager().All() {
			if opid.Method == "/viam.component.arm.v1.ArmService/DoCommand" {
				foundOPID = true
				stopAllErrCh <- r.StopAll(ctx, nil)
			}
		}
	}()
	_, err = arm1.DoCommand(ctx, map[string]interface{}{})
	s, isGRPCErr := status.FromError(err)
	test.That(t, isGRPCErr, test.ShouldBeTrue)
	test.That(t, s.Code(), test.ShouldEqual, codes.Canceled)

	stopAllErr := <-stopAllErrCh
	test.That(t, foundOPID, test.ShouldBeTrue)
	test.That(t, stopAllErr, test.ShouldBeNil)
}

func TestNewTeardown(t *testing.T) {
	logger := logging.NewTestLogger(t)

	model := resource.DefaultModelFamily.WithModel(utils.RandomAlphaString(8))

	var closeCount int
	resource.RegisterComponent(
		board.API,
		model,
		resource.Registration[board.Board, resource.NoNativeConfig]{Constructor: func(
			ctx context.Context,
			deps resource.Dependencies,
			conf resource.Config,
			logger logging.Logger,
		) (board.Board, error) {
			return &inject.Board{
				CloseFunc: func(ctx context.Context) error {
					closeCount++
					return nil
				},
			}, nil
		}})
	resource.RegisterComponent(
		gripper.API,
		model,
		resource.Registration[gripper.Gripper, resource.NoNativeConfig]{Constructor: func(
			ctx context.Context,
			deps resource.Dependencies,
			conf resource.Config,
			logger logging.Logger,
		) (gripper.Gripper, error) {
			return nil, errors.New("whoops")
		}})

	defer func() {
		resource.Deregister(board.API, model)
		resource.Deregister(gripper.API, model)
	}()

	failingConfig := fmt.Sprintf(`{
    "components": [
        {
            "model": "%[1]s",
            "name": "board1",
            "type": "board"
        },
        {
            "model": "%[1]s",
            "name": "gripper1",
            "type": "gripper",
            "depends_on": ["board1"]
        }
    ]
}
`, model)
	cfg, err := config.FromReader(context.Background(), "", strings.NewReader(failingConfig), logger)
	test.That(t, err, test.ShouldBeNil)

	ctx := context.Background()
	r := setupLocalRobot(t, ctx, cfg, logger)
	test.That(t, r.Close(ctx), test.ShouldBeNil)
	test.That(t, closeCount, test.ShouldEqual, 1)
}

func TestMetadataUpdate(t *testing.T) {
	logger := logging.NewTestLogger(t)
	cfg, err := config.Read(context.Background(), "data/fake.json", logger)
	test.That(t, err, test.ShouldBeNil)

	ctx := context.Background()

	r := setupLocalRobot(t, ctx, cfg, logger)

	resources := r.ResourceNames()
	test.That(t, err, test.ShouldBeNil)

	test.That(t, len(resources), test.ShouldEqual, 8)
	test.That(t, err, test.ShouldBeNil)

	// 5 declared resources + default sensors
	resourceNames := []resource.Name{
		arm.Named("pieceArm"),
		audioinput.Named("mic1"),
		camera.Named("cameraOver"),
		gripper.Named("pieceGripper"),
		movementsensor.Named("movement_sensor1"),
		movementsensor.Named("movement_sensor2"),
		motion.Named(resource.DefaultServiceName),
		sensors.Named(resource.DefaultServiceName),
	}

	resources = r.ResourceNames()
	test.That(t, len(resources), test.ShouldEqual, len(resourceNames))
	rtestutils.VerifySameResourceNames(t, resources, resourceNames)

	test.That(t, r.Close(context.Background()), test.ShouldBeNil)
	resources = r.ResourceNames()
	test.That(t, resources, test.ShouldBeEmpty)
}

func TestSensorsService(t *testing.T) {
	logger := logging.NewTestLogger(t)
	cfg, err := config.Read(context.Background(), "data/fake.json", logger)
	test.That(t, err, test.ShouldBeNil)

	r := setupLocalRobot(t, context.Background(), cfg, logger)

	svc, err := sensors.FromRobot(r, resource.DefaultServiceName)
	test.That(t, err, test.ShouldBeNil)

	sensorNames := []resource.Name{movementsensor.Named("movement_sensor1"), movementsensor.Named("movement_sensor2")}
	foundSensors, err := svc.Sensors(context.Background(), map[string]interface{}{})
	test.That(t, err, test.ShouldBeNil)
	rtestutils.VerifySameResourceNames(t, foundSensors, sensorNames)

	readings, err := svc.Readings(context.Background(), []resource.Name{movementsensor.Named("movement_sensor1")}, map[string]interface{}{})
	test.That(t, err, test.ShouldBeNil)
	test.That(t, len(readings), test.ShouldEqual, 1)
	test.That(t, readings[0].Name, test.ShouldResemble, movementsensor.Named("movement_sensor1"))
	test.That(t, len(readings[0].Readings), test.ShouldBeGreaterThan, 3)

	readings, err = svc.Readings(context.Background(), sensorNames, map[string]interface{}{})
	test.That(t, err, test.ShouldBeNil)
	test.That(t, len(readings), test.ShouldEqual, 2)
}

func TestStatusService(t *testing.T) {
	logger := logging.NewTestLogger(t)
	cfg, err := config.Read(context.Background(), "data/fake.json", logger)
	test.That(t, err, test.ShouldBeNil)

	r := setupLocalRobot(t, context.Background(), cfg, logger)

	resourceNames := []resource.Name{arm.Named("pieceArm"), movementsensor.Named("movement_sensor1")}
	rArm, err := arm.FromRobot(r, "pieceArm")
	test.That(t, err, test.ShouldBeNil)
	armStatus, err := arm.CreateStatus(context.Background(), rArm)
	test.That(t, err, test.ShouldBeNil)
	expected := map[resource.Name]interface{}{
		arm.Named("pieceArm"):                    armStatus,
		movementsensor.Named("movement_sensor1"): map[string]interface{}{},
	}

	statuses, err := r.Status(context.Background(), []resource.Name{movementsensor.Named("movement_sensor1")})
	test.That(t, err, test.ShouldBeNil)
	test.That(t, len(statuses), test.ShouldEqual, 1)
	test.That(t, statuses[0].Name, test.ShouldResemble, movementsensor.Named("movement_sensor1"))
	test.That(t, statuses[0].Status, test.ShouldResemble, expected[statuses[0].Name])

	statuses, err = r.Status(context.Background(), resourceNames)
	test.That(t, err, test.ShouldBeNil)

	expectedStatusLength := 2
	test.That(t, len(statuses), test.ShouldEqual, expectedStatusLength)

	for idx := 0; idx < expectedStatusLength; idx++ {
		test.That(t, statuses[idx].Status, test.ShouldResemble, expected[statuses[idx].Name])
	}
}

func TestStatus(t *testing.T) {
	buttonAPI := resource.APINamespace("acme").WithComponentType("button")
	button1 := resource.NewName(buttonAPI, "button1")
	button2 := resource.NewName(buttonAPI, "button2")

	workingAPI := resource.APINamespace("acme").WithComponentType("working")
	working1 := resource.NewName(workingAPI, "working1")

	failAPI := resource.APINamespace("acme").WithComponentType("fail")
	fail1 := resource.NewName(failAPI, "fail1")

	workingStatus := map[string]interface{}{"position": "up"}
	errFailed := errors.New("can't get status")

	resource.RegisterAPI(
		workingAPI,
		resource.APIRegistration[resource.Resource]{
			Status: func(ctx context.Context, res resource.Resource) (interface{}, error) { return workingStatus, nil },
		},
	)

	resource.RegisterAPI(
		failAPI,
		resource.APIRegistration[resource.Resource]{
			Status: func(ctx context.Context, res resource.Resource) (interface{}, error) { return nil, errFailed },
		},
	)
	defer func() {
		resource.DeregisterAPI(workingAPI)
		resource.DeregisterAPI(failAPI)
	}()

	expectedRobotStatus := robot.Status{Name: button1, Status: map[string]interface{}{}}
	logger := logging.NewTestLogger(t)
	resourceNames := []resource.Name{working1, button1, fail1}
	resourceMap := map[resource.Name]resource.Resource{
		working1: rtestutils.NewUnimplementedResource(working1),
		button1:  rtestutils.NewUnimplementedResource(button1),
		fail1:    rtestutils.NewUnimplementedResource(fail1),
	}

	t.Run("not found", func(t *testing.T) {
		r, err := RobotFromResources(context.Background(), resourceMap, logger)
		defer func() {
			test.That(t, r.Close(context.Background()), test.ShouldBeNil)
		}()

		test.That(t, err, test.ShouldBeNil)

		_, err = r.Status(context.Background(), []resource.Name{button2})
		test.That(t, err, test.ShouldBeError, resource.NewNotFoundError(button2))
	})

	t.Run("no CreateStatus", func(t *testing.T) {
		r, err := RobotFromResources(context.Background(), resourceMap, logger)
		defer func() {
			test.That(t, r.Close(context.Background()), test.ShouldBeNil)
		}()
		test.That(t, err, test.ShouldBeNil)

		resp, err := r.Status(context.Background(), []resource.Name{button1})
		test.That(t, err, test.ShouldBeNil)
		test.That(t, len(resp), test.ShouldEqual, 1)
		test.That(t, resp[0].Name, test.ShouldResemble, expectedRobotStatus.Name)
		test.That(t, resp[0].Status, test.ShouldResemble, expectedRobotStatus.Status)
		test.That(t, resp[0].LastReconfigured, test.ShouldHappenBetween,
			time.Now().Add(-1*time.Hour), time.Now())
	})

	t.Run("failing resource", func(t *testing.T) {
		r, err := RobotFromResources(context.Background(), resourceMap, logger)
		defer func() {
			test.That(t, r.Close(context.Background()), test.ShouldBeNil)
		}()
		test.That(t, err, test.ShouldBeNil)

		_, err = r.Status(context.Background(), []resource.Name{fail1})
		// TODO(RSDK-6875): compare errors directly instead by string after
		// `github.com/pkg/errors` is removed entirely.
		expectedErr := fmt.Errorf("failed to get status from %q: %w", fail1, errFailed)
		test.That(t, err.Error(), test.ShouldEqual, expectedErr.Error())
	})

	t.Run("many status", func(t *testing.T) {
		expected := map[resource.Name]interface{}{
			working1: workingStatus,
			button1:  map[string]interface{}{},
		}
		r, err := RobotFromResources(context.Background(), resourceMap, logger)
		test.That(t, err, test.ShouldBeNil)

		defer func() {
			test.That(t, r.Close(context.Background()), test.ShouldBeNil)
		}()
		_, err = r.Status(context.Background(), []resource.Name{button2})
		test.That(t, err, test.ShouldBeError, resource.NewNotFoundError(button2))

		resp, err := r.Status(context.Background(), []resource.Name{working1})
		test.That(t, err, test.ShouldBeNil)
		test.That(t, len(resp), test.ShouldEqual, 1)
		status := resp[0]
		test.That(t, status.Name, test.ShouldResemble, working1)
		test.That(t, status.Status, test.ShouldResemble, workingStatus)

		resp, err = r.Status(context.Background(), []resource.Name{working1, working1, working1})
		test.That(t, err, test.ShouldBeNil)
		test.That(t, len(resp), test.ShouldEqual, 1)
		status = resp[0]
		test.That(t, status.Name, test.ShouldResemble, working1)
		test.That(t, status.Status, test.ShouldResemble, workingStatus)

		resp, err = r.Status(context.Background(), []resource.Name{working1, button1})
		test.That(t, err, test.ShouldBeNil)
		test.That(t, len(resp), test.ShouldEqual, 2)
		test.That(t, resp[0].Status, test.ShouldResemble, expected[resp[0].Name])
		test.That(t, resp[1].Status, test.ShouldResemble, expected[resp[1].Name])

		_, err = r.Status(context.Background(), resourceNames)
		// TODO(RSDK-6875): compare errors directly instead by string after
		// `github.com/pkg/errors` is removed entirely.
		expectedErr := fmt.Errorf("failed to get status from %q: %w", fail1, errFailed)
		test.That(t, err.Error(), test.ShouldEqual, expectedErr.Error())
	})

	t.Run("get all status", func(t *testing.T) {
		workingResourceMap := map[resource.Name]resource.Resource{
			working1: rtestutils.NewUnimplementedResource(working1),
			button1:  rtestutils.NewUnimplementedResource(button1),
		}
		expected := map[resource.Name]interface{}{
			working1: workingStatus,
			button1:  map[string]interface{}{},
		}
		r, err := RobotFromResources(context.Background(), workingResourceMap, logger)
		defer func() {
			test.That(t, r.Close(context.Background()), test.ShouldBeNil)
		}()
		test.That(t, err, test.ShouldBeNil)

		resp, err := r.Status(context.Background(), []resource.Name{})
		test.That(t, err, test.ShouldBeNil)
		// 5 because the 3 default services are always added to a local_robot. We only care
		// about the first two (working1 and button1) however.
		test.That(t, len(resp), test.ShouldEqual, 4)

		// although the response is length 5, the only thing we actually care about for testing
		// is consistency with the expected values in the workingResourceMap. So we eliminate
		// the values that aren't in the workingResourceMap.
		actual := []robot.Status{}
		for _, status := range resp {
			if _, ok := workingResourceMap[status.Name]; ok {
				actual = append(actual, status)
			}
		}
		test.That(t, len(actual), test.ShouldEqual, 2)
		test.That(t, actual[0].Status, test.ShouldResemble, expected[actual[0].Name])
		test.That(t, actual[1].Status, test.ShouldResemble, expected[actual[1].Name])
	})
}

func TestStatusRemote(t *testing.T) {
	logger := logging.NewTestLogger(t)
	// set up remotes
	listener1 := testutils.ReserveRandomListener(t)
	addr1 := listener1.Addr().String()

	listener2 := testutils.ReserveRandomListener(t)
	addr2 := listener2.Addr().String()

	gServer1 := grpc.NewServer()
	gServer2 := grpc.NewServer()
	resourcesFunc := func() []resource.Name { return []resource.Name{arm.Named("arm1"), arm.Named("arm2")} }
	statusCallCount := 0

	// TODO: RSDK-882 will update this so that this is not necessary
	frameSystemConfigFunc := func(ctx context.Context) (*framesystem.Config, error) {
		return &framesystem.Config{Parts: []*referenceframe.FrameSystemPart{
			{
				FrameConfig: referenceframe.NewLinkInFrame(referenceframe.World, nil, "arm1", nil),
				ModelFrame:  referenceframe.NewSimpleModel("arm1"),
			},
			{
				FrameConfig: referenceframe.NewLinkInFrame(referenceframe.World, nil, "arm2", nil),
				ModelFrame:  referenceframe.NewSimpleModel("arm2"),
			},
		}}, nil
	}

	injectRobot1 := &inject.Robot{
		FrameSystemConfigFunc: frameSystemConfigFunc,
		ResourceNamesFunc:     resourcesFunc,
		ResourceRPCAPIsFunc:   func() []resource.RPCAPI { return nil },
	}
	armStatus := &armpb.Status{
		EndPosition:    &commonpb.Pose{},
		JointPositions: &armpb.JointPositions{Values: []float64{1.0, 2.0, 3.0, 4.0, 5.0, 6.0}},
	}

	lastReconfigured, err := time.Parse("2006-01-02 15:04:05", "2011-11-11 00:00:00")
	test.That(t, err, test.ShouldBeNil)

	injectRobot1.StatusFunc = func(ctx context.Context, resourceNames []resource.Name) ([]robot.Status, error) {
		statusCallCount++
		statuses := make([]robot.Status, 0, len(resourceNames))
		for _, n := range resourceNames {
			statuses = append(statuses, robot.Status{
				Name:             n,
				LastReconfigured: lastReconfigured,
				Status:           armStatus,
			})
		}
		return statuses, nil
	}
	injectRobot2 := &inject.Robot{
		FrameSystemConfigFunc: frameSystemConfigFunc,
		ResourceNamesFunc:     resourcesFunc,
		ResourceRPCAPIsFunc:   func() []resource.RPCAPI { return nil },
	}
	injectRobot2.StatusFunc = func(ctx context.Context, resourceNames []resource.Name) ([]robot.Status, error) {
		statusCallCount++
		statuses := make([]robot.Status, 0, len(resourceNames))
		for _, n := range resourceNames {
			statuses = append(statuses, robot.Status{
				Name:             n,
				LastReconfigured: lastReconfigured,
				Status:           armStatus,
			})
		}
		return statuses, nil
	}
	pb.RegisterRobotServiceServer(gServer1, server.New(injectRobot1))
	pb.RegisterRobotServiceServer(gServer2, server.New(injectRobot2))

	go gServer1.Serve(listener1)
	defer gServer1.Stop()
	go gServer2.Serve(listener2)
	defer gServer2.Stop()

	remoteConfig := &config.Config{
		Remotes: []config.Remote{
			{
				Name:    "foo",
				Address: addr1,
			},
			{
				Name:    "bar",
				Address: addr2,
			},
		},
	}
	test.That(t, remoteConfig.Ensure(false, logger), test.ShouldBeNil)
	ctx := context.Background()
	r := setupLocalRobot(t, ctx, remoteConfig, logger)

	rtestutils.VerifySameResourceNames(
		t,
		r.ResourceNames(),
		[]resource.Name{
			motion.Named(resource.DefaultServiceName),
			sensors.Named(resource.DefaultServiceName),
			arm.Named("foo:arm1"),
			arm.Named("foo:arm2"),
			arm.Named("bar:arm1"),
			arm.Named("bar:arm2"),
		},
	)
	statuses, err := r.Status(
		ctx, []resource.Name{arm.Named("foo:arm1"), arm.Named("foo:arm2"), arm.Named("bar:arm1"), arm.Named("bar:arm2")},
	)
	test.That(t, err, test.ShouldBeNil)
	test.That(t, len(statuses), test.ShouldEqual, 4)
	test.That(t, statusCallCount, test.ShouldEqual, 2)

	for _, status := range statuses {
		convMap := &armpb.Status{}
		decoder, err := mapstructure.NewDecoder(&mapstructure.DecoderConfig{TagName: "json", Result: &convMap})
		test.That(t, err, test.ShouldBeNil)
		err = decoder.Decode(status.Status)
		test.That(t, err, test.ShouldBeNil)
		test.That(t, convMap, test.ShouldResemble, armStatus)

		// Test that LastReconfigured values are from remotes, and not set based on
		// when local resource graph nodes were added for the remote resources.
		test.That(t, status.LastReconfigured, test.ShouldEqual, lastReconfigured)
	}
}

func TestGetRemoteResourceAndGrandFather(t *testing.T) {
	// set up remotes
	options, _, addr1 := robottestutils.CreateBaseOptionsAndListener(t)

	ctx := context.Background()
	logger := logging.NewTestLogger(t)

	remoteRemoteConfig := &config.Config{
		Components: []resource.Config{
			{
				Name:  "arm1",
				API:   arm.API,
				Model: fakeModel,
				ConvertedAttributes: &fake.Config{
					ModelFilePath: "../../components/arm/fake/fake_model.json",
				},
			},
			{
				Name:  "arm2",
				API:   arm.API,
				Model: fakeModel,
				ConvertedAttributes: &fake.Config{
					ModelFilePath: "../../components/arm/fake/fake_model.json",
				},
			},
			{
				Name:  "pieceArm",
				API:   arm.API,
				Model: fakeModel,
				ConvertedAttributes: &fake.Config{
					ModelFilePath: "../../components/arm/fake/fake_model.json",
				},
			},
		},
		Services: []resource.Config{},
		Remotes:  []config.Remote{},
	}

	r0 := setupLocalRobot(t, ctx, remoteRemoteConfig, logger)

	err := r0.StartWeb(ctx, options)
	test.That(t, err, test.ShouldBeNil)

	r0arm1, err := r0.ResourceByName(arm.Named("arm1"))
	test.That(t, err, test.ShouldBeNil)
	r0Arm, ok := r0arm1.(arm.Arm)
	test.That(t, ok, test.ShouldBeTrue)
	tPos := referenceframe.JointPositionsFromRadians([]float64{math.Pi})
	err = r0Arm.MoveToJointPositions(context.Background(), tPos, nil)
	test.That(t, err, test.ShouldBeNil)
	p0Arm1, err := r0Arm.JointPositions(context.Background(), nil)
	test.That(t, err, test.ShouldBeNil)

	options, _, addr2 := robottestutils.CreateBaseOptionsAndListener(t)
	remoteConfig := &config.Config{
		Remotes: []config.Remote{
			{
				Name:    "remote",
				Address: addr2,
			},
		},
	}

	cfg, err := config.Read(context.Background(), "data/fake.json", logger)
	test.That(t, err, test.ShouldBeNil)
	cfg.Remotes = append(cfg.Remotes, config.Remote{
		Name:    "foo",
		Address: addr1,
	})
	r1 := setupLocalRobot(t, ctx, cfg, logger)
	err = r1.StartWeb(ctx, options)
	test.That(t, err, test.ShouldBeNil)

	r := setupLocalRobot(t, ctx, remoteConfig, logger)

	rtestutils.VerifySameResourceNames(
		t,
		r.ResourceNames(),
		[]resource.Name{
			motion.Named(resource.DefaultServiceName),
			sensors.Named(resource.DefaultServiceName),
			arm.Named("remote:foo:arm1"), arm.Named("remote:foo:arm2"),
			arm.Named("remote:pieceArm"),
			arm.Named("remote:foo:pieceArm"),
			audioinput.Named("remote:mic1"),
			camera.Named("remote:cameraOver"),
			movementsensor.Named("remote:movement_sensor1"),
			movementsensor.Named("remote:movement_sensor2"),
			gripper.Named("remote:pieceGripper"),
			motion.Named("remote:builtin"),
			sensors.Named("remote:builtin"),
			motion.Named("remote:foo:builtin"),
			sensors.Named("remote:foo:builtin"),
		},
	)
	arm1, err := r.ResourceByName(arm.Named("remote:foo:arm1"))
	test.That(t, err, test.ShouldBeNil)
	rrArm1, ok := arm1.(arm.Arm)
	test.That(t, ok, test.ShouldBeTrue)
	pos, err := rrArm1.JointPositions(ctx, nil)
	test.That(t, err, test.ShouldBeNil)
	test.That(t, pos.Values, test.ShouldResemble, p0Arm1.Values)

	arm1, err = r.ResourceByName(arm.Named("arm1"))
	test.That(t, err, test.ShouldBeNil)
	rrArm1, ok = arm1.(arm.Arm)
	test.That(t, ok, test.ShouldBeTrue)
	pos, err = rrArm1.JointPositions(ctx, nil)
	test.That(t, err, test.ShouldBeNil)
	test.That(t, pos.Values, test.ShouldResemble, p0Arm1.Values)

	_, err = r.ResourceByName(arm.Named("remote:foo:pieceArm"))
	test.That(t, err, test.ShouldBeNil)
	_, err = r.ResourceByName(arm.Named("remote:pieceArm"))
	test.That(t, err, test.ShouldBeNil)
	_, err = r.ResourceByName(arm.Named("pieceArm"))
	test.That(t, err, test.ShouldBeError, "more than one remote resources with name \"pieceArm\" exists")
}

type someConfig struct {
	Thing string
}

func (someConfig) Validate(path string) ([]string, error) {
	return nil, errors.New("fail")
}

func TestValidationErrorOnReconfigure(t *testing.T) {
	logger := logging.NewTestLogger(t)
	ctx := context.Background()

	badConfig := &config.Config{
		Components: []resource.Config{
			{
				Name:                "test",
				API:                 base.API,
				Model:               resource.DefaultModelFamily.WithModel("random"),
				ConvertedAttributes: someConfig{},
			},
		},
		Services: []resource.Config{
			{
				Name:                "fake1",
				API:                 navigation.API,
				ConvertedAttributes: someConfig{},
			},
		},
		Remotes: []config.Remote{{
			Name:     "remote",
			Insecure: true,
			Address:  "",
		}},
		Cloud: &config.Cloud{},
	}
	r := setupLocalRobot(t, ctx, badConfig, logger)

	// Test Component Error
	name := base.Named("test")
	noBase, err := r.ResourceByName(name)
	test.That(
		t,
		err,
		test.ShouldBeError,
		resource.NewNotAvailableError(name, errors.New("resource config validation error: fail")),
	)
	test.That(t, noBase, test.ShouldBeNil)
	// Test Service Error
	s, err := r.ResourceByName(navigation.Named("fake1"))
	test.That(t, s, test.ShouldBeNil)
	test.That(t, err, test.ShouldNotBeNil)
	test.That(t, err.Error(), test.ShouldContainSubstring, "resource \"rdk:service:navigation/fake1\" not available")
	// Test Remote Error
	rem, ok := r.RemoteByName("remote")
	test.That(t, rem, test.ShouldBeNil)
	test.That(t, ok, test.ShouldBeFalse)
}

func TestConfigStartsInvalidReconfiguresValid(t *testing.T) {
	logger := logging.NewTestLogger(t)
	ctx := context.Background()

	badConfig := &config.Config{
		Components: []resource.Config{
			{
				Name:                "test",
				API:                 base.API,
				Model:               fakeModel,
				ConvertedAttributes: someConfig{},
			},
		},
		Services: []resource.Config{
			{
				Name:                "fake1",
				API:                 datamanager.API,
				ConvertedAttributes: someConfig{},
			},
		},
		Remotes: []config.Remote{{
			Name:     "remote",
			Insecure: true,
			Address:  "",
		}},
	}
	test.That(t, badConfig.Ensure(false, logger), test.ShouldBeNil)
	r := setupLocalRobot(t, ctx, badConfig, logger)

	options1, _, addr1 := robottestutils.CreateBaseOptionsAndListener(t)
	err := r.StartWeb(context.Background(), options1)
	test.That(t, err, test.ShouldBeNil)

	goodConfig := &config.Config{
		Components: []resource.Config{
			{
				Name:  "test",
				API:   base.API,
				Model: fakeModel,
				// Added to force a component reconfigure.
				Attributes: rutils.AttributeMap{"version": 1},
			},
		},
		Services: []resource.Config{
			{
				Name:  "fake1",
				API:   datamanager.API,
				Model: resource.DefaultServiceModel,
				// Added to force a service reconfigure.
				Attributes:          rutils.AttributeMap{"version": 1},
				ConvertedAttributes: &builtin.Config{},
			},
		},
		Remotes: []config.Remote{{
			Name:     "remote",
			Insecure: true,
			Address:  addr1,
		}},
	}
	test.That(t, goodConfig.Ensure(false, logger), test.ShouldBeNil)

	// Test Component Error
	name := base.Named("test")
	noBase, err := base.FromRobot(r, "test")
	test.That(
		t,
		err,
		test.ShouldBeError,
		resource.NewNotAvailableError(name, errors.New("resource config validation error: fail")),
	)
	test.That(t, noBase, test.ShouldBeNil)
	// Test Service Error
	s, err := r.ResourceByName(datamanager.Named("fake1"))
	test.That(t, s, test.ShouldBeNil)
	test.That(t, err, test.ShouldNotBeNil)
	test.That(t, err.Error(), test.ShouldContainSubstring, "resource \"rdk:service:data_manager/fake1\" not available")
	// Test Remote Error
	rem, ok := r.RemoteByName("remote")
	test.That(t, rem, test.ShouldBeNil)
	test.That(t, ok, test.ShouldBeFalse)

	r.Reconfigure(ctx, goodConfig)
	// Test Component Valid
	noBase, err = base.FromRobot(r, "test")
	test.That(t, err, test.ShouldBeNil)
	test.That(t, noBase, test.ShouldNotBeNil)
	// Test Service Valid
	s, err = r.ResourceByName(datamanager.Named("fake1"))
	test.That(t, err, test.ShouldBeNil)
	test.That(t, s, test.ShouldNotBeNil)
	// Test Remote Valid
	rem, ok = r.RemoteByName("remote")
	test.That(t, ok, test.ShouldBeTrue)
	test.That(t, rem, test.ShouldNotBeNil)
}

func TestConfigStartsValidReconfiguresInvalid(t *testing.T) {
	logger := logging.NewTestLogger(t)
	ctx := context.Background()
	armConfig := resource.Config{
		Name:  "arm1",
		API:   arm.API,
		Model: fakeModel,
		ConvertedAttributes: &fake.Config{
			ModelFilePath: "../../components/arm/fake/fake_model.json",
		},
	}
	cfg := config.Config{
		Components: []resource.Config{armConfig},
	}

	robotRemote := setupLocalRobot(t, ctx, &cfg, logger)
	options1, _, addr1 := robottestutils.CreateBaseOptionsAndListener(t)
	err := robotRemote.StartWeb(context.Background(), options1)
	test.That(t, err, test.ShouldBeNil)

	goodConfig := &config.Config{
		Components: []resource.Config{
			{
				Name:  "test",
				API:   base.API,
				Model: fakeModel,
			},
		},
		Services: []resource.Config{
			{
				Name:                "fake1",
				API:                 datamanager.API,
				Model:               resource.DefaultServiceModel,
				ConvertedAttributes: &builtin.Config{},
			},
		},
		Remotes: []config.Remote{{
			Name:     "remote",
			Insecure: true,
			Address:  addr1,
		}},
	}
	test.That(t, goodConfig.Ensure(false, logger), test.ShouldBeNil)
	r := setupLocalRobot(t, ctx, goodConfig, logger)

	badConfig := &config.Config{
		Components: []resource.Config{
			{
				Name:  "test",
				API:   base.API,
				Model: fakeModel,
				// Added to force a component reconfigure.
				Attributes:          rutils.AttributeMap{"version": 1},
				ConvertedAttributes: someConfig{},
			},
		},
		Services: []resource.Config{
			{
				Name: "fake1",
				API:  datamanager.API,
				// Added to force a service reconfigure.
				Attributes:          rutils.AttributeMap{"version": 1},
				ConvertedAttributes: someConfig{},
			},
		},
		Remotes: []config.Remote{{
			Name:     "remote",
			Insecure: true,
			Address:  "",
		}},
	}
	test.That(t, badConfig.Ensure(false, logger), test.ShouldBeNil)
	// Test Component Valid
	noBase, err := base.FromRobot(r, "test")
	test.That(t, err, test.ShouldBeNil)
	test.That(t, noBase, test.ShouldNotBeNil)
	// Test Service Valid
	s, err := r.ResourceByName(datamanager.Named("fake1"))
	test.That(t, err, test.ShouldBeNil)
	test.That(t, s, test.ShouldNotBeNil)
	// Test Remote Valid
	rem, ok := r.RemoteByName("remote")
	test.That(t, ok, test.ShouldBeTrue)
	test.That(t, rem, test.ShouldNotBeNil)

	r.Reconfigure(ctx, badConfig)
	// Test Component Error
	name := base.Named("test")
	noBase, err = base.FromRobot(r, "test")
	test.That(
		t,
		err,
		test.ShouldBeError,
		resource.NewNotAvailableError(name, errors.New("resource config validation error: fail")),
	)
	test.That(t, noBase, test.ShouldBeNil)
	// Test Service Error
	s, err = r.ResourceByName(datamanager.Named("fake1"))
	test.That(t, s, test.ShouldBeNil)
	test.That(t, err, test.ShouldNotBeNil)
	test.That(t, err.Error(), test.ShouldContainSubstring, "resource \"rdk:service:data_manager/fake1\" not available")
	// Test Remote Error
	rem, ok = r.RemoteByName("remote")
	test.That(t, rem, test.ShouldBeNil)
	test.That(t, ok, test.ShouldBeFalse)
}

func TestResourceStartsOnReconfigure(t *testing.T) {
	logger := logging.NewTestLogger(t)
	ctx := context.Background()

	badConfig := &config.Config{
		Components: []resource.Config{
			{
				Name:  "fake0",
				API:   base.API,
				Model: resource.DefaultModelFamily.WithModel("random"),
			},
		},
		Services: []resource.Config{
			{
				Name: "fake1",
			},
		},
	}
	test.That(t, badConfig.Ensure(false, logger), test.ShouldBeNil)

	goodConfig := &config.Config{
		Components: []resource.Config{
			{
				Name:  "fake0",
				API:   base.API,
				Model: fakeModel,
			},
		},
		Services: []resource.Config{
			{
				Name:                "fake1",
				API:                 datamanager.API,
				Model:               resource.DefaultServiceModel,
				ConvertedAttributes: &builtin.Config{},
			},
		},
	}
	test.That(t, goodConfig.Ensure(false, logger), test.ShouldBeNil)
	r := setupLocalRobot(t, ctx, badConfig, logger)

	noBase, err := r.ResourceByName(base.Named("fake0"))
	test.That(
		t,
		err,
		test.ShouldBeError,
		resource.NewNotAvailableError(
			base.Named("fake0"),
			errors.New(`resource build error: unknown resource type: API "rdk:component:base" with model "rdk:builtin:random" not registered`),
		),
	)
	test.That(t, noBase, test.ShouldBeNil)

	noSvc, err := r.ResourceByName(datamanager.Named("fake1"))
	test.That(t, err, test.ShouldBeError, resource.NewNotFoundError(datamanager.Named("fake1")))
	test.That(t, noSvc, test.ShouldBeNil)

	r.Reconfigure(ctx, goodConfig)

	yesBase, err := r.ResourceByName(base.Named("fake0"))
	test.That(t, err, test.ShouldBeNil)
	test.That(t, yesBase, test.ShouldNotBeNil)

	yesSvc, err := r.ResourceByName(datamanager.Named("fake1"))
	test.That(t, err, test.ShouldBeNil)
	test.That(t, yesSvc, test.ShouldNotBeNil)
}

func TestConfigProcess(t *testing.T) {
	logger, logs := logging.NewObservedTestLogger(t)
	r := setupLocalRobot(t, context.Background(), &config.Config{
		Processes: []pexec.ProcessConfig{
			{
				ID:      "1",
				Name:    "bash",
				Args:    []string{"-c", "echo heythere"},
				Log:     true,
				OneShot: true,
			},
		},
	}, logger)
	test.That(t, r.Close(context.Background()), test.ShouldBeNil)
	test.That(t, logs.FilterField(zap.String("output", "heythere\n")).Len(), test.ShouldEqual, 1)
}

func TestConfigPackages(t *testing.T) {
	ctx := context.Background()
	logger := logging.NewTestLogger(t)

	fakePackageServer, err := putils.NewFakePackageServer(ctx, logger)
	test.That(t, err, test.ShouldBeNil)
	defer utils.UncheckedErrorFunc(fakePackageServer.Shutdown)

	packageDir := t.TempDir()

	robotConfig := &config.Config{
		Packages: []config.PackageConfig{
			{
				Name:    "some-name-1",
				Package: "package-1",
				Version: "v1",
			},
		},
		Cloud: &config.Cloud{
			AppAddress: fmt.Sprintf("http://%s", fakePackageServer.Addr().String()),
		},
		PackagePath: packageDir,
	}

	r := setupLocalRobot(t, ctx, robotConfig, logger)

	_, err = r.PackageManager().PackagePath("some-name-1")
	test.That(t, err, test.ShouldEqual, packages.ErrPackageMissing)

	robotConfig2 := &config.Config{
		Packages: []config.PackageConfig{
			{
				Name:    "some-name-1",
				Package: "package-1",
				Version: "v1",
				Type:    "ml_model",
			},
			{
				Name:    "some-name-2",
				Package: "package-2",
				Version: "v2",
				Type:    "ml_model",
			},
		},
		Cloud: &config.Cloud{
			AppAddress: fmt.Sprintf("http://%s", fakePackageServer.Addr().String()),
		},
		PackagePath: packageDir,
	}

	fakePackageServer.StorePackage(robotConfig2.Packages...)
	r.Reconfigure(ctx, robotConfig2)

	path1, err := r.PackageManager().PackagePath("some-name-1")
	test.That(t, err, test.ShouldBeNil)
	test.That(t, path1, test.ShouldEqual, path.Join(packageDir, "data", "ml_model", "package-1-v1"))

	path2, err := r.PackageManager().PackagePath("some-name-2")
	test.That(t, err, test.ShouldBeNil)
	test.That(t, path2, test.ShouldEqual, path.Join(packageDir, "data", "ml_model", "package-2-v2"))
}

// removeDefaultServices removes default services and returns the removed
// services for testing purposes.
func removeDefaultServices(cfg *config.Config) []resource.Config {
	if cfg == nil {
		return nil
	}

	// Make a set of registered default services.
	registeredDefaultSvcs := make(map[resource.Name]bool)
	for _, name := range resource.DefaultServices() {
		registeredDefaultSvcs[name] = true
	}

	var defaultSvcs, nonDefaultSvcs []resource.Config
	for _, svc := range cfg.Services {
		if registeredDefaultSvcs[svc.ResourceName()] {
			defaultSvcs = append(defaultSvcs, svc)
			continue
		}
		nonDefaultSvcs = append(nonDefaultSvcs, svc)
	}

	cfg.Services = nonDefaultSvcs
	return defaultSvcs
}

func TestConfigMethod(t *testing.T) {
	ctx := context.Background()
	logger := logging.NewTestLogger(t)

	// Precompile complex module to avoid timeout issues when building takes too long.
	complexPath := rtestutils.BuildTempModule(t, "examples/customresources/demos/complexmodule")

	r := setupLocalRobot(t, context.Background(), &config.Config{}, logger)

	// Assert that Config method returns the two default services: motion and sensors.
	actualCfg := r.Config()
	defaultSvcs := removeDefaultServices(actualCfg)
	test.That(t, len(defaultSvcs), test.ShouldEqual, 2)
	for _, svc := range defaultSvcs {
		test.That(t, svc.API.SubtypeName, test.ShouldBeIn,
			motion.API.SubtypeName, sensors.API.SubtypeName)
	}
	test.That(t, actualCfg, test.ShouldResemble, &config.Config{})

	// Use a remote with components and services to ensure none of its resources
	// will be returned by Config.
	remoteCfg, err := config.Read(context.Background(), "data/remote_fake.json", logger)
	test.That(t, err, test.ShouldBeNil)
	remoteRobot := setupLocalRobot(t, ctx, remoteCfg, logger)

	options, _, addr := robottestutils.CreateBaseOptionsAndListener(t)
	err = remoteRobot.StartWeb(ctx, options)
	test.That(t, err, test.ShouldBeNil)

	// Manually define mybase model, as importing it can cause double registration.
	myBaseModel := resource.NewModel("acme", "demo", "mybase")

	cfg := &config.Config{
		Cloud: &config.Cloud{},
		Modules: []config.Module{
			{
				Name:     "mod",
				ExePath:  complexPath,
				LogLevel: "info",
			},
		},
		Remotes: []config.Remote{
			{
				Name:    "foo",
				Address: addr,
			},
		},
		Components: []resource.Config{
			{
				Name:  "myBase",
				API:   base.API,
				Model: myBaseModel,
				Attributes: rutils.AttributeMap{
					"motorL": "motor1",
					"motorR": "motor2",
				},
			},
			{
				Name:                "motor1",
				API:                 motor.API,
				Model:               fakeModel,
				ConvertedAttributes: &fakemotor.Config{},
				ImplicitDependsOn:   []string{"builtin:sensors"},
			},
			{
				Name:                "motor2",
				API:                 motor.API,
				Model:               fakeModel,
				ConvertedAttributes: &fakemotor.Config{},
			},
		},
		Processes: []pexec.ProcessConfig{
			{
				ID:      "1",
				Name:    "bash",
				Args:    []string{"-c", "echo heythere"},
				Log:     true,
				OneShot: true,
			},
		},
		Services: []resource.Config{
			{
				Name:                "fake1",
				API:                 datamanager.API,
				Model:               resource.DefaultServiceModel,
				ConvertedAttributes: &builtin.Config{},
				ImplicitDependsOn:   []string{"foo:builtin:data_manager"},
			},
			{
				Name:  "builtin",
				API:   navigation.API,
				Model: resource.DefaultServiceModel,
			},
		},
		Packages: []config.PackageConfig{
			{
				Name:    "some-name-1",
				Package: "package-1",
				Version: "v1",
			},
		},
		Network:             config.NetworkConfig{},
		Auth:                config.AuthConfig{},
		Debug:               true,
		DisablePartialStart: true,
	}

	// Create copy of expectedCfg since Reconfigure modifies cfg.
	expectedCfg := *cfg
	r.Reconfigure(ctx, cfg)

	// Assert that Config method returns expected value.
	actualCfg = r.Config()

	// Assert that default motion and sensor services are still present, but data
	// manager default service has been replaced by the "fake1" data manager service.
	defaultSvcs = removeDefaultServices(actualCfg)
	test.That(t, len(defaultSvcs), test.ShouldEqual, 2)
	for _, svc := range defaultSvcs {
		test.That(t, svc.API.SubtypeName, test.ShouldBeIn, motion.API.SubtypeName,
			sensors.API.SubtypeName)
	}

	// Manually inspect remaining service resources as ordering of config is
	// non-deterministic within slices.
	test.That(t, len(actualCfg.Services), test.ShouldEqual, 2)
	for _, svc := range actualCfg.Services {
		isFake1DM := svc.Equals(expectedCfg.Services[0])
		isBuiltinNav := svc.Equals(expectedCfg.Services[1])
		test.That(t, isFake1DM || isBuiltinNav, test.ShouldBeTrue)
	}
	actualCfg.Services = nil
	expectedCfg.Services = nil

	// Manually inspect component resources as ordering of config is
	// non-deterministic within slices
	test.That(t, len(actualCfg.Components), test.ShouldEqual, 3)
	for _, comp := range actualCfg.Components {
		isMyBase := comp.Equals(expectedCfg.Components[0])
		isMotor1 := comp.Equals(expectedCfg.Components[1])
		isMotor2 := comp.Equals(expectedCfg.Components[2])
		test.That(t, isMyBase || isMotor1 || isMotor2, test.ShouldBeTrue)
	}
	actualCfg.Components = nil
	expectedCfg.Components = nil

	// Manually inspect remote resources, modules, and processes as Equals should be used
	// (alreadyValidated will have been set to true).
	test.That(t, len(actualCfg.Remotes), test.ShouldEqual, 1)
	test.That(t, actualCfg.Remotes[0].Equals(expectedCfg.Remotes[0]), test.ShouldBeTrue)
	actualCfg.Remotes = nil
	expectedCfg.Remotes = nil
	test.That(t, len(actualCfg.Processes), test.ShouldEqual, 1)
	test.That(t, actualCfg.Processes[0].Equals(expectedCfg.Processes[0]), test.ShouldBeTrue)
	actualCfg.Processes = nil
	expectedCfg.Processes = nil
	test.That(t, len(actualCfg.Modules), test.ShouldEqual, 1)
	test.That(t, actualCfg.Modules[0].Equals(expectedCfg.Modules[0]), test.ShouldBeTrue)
	actualCfg.Modules = nil
	expectedCfg.Modules = nil

	test.That(t, actualCfg, test.ShouldResemble, &expectedCfg)
}

func TestCheckMaxInstanceValid(t *testing.T) {
	logger := logging.NewTestLogger(t)
	cfg := &config.Config{
		Services: []resource.Config{
			{
				Name:                "fake1",
				Model:               resource.DefaultServiceModel,
				API:                 motion.API,
				DependsOn:           []string{framesystem.InternalServiceName.String()},
				ConvertedAttributes: &motionBuiltin.Config{},
			},
			{
				Name:                "fake2",
				Model:               resource.DefaultServiceModel,
				API:                 motion.API,
				DependsOn:           []string{framesystem.InternalServiceName.String()},
				ConvertedAttributes: &motionBuiltin.Config{},
			},
		},
		Components: []resource.Config{
			{
				Name:                "fake2",
				Model:               fake.Model,
				API:                 arm.API,
				ConvertedAttributes: &fake.Config{},
			},
		},
	}
	r := setupLocalRobot(t, context.Background(), cfg, logger)
	res, err := r.ResourceByName(motion.Named("fake1"))
	test.That(t, res, test.ShouldNotBeNil)
	test.That(t, err, test.ShouldBeNil)
	res, err = r.ResourceByName(motion.Named("fake2"))
	test.That(t, res, test.ShouldNotBeNil)
	test.That(t, err, test.ShouldBeNil)
	res, err = r.ResourceByName(arm.Named("fake2"))
	test.That(t, res, test.ShouldNotBeNil)
	test.That(t, err, test.ShouldBeNil)
}

// The max allowed datamanager services is 1 so only one of the datamanager services
// from this config should build.
func TestCheckMaxInstanceInvalid(t *testing.T) {
	logger := logging.NewTestLogger(t)
	cfg := &config.Config{
		Services: []resource.Config{
			{
				Name:                "fake1",
				Model:               resource.DefaultServiceModel,
				API:                 datamanager.API,
				ConvertedAttributes: &builtin.Config{},
				DependsOn:           []string{internalcloud.InternalServiceName.String()},
			},
			{
				Name:                "fake2",
				Model:               resource.DefaultServiceModel,
				API:                 datamanager.API,
				ConvertedAttributes: &builtin.Config{},
				DependsOn:           []string{internalcloud.InternalServiceName.String()},
			},
			{
				Name:                "fake3",
				Model:               resource.DefaultServiceModel,
				API:                 datamanager.API,
				ConvertedAttributes: &builtin.Config{},
				DependsOn:           []string{internalcloud.InternalServiceName.String()},
			},
		},
		Components: []resource.Config{
			{
				Name:                "fake2",
				Model:               fake.Model,
				API:                 arm.API,
				ConvertedAttributes: &fake.Config{},
			},
			{
				Name:                "fake3",
				Model:               fake.Model,
				API:                 arm.API,
				ConvertedAttributes: &fake.Config{},
			},
		},
	}
	r := setupLocalRobot(t, context.Background(), cfg, logger)
	maxInstance := 0
	for _, name := range r.ResourceNames() {
		if name.API == datamanager.API {
			maxInstance++
		}
	}
	test.That(t, maxInstance, test.ShouldEqual, 1)
	numInstances := 0
	for _, name := range r.ResourceNames() {
		if name.API == arm.API {
			numInstances++
		}
	}
	test.That(t, numInstances, test.ShouldEqual, 2)
}

func TestCheckMaxInstanceSkipRemote(t *testing.T) {
	options, _, addr := robottestutils.CreateBaseOptionsAndListener(t)

	ctx := context.Background()
	logger := logging.NewTestLogger(t)

	remoteConfig := setupLocalRobot(t, ctx, &config.Config{
		Services: []resource.Config{
			{
				Name:                "fake1",
				Model:               resource.DefaultServiceModel,
				API:                 datamanager.API,
				ConvertedAttributes: &builtin.Config{},
				DependsOn:           []string{internalcloud.InternalServiceName.String()},
			},
		},
	}, logger)

	err := remoteConfig.StartWeb(ctx, options)
	test.That(t, err, test.ShouldBeNil)

	otherConfig := &config.Config{
		Services: []resource.Config{
			{
				Name:                "fake2",
				Model:               resource.DefaultServiceModel,
				API:                 datamanager.API,
				ConvertedAttributes: &builtin.Config{},
				DependsOn:           []string{internalcloud.InternalServiceName.String()},
			},
		},
		Remotes: []config.Remote{
			{
				Name:                      "remote",
				Address:                   addr,
				AssociatedResourceConfigs: []resource.AssociatedResourceConfig{},
			},
		},
	}

	r := setupLocalRobot(t, ctx, otherConfig, logger)

	maxInstance := 0
	for _, name := range r.ResourceNames() {
		if name.API == datamanager.API {
			maxInstance++
		}
	}
	test.That(t, maxInstance, test.ShouldEqual, 2)

	_, err = r.ResourceByName(datamanager.Named("fake1"))
	test.That(t, err, test.ShouldBeNil)
}

func TestDependentResources(t *testing.T) {
	ctx := context.Background()
	logger := logging.NewTestLogger(t)

	cfg := &config.Config{
		Components: []resource.Config{
			{
				Name:  "b",
				Model: fakeModel,
				API:   base.API,
			},
			{
				Name:                "m",
				Model:               fakeModel,
				API:                 motor.API,
				DependsOn:           []string{"b"},
				ConvertedAttributes: &fakemotor.Config{},
			},
			{
				Name:                "m1",
				Model:               fakeModel,
				API:                 motor.API,
				DependsOn:           []string{"m"},
				ConvertedAttributes: &fakemotor.Config{},
			},
		},
		Services: []resource.Config{
			{
				Name:      "s",
				Model:     fakeModel,
				API:       slam.API,
				DependsOn: []string{"b"},
			},
		},
	}
	r := setupLocalRobot(t, ctx, cfg, logger)

	// Assert that removing base 'b' removes motors 'm' and 'm1' and slam service 's'.
	cfg2 := &config.Config{
		Components: []resource.Config{
			{
				Name:                "m",
				Model:               fakeModel,
				API:                 motor.API,
				DependsOn:           []string{"b"},
				ConvertedAttributes: &fakemotor.Config{},
			},
			{
				Name:                "m1",
				Model:               fakeModel,
				API:                 motor.API,
				DependsOn:           []string{"m"},
				ConvertedAttributes: &fakemotor.Config{},
			},
		},
		Services: []resource.Config{
			{
				Name:      "s",
				Model:     fakeModel,
				API:       slam.API,
				DependsOn: []string{"b"},
			},
		},
	}
	r.Reconfigure(ctx, cfg2)

	res, err := r.ResourceByName(base.Named("b"))
	test.That(t, err, test.ShouldBeError,
		resource.NewNotFoundError(base.Named("b")))
	test.That(t, res, test.ShouldBeNil)
	res, err = r.ResourceByName(motor.Named("m"))
	test.That(t, err, test.ShouldBeError,
		resource.NewNotFoundError(motor.Named("m")))
	test.That(t, res, test.ShouldBeNil)
	res, err = r.ResourceByName(motor.Named("m1"))
	test.That(t, err, test.ShouldBeError,
		resource.NewNotFoundError(motor.Named("m1")))
	test.That(t, res, test.ShouldBeNil)
	res, err = r.ResourceByName(slam.Named("s"))
	test.That(t, err, test.ShouldBeError,
		resource.NewNotFoundError(slam.Named("s")))
	test.That(t, res, test.ShouldBeNil)

	// Assert that adding base 'b' back re-adds 'm' and 'm1' and slam service 's'.
	r.Reconfigure(ctx, cfg)

	_, err = r.ResourceByName(base.Named("b"))
	test.That(t, err, test.ShouldBeNil)
	_, err = r.ResourceByName(motor.Named("m"))
	test.That(t, err, test.ShouldBeNil)
	_, err = r.ResourceByName(motor.Named("m1"))
	test.That(t, err, test.ShouldBeNil)
	_, err = r.ResourceByName(slam.Named("s"))
	test.That(t, err, test.ShouldBeNil)
}

func TestOrphanedResources(t *testing.T) {
	ctx := context.Background()
	logger, logs := logging.NewObservedTestLogger(t)

	// Precompile modules to avoid timeout issues when building takes too long.
	complexPath := rtestutils.BuildTempModule(t, "examples/customresources/demos/complexmodule")
	simplePath := rtestutils.BuildTempModule(t, "examples/customresources/demos/simplemodule")
	testPath := rtestutils.BuildTempModule(t, "module/testmodule")

	// Manually define models, as importing them can cause double registration.
	gizmoModel := resource.NewModel("acme", "demo", "mygizmo")
	summationModel := resource.NewModel("acme", "demo", "mysum")
	gizmoAPI := resource.APINamespace("acme").WithComponentType("gizmo")
	summationAPI := resource.APINamespace("acme").WithServiceType("summation")
	helperModel := resource.NewModel("rdk", "test", "helper")

	r := setupLocalRobot(t, ctx, &config.Config{}, logger)

	t.Run("manual reconfiguration", func(t *testing.T) {
		cfg := &config.Config{
			Modules: []config.Module{
				{
					Name:    "mod",
					ExePath: complexPath,
				},
			},
			Components: []resource.Config{
				{
					Name:  "g",
					Model: gizmoModel,
					API:   gizmoAPI,
					Attributes: rutils.AttributeMap{
						"arg1": "foo",
					},
				},
			},
			Services: []resource.Config{
				{
					Name:  "s",
					Model: summationModel,
					API:   summationAPI,
				},
			},
		}
		r.Reconfigure(ctx, cfg)

		// Assert that reconfiguring module 'mod' to a new module that does not
		// handle old resources removes modular component 'g' and modular service
		// 's'.
		cfg2 := &config.Config{
			Modules: []config.Module{
				{
					Name:    "mod",
					ExePath: simplePath,
				},
			},
			Components: []resource.Config{
				{
					Name:  "g",
					Model: gizmoModel,
					API:   gizmoAPI,
					Attributes: rutils.AttributeMap{
						"arg1": "foo",
					},
				},
			},
			Services: []resource.Config{
				{
					Name:  "s",
					Model: summationModel,
					API:   summationAPI,
				},
			},
		}
		r.Reconfigure(ctx, cfg2)

		res, err := r.ResourceByName(gizmoapi.Named("g"))
		test.That(t, err, test.ShouldBeError,
			resource.NewNotFoundError(gizmoapi.Named("g")))
		test.That(t, res, test.ShouldBeNil)
		res, err = r.ResourceByName(summationapi.Named("s"))
		test.That(t, err, test.ShouldBeError,
			resource.NewNotFoundError(summationapi.Named("s")))
		test.That(t, res, test.ShouldBeNil)

		// Remove module entirely.
		cfg3 := &config.Config{
			Components: []resource.Config{
				{
					Name:  "g",
					Model: gizmoModel,
					API:   gizmoAPI,
					Attributes: rutils.AttributeMap{
						"arg1": "foo",
					},
				},
			},
			Services: []resource.Config{
				{
					Name:  "s",
					Model: summationModel,
					API:   summationAPI,
				},
			},
		}
		r.Reconfigure(ctx, cfg3)

		// Assert that adding module 'mod' back with original executable path re-adds
		// modular component 'g' and modular service 's'.
		r.Reconfigure(ctx, cfg)

		_, err = r.ResourceByName(gizmoapi.Named("g"))
		test.That(t, err, test.ShouldBeNil)
		_, err = r.ResourceByName(summationapi.Named("s"))
		test.That(t, err, test.ShouldBeNil)
	})

	t.Run("automatic reconfiguration", func(t *testing.T) {
		cfg := &config.Config{
			Modules: []config.Module{
				{
					Name:    "mod",
					ExePath: testPath,
				},
			},
			Components: []resource.Config{
				{
					Name:  "h",
					Model: helperModel,
					API:   generic.API,
				},
			},
		}
		r.Reconfigure(ctx, cfg)

		h, err := r.ResourceByName(generic.Named("h"))
		test.That(t, err, test.ShouldBeNil)

		// Assert that removing testmodule binary and killing testmodule orphans
		// helper 'h' a couple seconds after third restart attempt.
		err = os.Rename(testPath, testPath+".disabled")
		test.That(t, err, test.ShouldBeNil)
		_, err = h.DoCommand(ctx, map[string]interface{}{"command": "kill_module"})
		test.That(t, err, test.ShouldNotBeNil)
		test.That(t, err.Error(), test.ShouldContainSubstring, "rpc error")

		// Wait for 3 restart attempts in logs.
		testutils.WaitForAssertionWithSleep(t, time.Second, 20, func(tb testing.TB) {
			tb.Helper()
			test.That(tb, logs.FilterFieldKey("restart attempt").Len(),
				test.ShouldEqual, 3)
		})
		time.Sleep(2 * time.Second)

		_, err = r.ResourceByName(generic.Named("h"))
		test.That(t, err, test.ShouldNotBeNil)
		test.That(t, err, test.ShouldBeError,
			resource.NewNotFoundError(generic.Named("h")))

		// Assert that restoring testmodule, removing testmodule from config and
		// adding it back re-adds 'h'.
		err = os.Rename(testPath+".disabled", testPath)
		test.That(t, err, test.ShouldBeNil)
		cfg2 := &config.Config{
			Components: []resource.Config{
				{
					Name:  "h",
					Model: helperModel,
					API:   generic.API,
				},
			},
		}
		r.Reconfigure(ctx, cfg2)
		r.Reconfigure(ctx, cfg)

		h, err = r.ResourceByName(generic.Named("h"))
		test.That(t, err, test.ShouldBeNil)

		// Assert that replacing testmodule binary with disguised simplemodule
		// binary and killing testmodule orphans helper 'h' (not reachable), as
		// simplemodule binary cannot manage helper 'h'.
		tmpPath := rtestutils.BuildTempModule(t, "examples/customresources/demos/simplemodule")
		err = os.Rename(tmpPath, testPath)
		test.That(t, err, test.ShouldBeNil)
		_, err = h.DoCommand(ctx, map[string]interface{}{"command": "kill_module"})
		test.That(t, err, test.ShouldNotBeNil)
		test.That(t, err.Error(), test.ShouldContainSubstring, "rpc error")

		// Wait for 3 restart attempts in logs.
		testutils.WaitForAssertionWithSleep(t, time.Second, 20, func(tb testing.TB) {
			tb.Helper()
			test.That(tb, logs.FilterFieldKey("restart attempt").Len(),
				test.ShouldEqual, 3)
		})
		time.Sleep(2 * time.Second)

		_, err = r.ResourceByName(generic.Named("h"))
		test.That(t, err, test.ShouldNotBeNil)
		test.That(t, err, test.ShouldBeError,
			resource.NewNotFoundError(generic.Named("h")))

		// Also assert that testmodule's resources were deregistered.
		_, ok := resource.LookupRegistration(generic.API, helperModel)
		test.That(t, ok, test.ShouldBeFalse)
		testMotorModel := resource.NewModel("rdk", "test", "motor")
		_, ok = resource.LookupRegistration(motor.API, testMotorModel)
		test.That(t, ok, test.ShouldBeFalse)
	})
}

var (
	doodadModel = resource.DefaultModelFamily.WithModel("mydoodad")
	doodadAPI   = resource.APINamespaceRDK.WithComponentType("doodad")
)

// doodad is an RDK-built component that depends on a modular gizmo.
type doodad struct {
	resource.Named
	resource.AlwaysRebuild
	resource.TriviallyCloseable
	gizmo gizmoapi.Gizmo
}

// doThroughGizmo calls the underlying gizmo's DoCommand.
func (d *doodad) doThroughGizmo(ctx context.Context,
	cmd map[string]interface{},
) (map[string]interface{}, error) {
	return d.gizmo.DoCommand(ctx, cmd)
}

func TestDependentAndOrphanedResources(t *testing.T) {
	ctx := context.Background()
	logger := logging.NewTestLogger(t)

	// Precompile modules to avoid timeout issues when building takes too long.
	complexPath := rtestutils.BuildTempModule(t, "examples/customresources/demos/complexmodule")
	simplePath := rtestutils.BuildTempModule(t, "examples/customresources/demos/simplemodule")

	// Manually define gizmo model, as importing it from mygizmo can cause double
	// registration.
	gizmoModel := resource.NewModel("acme", "demo", "mygizmo")

	// Register a doodad constructor and defer its deregistration.
	resource.RegisterComponent(doodadAPI, doodadModel, resource.Registration[resource.Resource, resource.NoNativeConfig]{
		Constructor: func(
			ctx context.Context,
			deps resource.Dependencies,
			conf resource.Config,
			logger logging.Logger,
		) (resource.Resource, error) {
			newDoodad := &doodad{
				Named: conf.ResourceName().AsNamed(),
			}
			for rName, res := range deps {
				if rName.API == gizmoapi.API {
					gizmo, ok := res.(gizmoapi.Gizmo)
					if !ok {
						return nil, fmt.Errorf("resource %s is not a gizmo", rName.Name)
					}
					newDoodad.gizmo = gizmo
				}
			}
			if newDoodad.gizmo == nil {
				return nil, fmt.Errorf("doodad %s must depend on a gizmo", conf.Name)
			}
			return newDoodad, nil
		},
	})
	defer func() {
		resource.Deregister(doodadAPI, doodadModel)
	}()

	cfg := &config.Config{
		Modules: []config.Module{
			{
				Name:    "mod",
				ExePath: complexPath,
			},
		},
		Components: []resource.Config{
			{
				Name:      "g",
				API:       resource.APINamespace("acme").WithComponentType("gizmo"),
				Model:     gizmoModel,
				DependsOn: []string{"m"},
				Attributes: rutils.AttributeMap{
					"arg1": "foo",
				},
			},
			{
				Name:                "m",
				Model:               fakeModel,
				API:                 motor.API,
				ConvertedAttributes: &fakemotor.Config{},
			},
			{
				Name:      "d",
				API:       resource.APINamespaceRDK.WithComponentType("doodad"),
				Model:     doodadModel,
				DependsOn: []string{"g"},
			},
		},
	}
	test.That(t, cfg.Ensure(false, logger), test.ShouldBeNil)
	r := setupLocalRobot(t, ctx, cfg, logger)

	// Assert that reconfiguring module 'mod' to a new module that does not handle
	// 'g' removes modular component 'g' and its dependent 'd' and leaves 'm' as-is.
	cfg2 := &config.Config{
		Modules: []config.Module{
			{
				Name:    "mod",
				ExePath: simplePath,
			},
		},
		Components: []resource.Config{
			{
				Name:      "g",
				API:       resource.APINamespace("acme").WithComponentType("gizmo"),
				Model:     gizmoModel,
				DependsOn: []string{"m"},
				Attributes: rutils.AttributeMap{
					"arg1": "foo",
				},
			},
			{
				Name:                "m",
				Model:               fakeModel,
				API:                 motor.API,
				ConvertedAttributes: &fakemotor.Config{},
			},
			{
				Name:      "d",
				API:       resource.APINamespaceRDK.WithComponentType("doodad"),
				Model:     doodadModel,
				DependsOn: []string{"g"},
			},
		},
	}
	r.Reconfigure(ctx, cfg2)

	res, err := r.ResourceByName(gizmoapi.Named("g"))
	test.That(t, err, test.ShouldBeError,
		resource.NewNotFoundError(gizmoapi.Named("g")))
	test.That(t, res, test.ShouldBeNil)
	res, err = r.ResourceByName(resource.NewName(doodadAPI, "d"))
	test.That(t, err, test.ShouldBeError,
		resource.NewNotFoundError(resource.NewName(doodadAPI, "d")))
	test.That(t, res, test.ShouldBeNil)
	_, err = r.ResourceByName(motor.Named("m"))
	test.That(t, err, test.ShouldBeNil)

	// Remove module entirely.
	cfg3 := &config.Config{
		Components: []resource.Config{
			{
				Name:      "g",
				API:       resource.APINamespace("acme").WithComponentType("gizmo"),
				Model:     gizmoModel,
				DependsOn: []string{"m"},
				Attributes: rutils.AttributeMap{
					"arg1": "foo",
				},
			},
			{
				Name:                "m",
				Model:               fakeModel,
				API:                 motor.API,
				ConvertedAttributes: &fakemotor.Config{},
			},
			{
				Name:      "d",
				API:       resource.APINamespaceRDK.WithComponentType("doodad"),
				Model:     doodadModel,
				DependsOn: []string{"g"},
			},
		},
	}
	r.Reconfigure(ctx, cfg3)

	// Assert that adding module 'mod' back with original executable path re-adds
	// modular component 'd' and its dependent 'd', and that 'm' is still present.
	r.Reconfigure(ctx, cfg)

	_, err = r.ResourceByName(gizmoapi.Named("g"))
	test.That(t, err, test.ShouldBeNil)
	d, err := r.ResourceByName(resource.NewName(doodadAPI, "d"))
	test.That(t, err, test.ShouldBeNil)
	_, err = r.ResourceByName(motor.Named("m"))
	test.That(t, err, test.ShouldBeNil)

	// Assert that doodad 'd' can make gRPC calls through underlying 'g'.
	doodadD, ok := d.(*doodad)
	test.That(t, ok, test.ShouldBeTrue)
	cmd := map[string]interface{}{"foo": "bar"}
	resp, err := doodadD.doThroughGizmo(ctx, cmd)
	test.That(t, err, test.ShouldBeNil)
	test.That(t, resp, test.ShouldNotBeNil)
	test.That(t, resp, test.ShouldResemble, cmd)
}

func TestModuleDebugReconfigure(t *testing.T) {
	ctx := context.Background()
	// We must use an Info level observed test logger to avoid testmodule
	// inheriting debug mode from the module manager.
	logger, logs := rtestutils.NewInfoObservedTestLogger(t)

	// Precompile module to avoid timeout issues when building takes too long.
	testPath := rtestutils.BuildTempModule(t, "module/testmodule")

	// Create robot with testmodule with LogLevel unset and assert that after two
	// seconds, "debug mode enabled" debug log is not output by testmodule.
	cfg := &config.Config{
		Modules: []config.Module{
			{
				Name:    "mod",
				ExePath: testPath,
			},
		},
	}
	r := setupLocalRobot(t, ctx, cfg, logger)

	time.Sleep(2 * time.Second)
	test.That(t, logs.FilterMessageSnippet("debug mode enabled").Len(),
		test.ShouldEqual, 0)

	// Reconfigure testmodule to have a "debug" LogLevel and assert that "debug
	// mode enabled" debug log is eventually output by testmodule.
	cfg2 := &config.Config{
		Modules: []config.Module{
			{
				Name:     "mod",
				ExePath:  testPath,
				LogLevel: "debug",
			},
		},
	}
	r.Reconfigure(ctx, cfg2)

	testutils.WaitForAssertion(t, func(tb testing.TB) {
		test.That(tb, logs.FilterMessageSnippet("debug mode enabled").Len(),
			test.ShouldEqual, 1)
	})
}

func TestResourcelessModuleRemove(t *testing.T) {
	ctx := context.Background()
	logger, logs := logging.NewObservedTestLogger(t)

	// Precompile module to avoid timeout issues when building takes too long.
	testPath := rtestutils.BuildTempModule(t, "module/testmodule")

	cfg := &config.Config{
		Modules: []config.Module{
			{
				Name:    "mod",
				ExePath: testPath,
			},
		},
	}
	r := setupLocalRobot(t, ctx, cfg, logger)

	// Reconfigure to an empty config and assert that the testmodule process
	// is stopped.
	r.Reconfigure(ctx, &config.Config{})

	testutils.WaitForAssertion(t, func(tb testing.TB) {
		test.That(tb, logs.FilterMessageSnippet("Shutting down gracefully").Len(),
			test.ShouldEqual, 1)
	})
}

func TestCrashedModuleReconfigure(t *testing.T) {
	ctx := context.Background()
	logger, logs := logging.NewObservedTestLogger(t)

	testPath := rtestutils.BuildTempModule(t, "module/testmodule")

	// Manually define model, as importing it can cause double registration.
	helperModel := resource.NewModel("rdk", "test", "helper")

	cfg := &config.Config{
		Modules: []config.Module{
			{
				Name:    "mod",
				ExePath: testPath,
			},
		},
		Components: []resource.Config{
			{
				Name:  "h",
				Model: helperModel,
				API:   generic.API,
			},
		},
	}
	r := setupLocalRobot(t, ctx, cfg, logger)

	_, err := r.ResourceByName(generic.Named("h"))
	test.That(t, err, test.ShouldBeNil)

	t.Run("reconfiguration timeout", func(t *testing.T) {
		// Lower timeouts to avoid waiting for 60 seconds for reconfig and module.
		defer func() {
			test.That(t, os.Unsetenv(rutils.ResourceConfigurationTimeoutEnvVar),
				test.ShouldBeNil)
			test.That(t, os.Unsetenv(rutils.ModuleStartupTimeoutEnvVar),
				test.ShouldBeNil)
		}()
		t.Setenv(rutils.ResourceConfigurationTimeoutEnvVar, "500ms")
		t.Setenv(rutils.ModuleStartupTimeoutEnvVar, "500ms")

		// Reconfigure module to a malformed module (does not start listening).
		// Assert that "h" is removed after reconfiguration error.
		cfg.Modules[0].ExePath = rutils.ResolveFile("module/testmodule/fakemodule.sh")
		r.Reconfigure(ctx, cfg)

		testutils.WaitForAssertion(t, func(tb testing.TB) {
			test.That(t, logs.FilterMessage("error reconfiguring module").Len(), test.ShouldEqual, 1)
		})

		_, err = r.ResourceByName(generic.Named("h"))
		test.That(t, err, test.ShouldNotBeNil)
		test.That(t, err, test.ShouldBeError, resource.NewNotFoundError(generic.Named("h")))
	})

	// Reconfigure module back to testmodule. Assert that 'h' is eventually
	// added back to the resource manager (the module recovers).
	cfg.Modules[0].ExePath = testPath
	r.Reconfigure(ctx, cfg)

	testutils.WaitForAssertion(t, func(tb testing.TB) {
		_, err = r.ResourceByName(generic.Named("h"))
		test.That(tb, err, test.ShouldBeNil)
	})
}

func TestModularResourceReconfigurationCount(t *testing.T) {
	ctx := context.Background()
	logger, logs := logging.NewObservedTestLogger(t)

	testPath := rtestutils.BuildTempModule(t, "module/testmodule")

	// Manually define models, as importing them can cause double registration.
	helperModel := resource.NewModel("rdk", "test", "helper")
	otherModel := resource.NewModel("rdk", "test", "other")

	cfg := &config.Config{
		Modules: []config.Module{
			{
				Name:    "mod",
				ExePath: testPath,
			},
		},
		Components: []resource.Config{
			{
				Name:  "h",
				Model: helperModel,
				API:   generic.API,
			},
		},
		Services: []resource.Config{
			{
				Name:  "o",
				Model: otherModel,
				API:   genericservice.API,
			},
		},
	}
	r := setupLocalRobot(t, ctx, cfg, logger)

	// Assert that helper and other have not yet `Reconfigure`d (only constructed).
	h, err := r.ResourceByName(generic.Named("h"))
	test.That(t, err, test.ShouldBeNil)
	resp, err := h.DoCommand(ctx, map[string]any{"command": "get_num_reconfigurations"})
	test.That(t, err, test.ShouldBeNil)
	test.That(t, resp, test.ShouldNotBeNil)
	test.That(t, resp["num_reconfigurations"], test.ShouldEqual, 0)
	o, err := r.ResourceByName(genericservice.Named("o"))
	test.That(t, err, test.ShouldBeNil)
	resp, err = o.DoCommand(ctx, map[string]any{"command": "get_num_reconfigurations"})
	test.That(t, err, test.ShouldBeNil)
	test.That(t, resp, test.ShouldNotBeNil)
	test.That(t, resp["num_reconfigurations"], test.ShouldEqual, 0)

	cfg2 := &config.Config{
		Modules: []config.Module{
			{
				Name:     "mod",
				ExePath:  testPath,
				LogLevel: "debug",
			},
		},
		Components: []resource.Config{
			{
				Name:  "h",
				Model: helperModel,
				API:   generic.API,
			},
		},
		Services: []resource.Config{
			{
				Name:  "o",
				Model: otherModel,
				API:   genericservice.API,
			},
		},
	}
	r.Reconfigure(ctx, cfg2)

	// Assert that helper and other have still not `Reconfigure`d after their
	// module did (only constructed in the restarted module).
	resp, err = h.DoCommand(ctx, map[string]any{"command": "get_num_reconfigurations"})
	test.That(t, err, test.ShouldBeNil)
	test.That(t, resp, test.ShouldNotBeNil)
	test.That(t, resp["num_reconfigurations"], test.ShouldEqual, 0)
	resp, err = o.DoCommand(ctx, map[string]any{"command": "get_num_reconfigurations"})
	test.That(t, err, test.ShouldBeNil)
	test.That(t, resp, test.ShouldNotBeNil)
	test.That(t, resp["num_reconfigurations"], test.ShouldEqual, 0)

	cfg3 := &config.Config{
		Modules: []config.Module{
			{
				Name:     "mod",
				ExePath:  testPath,
				LogLevel: "debug",
			},
		},
		Components: []resource.Config{
			{
				Name:  "h",
				Model: helperModel,
				API:   generic.API,
				Attributes: rutils.AttributeMap{
					"foo": "bar",
				},
			},
		},
		Services: []resource.Config{
			{
				Name:  "o",
				Model: otherModel,
				API:   genericservice.API,
				Attributes: rutils.AttributeMap{
					"foo": "bar",
				},
			},
		},
	}
	r.Reconfigure(ctx, cfg3)

	// Assert that helper and other `Reconfigure` once when their attributes are
	// changed.
	resp, err = h.DoCommand(ctx, map[string]any{"command": "get_num_reconfigurations"})
	test.That(t, err, test.ShouldBeNil)
	test.That(t, resp, test.ShouldNotBeNil)
	test.That(t, resp["num_reconfigurations"], test.ShouldEqual, 1)
	resp, err = o.DoCommand(ctx, map[string]any{"command": "get_num_reconfigurations"})
	test.That(t, err, test.ShouldBeNil)
	test.That(t, resp, test.ShouldNotBeNil)
	test.That(t, resp["num_reconfigurations"], test.ShouldEqual, 1)

	cfg4 := &config.Config{
		Modules: []config.Module{
			{
				Name:    "mod",
				ExePath: testPath,
			},
		},
		Components: []resource.Config{
			{
				Name:  "h",
				Model: helperModel,
				API:   generic.API,
				Attributes: rutils.AttributeMap{
					"bar": "baz",
				},
			},
		},
		Services: []resource.Config{
			{
				Name:  "o",
				Model: otherModel,
				API:   genericservice.API,
				Attributes: rutils.AttributeMap{
					"bar": "baz",
				},
			},
		},
	}
	r.Reconfigure(ctx, cfg4)

	// Assert that if module is reconfigured (`LogLevel` removed), _and_ helper
	// and other are reconfigured (attributes changed), helper and other are only
	// constructed in new module process and not `Reconfigure`d.
	resp, err = h.DoCommand(ctx, map[string]any{"command": "get_num_reconfigurations"})
	test.That(t, err, test.ShouldBeNil)
	test.That(t, resp, test.ShouldNotBeNil)
	test.That(t, resp["num_reconfigurations"], test.ShouldEqual, 0)
	resp, err = o.DoCommand(ctx, map[string]any{"command": "get_num_reconfigurations"})
	test.That(t, err, test.ShouldBeNil)
	test.That(t, resp, test.ShouldNotBeNil)
	test.That(t, resp["num_reconfigurations"], test.ShouldEqual, 0)

	// Assert that helper and other are only constructed after module
	// crash/successful restart and not `Reconfigure`d.
	_, err = h.DoCommand(ctx, map[string]any{"command": "kill_module"})
	test.That(t, err, test.ShouldNotBeNil)
	test.That(t, err.Error(), test.ShouldContainSubstring, "rpc error")

	testutils.WaitForAssertion(t, func(tb testing.TB) {
		tb.Helper()
		test.That(tb, logs.FilterMessageSnippet("Module resources successfully re-added after module restart").Len(), test.ShouldEqual, 1)
	})

	resp, err = h.DoCommand(ctx, map[string]any{"command": "get_num_reconfigurations"})
	test.That(t, err, test.ShouldBeNil)
	test.That(t, resp, test.ShouldNotBeNil)
	test.That(t, resp["num_reconfigurations"], test.ShouldEqual, 0)
	resp, err = o.DoCommand(ctx, map[string]any{"command": "get_num_reconfigurations"})
	test.That(t, err, test.ShouldBeNil)
	test.That(t, resp, test.ShouldNotBeNil)
	test.That(t, resp["num_reconfigurations"], test.ShouldEqual, 0)
}

func TestImplicitDepsAcrossModules(t *testing.T) {
	ctx := context.Background()
	logger, _ := logging.NewObservedTestLogger(t)

	// Precompile modules to avoid timeout issues when building takes too long.
	complexPath := rtestutils.BuildTempModule(t, "examples/customresources/demos/complexmodule")
	testPath := rtestutils.BuildTempModule(t, "module/testmodule")

	// Manually define models, as importing them can cause double registration.
	myBaseModel := resource.NewModel("acme", "demo", "mybase")
	testMotorModel := resource.NewModel("rdk", "test", "motor")

	cfg := &config.Config{
		Modules: []config.Module{
			{
				Name:    "complex-module",
				ExePath: complexPath,
			},
			{
				Name:    "test-module",
				ExePath: testPath,
			},
		},
		Components: []resource.Config{
			{
				Name:  "b",
				Model: myBaseModel,
				API:   base.API,
				Attributes: rutils.AttributeMap{
					"motorL": "m1",
					"motorR": "m2",
				},
			},
			{
				Name:  "m1",
				Model: testMotorModel,
				API:   motor.API,
			},
			{
				Name:  "m2",
				Model: testMotorModel,
				API:   motor.API,
			},
		},
	}
	r := setupLocalRobot(t, ctx, cfg, logger)

	_, err := r.ResourceByName(base.Named("b"))
	test.That(t, err, test.ShouldBeNil)
	_, err = r.ResourceByName(motor.Named("m1"))
	test.That(t, err, test.ShouldBeNil)
	_, err = r.ResourceByName(motor.Named("m2"))
	test.That(t, err, test.ShouldBeNil)
}

func TestResourceByNameAcrossRemotes(t *testing.T) {
	ctx := context.Background()
	logger := logging.NewTestLogger(t)

	// Setup a robot1 -> robot2 -> robot3 -> robot4 remote chain. Ensure that if
	// robot4 has an encoder "e", all robots in the chain can retrieve it by
	// simple name "e" or short name "[remote-prefix]:e". Also ensure that a
	// motor "m1" on robot1 can depend on "robot2:robot3:robot4:e" and a motor
	// "m2" on robot2 can depend on "e".

	startWeb := func(r robot.LocalRobot) string {
		var boundAddress string
		for i := 0; i < 10; i++ {
			port, err := utils.TryReserveRandomPort()
			test.That(t, err, test.ShouldBeNil)

			options := weboptions.New()
			boundAddress = fmt.Sprintf("localhost:%v", port)
			options.Network.BindAddress = boundAddress
			if err := r.StartWeb(ctx, options); err != nil {
				r.StopWeb()
				if strings.Contains(err.Error(), "address already in use") {
					logger.Infow("port in use; restarting on new port", "port", port, "err", err)
					continue
				}
				t.Fatalf("StartWeb error: %v", err)
			}
			break
		}
		return boundAddress
	}

	cfg4 := &config.Config{
		Components: []resource.Config{
			{
				Name:                "e",
				Model:               resource.DefaultModelFamily.WithModel("fake"),
				API:                 encoder.API,
				ConvertedAttributes: &fakeencoder.Config{},
			},
		},
	}
	robot4 := setupLocalRobot(t, ctx, cfg4, logger)
	addr4 := startWeb(robot4)
	test.That(t, addr4, test.ShouldNotBeBlank)

	cfg3 := &config.Config{
		Remotes: []config.Remote{
			{
				Name:    "robot4",
				Address: addr4,
			},
		},
	}
	robot3 := setupLocalRobot(t, ctx, cfg3, logger)
	addr3 := startWeb(robot3)
	test.That(t, addr3, test.ShouldNotBeBlank)

	cfg2 := &config.Config{
		Remotes: []config.Remote{
			{
				Name:    "robot3",
				Address: addr3,
			},
		},
		Components: []resource.Config{
			{
				Name:                "m2",
				Model:               resource.DefaultModelFamily.WithModel("fake"),
				API:                 motor.API,
				ConvertedAttributes: &fakemotor.Config{},
				// ensure DependsOn works with simple name (implicit remotes)
				DependsOn: []string{"e"},
			},
		},
	}
	robot2 := setupLocalRobot(t, ctx, cfg2, logger)
	addr2 := startWeb(robot2)
	test.That(t, addr2, test.ShouldNotBeBlank)

	cfg1 := &config.Config{
		Remotes: []config.Remote{
			{
				Name:    "robot2",
				Address: addr2,
			},
		},
		Components: []resource.Config{
			{
				Name:                "m1",
				Model:               resource.DefaultModelFamily.WithModel("fake"),
				API:                 motor.API,
				ConvertedAttributes: &fakemotor.Config{},
				// ensure DependsOn works with short name (explicit remotes)
				DependsOn: []string{"robot2:robot3:robot4:e"},
			},
		},
	}
	robot1 := setupLocalRobot(t, ctx, cfg1, logger)

	// Ensure that "e" can be retrieved by short and simple names from all
	// robots. Also ensure "m1" and "m2" can be retrieved from robot1 and robot2
	// (they built properly).

	_, err := robot4.ResourceByName(encoder.Named("e"))
	test.That(t, err, test.ShouldBeNil)

	_, err = robot3.ResourceByName(encoder.Named("e"))
	test.That(t, err, test.ShouldBeNil)
	_, err = robot3.ResourceByName(encoder.Named("robot4:e"))
	test.That(t, err, test.ShouldBeNil)

	_, err = robot2.ResourceByName(encoder.Named("e"))
	test.That(t, err, test.ShouldBeNil)
	_, err = robot2.ResourceByName(encoder.Named("robot3:robot4:e"))
	test.That(t, err, test.ShouldBeNil)
	_, err = robot2.ResourceByName(motor.Named("m2"))
	test.That(t, err, test.ShouldBeNil)

	_, err = robot1.ResourceByName(encoder.Named("e"))
	test.That(t, err, test.ShouldBeNil)
	_, err = robot1.ResourceByName(encoder.Named("robot2:robot3:robot4:e"))
	test.That(t, err, test.ShouldBeNil)
	_, err = robot1.ResourceByName(motor.Named("m1"))
	test.That(t, err, test.ShouldBeNil)
}

func TestCloudMetadata(t *testing.T) {
	logger := logging.NewTestLogger(t)
	ctx := context.Background()
	t.Run("no cloud data", func(t *testing.T) {
		cfg := &config.Config{}
		robot := setupLocalRobot(t, ctx, cfg, logger)
		_, err := robot.CloudMetadata(ctx)
		test.That(t, err, test.ShouldBeError, errors.New("cloud metadata not available"))
	})
	t.Run("with cloud data", func(t *testing.T) {
		cfg := &config.Config{
			Cloud: &config.Cloud{
				ID:           "the-robot-part",
				LocationID:   "the-location",
				PrimaryOrgID: "the-primary-org",
				MachineID:    "the-machine",
			},
		}
		robot := setupLocalRobot(t, ctx, cfg, logger)
		md, err := robot.CloudMetadata(ctx)
		test.That(t, err, test.ShouldBeNil)
		test.That(t, md, test.ShouldResemble, cloud.Metadata{
			PrimaryOrgID:  "the-primary-org",
			LocationID:    "the-location",
			MachineID:     "the-machine",
			MachinePartID: "the-robot-part",
		})
	})
}

func TestReconfigureOnModuleRename(t *testing.T) {
	ctx := context.Background()
	logger := logging.NewTestLogger(t)

	// Precompile complex module to avoid timeout issues when building takes too long.
	complexPath := rtestutils.BuildTempModule(t, "examples/customresources/demos/complexmodule")

	// Manually define mybase model, as importing it can cause double registration.
	myBaseModel := resource.NewModel("acme", "demo", "mybase")

	// Create config with at least one module and a component from that module
	cfg := &config.Config{
		Modules: []config.Module{
			{
				Name:     "mod",
				ExePath:  complexPath,
				LogLevel: "info",
			},
		},
		Components: []resource.Config{
			{
				Name:  "myBase",
				API:   base.API,
				Model: myBaseModel,
				Attributes: rutils.AttributeMap{
					"motorL": "motor1",
					"motorR": "motor2",
				},
			},
			{
				Name:                "motor1",
				API:                 motor.API,
				Model:               fakeModel,
				ConvertedAttributes: &fakemotor.Config{},
			},
			{
				Name:                "motor2",
				API:                 motor.API,
				Model:               fakeModel,
				ConvertedAttributes: &fakemotor.Config{},
			},
		},
	}

	// Create copy of cfg since Reconfigure (called when setting up a robot) modifies cfg.
	cfgCopy := *cfg
	r := setupLocalRobot(t, ctx, cfg, logger)

	// Use copy to modify config by renaming module
	cfgCopy.Modules[0].Name = "mod-renamed"

	r.Reconfigure(ctx, &cfgCopy)

	// Verify resources
	robotResources := []resource.Name{
		cfg.Components[0].ResourceName(),
		cfg.Components[1].ResourceName(),
		cfg.Components[2].ResourceName(),
	}
	expectedResources := rtestutils.ConcatResourceNames(
		robotResources,
		resource.DefaultServices(),
	)
	rtestutils.VerifySameResourceNames(t, r.ResourceNames(), expectedResources)
}

func TestCustomResourceBuildsOnModuleAddition(t *testing.T) {
	ctx := context.Background()
	logger := logging.NewTestLogger(t)

	// Precompile complex module to avoid timeout issues when building takes too long.
	complexPath := rtestutils.BuildTempModule(t, "examples/customresources/demos/complexmodule")

	// Manually define mygizmo model, as importing it can cause double registration, and its API
	gizmoModel := resource.NewModel("acme", "demo", "mygizmo")

	// Create config with a modular component from a custom API without its module
	cfg := &config.Config{
		Components: []resource.Config{
			{
				Name:       "myGizmo",
				API:        resource.NewAPI("acme", "component", "gizmo"),
				Model:      gizmoModel,
				Attributes: rutils.AttributeMap{"arg1": "arg1"},
			},
			{
				Name:                "motor1",
				API:                 motor.API,
				Model:               fakeModel,
				ConvertedAttributes: &fakemotor.Config{},
			},
			{
				Name:                "motor2",
				API:                 motor.API,
				Model:               fakeModel,
				ConvertedAttributes: &fakemotor.Config{},
			},
		},
	}

	// Create copy of cfg since Reconfigure (called when setting up a robot) modifies cfg.
	cfgCopy := *cfg
	r := setupLocalRobot(t, ctx, cfg, logger)

	// Verify resources to ensure myGizmo does not build without module
	builtResources := []resource.Name{
		cfg.Components[1].ResourceName(),
		cfg.Components[2].ResourceName(),
	}
	expectedResources := rtestutils.ConcatResourceNames(
		builtResources,
		resource.DefaultServices(),
	)
	rtestutils.VerifySameResourceNames(t, r.ResourceNames(), expectedResources)

	// Modify config so that it now has a module that supports myGizmo
	mod := []config.Module{
		{
			Name:     "mod",
			ExePath:  complexPath,
			LogLevel: "info",
		},
	}
	cfgCopy.Modules = mod

	r.Reconfigure(ctx, &cfgCopy)

	// Verify resources to ensure myGizmo does build
	expectedResources = rtestutils.ConcatResourceNames(
		[]resource.Name{cfg.Components[0].ResourceName()},
		expectedResources,
	)
	rtestutils.VerifySameResourceNames(t, r.ResourceNames(), expectedResources)
}

func TestSendTriggerConfig(t *testing.T) {
	// Tests that the triggerConfig channel buffers exactly 1 message and that
	// sendTriggerConfig does not block whether or not the channel has
	// capacity.
	ctx := context.Background()
	logger := logging.NewTestLogger(t)

	// Set up local robot normally so that the triggerConfig channel is set up normally
	r := setupLocalRobot(t, ctx, &config.Config{}, logger)

	// Close the robot to stop the background workers from processing any messages to triggerConfig
	// but also reinitialize the closeContext so that sendTriggerConfig will attempt to send messages
	// through.
	test.That(t, r.Close(ctx), test.ShouldBeNil)
	actualR := r.(*localRobot)
	actualR.closeContext = context.Background()

	// This pattern fails the test faster on deadlocks instead of having to wait for the full
	// test timeout.
	sentCh := make(chan bool)
	go func() {
		for i := 0; i < 5; i++ {
			actualR.sendTriggerConfig("remote1")
		}
		sentCh <- true
	}()
	select {
	case sent := <-sentCh:
		test.That(t, sent, test.ShouldBeTrue)
	case <-time.After(time.Second * 20):
		t.Fatal("took too long to send messages to triggerConfig channel, might be a deadlock")
	}
	test.That(t, len(actualR.triggerConfig), test.ShouldEqual, 1)
}

func assertContents(t *testing.T, path, expectedContents string) {
	t.Helper()
	contents, err := os.ReadFile(path)
	test.That(t, err, test.ShouldBeNil)
	test.That(t, contents, test.ShouldResemble, []byte(expectedContents))
}

func TestRestartModule(t *testing.T) {
	ctx := context.Background()
	logger := logging.NewTestLogger(t)

	t.Run("isRunning=false", func(t *testing.T) {
		tmp := t.TempDir()
		badExePath := filepath.Join(tmp, "/nosuchexe")
		const bash = `#!/usr/bin/env bash
		echo STARTED > result.txt
		echo exiting right away
		`
		os.WriteFile(badExePath, []byte(bash), 0o700)
		mod := &config.Module{Name: "restartSingleModule-test", ExePath: badExePath, Type: config.ModuleTypeLocal}
		r := setupLocalRobot(t, ctx, &config.Config{Modules: []config.Module{*mod}}, logger)
		test.That(t, mod.LocalVersion, test.ShouldBeEmpty)

		// make sure this started + failed
		outputPath := filepath.Join(tmp, "result.txt")
		assertContents(t, outputPath, "STARTED\n")
		// clear this so the restart attempt writes it again
		test.That(t, os.Remove(outputPath), test.ShouldBeNil)

		// confirm that we don't error
		err := r.RestartModule(ctx, robot.RestartModuleRequest{ModuleName: mod.Name})
		test.That(t, err, test.ShouldBeNil)
		test.That(t, r.(*localRobot).localModuleVersions[mod.Name].String(), test.ShouldResemble, "0.0.1")
		// make sure it really ran again
		assertContents(t, outputPath, "STARTED\n")
	})

	t.Run("isRunning=true", func(t *testing.T) {
		logger, _ := logging.NewObservedTestLogger(t)
		simplePath := rtestutils.BuildTempModule(t, "examples/customresources/demos/simplemodule")
		mod := &config.Module{Name: "restartSingleModule-test", ExePath: simplePath, Type: config.ModuleTypeLocal}
		r := setupLocalRobot(t, ctx, &config.Config{Modules: []config.Module{*mod}}, logger)

		// test restart. note: we're not testing that the PID rolls over because we don't have access to
		// that state. 'no error' + 'version incremented' is a cheap proxy for that.
		err := r.RestartModule(ctx, robot.RestartModuleRequest{ModuleName: mod.Name})
		test.That(t, err, test.ShouldBeNil)
		test.That(t, r.(*localRobot).localModuleVersions[mod.Name].String(), test.ShouldResemble, "0.0.1")
	})
}

var mockModel = resource.DefaultModelFamily.WithModel("mockmodel")

type mockResource struct {
	resource.Named
	resource.TriviallyCloseable
	name  string
	value int
}

type mockConfig struct {
	Value int    `json:"value"`
	Fail  bool   `json:"fail"`
	Sleep string `json:"sleep"`
}

//nolint:unparam // the resource name is currently always "m" but this could easily change
func newMockConfig(name string, val int, fail bool, sleep string) resource.Config {
	return resource.Config{
		Name:  name,
		Model: mockModel,
		API:   mockAPI,
		// We need to specify both `Attributes` and `ConvertedAttributes`.
		// The former triggers a reconfiguration and the former is actually
		// used to reconfigure the component.
		Attributes:          rutils.AttributeMap{"value": val, "fail": fail, "sleep": sleep},
		ConvertedAttributes: &mockConfig{Value: val, Fail: fail, Sleep: sleep},
	}
}

var errMockValidation = errors.New("whoops")

func (cfg *mockConfig) Validate(path string) ([]string, error) {
	if cfg.Fail {
		return nil, errMockValidation
	}
	return []string{}, nil
}

func newMock(
	ctx context.Context,
	deps resource.Dependencies,
	conf resource.Config,
	logger logging.Logger,
) (resource.Resource, error) {
	m := &mockResource{name: conf.Name}
	if err := m.Reconfigure(ctx, deps, conf); err != nil {
		return nil, err
	}
	return m, nil
}

func (m *mockResource) Name() resource.Name {
	return mockNamed(m.name)
}

func (m *mockResource) Reconfigure(
	ctx context.Context,
	deps resource.Dependencies,
	conf resource.Config,
) error {
	mConf, err := resource.NativeConfig[*mockConfig](conf)
	if err != nil {
		return err
	}
	if mConf.Sleep != "" {
		if d, err := time.ParseDuration(mConf.Sleep); err == nil {
			log.Printf("sleeping for %s\n", d)
			time.Sleep(d)
		}
	}
	m.value = mConf.Value
	return nil
}

// getExpectedDefaultStatuses returns a slice of default [resource.Status] with a given
// revision set for motion and sensor services.
func getExpectedDefaultStatuses(revision string) []resource.Status {
	return []resource.Status{
		{
			Name: resource.Name{
				API:  resource.APINamespaceRDKInternal.WithServiceType("framesystem"),
				Name: "builtin",
			},
			State: resource.NodeStateReady,
		},
		{
			Name: resource.Name{
				API:  resource.APINamespaceRDKInternal.WithServiceType("cloud_connection"),
				Name: "builtin",
			},
			State: resource.NodeStateReady,
		},
		{
			Name: resource.Name{
				API:  resource.APINamespaceRDKInternal.WithServiceType("packagemanager"),
				Name: "builtin",
			},
			State: resource.NodeStateReady,
		},
		{
			Name: resource.Name{
				API:  resource.APINamespaceRDKInternal.WithServiceType("web"),
				Name: "builtin",
			},
			State: resource.NodeStateReady,
		},
		{
			Name: resource.Name{
				API:  resource.APINamespaceRDK.WithServiceType("motion"),
				Name: "builtin",
			},
			State:    resource.NodeStateReady,
			Revision: revision,
		},
		{
			Name: resource.Name{
				API:  resource.APINamespaceRDK.WithServiceType("sensors"),
				Name: "builtin",
			},
			State:    resource.NodeStateReady,
			Revision: revision,
		},
	}
}

func TestMachineStatus(t *testing.T) {
	logger := logging.NewTestLogger(t)
	ctx := context.Background()

	resource.RegisterComponent(
		mockAPI,
		mockModel,
		resource.Registration[resource.Resource, *mockConfig]{Constructor: newMock},
	)
	defer resource.Deregister(mockAPI, mockModel)

	t.Run("default resources", func(t *testing.T) {
		rev1 := "rev1"
		lr := setupLocalRobot(t, ctx, &config.Config{Revision: rev1}, logger)

		mStatus, err := lr.MachineStatus(ctx)
		test.That(t, err, test.ShouldBeNil)
		test.That(t, mStatus.Config.Revision, test.ShouldEqual, rev1)

		expectedStatuses := getExpectedDefaultStatuses(rev1)
		rtestutils.VerifySameResourceStatuses(t, mStatus.Resources, expectedStatuses)
	})

	t.Run("poll after working and failing reconfigures", func(t *testing.T) {
		lr := setupLocalRobot(t, ctx, &config.Config{Revision: "rev1"}, logger)

		// Add a fake resource to the robot.
		rev2 := "rev2"
		lr.Reconfigure(ctx, &config.Config{
			Revision:   rev2,
			Components: []resource.Config{newMockConfig("m", 0, false, "")},
		})
		mStatus, err := lr.MachineStatus(ctx)
		test.That(t, err, test.ShouldBeNil)
		test.That(t, mStatus.Config.Revision, test.ShouldEqual, rev2)
		expectedStatuses := rtestutils.ConcatResourceStatuses(
			getExpectedDefaultStatuses(rev2),
			[]resource.Status{
				{
					Name:     mockNamed("m"),
					State:    resource.NodeStateReady,
					Revision: rev2,
				},
			},
		)
		rtestutils.VerifySameResourceStatuses(t, mStatus.Resources, expectedStatuses)

		// Update resource config to cause reconfiguration to fail.
		rev3 := "rev3"
		lr.Reconfigure(ctx, &config.Config{
			Revision:   rev3,
			Components: []resource.Config{newMockConfig("m", 0, true, "")},
		})
		mStatus, err = lr.MachineStatus(ctx)
		test.That(t, err, test.ShouldBeNil)
		test.That(t, mStatus.Config.Revision, test.ShouldEqual, rev3)

		expectedConfigError := fmt.Errorf("resource config validation error: %w", errMockValidation)
		expectedStatuses = rtestutils.ConcatResourceStatuses(
			getExpectedDefaultStatuses(rev3),
			[]resource.Status{
				{
					Name:     mockNamed("m"),
					State:    resource.NodeStateUnhealthy,
					Revision: rev2,
					Error:    errors.Join(expectedConfigError),
				},
			},
		)
		rtestutils.VerifySameResourceStatuses(t, mStatus.Resources, expectedStatuses)

		// Update resource with a working config.
		rev4 := "rev4"
		lr.Reconfigure(ctx, &config.Config{
			Revision:   rev4,
			Components: []resource.Config{newMockConfig("m", 200, false, "")},
		})
		mStatus, err = lr.MachineStatus(ctx)
		test.That(t, err, test.ShouldBeNil)
		test.That(t, mStatus.Config.Revision, test.ShouldEqual, rev4)
		expectedStatuses = rtestutils.ConcatResourceStatuses(
			getExpectedDefaultStatuses(rev4),
			[]resource.Status{
				{
					Name:     mockNamed("m"),
					State:    resource.NodeStateReady,
					Revision: rev4,
				},
			},
		)
		rtestutils.VerifySameResourceStatuses(t, mStatus.Resources, expectedStatuses)
	})
<<<<<<< HEAD
}

var (
	fooModel = resource.DefaultModelFamily.WithModel("foo")
	barModel = resource.DefaultModelFamily.WithModel("bar")
)

// fooComponent is an RDK-built component that can output logs.
type fooComponent struct {
	resource.Named
	resource.AlwaysRebuild
	resource.TriviallyCloseable
	logger logging.Logger
}

// DoCommand accepts a "log" command.
func (fc *fooComponent) DoCommand(ctx context.Context, req map[string]interface{}) (map[string]interface{}, error) {
	return doCommand(ctx, req, fc.logger)
}

// barService is an RDK-built service that can output logs.
type barService struct {
	resource.Named
	resource.AlwaysRebuild
	resource.TriviallyCloseable
	logger logging.Logger
}

// DoCommand accepts a "log" command.
func (bs *barService) DoCommand(ctx context.Context, req map[string]interface{}) (map[string]interface{}, error) {
	return doCommand(ctx, req, bs.logger)
}

func doCommand(ctx context.Context, req map[string]interface{}, logger logging.Logger) (map[string]interface{}, error) {
	cmd, ok := req["command"]
	if !ok {
		return nil, errors.New("missing 'command' string")
	}

	switch req["command"] {
	case "log":
		level, err := logging.LevelFromString(req["level"].(string))
		if err != nil {
			return nil, err
		}

		msg := req["msg"].(string)
		switch level {
		case logging.DEBUG:
			logger.CDebugw(ctx, msg)
		case logging.INFO:
			logger.CInfow(ctx, msg)
		case logging.WARN:
			logger.CWarnw(ctx, msg)
		case logging.ERROR:
			logger.CErrorw(ctx, msg)
		}

		return map[string]any{}, nil
	default:
		return nil, fmt.Errorf("unknown command string %s", cmd)
	}
}

func TestLogPropagation(t *testing.T) {
	// Mimic what entrypoint code does: use a config to update a registry, and
	// assert log levels are propagated to a robot. This means we call
	// `UpdateLoggerRegistryFromConfig` and _then_ `setupLocalRobot` or
	// `Reconfigure`.

	ctx := context.Background()
	logger, observer, registry := logging.NewObservedTestLoggerWithRegistry(t, "rdk")
	helperModel := resource.NewModel("rdk", "test", "helper")
	otherModel := resource.NewModel("rdk", "test", "other")
	testPath := rtestutils.BuildTempModule(t, "module/testmodule")

	// Register a foo component and defer its deregistration.
	resource.RegisterComponent(generic.API, fooModel, resource.Registration[resource.Resource,
		resource.NoNativeConfig]{
		Constructor: func(
			ctx context.Context,
			deps resource.Dependencies,
			conf resource.Config,
			logger logging.Logger,
		) (resource.Resource, error) {
			return &fooComponent{
				Named:  conf.ResourceName().AsNamed(),
				logger: logger,
			}, nil
		},
	})
	defer func() {
		resource.Deregister(generic.API, fooModel)
	}()

	// Register a bar service and defer its deregistration.
	resource.RegisterService(genericservice.API, barModel, resource.Registration[resource.Resource, resource.NoNativeConfig]{
		Constructor: func(
			ctx context.Context,
			deps resource.Dependencies,
			conf resource.Config,
			logger logging.Logger,
		) (resource.Resource, error) {
			return &barService{
				Named:  conf.ResourceName().AsNamed(),
				logger: logger,
			}, nil
		},
	})
	defer func() {
		resource.Deregister(genericservice.API, barModel)
	}()

	cfg := &config.Config{
		Modules: []config.Module{
			{
				Name:    "mod",
				ExePath: testPath,
			},
		},
		Components: []resource.Config{
			{
				Name:  "foo", // built-in component
				API:   generic.API,
				Model: fooModel,
			},
			{
				Name:  "helper", // modular component
				API:   generic.API,
				Model: helperModel,
			},
		},
		Services: []resource.Config{
			{
				Name:  "bar", // built-in service
				API:   genericservice.API,
				Model: barModel,
			},
			{
				Name:  "other", // modular service
				API:   genericservice.API,
				Model: otherModel,
			},
		},
		LogConfig: []logging.LoggerPatternConfig{
			{
				Pattern: "rdk.resource_manager.rdk:component:generic/foo",
				Level:   "INFO",
			},
			{
				Pattern: "rdk.TestModule.rdk:component:generic/helper",
				Level:   "INFO",
			},
			{
				Pattern: "rdk.resource_manager.rdk:service:generic/bar",
				Level:   "INFO",
			},
			{
				Pattern: "rdk.TestModule.rdk:service:generic/other",
				Level:   "INFO",
			},
		},
	}

	config.UpdateLoggerRegistryFromConfig(registry, cfg, logger)
	lr := setupLocalRobot(t, ctx, cfg, logger)

	resourceNames := []resource.Name{
		generic.Named("foo"),
		generic.Named("helper"),
		genericservice.Named("bar"),
		genericservice.Named("other"),
	}

	// Assert that all resources' loggers are configured at INFO level
	// (INFO level logs appear but DEBUG level logs do not) due to `LogConfig`
	// patterns.
	for i, name := range resourceNames {
		// Use index to differentiate logs from different resources.
		infoLogLine := fmt.Sprintf("INFO level log line %d", i)
		infoLogCmd := map[string]interface{}{"command": "log", "msg": infoLogLine, "level": "INFO"}
		debugLogLine := fmt.Sprintf("debug-level log line %d", i)
		debugLogCmd := map[string]interface{}{"command": "log", "msg": debugLogLine, "level": "DEBUG"}

		res, err := lr.ResourceByName(name)
		test.That(t, err, test.ShouldBeNil)
		_, err = res.DoCommand(ctx, infoLogCmd)
		test.That(t, err, test.ShouldBeNil)
		_, err = res.DoCommand(ctx, debugLogCmd)
		test.That(t, err, test.ShouldBeNil)

		// Each should output one INFO level log and no DEBUG level logs.
		testutils.WaitForAssertion(t, func(tb testing.TB) {
			tb.Helper()
			test.That(tb, observer.FilterMessageSnippet(infoLogLine).Len(), test.ShouldEqual, 1)
		})
		test.That(t, observer.FilterMessage(debugLogLine+"\n").Len(), test.ShouldEqual, 0)
	}

	// Mutate config to set `LogConfiguration` fields to DEBUG for all resources.
	debugLogConfiguration := &resource.LogConfig{Level: logging.DEBUG}
	cfg.Components[0].LogConfiguration = debugLogConfiguration
	cfg.Components[1].LogConfiguration = debugLogConfiguration
	cfg.Services[0].LogConfiguration = debugLogConfiguration
	cfg.Services[1].LogConfiguration = debugLogConfiguration

	config.UpdateLoggerRegistryFromConfig(registry, cfg, logger)
	lr.Reconfigure(ctx, cfg)

	// Assert that all resources' loggers are now configured at DEBUG level (INFO
	// level and DEBUG level logs appear). `LogConfiguration` fields should be
	// honored above `LogConfig` fields.
	//nolint:dupl
	for i, name := range resourceNames {
		// Use index (offset by 4 to account for previous logs) to differentiate
		// logs from different resources.
		infoLogLine := fmt.Sprintf("info-level log line %d", i+4)
		infoLogCmd := map[string]interface{}{"command": "log", "msg": infoLogLine, "level": "info"}
		debugLogLine := fmt.Sprintf("debug-level log line %d", i+4)
		debugLogCmd := map[string]interface{}{"command": "log", "msg": debugLogLine, "level": "debug"}

		res, err := lr.ResourceByName(name)
		test.That(t, err, test.ShouldBeNil)
		_, err = res.DoCommand(ctx, infoLogCmd)
		test.That(t, err, test.ShouldBeNil)
		_, err = res.DoCommand(ctx, debugLogCmd)
		test.That(t, err, test.ShouldBeNil)

		// Each should output both an INFO level log and a DEBUG level log.
		testutils.WaitForAssertion(t, func(tb testing.TB) {
			tb.Helper()
			test.That(tb, observer.FilterMessageSnippet(infoLogLine).Len(), test.ShouldEqual, 1)
			test.That(t, observer.FilterMessageSnippet(debugLogLine).Len(), test.ShouldEqual, 1)
		})
	}

	// Mutate config to remove all log configurations.
	cfg.Components[0].LogConfiguration = nil
	cfg.Components[1].LogConfiguration = nil
	cfg.Services[0].LogConfiguration = nil
	cfg.Services[1].LogConfiguration = nil
	cfg.LogConfig = nil

	config.UpdateLoggerRegistryFromConfig(registry, cfg, logger)
	lr.Reconfigure(ctx, cfg)

	// Assert that all resources' loggers are still configured at DEBUG level
	// (INFO level and DEBUG level logs appear). In the absence of any log
	// configuration, log levels should fall back to level of top-level logger
	// (DEBUG in this case, due to using a test logger).
	//nolint:dupl
	for i, name := range resourceNames {
		// Use index (offset by 8 to account for previous logs) to differentiate logs from different resources.
		infoLogLine := fmt.Sprintf("info-level log line %d", i+8)
		infoLogCmd := map[string]interface{}{"command": "log", "msg": infoLogLine, "level": "info"}
		debugLogLine := fmt.Sprintf("debug-level log line %d", i+8)
		debugLogCmd := map[string]interface{}{"command": "log", "msg": debugLogLine, "level": "debug"}

		res, err := lr.ResourceByName(name)
		test.That(t, err, test.ShouldBeNil)
		_, err = res.DoCommand(ctx, infoLogCmd)
		test.That(t, err, test.ShouldBeNil)
		_, err = res.DoCommand(ctx, debugLogCmd)
		test.That(t, err, test.ShouldBeNil)

		// Each should output both an INFO level log and a DEBUG level log.
		testutils.WaitForAssertion(t, func(tb testing.TB) {
			tb.Helper()
			test.That(tb, observer.FilterMessageSnippet(infoLogLine).Len(), test.ShouldEqual, 1)
			test.That(t, observer.FilterMessageSnippet(debugLogLine).Len(), test.ShouldEqual, 1)
		})
	}
=======

	t.Run("poll during reconfiguration", func(t *testing.T) {
		rev1 := "rev1"
		lr := setupLocalRobot(t, ctx, &config.Config{
			Revision:   rev1,
			Components: []resource.Config{newMockConfig("m", 200, false, "")},
		}, logger)

		// update resource with a working config that is slow to reconfigure.
		rev2 := "rev2"
		var wg sync.WaitGroup
		wg.Add(1)
		go func() {
			defer wg.Done()
			lr.Reconfigure(ctx, &config.Config{
				Revision:   rev2,
				Components: []resource.Config{newMockConfig("m", 300, false, "1s")},
			})
		}()
		// sleep for a short amount of time to allow the machine to receive a new
		// revision. this sleep should be shorter than the resource update duration
		// defined above so that updated resource is still in a "configuring" state.
		time.Sleep(time.Millisecond * 100)

		// get status while reconfiguring
		mStatus, err := lr.MachineStatus(ctx)
		test.That(t, err, test.ShouldBeNil)
		test.That(t, mStatus.Config.Revision, test.ShouldEqual, rev2)

		// the component whose config changed should be the only component in a
		// "configuring" state and associated with the original revision.
		filterConfiguring := rtestutils.FilterByStatus(t, mStatus.Resources, resource.NodeStateConfiguring)
		expectedConfiguring := []resource.Status{
			{
				Name:     mockNamed("m"),
				State:    resource.NodeStateConfiguring,
				Revision: rev1,
			},
		}
		rtestutils.VerifySameResourceStatuses(t, filterConfiguring, expectedConfiguring)

		// all other components should be in the "ready" state and associated with the
		// new revision.
		filterReady := rtestutils.FilterByStatus(t, mStatus.Resources, resource.NodeStateReady)
		expectedReady := getExpectedDefaultStatuses(rev2)
		rtestutils.VerifySameResourceStatuses(t, filterReady, expectedReady)

		wg.Wait()

		// get status after reconfigure finishes
		mStatus, err = lr.MachineStatus(ctx)
		test.That(t, err, test.ShouldBeNil)
		test.That(t, mStatus.Config.Revision, test.ShouldEqual, rev2)

		// now all components, including the one whose config changed, should all be in
		// the "ready" state and associated with the new revision.
		expectedStatuses := rtestutils.ConcatResourceStatuses(
			getExpectedDefaultStatuses(rev2),
			[]resource.Status{
				{
					Name:     mockNamed("m"),
					State:    resource.NodeStateReady,
					Revision: rev2,
				},
			},
		)
		rtestutils.VerifySameResourceStatuses(t, mStatus.Resources, expectedStatuses)
	})
}

// dialWithShortTimeout chooses a smaller timeout value to keep the test.
func dialWithShortTimeout(client *client.RobotClient) error {
	ctx, done := context.WithTimeout(context.Background(), 500*time.Millisecond)
	defer done()
	return client.Connect(ctx)
}

// TestStickyWebRTCConnection ensures that once a RobotClient object makes a WebRTC connection, it
// will only make future WebRTC connections.
func TestStickyWebRTCConnection(t *testing.T) {
	logger := logging.NewTestLogger(t)
	ctx := context.Background()

	// Start a robot and stand up its "web".
	robot := setupLocalRobot(t, ctx, &config.Config{}, logger.Sublogger("robot"))
	options, _, addr := robottestutils.CreateBaseOptionsAndListener(t)
	err := robot.StartWeb(ctx, options)
	test.That(t, err, test.ShouldBeNil)
	defer robot.StopWeb()

	// Connect to the robot with a client. This should be a WebRTC connection, but we do not assert
	// that.
	robotClient, connectionErr := client.New(ctx, addr, logger.Sublogger("client"))
	test.That(t, connectionErr, test.ShouldBeNil)
	defer robotClient.Close(ctx)

	// Stop the "web".
	robot.StopWeb()
	// Explicitly reconnect the RobotClient. The "web" is down therefore this client will time out
	// and error.
	connectionErr = dialWithShortTimeout(robotClient)
	test.That(t, connectionErr, test.ShouldNotBeNil)

	// Massage the options to restart the "web" on the same port as before. Note: this can result in
	// a test bug/failure as another test may have picked up the same port in the meantime.
	options.Network.BindAddress = addr
	options.Network.Listener = nil
	err = robot.StartWeb(ctx, options)
	test.That(t, err, test.ShouldBeNil)

	// Explicitly reconnect with the robot client. Reconnecting will succeed, and this should be a
	// WebRTC connection.
	connectionErr = dialWithShortTimeout(robotClient)
	test.That(t, connectionErr, test.ShouldBeNil)

	// Stop the "web" again. Assert we can no longer connect.
	robot.StopWeb()
	connectionErr = dialWithShortTimeout(robotClient)
	test.That(t, connectionErr, test.ShouldNotBeNil)

	// Restart the "web" but only accept direct gRPC connections.
	options.DisallowWebRTC = true
	err = robot.StartWeb(ctx, options)
	test.That(t, err, test.ShouldBeNil)

	// Explicitly reconnect with the RobotClient. The RobotClient should only try creating a WebRTC
	// connection and thus fail this attempt.
	connectionErr = dialWithShortTimeout(robotClient)
	test.That(t, connectionErr, test.ShouldNotBeNil)

	// However, a new RobotClient should happily create a direct gRPC connection.
	cleanClient, err := client.New(ctx, addr, logger.Sublogger("clean_client"))
	test.That(t, err, test.ShouldBeNil)
	cleanClient.Close(ctx)
>>>>>>> a302fe7e
}<|MERGE_RESOLUTION|>--- conflicted
+++ resolved
@@ -3544,280 +3544,6 @@
 		)
 		rtestutils.VerifySameResourceStatuses(t, mStatus.Resources, expectedStatuses)
 	})
-<<<<<<< HEAD
-}
-
-var (
-	fooModel = resource.DefaultModelFamily.WithModel("foo")
-	barModel = resource.DefaultModelFamily.WithModel("bar")
-)
-
-// fooComponent is an RDK-built component that can output logs.
-type fooComponent struct {
-	resource.Named
-	resource.AlwaysRebuild
-	resource.TriviallyCloseable
-	logger logging.Logger
-}
-
-// DoCommand accepts a "log" command.
-func (fc *fooComponent) DoCommand(ctx context.Context, req map[string]interface{}) (map[string]interface{}, error) {
-	return doCommand(ctx, req, fc.logger)
-}
-
-// barService is an RDK-built service that can output logs.
-type barService struct {
-	resource.Named
-	resource.AlwaysRebuild
-	resource.TriviallyCloseable
-	logger logging.Logger
-}
-
-// DoCommand accepts a "log" command.
-func (bs *barService) DoCommand(ctx context.Context, req map[string]interface{}) (map[string]interface{}, error) {
-	return doCommand(ctx, req, bs.logger)
-}
-
-func doCommand(ctx context.Context, req map[string]interface{}, logger logging.Logger) (map[string]interface{}, error) {
-	cmd, ok := req["command"]
-	if !ok {
-		return nil, errors.New("missing 'command' string")
-	}
-
-	switch req["command"] {
-	case "log":
-		level, err := logging.LevelFromString(req["level"].(string))
-		if err != nil {
-			return nil, err
-		}
-
-		msg := req["msg"].(string)
-		switch level {
-		case logging.DEBUG:
-			logger.CDebugw(ctx, msg)
-		case logging.INFO:
-			logger.CInfow(ctx, msg)
-		case logging.WARN:
-			logger.CWarnw(ctx, msg)
-		case logging.ERROR:
-			logger.CErrorw(ctx, msg)
-		}
-
-		return map[string]any{}, nil
-	default:
-		return nil, fmt.Errorf("unknown command string %s", cmd)
-	}
-}
-
-func TestLogPropagation(t *testing.T) {
-	// Mimic what entrypoint code does: use a config to update a registry, and
-	// assert log levels are propagated to a robot. This means we call
-	// `UpdateLoggerRegistryFromConfig` and _then_ `setupLocalRobot` or
-	// `Reconfigure`.
-
-	ctx := context.Background()
-	logger, observer, registry := logging.NewObservedTestLoggerWithRegistry(t, "rdk")
-	helperModel := resource.NewModel("rdk", "test", "helper")
-	otherModel := resource.NewModel("rdk", "test", "other")
-	testPath := rtestutils.BuildTempModule(t, "module/testmodule")
-
-	// Register a foo component and defer its deregistration.
-	resource.RegisterComponent(generic.API, fooModel, resource.Registration[resource.Resource,
-		resource.NoNativeConfig]{
-		Constructor: func(
-			ctx context.Context,
-			deps resource.Dependencies,
-			conf resource.Config,
-			logger logging.Logger,
-		) (resource.Resource, error) {
-			return &fooComponent{
-				Named:  conf.ResourceName().AsNamed(),
-				logger: logger,
-			}, nil
-		},
-	})
-	defer func() {
-		resource.Deregister(generic.API, fooModel)
-	}()
-
-	// Register a bar service and defer its deregistration.
-	resource.RegisterService(genericservice.API, barModel, resource.Registration[resource.Resource, resource.NoNativeConfig]{
-		Constructor: func(
-			ctx context.Context,
-			deps resource.Dependencies,
-			conf resource.Config,
-			logger logging.Logger,
-		) (resource.Resource, error) {
-			return &barService{
-				Named:  conf.ResourceName().AsNamed(),
-				logger: logger,
-			}, nil
-		},
-	})
-	defer func() {
-		resource.Deregister(genericservice.API, barModel)
-	}()
-
-	cfg := &config.Config{
-		Modules: []config.Module{
-			{
-				Name:    "mod",
-				ExePath: testPath,
-			},
-		},
-		Components: []resource.Config{
-			{
-				Name:  "foo", // built-in component
-				API:   generic.API,
-				Model: fooModel,
-			},
-			{
-				Name:  "helper", // modular component
-				API:   generic.API,
-				Model: helperModel,
-			},
-		},
-		Services: []resource.Config{
-			{
-				Name:  "bar", // built-in service
-				API:   genericservice.API,
-				Model: barModel,
-			},
-			{
-				Name:  "other", // modular service
-				API:   genericservice.API,
-				Model: otherModel,
-			},
-		},
-		LogConfig: []logging.LoggerPatternConfig{
-			{
-				Pattern: "rdk.resource_manager.rdk:component:generic/foo",
-				Level:   "INFO",
-			},
-			{
-				Pattern: "rdk.TestModule.rdk:component:generic/helper",
-				Level:   "INFO",
-			},
-			{
-				Pattern: "rdk.resource_manager.rdk:service:generic/bar",
-				Level:   "INFO",
-			},
-			{
-				Pattern: "rdk.TestModule.rdk:service:generic/other",
-				Level:   "INFO",
-			},
-		},
-	}
-
-	config.UpdateLoggerRegistryFromConfig(registry, cfg, logger)
-	lr := setupLocalRobot(t, ctx, cfg, logger)
-
-	resourceNames := []resource.Name{
-		generic.Named("foo"),
-		generic.Named("helper"),
-		genericservice.Named("bar"),
-		genericservice.Named("other"),
-	}
-
-	// Assert that all resources' loggers are configured at INFO level
-	// (INFO level logs appear but DEBUG level logs do not) due to `LogConfig`
-	// patterns.
-	for i, name := range resourceNames {
-		// Use index to differentiate logs from different resources.
-		infoLogLine := fmt.Sprintf("INFO level log line %d", i)
-		infoLogCmd := map[string]interface{}{"command": "log", "msg": infoLogLine, "level": "INFO"}
-		debugLogLine := fmt.Sprintf("debug-level log line %d", i)
-		debugLogCmd := map[string]interface{}{"command": "log", "msg": debugLogLine, "level": "DEBUG"}
-
-		res, err := lr.ResourceByName(name)
-		test.That(t, err, test.ShouldBeNil)
-		_, err = res.DoCommand(ctx, infoLogCmd)
-		test.That(t, err, test.ShouldBeNil)
-		_, err = res.DoCommand(ctx, debugLogCmd)
-		test.That(t, err, test.ShouldBeNil)
-
-		// Each should output one INFO level log and no DEBUG level logs.
-		testutils.WaitForAssertion(t, func(tb testing.TB) {
-			tb.Helper()
-			test.That(tb, observer.FilterMessageSnippet(infoLogLine).Len(), test.ShouldEqual, 1)
-		})
-		test.That(t, observer.FilterMessage(debugLogLine+"\n").Len(), test.ShouldEqual, 0)
-	}
-
-	// Mutate config to set `LogConfiguration` fields to DEBUG for all resources.
-	debugLogConfiguration := &resource.LogConfig{Level: logging.DEBUG}
-	cfg.Components[0].LogConfiguration = debugLogConfiguration
-	cfg.Components[1].LogConfiguration = debugLogConfiguration
-	cfg.Services[0].LogConfiguration = debugLogConfiguration
-	cfg.Services[1].LogConfiguration = debugLogConfiguration
-
-	config.UpdateLoggerRegistryFromConfig(registry, cfg, logger)
-	lr.Reconfigure(ctx, cfg)
-
-	// Assert that all resources' loggers are now configured at DEBUG level (INFO
-	// level and DEBUG level logs appear). `LogConfiguration` fields should be
-	// honored above `LogConfig` fields.
-	//nolint:dupl
-	for i, name := range resourceNames {
-		// Use index (offset by 4 to account for previous logs) to differentiate
-		// logs from different resources.
-		infoLogLine := fmt.Sprintf("info-level log line %d", i+4)
-		infoLogCmd := map[string]interface{}{"command": "log", "msg": infoLogLine, "level": "info"}
-		debugLogLine := fmt.Sprintf("debug-level log line %d", i+4)
-		debugLogCmd := map[string]interface{}{"command": "log", "msg": debugLogLine, "level": "debug"}
-
-		res, err := lr.ResourceByName(name)
-		test.That(t, err, test.ShouldBeNil)
-		_, err = res.DoCommand(ctx, infoLogCmd)
-		test.That(t, err, test.ShouldBeNil)
-		_, err = res.DoCommand(ctx, debugLogCmd)
-		test.That(t, err, test.ShouldBeNil)
-
-		// Each should output both an INFO level log and a DEBUG level log.
-		testutils.WaitForAssertion(t, func(tb testing.TB) {
-			tb.Helper()
-			test.That(tb, observer.FilterMessageSnippet(infoLogLine).Len(), test.ShouldEqual, 1)
-			test.That(t, observer.FilterMessageSnippet(debugLogLine).Len(), test.ShouldEqual, 1)
-		})
-	}
-
-	// Mutate config to remove all log configurations.
-	cfg.Components[0].LogConfiguration = nil
-	cfg.Components[1].LogConfiguration = nil
-	cfg.Services[0].LogConfiguration = nil
-	cfg.Services[1].LogConfiguration = nil
-	cfg.LogConfig = nil
-
-	config.UpdateLoggerRegistryFromConfig(registry, cfg, logger)
-	lr.Reconfigure(ctx, cfg)
-
-	// Assert that all resources' loggers are still configured at DEBUG level
-	// (INFO level and DEBUG level logs appear). In the absence of any log
-	// configuration, log levels should fall back to level of top-level logger
-	// (DEBUG in this case, due to using a test logger).
-	//nolint:dupl
-	for i, name := range resourceNames {
-		// Use index (offset by 8 to account for previous logs) to differentiate logs from different resources.
-		infoLogLine := fmt.Sprintf("info-level log line %d", i+8)
-		infoLogCmd := map[string]interface{}{"command": "log", "msg": infoLogLine, "level": "info"}
-		debugLogLine := fmt.Sprintf("debug-level log line %d", i+8)
-		debugLogCmd := map[string]interface{}{"command": "log", "msg": debugLogLine, "level": "debug"}
-
-		res, err := lr.ResourceByName(name)
-		test.That(t, err, test.ShouldBeNil)
-		_, err = res.DoCommand(ctx, infoLogCmd)
-		test.That(t, err, test.ShouldBeNil)
-		_, err = res.DoCommand(ctx, debugLogCmd)
-		test.That(t, err, test.ShouldBeNil)
-
-		// Each should output both an INFO level log and a DEBUG level log.
-		testutils.WaitForAssertion(t, func(tb testing.TB) {
-			tb.Helper()
-			test.That(tb, observer.FilterMessageSnippet(infoLogLine).Len(), test.ShouldEqual, 1)
-			test.That(t, observer.FilterMessageSnippet(debugLogLine).Len(), test.ShouldEqual, 1)
-		})
-	}
-=======
 
 	t.Run("poll during reconfiguration", func(t *testing.T) {
 		rev1 := "rev1"
@@ -3952,5 +3678,276 @@
 	cleanClient, err := client.New(ctx, addr, logger.Sublogger("clean_client"))
 	test.That(t, err, test.ShouldBeNil)
 	cleanClient.Close(ctx)
->>>>>>> a302fe7e
+}
+
+var (
+	fooModel = resource.DefaultModelFamily.WithModel("foo")
+	barModel = resource.DefaultModelFamily.WithModel("bar")
+)
+
+// fooComponent is an RDK-built component that can output logs.
+type fooComponent struct {
+	resource.Named
+	resource.AlwaysRebuild
+	resource.TriviallyCloseable
+	logger logging.Logger
+}
+
+// DoCommand accepts a "log" command.
+func (fc *fooComponent) DoCommand(ctx context.Context, req map[string]interface{}) (map[string]interface{}, error) {
+	return doCommand(ctx, req, fc.logger)
+}
+
+// barService is an RDK-built service that can output logs.
+type barService struct {
+	resource.Named
+	resource.AlwaysRebuild
+	resource.TriviallyCloseable
+	logger logging.Logger
+}
+
+// DoCommand accepts a "log" command.
+func (bs *barService) DoCommand(ctx context.Context, req map[string]interface{}) (map[string]interface{}, error) {
+	return doCommand(ctx, req, bs.logger)
+}
+
+func doCommand(ctx context.Context, req map[string]interface{}, logger logging.Logger) (map[string]interface{}, error) {
+	cmd, ok := req["command"]
+	if !ok {
+		return nil, errors.New("missing 'command' string")
+	}
+
+	switch req["command"] {
+	case "log":
+		level, err := logging.LevelFromString(req["level"].(string))
+		if err != nil {
+			return nil, err
+		}
+
+		msg := req["msg"].(string)
+		switch level {
+		case logging.DEBUG:
+			logger.CDebugw(ctx, msg)
+		case logging.INFO:
+			logger.CInfow(ctx, msg)
+		case logging.WARN:
+			logger.CWarnw(ctx, msg)
+		case logging.ERROR:
+			logger.CErrorw(ctx, msg)
+		}
+
+		return map[string]any{}, nil
+	default:
+		return nil, fmt.Errorf("unknown command string %s", cmd)
+	}
+}
+
+func TestLogPropagation(t *testing.T) {
+	// Mimic what entrypoint code does: use a config to update a registry, and
+	// assert log levels are propagated to a robot. This means we call
+	// `UpdateLoggerRegistryFromConfig` and _then_ `setupLocalRobot` or
+	// `Reconfigure`.
+
+	ctx := context.Background()
+	logger, observer, registry := logging.NewObservedTestLoggerWithRegistry(t, "rdk")
+	helperModel := resource.NewModel("rdk", "test", "helper")
+	otherModel := resource.NewModel("rdk", "test", "other")
+	testPath := rtestutils.BuildTempModule(t, "module/testmodule")
+
+	// Register a foo component and defer its deregistration.
+	resource.RegisterComponent(generic.API, fooModel, resource.Registration[resource.Resource,
+		resource.NoNativeConfig]{
+		Constructor: func(
+			ctx context.Context,
+			deps resource.Dependencies,
+			conf resource.Config,
+			logger logging.Logger,
+		) (resource.Resource, error) {
+			return &fooComponent{
+				Named:  conf.ResourceName().AsNamed(),
+				logger: logger,
+			}, nil
+		},
+	})
+	defer func() {
+		resource.Deregister(generic.API, fooModel)
+	}()
+
+	// Register a bar service and defer its deregistration.
+	resource.RegisterService(genericservice.API, barModel, resource.Registration[resource.Resource, resource.NoNativeConfig]{
+		Constructor: func(
+			ctx context.Context,
+			deps resource.Dependencies,
+			conf resource.Config,
+			logger logging.Logger,
+		) (resource.Resource, error) {
+			return &barService{
+				Named:  conf.ResourceName().AsNamed(),
+				logger: logger,
+			}, nil
+		},
+	})
+	defer func() {
+		resource.Deregister(genericservice.API, barModel)
+	}()
+
+	cfg := &config.Config{
+		Modules: []config.Module{
+			{
+				Name:    "mod",
+				ExePath: testPath,
+			},
+		},
+		Components: []resource.Config{
+			{
+				Name:  "foo", // built-in component
+				API:   generic.API,
+				Model: fooModel,
+			},
+			{
+				Name:  "helper", // modular component
+				API:   generic.API,
+				Model: helperModel,
+			},
+		},
+		Services: []resource.Config{
+			{
+				Name:  "bar", // built-in service
+				API:   genericservice.API,
+				Model: barModel,
+			},
+			{
+				Name:  "other", // modular service
+				API:   genericservice.API,
+				Model: otherModel,
+			},
+		},
+		LogConfig: []logging.LoggerPatternConfig{
+			{
+				Pattern: "rdk.resource_manager.rdk:component:generic/foo",
+				Level:   "INFO",
+			},
+			{
+				Pattern: "rdk.TestModule.rdk:component:generic/helper",
+				Level:   "INFO",
+			},
+			{
+				Pattern: "rdk.resource_manager.rdk:service:generic/bar",
+				Level:   "INFO",
+			},
+			{
+				Pattern: "rdk.TestModule.rdk:service:generic/other",
+				Level:   "INFO",
+			},
+		},
+	}
+
+	config.UpdateLoggerRegistryFromConfig(registry, cfg, logger)
+	lr := setupLocalRobot(t, ctx, cfg, logger)
+
+	resourceNames := []resource.Name{
+		generic.Named("foo"),
+		generic.Named("helper"),
+		genericservice.Named("bar"),
+		genericservice.Named("other"),
+	}
+
+	// Assert that all resources' loggers are configured at INFO level
+	// (INFO level logs appear but DEBUG level logs do not) due to `LogConfig`
+	// patterns.
+	for i, name := range resourceNames {
+		// Use index to differentiate logs from different resources.
+		infoLogLine := fmt.Sprintf("INFO level log line %d", i)
+		infoLogCmd := map[string]interface{}{"command": "log", "msg": infoLogLine, "level": "INFO"}
+		debugLogLine := fmt.Sprintf("debug-level log line %d", i)
+		debugLogCmd := map[string]interface{}{"command": "log", "msg": debugLogLine, "level": "DEBUG"}
+
+		res, err := lr.ResourceByName(name)
+		test.That(t, err, test.ShouldBeNil)
+		_, err = res.DoCommand(ctx, infoLogCmd)
+		test.That(t, err, test.ShouldBeNil)
+		_, err = res.DoCommand(ctx, debugLogCmd)
+		test.That(t, err, test.ShouldBeNil)
+
+		// Each should output one INFO level log and no DEBUG level logs.
+		testutils.WaitForAssertion(t, func(tb testing.TB) {
+			tb.Helper()
+			test.That(tb, observer.FilterMessageSnippet(infoLogLine).Len(), test.ShouldEqual, 1)
+		})
+		test.That(t, observer.FilterMessage(debugLogLine+"\n").Len(), test.ShouldEqual, 0)
+	}
+
+	// Mutate config to set `LogConfiguration` fields to DEBUG for all resources.
+	debugLogConfiguration := &resource.LogConfig{Level: logging.DEBUG}
+	cfg.Components[0].LogConfiguration = debugLogConfiguration
+	cfg.Components[1].LogConfiguration = debugLogConfiguration
+	cfg.Services[0].LogConfiguration = debugLogConfiguration
+	cfg.Services[1].LogConfiguration = debugLogConfiguration
+
+	config.UpdateLoggerRegistryFromConfig(registry, cfg, logger)
+	lr.Reconfigure(ctx, cfg)
+
+	// Assert that all resources' loggers are now configured at DEBUG level (INFO
+	// level and DEBUG level logs appear). `LogConfiguration` fields should be
+	// honored above `LogConfig` fields.
+	//nolint:dupl
+	for i, name := range resourceNames {
+		// Use index (offset by 4 to account for previous logs) to differentiate
+		// logs from different resources.
+		infoLogLine := fmt.Sprintf("info-level log line %d", i+4)
+		infoLogCmd := map[string]interface{}{"command": "log", "msg": infoLogLine, "level": "info"}
+		debugLogLine := fmt.Sprintf("debug-level log line %d", i+4)
+		debugLogCmd := map[string]interface{}{"command": "log", "msg": debugLogLine, "level": "debug"}
+
+		res, err := lr.ResourceByName(name)
+		test.That(t, err, test.ShouldBeNil)
+		_, err = res.DoCommand(ctx, infoLogCmd)
+		test.That(t, err, test.ShouldBeNil)
+		_, err = res.DoCommand(ctx, debugLogCmd)
+		test.That(t, err, test.ShouldBeNil)
+
+		// Each should output both an INFO level log and a DEBUG level log.
+		testutils.WaitForAssertion(t, func(tb testing.TB) {
+			tb.Helper()
+			test.That(tb, observer.FilterMessageSnippet(infoLogLine).Len(), test.ShouldEqual, 1)
+			test.That(t, observer.FilterMessageSnippet(debugLogLine).Len(), test.ShouldEqual, 1)
+		})
+	}
+
+	// Mutate config to remove all log configurations.
+	cfg.Components[0].LogConfiguration = nil
+	cfg.Components[1].LogConfiguration = nil
+	cfg.Services[0].LogConfiguration = nil
+	cfg.Services[1].LogConfiguration = nil
+	cfg.LogConfig = nil
+
+	config.UpdateLoggerRegistryFromConfig(registry, cfg, logger)
+	lr.Reconfigure(ctx, cfg)
+
+	// Assert that all resources' loggers are still configured at DEBUG level
+	// (INFO level and DEBUG level logs appear). In the absence of any log
+	// configuration, log levels should fall back to level of top-level logger
+	// (DEBUG in this case, due to using a test logger).
+	//nolint:dupl
+	for i, name := range resourceNames {
+		// Use index (offset by 8 to account for previous logs) to differentiate logs from different resources.
+		infoLogLine := fmt.Sprintf("info-level log line %d", i+8)
+		infoLogCmd := map[string]interface{}{"command": "log", "msg": infoLogLine, "level": "info"}
+		debugLogLine := fmt.Sprintf("debug-level log line %d", i+8)
+		debugLogCmd := map[string]interface{}{"command": "log", "msg": debugLogLine, "level": "debug"}
+
+		res, err := lr.ResourceByName(name)
+		test.That(t, err, test.ShouldBeNil)
+		_, err = res.DoCommand(ctx, infoLogCmd)
+		test.That(t, err, test.ShouldBeNil)
+		_, err = res.DoCommand(ctx, debugLogCmd)
+		test.That(t, err, test.ShouldBeNil)
+
+		// Each should output both an INFO level log and a DEBUG level log.
+		testutils.WaitForAssertion(t, func(tb testing.TB) {
+			tb.Helper()
+			test.That(tb, observer.FilterMessageSnippet(infoLogLine).Len(), test.ShouldEqual, 1)
+			test.That(t, observer.FilterMessageSnippet(debugLogLine).Len(), test.ShouldEqual, 1)
+		})
+	}
 }