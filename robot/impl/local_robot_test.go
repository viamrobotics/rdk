--- conflicted
+++ resolved
@@ -20,6 +20,7 @@
 	"github.com/golang/geo/r3"
 	"go.mongodb.org/mongo-driver/bson/primitive"
 	"go.uber.org/zap"
+
 	// registers all components.
 	commonpb "go.viam.com/api/common/v1"
 	armpb "go.viam.com/api/component/arm/v1"
@@ -94,17 +95,6 @@
 	test.That(t, err, test.ShouldBeNil)
 	test.That(t, c1.Name(), test.ShouldResemble, camera.Named("c1"))
 
-<<<<<<< HEAD
-=======
-	// TODO(hexbabe): remove below test when Stream/ReadImage pattern is refactored
-	t.Run("ReadImage from camera", func(t *testing.T) {
-		pic, _, err := camera.ReadImage(context.Background(), c1)
-		test.That(t, err, test.ShouldBeNil)
-		bounds := pic.Bounds()
-		test.That(t, bounds.Max.X, test.ShouldBeGreaterThanOrEqualTo, 32)
-	})
-
->>>>>>> 3d04939d
 	pic, err := camera.DecodeImageFromCamera(context.Background(), rutils.MimeTypeJPEG, nil, c1)
 	test.That(t, err, test.ShouldBeNil)
 
