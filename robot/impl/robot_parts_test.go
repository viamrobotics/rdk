package robotimpl

import (
	"context"
	"testing"

	"go.viam.com/utils"
	"go.viam.com/utils/pexec"

	"go.viam.com/core/component/arm"
	"go.viam.com/core/component/board"
	fakeboard "go.viam.com/core/component/board/fake"
	"go.viam.com/core/component/camera"
	"go.viam.com/core/component/gripper"
	"go.viam.com/core/component/input"
	"go.viam.com/core/component/motor"
	"go.viam.com/core/component/servo"
	"go.viam.com/core/config"
	functionvm "go.viam.com/core/function/vm"
	"go.viam.com/core/resource"
	"go.viam.com/core/robots/fake"
	coretestutils "go.viam.com/core/testutils"

	"go.viam.com/core/services"
	"go.viam.com/core/testutils/inject"

	"github.com/edaniels/golog"
	"github.com/golang/geo/r3"
	"go.viam.com/test"
)

func TestPartsForRemoteRobot(t *testing.T) {
	logger := golog.NewTestLogger(t)
	injectRobot := setupInjectRobot(logger)

	parts := partsForRemoteRobot(injectRobot)

	armNames := []resource.Name{arm.Named("arm1"), arm.Named("arm2")}
	boardNames := []resource.Name{board.Named("board1"), board.Named("board2")}
	gripperNames := []resource.Name{gripper.Named("gripper1"), gripper.Named("gripper2")}
	cameraNames := []resource.Name{camera.Named("camera1"), camera.Named("camera2")}
	servoNames := []resource.Name{servo.Named("servo1"), servo.Named("servo2")}
	motorNames := []resource.Name{motor.Named("motor1"), motor.Named("motor2")}
	inputNames := []resource.Name{input.Named("inputController1"), input.Named("inputController2")}

	test.That(t, parts.RemoteNames(), test.ShouldBeEmpty)
<<<<<<< HEAD
	test.That(t, utils.NewStringSet(parts.ArmNames()...), test.ShouldResemble, utils.NewStringSet(coretestutils.ExtractNames(armNames...)...))
	test.That(t, utils.NewStringSet(parts.GripperNames()...), test.ShouldResemble, utils.NewStringSet(coretestutils.ExtractNames(gripperNames...)...))
	test.That(t, utils.NewStringSet(parts.CameraNames()...), test.ShouldResemble, utils.NewStringSet(coretestutils.ExtractNames(cameraNames...)...))
	test.That(t, utils.NewStringSet(parts.BaseNames()...), test.ShouldResemble, utils.NewStringSet("base1", "base2"))
	test.That(t, utils.NewStringSet(parts.BoardNames()...), test.ShouldResemble, utils.NewStringSet("board1", "board2"))
	test.That(t, utils.NewStringSet(parts.SensorNames()...), test.ShouldResemble, utils.NewStringSet("sensor1", "sensor2", "forcematrix"))
	test.That(t, utils.NewStringSet(parts.ServoNames()...), test.ShouldResemble, utils.NewStringSet(coretestutils.ExtractNames(servoNames...)...))
	test.That(t, utils.NewStringSet(parts.MotorNames()...), test.ShouldResemble, utils.NewStringSet(coretestutils.ExtractNames(motorNames...)...))
	test.That(t, utils.NewStringSet(parts.InputControllerNames()...), test.ShouldResemble, utils.NewStringSet(coretestutils.ExtractNames(inputNames...)...))
	test.That(t, utils.NewStringSet(parts.FunctionNames()...), test.ShouldResemble, utils.NewStringSet("func1", "func2"))
	test.That(t, coretestutils.NewResourceNameSet(parts.ResourceNames()...), test.ShouldResemble, coretestutils.NewResourceNameSet(coretestutils.ConcatResourceNames(
		armNames,
		boardNames,
		gripperNames,
		cameraNames,
		servoNames,
		motorNames,
		inputNames,
		inputNames,
	)...))
=======
	test.That(t,
		utils.NewStringSet(parts.ArmNames()...),
		test.ShouldResemble,
		utils.NewStringSet(coretestutils.ExtractNames(armNames...)...),
	)
	test.That(t,
		utils.NewStringSet(parts.GripperNames()...),
		test.ShouldResemble,
		utils.NewStringSet(coretestutils.ExtractNames(gripperNames...)...),
	)
	test.That(t,
		utils.NewStringSet(parts.CameraNames()...),
		test.ShouldResemble,
		utils.NewStringSet(coretestutils.ExtractNames(cameraNames...)...),
	)
	test.That(t,
		utils.NewStringSet(parts.BaseNames()...),
		test.ShouldResemble,
		utils.NewStringSet("base1", "base2"),
	)
	test.That(t,
		utils.NewStringSet(parts.BoardNames()...),
		test.ShouldResemble,
		utils.NewStringSet("board1", "board2"),
	)
	test.That(t,
		utils.NewStringSet(parts.SensorNames()...),
		test.ShouldResemble,
		utils.NewStringSet("sensor1", "sensor2", "forcematrix"),
	)
	test.That(t,
		utils.NewStringSet(parts.ServoNames()...),
		test.ShouldResemble,
		utils.NewStringSet(coretestutils.ExtractNames(servoNames...)...),
	)
	test.That(t,
		utils.NewStringSet(parts.MotorNames()...),
		test.ShouldResemble,
		utils.NewStringSet(coretestutils.ExtractNames(motorNames...)...),
	)
	test.That(t,
		utils.NewStringSet(parts.InputControllerNames()...),
		test.ShouldResemble,
		utils.NewStringSet(coretestutils.ExtractNames(inputNames...)...),
	)
	test.That(t,
		utils.NewStringSet(parts.FunctionNames()...),
		test.ShouldResemble,
		utils.NewStringSet("func1", "func2"),
	)
	test.That(t,
		coretestutils.NewResourceNameSet(parts.ResourceNames()...),
		test.ShouldResemble,
		coretestutils.NewResourceNameSet(coretestutils.ConcatResourceNames(
			armNames,
			gripperNames,
			cameraNames,
			servoNames,
			motorNames,
			inputNames,
			inputNames,
		)...))
>>>>>>> 2813c322

	_, ok := parts.ArmByName("arm1")
	test.That(t, ok, test.ShouldBeTrue)
	_, ok = parts.ArmByName("arm1_what")
	test.That(t, ok, test.ShouldBeFalse)
	base1, ok := parts.BaseByName("base1")
	test.That(t, ok, test.ShouldBeTrue)
	test.That(t, base1.(*proxyBase).actual.(*fake.Base).Name, test.ShouldEqual, "base1")
	_, ok = parts.BaseByName("base1_what")
	test.That(t, ok, test.ShouldBeFalse)
	_, ok = parts.GripperByName("gripper1")
	test.That(t, ok, test.ShouldBeTrue)
	_, ok = parts.GripperByName("gripper1_what")
	test.That(t, ok, test.ShouldBeFalse)
	_, ok = parts.CameraByName("camera1")
	test.That(t, ok, test.ShouldBeTrue)
	_, ok = parts.CameraByName("camera1_what")
	test.That(t, ok, test.ShouldBeFalse)
	_, ok = parts.BoardByName("board1")
	test.That(t, ok, test.ShouldBeTrue)
	_, ok = parts.BoardByName("board1_what")
	test.That(t, ok, test.ShouldBeFalse)
	sensor1, ok := parts.SensorByName("sensor1")
	test.That(t, ok, test.ShouldBeTrue)
	test.That(t, sensor1.(*proxyCompass).actual.(*fake.Compass).Name, test.ShouldEqual, "sensor1")
	_, ok = parts.SensorByName("sensor1_what")
	test.That(t, ok, test.ShouldBeFalse)
	fsm, ok := parts.SensorByName("forcematrix")
	test.That(t, ok, test.ShouldBeTrue)
	test.That(t, fsm.(*proxyForceMatrix).actual.(*fake.ForceMatrix).Name, test.ShouldEqual, "forcematrix")
	_, ok = parts.ServoByName("servo1")
	test.That(t, ok, test.ShouldBeTrue)
	_, ok = parts.ServoByName("servo1_what")
	test.That(t, ok, test.ShouldBeFalse)
	_, ok = parts.MotorByName("motor1")
	test.That(t, ok, test.ShouldBeTrue)
	_, ok = parts.MotorByName("motor1_what")
	test.That(t, ok, test.ShouldBeFalse)
	_, ok = parts.InputControllerByName("inputController1")
	test.That(t, ok, test.ShouldBeTrue)
	_, ok = parts.InputControllerByName("inputController1_what")
	test.That(t, ok, test.ShouldBeFalse)
	_, ok = parts.ResourceByName(arm.Named("arm1"))
	test.That(t, ok, test.ShouldBeTrue)
	_, ok = parts.ResourceByName(arm.Named("arm_what"))
	test.That(t, ok, test.ShouldBeFalse)
	_, ok = parts.ResourceByName(servo.Named("servo1"))
	test.That(t, ok, test.ShouldBeTrue)
	_, ok = parts.ResourceByName(servo.Named("servo_what"))
	test.That(t, ok, test.ShouldBeFalse)
}

func TestPartsMergeNamesWithRemotes(t *testing.T) {
	logger := golog.NewTestLogger(t)
	injectRobot := setupInjectRobot(logger)

	parts := partsForRemoteRobot(injectRobot)
	parts.addRemote(newRemoteRobot(setupInjectRobotWithSuffx(logger, "_r1"), config.Remote{}), config.Remote{Name: "remote1"})
	parts.addRemote(newRemoteRobot(setupInjectRobotWithSuffx(logger, "_r2"), config.Remote{}), config.Remote{Name: "remote2"})

	armNames := []resource.Name{arm.Named("arm1"), arm.Named("arm2")}
	armNames = append(armNames, coretestutils.AddSuffixes(armNames, "_r1", "_r2")...)
	boardNames := []resource.Name{board.Named("board1"), board.Named("board2")}
	boardNames = append(boardNames, coretestutils.AddSuffixes(boardNames, "_r1", "_r2")...)
	gripperNames := []resource.Name{gripper.Named("gripper1"), gripper.Named("gripper2")}
	gripperNames = append(gripperNames, coretestutils.AddSuffixes(gripperNames, "_r1", "_r2")...)
	cameraNames := []resource.Name{camera.Named("camera1"), camera.Named("camera2")}
	cameraNames = append(cameraNames, coretestutils.AddSuffixes(cameraNames, "_r1", "_r2")...)
	servoNames := []resource.Name{servo.Named("servo1"), servo.Named("servo2")}
	servoNames = append(servoNames, coretestutils.AddSuffixes(servoNames, "_r1", "_r2")...)
	motorNames := []resource.Name{motor.Named("motor1"), motor.Named("motor2")}
	motorNames = append(motorNames, coretestutils.AddSuffixes(motorNames, "_r1", "_r2")...)
	inputNames := []resource.Name{input.Named("inputController1"), input.Named("inputController2")}
	inputNames = append(inputNames, coretestutils.AddSuffixes(inputNames, "_r1", "_r2")...)

<<<<<<< HEAD
	test.That(t, utils.NewStringSet(parts.RemoteNames()...), test.ShouldResemble, utils.NewStringSet("remote1", "remote2"))
	test.That(t, utils.NewStringSet(parts.ArmNames()...), test.ShouldResemble, utils.NewStringSet(coretestutils.ExtractNames(armNames...)...))
	test.That(t, utils.NewStringSet(parts.GripperNames()...), test.ShouldResemble, utils.NewStringSet(coretestutils.ExtractNames(gripperNames...)...))
	test.That(t, utils.NewStringSet(parts.CameraNames()...), test.ShouldResemble, utils.NewStringSet(coretestutils.ExtractNames(cameraNames...)...))
	test.That(t, utils.NewStringSet(parts.BaseNames()...), test.ShouldResemble, utils.NewStringSet("base1", "base2", "base1_r1", "base2_r1", "base1_r2", "base2_r2"))
	test.That(t, utils.NewStringSet(parts.BoardNames()...), test.ShouldResemble, utils.NewStringSet("board1", "board2", "board1_r1", "board2_r1", "board1_r2", "board2_r2"))
	test.That(t, utils.NewStringSet(parts.SensorNames()...), test.ShouldResemble, utils.NewStringSet("sensor1", "sensor2", "forcematrix", "sensor1_r1", "sensor2_r1", "forcematrix_r1", "sensor1_r2", "sensor2_r2", "forcematrix_r2"))
	test.That(t, utils.NewStringSet(parts.ServoNames()...), test.ShouldResemble, utils.NewStringSet(coretestutils.ExtractNames(servoNames...)...))
	test.That(t, utils.NewStringSet(parts.MotorNames()...), test.ShouldResemble, utils.NewStringSet(coretestutils.ExtractNames(motorNames...)...))
	test.That(t, utils.NewStringSet(parts.InputControllerNames()...), test.ShouldResemble, utils.NewStringSet(coretestutils.ExtractNames(inputNames...)...))
	test.That(t, utils.NewStringSet(parts.FunctionNames()...), test.ShouldResemble, utils.NewStringSet("func1", "func2", "func1_r1", "func2_r1", "func1_r2", "func2_r2"))
	test.That(t, coretestutils.NewResourceNameSet(parts.ResourceNames()...), test.ShouldResemble, coretestutils.NewResourceNameSet(coretestutils.ConcatResourceNames(
		armNames,
		boardNames,
		gripperNames,
		cameraNames,
		servoNames,
		motorNames,
		inputNames,
		inputNames,
	)...))
=======
	test.That(t,
		utils.NewStringSet(parts.RemoteNames()...),
		test.ShouldResemble,
		utils.NewStringSet("remote1", "remote2"),
	)
	test.That(t,
		utils.NewStringSet(parts.ArmNames()...),
		test.ShouldResemble,
		utils.NewStringSet(coretestutils.ExtractNames(armNames...)...),
	)
	test.That(t,
		utils.NewStringSet(parts.GripperNames()...),
		test.ShouldResemble,
		utils.NewStringSet(coretestutils.ExtractNames(gripperNames...)...),
	)
	test.That(t,
		utils.NewStringSet(parts.CameraNames()...),
		test.ShouldResemble,
		utils.NewStringSet(coretestutils.ExtractNames(cameraNames...)...),
	)
	test.That(t,
		utils.NewStringSet(parts.BaseNames()...),
		test.ShouldResemble,
		utils.NewStringSet("base1", "base2", "base1_r1", "base2_r1", "base1_r2", "base2_r2"),
	)
	test.That(t,
		utils.NewStringSet(parts.BoardNames()...),
		test.ShouldResemble,
		utils.NewStringSet("board1", "board2", "board1_r1", "board2_r1", "board1_r2", "board2_r2"),
	)
	test.That(t,
		utils.NewStringSet(parts.SensorNames()...),
		test.ShouldResemble,
		utils.NewStringSet(
			"sensor1",
			"sensor2",
			"forcematrix",
			"sensor1_r1",
			"sensor2_r1",
			"forcematrix_r1",
			"sensor1_r2",
			"sensor2_r2",
			"forcematrix_r2",
		),
	)
	test.That(t,
		utils.NewStringSet(parts.ServoNames()...),
		test.ShouldResemble,
		utils.NewStringSet(coretestutils.ExtractNames(servoNames...)...),
	)
	test.That(t,
		utils.NewStringSet(parts.MotorNames()...),
		test.ShouldResemble,
		utils.NewStringSet(coretestutils.ExtractNames(motorNames...)...),
	)
	test.That(t,
		utils.NewStringSet(parts.InputControllerNames()...),
		test.ShouldResemble,
		utils.NewStringSet(coretestutils.ExtractNames(inputNames...)...),
	)
	test.That(t,
		utils.NewStringSet(parts.FunctionNames()...),
		test.ShouldResemble,
		utils.NewStringSet("func1", "func2", "func1_r1", "func2_r1", "func1_r2", "func2_r2"),
	)
	test.That(t,
		coretestutils.NewResourceNameSet(parts.ResourceNames()...),
		test.ShouldResemble,
		coretestutils.NewResourceNameSet(coretestutils.ConcatResourceNames(
			armNames,
			gripperNames,
			cameraNames,
			servoNames,
			motorNames,
			inputNames,
			inputNames,
		)...))
>>>>>>> 2813c322

	_, ok := parts.ArmByName("arm1")
	test.That(t, ok, test.ShouldBeTrue)
	_, ok = parts.ArmByName("arm1_r1")
	test.That(t, ok, test.ShouldBeTrue)
	_, ok = parts.ArmByName("arm1_r2")
	test.That(t, ok, test.ShouldBeTrue)
	_, ok = parts.ArmByName("arm1_what")
	test.That(t, ok, test.ShouldBeFalse)

	base1, ok := parts.BaseByName("base1")
	test.That(t, ok, test.ShouldBeTrue)
	test.That(t, base1.(*proxyBase).actual.(*fake.Base).Name, test.ShouldEqual, "base1")
	base1, ok = parts.BaseByName("base1_r1")
	test.That(t, ok, test.ShouldBeTrue)
	test.That(t, base1.(*proxyBase).actual.(*fake.Base).Name, test.ShouldEqual, "base1_r1")
	base1, ok = parts.BaseByName("base1_r2")
	test.That(t, ok, test.ShouldBeTrue)
	test.That(t, base1.(*proxyBase).actual.(*fake.Base).Name, test.ShouldEqual, "base1_r2")
	_, ok = parts.BaseByName("base1_what")
	test.That(t, ok, test.ShouldBeFalse)

	_, ok = parts.GripperByName("gripper1")
	test.That(t, ok, test.ShouldBeTrue)
	_, ok = parts.GripperByName("gripper1_r1")
	test.That(t, ok, test.ShouldBeTrue)
	_, ok = parts.GripperByName("gripper1_r2")
	test.That(t, ok, test.ShouldBeTrue)
	_, ok = parts.GripperByName("gripper1_what")
	test.That(t, ok, test.ShouldBeFalse)

	_, ok = parts.CameraByName("camera1")
	test.That(t, ok, test.ShouldBeTrue)
	_, ok = parts.CameraByName("camera1_r1")
	test.That(t, ok, test.ShouldBeTrue)
	_, ok = parts.CameraByName("camera1_r2")
	test.That(t, ok, test.ShouldBeTrue)
	_, ok = parts.CameraByName("camera1_what")
	test.That(t, ok, test.ShouldBeFalse)

	_, ok = parts.BoardByName("board1")
	test.That(t, ok, test.ShouldBeTrue)
	_, ok = parts.BoardByName("board1_r1")
	test.That(t, ok, test.ShouldBeTrue)
	_, ok = parts.BoardByName("board1_r2")
	test.That(t, ok, test.ShouldBeTrue)
	_, ok = parts.BoardByName("board1_what")
	test.That(t, ok, test.ShouldBeFalse)

	sensor1, ok := parts.SensorByName("sensor1")
	test.That(t, ok, test.ShouldBeTrue)
	test.That(t, sensor1.(*proxyCompass).actual.(*fake.Compass).Name, test.ShouldEqual, "sensor1")
	sensor1, ok = parts.SensorByName("sensor1_r1")
	test.That(t, ok, test.ShouldBeTrue)
	test.That(t, sensor1.(*proxyCompass).actual.(*fake.Compass).Name, test.ShouldEqual, "sensor1_r1")
	sensor1, ok = parts.SensorByName("sensor1_r2")
	test.That(t, ok, test.ShouldBeTrue)
	test.That(t, sensor1.(*proxyCompass).actual.(*fake.Compass).Name, test.ShouldEqual, "sensor1_r2")
	fsm, ok := parts.SensorByName("forcematrix")
	test.That(t, ok, test.ShouldBeTrue)
	test.That(t, fsm.(*proxyForceMatrix).actual.(*fake.ForceMatrix).Name, test.ShouldEqual, "forcematrix")
	fsm, ok = parts.SensorByName("forcematrix_r1")
	test.That(t, ok, test.ShouldBeTrue)
	test.That(t, fsm.(*proxyForceMatrix).actual.(*fake.ForceMatrix).Name, test.ShouldEqual, "forcematrix_r1")
	fsm, ok = parts.SensorByName("forcematrix_r2")
	test.That(t, ok, test.ShouldBeTrue)
	test.That(t, fsm.(*proxyForceMatrix).actual.(*fake.ForceMatrix).Name, test.ShouldEqual, "forcematrix_r2")
	_, ok = parts.SensorByName("sensor1_what")
	test.That(t, ok, test.ShouldBeFalse)

	_, ok = parts.ServoByName("servo1")
	test.That(t, ok, test.ShouldBeTrue)
	_, ok = parts.ServoByName("servo1_r1")
	test.That(t, ok, test.ShouldBeTrue)
	_, ok = parts.ServoByName("servo1_r2")
	test.That(t, ok, test.ShouldBeTrue)
	_, ok = parts.ServoByName("servo1_what")
	test.That(t, ok, test.ShouldBeFalse)

	_, ok = parts.MotorByName("motor1")
	test.That(t, ok, test.ShouldBeTrue)
	_, ok = parts.MotorByName("motor1_r1")
	test.That(t, ok, test.ShouldBeTrue)
	_, ok = parts.MotorByName("motor1_r2")
	test.That(t, ok, test.ShouldBeTrue)
	_, ok = parts.MotorByName("motor1_what")
	test.That(t, ok, test.ShouldBeFalse)

	_, ok = parts.InputControllerByName("inputController1")
	test.That(t, ok, test.ShouldBeTrue)
	_, ok = parts.InputControllerByName("inputController1_r1")
	test.That(t, ok, test.ShouldBeTrue)
	_, ok = parts.InputControllerByName("inputController1_r2")
	test.That(t, ok, test.ShouldBeTrue)
	_, ok = parts.InputControllerByName("inputController1_what")
	test.That(t, ok, test.ShouldBeFalse)

	_, ok = parts.ResourceByName(arm.Named("arm1"))
	test.That(t, ok, test.ShouldBeTrue)
	_, ok = parts.ResourceByName(arm.Named("arm1_r1"))
	test.That(t, ok, test.ShouldBeTrue)
	_, ok = parts.ResourceByName(arm.Named("arm1_r2"))
	test.That(t, ok, test.ShouldBeTrue)
	_, ok = parts.ResourceByName(arm.Named("arm1_what"))
	test.That(t, ok, test.ShouldBeFalse)

	_, ok = parts.ResourceByName(servo.Named("servo1"))
	test.That(t, ok, test.ShouldBeTrue)
	_, ok = parts.ResourceByName(servo.Named("servo1_r1"))
	test.That(t, ok, test.ShouldBeTrue)
	_, ok = parts.ResourceByName(servo.Named("servo1_r2"))
	test.That(t, ok, test.ShouldBeTrue)
	_, ok = parts.ResourceByName(servo.Named("servo1_what"))
	test.That(t, ok, test.ShouldBeFalse)
}

func TestPartsClone(t *testing.T) {
	logger := golog.NewTestLogger(t)
	injectRobot := setupInjectRobot(logger)

	parts := partsForRemoteRobot(injectRobot)
	parts.addRemote(newRemoteRobot(setupInjectRobotWithSuffx(logger, "_r1"), config.Remote{}), config.Remote{Name: "remote1"})
	parts.addRemote(newRemoteRobot(setupInjectRobotWithSuffx(logger, "_r2"), config.Remote{}), config.Remote{Name: "remote2"})
	_, err := parts.processManager.AddProcess(context.Background(), &fakeProcess{id: "1"}, false)
	test.That(t, err, test.ShouldBeNil)
	_, err = parts.processManager.AddProcess(context.Background(), &fakeProcess{id: "2"}, false)
	test.That(t, err, test.ShouldBeNil)

	newParts := parts.Clone()

	// remove and delete parts to prove clone
	delete(parts.remotes, "remote1")
	parts.remotes = nil
	delete(parts.bases, "base1")
	parts.bases = nil
	delete(parts.sensors, "sensor1")
	parts.sensors = nil
	delete(parts.functions, "func1")
	parts.functions = nil
	delete(parts.resources, arm.Named("arm1"))
	delete(parts.resources, servo.Named("servo1"))
	delete(parts.resources, gripper.Named("gripper1"))
	delete(parts.resources, camera.Named("camera1"))
	parts.resources = nil

	_, ok := parts.processManager.RemoveProcessByID("1")
	test.That(t, ok, test.ShouldBeTrue)
	parts.processManager.Stop()

	armNames := []resource.Name{arm.Named("arm1"), arm.Named("arm2")}
	armNames = append(armNames, coretestutils.AddSuffixes(armNames, "_r1", "_r2")...)
	boardNames := []resource.Name{board.Named("board1"), board.Named("board2")}
	boardNames = append(boardNames, coretestutils.AddSuffixes(boardNames, "_r1", "_r2")...)
	gripperNames := []resource.Name{gripper.Named("gripper1"), gripper.Named("gripper2")}
	gripperNames = append(gripperNames, coretestutils.AddSuffixes(gripperNames, "_r1", "_r2")...)
	cameraNames := []resource.Name{camera.Named("camera1"), camera.Named("camera2")}
	cameraNames = append(cameraNames, coretestutils.AddSuffixes(cameraNames, "_r1", "_r2")...)
	servoNames := []resource.Name{servo.Named("servo1"), servo.Named("servo2")}
	servoNames = append(servoNames, coretestutils.AddSuffixes(servoNames, "_r1", "_r2")...)
	motorNames := []resource.Name{motor.Named("motor1"), motor.Named("motor2")}
	motorNames = append(motorNames, coretestutils.AddSuffixes(motorNames, "_r1", "_r2")...)
	inputNames := []resource.Name{input.Named("inputController1"), input.Named("inputController2")}
	inputNames = append(inputNames, coretestutils.AddSuffixes(inputNames, "_r1", "_r2")...)

<<<<<<< HEAD
	test.That(t, utils.NewStringSet(newParts.RemoteNames()...), test.ShouldResemble, utils.NewStringSet("remote1", "remote2"))
	test.That(t, utils.NewStringSet(newParts.ArmNames()...), test.ShouldResemble, utils.NewStringSet(coretestutils.ExtractNames(armNames...)...))
	test.That(t, utils.NewStringSet(newParts.GripperNames()...), test.ShouldResemble, utils.NewStringSet(coretestutils.ExtractNames(gripperNames...)...))
	test.That(t, utils.NewStringSet(newParts.CameraNames()...), test.ShouldResemble, utils.NewStringSet(coretestutils.ExtractNames(cameraNames...)...))
	test.That(t, utils.NewStringSet(newParts.BaseNames()...), test.ShouldResemble, utils.NewStringSet("base1", "base2", "base1_r1", "base2_r1", "base1_r2", "base2_r2"))
	test.That(t, utils.NewStringSet(newParts.BoardNames()...), test.ShouldResemble, utils.NewStringSet("board1", "board2", "board1_r1", "board2_r1", "board1_r2", "board2_r2"))
	test.That(t, utils.NewStringSet(newParts.SensorNames()...), test.ShouldResemble, utils.NewStringSet("sensor1", "sensor2", "forcematrix", "sensor1_r1", "sensor2_r1", "forcematrix_r1", "sensor1_r2", "sensor2_r2", "forcematrix_r2"))
	test.That(t, utils.NewStringSet(newParts.ServoNames()...), test.ShouldResemble, utils.NewStringSet(coretestutils.ExtractNames(servoNames...)...))
	test.That(t, utils.NewStringSet(newParts.MotorNames()...), test.ShouldResemble, utils.NewStringSet(coretestutils.ExtractNames(motorNames...)...))
	test.That(t, utils.NewStringSet(newParts.InputControllerNames()...), test.ShouldResemble, utils.NewStringSet(coretestutils.ExtractNames(inputNames...)...))
	test.That(t, utils.NewStringSet(newParts.FunctionNames()...), test.ShouldResemble, utils.NewStringSet("func1", "func2", "func1_r1", "func2_r1", "func1_r2", "func2_r2"))
	test.That(t, coretestutils.NewResourceNameSet(newParts.ResourceNames()...), test.ShouldResemble, coretestutils.NewResourceNameSet(coretestutils.ConcatResourceNames(
		armNames,
		boardNames,
		gripperNames,
		cameraNames,
		servoNames,
		motorNames,
		inputNames,
	)...))
	test.That(t, utils.NewStringSet(newParts.processManager.ProcessIDs()...), test.ShouldResemble, utils.NewStringSet("1", "2"))
=======
	test.That(t,
		utils.NewStringSet(newParts.RemoteNames()...),
		test.ShouldResemble,
		utils.NewStringSet("remote1", "remote2"),
	)
	test.That(t,
		utils.NewStringSet(newParts.ArmNames()...),
		test.ShouldResemble,
		utils.NewStringSet(coretestutils.ExtractNames(armNames...)...),
	)
	test.That(t,
		utils.NewStringSet(newParts.GripperNames()...),
		test.ShouldResemble,
		utils.NewStringSet(coretestutils.ExtractNames(gripperNames...)...),
	)
	test.That(t,
		utils.NewStringSet(newParts.CameraNames()...),
		test.ShouldResemble,
		utils.NewStringSet(coretestutils.ExtractNames(cameraNames...)...),
	)
	test.That(t,
		utils.NewStringSet(newParts.BaseNames()...),
		test.ShouldResemble,
		utils.NewStringSet("base1", "base2", "base1_r1", "base2_r1", "base1_r2", "base2_r2"),
	)
	test.That(t,
		utils.NewStringSet(newParts.BoardNames()...),
		test.ShouldResemble,
		utils.NewStringSet("board1", "board2", "board1_r1", "board2_r1", "board1_r2", "board2_r2"),
	)
	test.That(t,
		utils.NewStringSet(newParts.SensorNames()...),
		test.ShouldResemble,
		utils.NewStringSet(
			"sensor1",
			"sensor2",
			"forcematrix",
			"sensor1_r1",
			"sensor2_r1",
			"forcematrix_r1",
			"sensor1_r2",
			"sensor2_r2",
			"forcematrix_r2",
		),
	)
	test.That(t,
		utils.NewStringSet(newParts.ServoNames()...),
		test.ShouldResemble,
		utils.NewStringSet(coretestutils.ExtractNames(servoNames...)...),
	)
	test.That(t,
		utils.NewStringSet(newParts.MotorNames()...),
		test.ShouldResemble,
		utils.NewStringSet(coretestutils.ExtractNames(motorNames...)...),
	)
	test.That(t,
		utils.NewStringSet(newParts.InputControllerNames()...),
		test.ShouldResemble,
		utils.NewStringSet(coretestutils.ExtractNames(inputNames...)...),
	)
	test.That(t,
		utils.NewStringSet(newParts.FunctionNames()...),
		test.ShouldResemble,
		utils.NewStringSet("func1", "func2", "func1_r1", "func2_r1", "func1_r2", "func2_r2"),
	)
	test.That(t,
		coretestutils.NewResourceNameSet(newParts.ResourceNames()...),
		test.ShouldResemble,
		coretestutils.NewResourceNameSet(coretestutils.ConcatResourceNames(
			armNames,
			gripperNames,
			cameraNames,
			servoNames,
			motorNames,
			inputNames,
		)...))
	test.That(t,
		utils.NewStringSet(newParts.processManager.ProcessIDs()...),
		test.ShouldResemble,
		utils.NewStringSet("1", "2"),
	)
>>>>>>> 2813c322

	_, ok = newParts.ArmByName("arm1")
	test.That(t, ok, test.ShouldBeTrue)
	_, ok = newParts.ArmByName("arm1_r1")
	test.That(t, ok, test.ShouldBeTrue)
	_, ok = newParts.ArmByName("arm1_r2")
	test.That(t, ok, test.ShouldBeTrue)
	_, ok = newParts.ArmByName("arm1_what")
	test.That(t, ok, test.ShouldBeFalse)

	base1, ok := newParts.BaseByName("base1")
	test.That(t, ok, test.ShouldBeTrue)
	test.That(t, base1.(*proxyBase).actual.(*fake.Base).Name, test.ShouldEqual, "base1")
	base1, ok = newParts.BaseByName("base1_r1")
	test.That(t, ok, test.ShouldBeTrue)
	test.That(t, base1.(*proxyBase).actual.(*fake.Base).Name, test.ShouldEqual, "base1_r1")
	base1, ok = newParts.BaseByName("base1_r2")
	test.That(t, ok, test.ShouldBeTrue)
	test.That(t, base1.(*proxyBase).actual.(*fake.Base).Name, test.ShouldEqual, "base1_r2")
	_, ok = newParts.BaseByName("base1_what")
	test.That(t, ok, test.ShouldBeFalse)

	_, ok = newParts.GripperByName("gripper1")
	test.That(t, ok, test.ShouldBeTrue)
	_, ok = newParts.GripperByName("gripper1_r1")
	test.That(t, ok, test.ShouldBeTrue)
	_, ok = newParts.GripperByName("gripper1_r2")
	test.That(t, ok, test.ShouldBeTrue)
	_, ok = newParts.GripperByName("gripper1_what")
	test.That(t, ok, test.ShouldBeFalse)

	_, ok = newParts.CameraByName("camera1")
	test.That(t, ok, test.ShouldBeTrue)
	_, ok = newParts.CameraByName("camera1_r1")
	test.That(t, ok, test.ShouldBeTrue)
	_, ok = newParts.CameraByName("camera1_r2")
	test.That(t, ok, test.ShouldBeTrue)
	_, ok = newParts.CameraByName("camera1_what")
	test.That(t, ok, test.ShouldBeFalse)

	_, ok = newParts.BoardByName("board1")
	test.That(t, ok, test.ShouldBeTrue)
	_, ok = newParts.BoardByName("board1_r1")
	test.That(t, ok, test.ShouldBeTrue)
	_, ok = newParts.BoardByName("board1_r2")
	test.That(t, ok, test.ShouldBeTrue)
	_, ok = newParts.BoardByName("board1_what")
	test.That(t, ok, test.ShouldBeFalse)

	sensor1, ok := newParts.SensorByName("sensor1")
	test.That(t, ok, test.ShouldBeTrue)
	test.That(t, sensor1.(*proxyCompass).actual.(*fake.Compass).Name, test.ShouldEqual, "sensor1")
	sensor1, ok = newParts.SensorByName("sensor1_r1")
	test.That(t, ok, test.ShouldBeTrue)
	test.That(t, sensor1.(*proxyCompass).actual.(*fake.Compass).Name, test.ShouldEqual, "sensor1_r1")
	sensor1, ok = newParts.SensorByName("sensor1_r2")
	test.That(t, ok, test.ShouldBeTrue)
	test.That(t, sensor1.(*proxyCompass).actual.(*fake.Compass).Name, test.ShouldEqual, "sensor1_r2")
	fsm, ok := newParts.SensorByName("forcematrix")
	test.That(t, ok, test.ShouldBeTrue)
	test.That(t, fsm.(*proxyForceMatrix).actual.(*fake.ForceMatrix).Name, test.ShouldEqual, "forcematrix")
	fsm, ok = newParts.SensorByName("forcematrix_r1")
	test.That(t, ok, test.ShouldBeTrue)
	test.That(t, fsm.(*proxyForceMatrix).actual.(*fake.ForceMatrix).Name, test.ShouldEqual, "forcematrix_r1")
	fsm, ok = newParts.SensorByName("forcematrix_r2")
	test.That(t, ok, test.ShouldBeTrue)
	test.That(t, fsm.(*proxyForceMatrix).actual.(*fake.ForceMatrix).Name, test.ShouldEqual, "forcematrix_r2")
	_, ok = newParts.SensorByName("sensor1_what")
	test.That(t, ok, test.ShouldBeFalse)

	_, ok = newParts.ServoByName("servo1")
	test.That(t, ok, test.ShouldBeTrue)
	_, ok = newParts.ServoByName("servo1_r1")
	test.That(t, ok, test.ShouldBeTrue)
	_, ok = newParts.ServoByName("servo1_r2")
	test.That(t, ok, test.ShouldBeTrue)
	_, ok = newParts.ServoByName("servo1_what")
	test.That(t, ok, test.ShouldBeFalse)

	_, ok = newParts.MotorByName("motor1")
	test.That(t, ok, test.ShouldBeTrue)
	_, ok = newParts.MotorByName("motor1_r1")
	test.That(t, ok, test.ShouldBeTrue)
	_, ok = newParts.MotorByName("motor1_r2")
	test.That(t, ok, test.ShouldBeTrue)
	_, ok = newParts.MotorByName("motor1_what")
	test.That(t, ok, test.ShouldBeFalse)

	_, ok = newParts.InputControllerByName("inputController1")
	test.That(t, ok, test.ShouldBeTrue)
	_, ok = newParts.InputControllerByName("inputController1_r1")
	test.That(t, ok, test.ShouldBeTrue)
	_, ok = newParts.InputControllerByName("inputController1_r2")
	test.That(t, ok, test.ShouldBeTrue)
	_, ok = newParts.InputControllerByName("inputController1_what")
	test.That(t, ok, test.ShouldBeFalse)

	_, ok = newParts.ResourceByName(arm.Named("arm1"))
	test.That(t, ok, test.ShouldBeTrue)
	_, ok = newParts.ResourceByName(arm.Named("arm1_r1"))
	test.That(t, ok, test.ShouldBeTrue)
	_, ok = newParts.ResourceByName(arm.Named("arm1_r2"))
	test.That(t, ok, test.ShouldBeTrue)
	_, ok = newParts.ResourceByName(arm.Named("arm1_what"))
	test.That(t, ok, test.ShouldBeFalse)

	_, ok = newParts.ResourceByName(servo.Named("servo1"))
	test.That(t, ok, test.ShouldBeTrue)
	_, ok = newParts.ResourceByName(servo.Named("servo1_r1"))
	test.That(t, ok, test.ShouldBeTrue)
	_, ok = newParts.ResourceByName(servo.Named("servo1_r2"))
	test.That(t, ok, test.ShouldBeTrue)
	_, ok = newParts.ResourceByName(servo.Named("servo1_what"))
	test.That(t, ok, test.ShouldBeFalse)

	proc, ok := newParts.processManager.ProcessByID("1")
	test.That(t, ok, test.ShouldBeTrue)
	test.That(t, proc.ID(), test.ShouldEqual, "1")
	proc, ok = newParts.processManager.ProcessByID("2")
	test.That(t, ok, test.ShouldBeTrue)
	test.That(t, proc.ID(), test.ShouldEqual, "2")
	_, ok = newParts.processManager.ProcessByID("what")
	test.That(t, ok, test.ShouldBeFalse)
}

func TestPartsAdd(t *testing.T) {
	logger := golog.NewTestLogger(t)
	parts := newRobotParts(logger)

	injectBoard := &inject.Board{}
	injectBoard.SPINamesFunc = func() []string {
		return []string{"spi1"}
	}
	injectBoard.I2CNamesFunc = func() []string {
		return []string{"i2c1"}
	}
	injectBoard.AnalogReaderNamesFunc = func() []string {
		return []string{"analog1"}
	}
	injectBoard.DigitalInterruptNamesFunc = func() []string {
		return []string{"digital1"}
	}
	injectBoard.SPIByNameFunc = func(name string) (board.SPI, bool) {
		return &inject.SPI{}, true
	}
	injectBoard.I2CByNameFunc = func(name string) (board.I2C, bool) {
		return &inject.I2C{}, true
	}
	injectBoard.AnalogReaderByNameFunc = func(name string) (board.AnalogReader, bool) {
		return &fakeboard.Analog{}, true
	}
	injectBoard.DigitalInterruptByNameFunc = func(name string) (board.DigitalInterrupt, bool) {
		return &board.BasicDigitalInterrupt{}, true
	}

	cfg := &config.Component{Type: config.ComponentTypeBoard, Name: "board1"}
	rName := cfg.ResourceName()
	parts.addResource(rName, injectBoard)
	board1, ok := parts.BoardByName("board1")
	test.That(t, ok, test.ShouldBeTrue)
	test.That(t, board1, test.ShouldEqual, injectBoard)
	resource1, ok := parts.ResourceByName(rName)
	test.That(t, ok, test.ShouldBeTrue)
	test.That(t, resource1, test.ShouldEqual, injectBoard)

	injectBase := &inject.Base{}
	parts.AddBase(injectBase, config.Component{Name: "base1"})
	base1, ok := parts.BaseByName("base1")
	test.That(t, ok, test.ShouldBeTrue)
	test.That(t, base1.(*proxyBase).actual, test.ShouldEqual, injectBase)
	parts.AddBase(base1, config.Component{Name: "base1"})
	test.That(t, base1.(*proxyBase).actual, test.ShouldEqual, injectBase)

	injectSensor := &inject.Sensor{}
	parts.AddSensor(injectSensor, config.Component{Name: "sensor1"})
	sensor1, ok := parts.SensorByName("sensor1")
	test.That(t, ok, test.ShouldBeTrue)
	test.That(t, sensor1.(*proxySensor).actual, test.ShouldEqual, injectSensor)
	parts.AddSensor(sensor1, config.Component{Name: "sensor1"})
	test.That(t, sensor1.(*proxySensor).actual, test.ShouldEqual, injectSensor)

	injectCompass := &inject.Compass{}
	parts.AddSensor(injectCompass, config.Component{Name: "sensor1"})
	sensor1, ok = parts.SensorByName("sensor1")
	test.That(t, ok, test.ShouldBeTrue)
	test.That(t, sensor1.(*proxyCompass).actual, test.ShouldEqual, injectCompass)
	parts.AddSensor(sensor1, config.Component{Name: "sensor1"})
	test.That(t, sensor1.(*proxyCompass).actual, test.ShouldEqual, injectCompass)

	injectRelativeCompass := &inject.RelativeCompass{}
	parts.AddSensor(injectRelativeCompass, config.Component{Name: "sensor1"})
	sensor1, ok = parts.SensorByName("sensor1")
	test.That(t, ok, test.ShouldBeTrue)
	test.That(t, sensor1.(*proxyRelativeCompass).actual, test.ShouldEqual, injectRelativeCompass)
	parts.AddSensor(sensor1, config.Component{Name: "sensor1"})
	test.That(t, sensor1.(*proxyRelativeCompass).actual, test.ShouldEqual, injectRelativeCompass)

	injectFsm := &inject.ForceMatrix{}
	parts.AddSensor(injectFsm, config.Component{Name: "forcematrix"})
	fsm, ok := parts.SensorByName("forcematrix")
	test.That(t, ok, test.ShouldBeTrue)
	test.That(t, fsm.(*proxyForceMatrix).actual, test.ShouldEqual, injectFsm)

	injectObjectManipulationService := &inject.ObjectManipulationService{}
	injectObjectManipulationService.DoGrabFunc = func(
		ctx context.Context,
		gripperName, armName, cameraName string,
		cameraPoint *r3.Vector,
	) (bool, error) {
		return false, nil
	}
	parts.AddService(injectObjectManipulationService, config.Service{Name: services.ObjectManipulationServiceName})
	objectManipulationService, ok := parts.ServiceByName(services.ObjectManipulationServiceName)
	test.That(t, ok, test.ShouldBeTrue)
	test.That(t, objectManipulationService, test.ShouldEqual, injectObjectManipulationService)

	injectArm := &inject.Arm{}
	cfg = &config.Component{Type: config.ComponentTypeArm, Name: "arm1"}
	rName = cfg.ResourceName()
	parts.addResource(rName, injectArm)
	arm1, ok := parts.ArmByName("arm1")
	test.That(t, ok, test.ShouldBeTrue)
	test.That(t, arm1, test.ShouldEqual, injectArm)
	parts.addResource(rName, arm1)
	test.That(t, arm1, test.ShouldEqual, injectArm)
	resource1, ok = parts.ResourceByName(rName)
	test.That(t, ok, test.ShouldBeTrue)
	test.That(t, resource1, test.ShouldEqual, injectArm)

	injectMotor := &inject.Motor{}
	cfg = &config.Component{Type: config.ComponentTypeMotor, Name: "motor1"}
	rName = cfg.ResourceName()
	parts.addResource(rName, injectMotor)
	motor1, ok := parts.MotorByName("motor1")
	test.That(t, ok, test.ShouldBeTrue)
	test.That(t, motor1, test.ShouldEqual, injectMotor)
	parts.addResource(rName, motor1)
	test.That(t, motor1, test.ShouldEqual, injectMotor)
	resource1, ok = parts.ResourceByName(rName)
	test.That(t, ok, test.ShouldBeTrue)
	test.That(t, resource1, test.ShouldEqual, injectMotor)

	injectServo := &inject.Servo{}
	cfg = &config.Component{Type: config.ComponentTypeServo, Name: "servo1"}
	rName = cfg.ResourceName()
	parts.addResource(rName, injectServo)
	servo1, ok := parts.ServoByName("servo1")
	test.That(t, ok, test.ShouldBeTrue)
	test.That(t, servo1, test.ShouldEqual, injectServo)
	parts.addResource(rName, servo1)
	test.That(t, servo1, test.ShouldEqual, injectServo)
	resource1, ok = parts.ResourceByName(rName)
	test.That(t, ok, test.ShouldBeTrue)
	test.That(t, resource1, test.ShouldEqual, injectServo)

	injectGripper := &inject.Gripper{}
	cfg = &config.Component{Type: config.ComponentTypeGripper, Name: "gripper1"}
	rName = cfg.ResourceName()
	parts.addResource(rName, injectGripper)
	gripper1, ok := parts.GripperByName("gripper1")
	test.That(t, ok, test.ShouldBeTrue)
	test.That(t, gripper1, test.ShouldEqual, injectGripper)
	resource1, ok = parts.ResourceByName(rName)
	test.That(t, ok, test.ShouldBeTrue)
	test.That(t, resource1, test.ShouldEqual, injectGripper)

	injectCamera := &inject.Camera{}
	cfg = &config.Component{Type: config.ComponentTypeCamera, Name: "camera1"}
	rName = cfg.ResourceName()
	parts.addResource(rName, injectCamera)
	camera1, ok := parts.CameraByName("camera1")
	test.That(t, ok, test.ShouldBeTrue)
	test.That(t, camera1, test.ShouldEqual, injectCamera)
	resource1, ok = parts.ResourceByName(rName)
	test.That(t, ok, test.ShouldBeTrue)
	test.That(t, resource1, test.ShouldEqual, injectCamera)

	injectInputController := &inject.InputController{}
	cfg = &config.Component{Type: config.ComponentTypeInputController, Name: "inputController1"}
	rName = cfg.ResourceName()
	parts.addResource(rName, injectInputController)
	inputController1, ok := parts.InputControllerByName("inputController1")
	test.That(t, ok, test.ShouldBeTrue)
	test.That(t, inputController1, test.ShouldEqual, injectInputController)
	resource1, ok = parts.ResourceByName(rName)
	test.That(t, ok, test.ShouldBeTrue)
	test.That(t, resource1, test.ShouldEqual, injectInputController)
}

func TestPartsMergeAdd(t *testing.T) {
	logger := golog.NewTestLogger(t)
	injectRobot := setupInjectRobot(logger)

	parts := partsForRemoteRobot(injectRobot)
	parts.addRemote(newRemoteRobot(setupInjectRobotWithSuffx(logger, "_r1"), config.Remote{}), config.Remote{Name: "remote1"})
	parts.addRemote(newRemoteRobot(setupInjectRobotWithSuffx(logger, "_r2"), config.Remote{}), config.Remote{Name: "remote2"})
	_, err := parts.processManager.AddProcess(context.Background(), &fakeProcess{id: "1"}, false)
	test.That(t, err, test.ShouldBeNil)
	_, err = parts.processManager.AddProcess(context.Background(), &fakeProcess{id: "2"}, false)
	test.That(t, err, test.ShouldBeNil)

	checkEmpty := func(toCheck *robotParts) {
		t.Helper()
		test.That(t,
			utils.NewStringSet(toCheck.RemoteNames()...),
			test.ShouldBeEmpty,
		)

		test.That(t,
			utils.NewStringSet(toCheck.ArmNames()...),
			test.ShouldBeEmpty,
		)

		test.That(t,
			utils.NewStringSet(toCheck.GripperNames()...),
			test.ShouldBeEmpty,
		)

		test.That(t,
			utils.NewStringSet(toCheck.CameraNames()...),
			test.ShouldBeEmpty,
		)

		test.That(t,
			utils.NewStringSet(toCheck.BaseNames()...),
			test.ShouldBeEmpty,
		)

		test.That(t,
			utils.NewStringSet(toCheck.BoardNames()...),
			test.ShouldBeEmpty,
		)

		test.That(t,
			utils.NewStringSet(toCheck.SensorNames()...),
			test.ShouldBeEmpty,
		)

		test.That(t,
			utils.NewStringSet(toCheck.ServoNames()...),
			test.ShouldBeEmpty,
		)

		test.That(t,
			utils.NewStringSet(toCheck.MotorNames()...),
			test.ShouldBeEmpty,
		)

		test.That(t,
			utils.NewStringSet(toCheck.InputControllerNames()...),
			test.ShouldBeEmpty,
		)

		test.That(t,
			utils.NewStringSet(toCheck.FunctionNames()...),
			test.ShouldBeEmpty,
		)

		test.That(t, toCheck.ResourceNames(), test.ShouldBeEmpty)
		test.That(t,
			utils.NewStringSet(toCheck.processManager.ProcessIDs()...),
			test.ShouldBeEmpty,
		)
	}
	checkSame := func(toCheck *robotParts) {
		t.Helper()
		armNames := []resource.Name{arm.Named("arm1"), arm.Named("arm2")}
		armNames = append(armNames, coretestutils.AddSuffixes(armNames, "_r1", "_r2")...)
		boardNames := []resource.Name{board.Named("board1"), board.Named("board2")}
		boardNames = append(boardNames, coretestutils.AddSuffixes(boardNames, "_r1", "_r2")...)
		gripperNames := []resource.Name{gripper.Named("gripper1"), gripper.Named("gripper2")}
		gripperNames = append(gripperNames, coretestutils.AddSuffixes(gripperNames, "_r1", "_r2")...)
		cameraNames := []resource.Name{camera.Named("camera1"), camera.Named("camera2")}
		cameraNames = append(cameraNames, coretestutils.AddSuffixes(cameraNames, "_r1", "_r2")...)
		servoNames := []resource.Name{servo.Named("servo1"), servo.Named("servo2")}
		servoNames = append(servoNames, coretestutils.AddSuffixes(servoNames, "_r1", "_r2")...)
		motorNames := []resource.Name{motor.Named("motor1"), motor.Named("motor2")}
		motorNames = append(motorNames, coretestutils.AddSuffixes(motorNames, "_r1", "_r2")...)
		inputNames := []resource.Name{input.Named("inputController1"), input.Named("inputController2")}
		inputNames = append(inputNames, coretestutils.AddSuffixes(inputNames, "_r1", "_r2")...)

<<<<<<< HEAD
		test.That(t, utils.NewStringSet(toCheck.RemoteNames()...), test.ShouldResemble, utils.NewStringSet("remote1", "remote2"))
		test.That(t, utils.NewStringSet(toCheck.ArmNames()...), test.ShouldResemble, utils.NewStringSet(coretestutils.ExtractNames(armNames...)...))
		test.That(t, utils.NewStringSet(toCheck.GripperNames()...), test.ShouldResemble, utils.NewStringSet(coretestutils.ExtractNames(gripperNames...)...))
		test.That(t, utils.NewStringSet(toCheck.CameraNames()...), test.ShouldResemble, utils.NewStringSet(coretestutils.ExtractNames(cameraNames...)...))
		test.That(t, utils.NewStringSet(toCheck.BaseNames()...), test.ShouldResemble, utils.NewStringSet("base1", "base2", "base1_r1", "base2_r1", "base1_r2", "base2_r2"))
		test.That(t, utils.NewStringSet(toCheck.BoardNames()...), test.ShouldResemble, utils.NewStringSet("board1", "board2", "board1_r1", "board2_r1", "board1_r2", "board2_r2"))
		test.That(t, utils.NewStringSet(toCheck.SensorNames()...), test.ShouldResemble, utils.NewStringSet("sensor1", "sensor2", "forcematrix", "sensor1_r1", "sensor2_r1", "forcematrix_r1", "sensor1_r2", "sensor2_r2", "forcematrix_r2"))
		test.That(t, utils.NewStringSet(toCheck.ServoNames()...), test.ShouldResemble, utils.NewStringSet(coretestutils.ExtractNames(servoNames...)...))
		test.That(t, utils.NewStringSet(toCheck.MotorNames()...), test.ShouldResemble, utils.NewStringSet(coretestutils.ExtractNames(motorNames...)...))
		test.That(t, utils.NewStringSet(toCheck.InputControllerNames()...), test.ShouldResemble, utils.NewStringSet(coretestutils.ExtractNames(inputNames...)...))
		test.That(t, utils.NewStringSet(toCheck.FunctionNames()...), test.ShouldResemble, utils.NewStringSet("func1", "func2", "func1_r1", "func2_r1", "func1_r2", "func2_r2"))
		test.That(t, coretestutils.NewResourceNameSet(toCheck.ResourceNames()...), test.ShouldResemble, coretestutils.NewResourceNameSet(coretestutils.ConcatResourceNames(
			armNames,
			boardNames,
			gripperNames,
			cameraNames,
			servoNames,
			motorNames,
			inputNames,
			inputNames,
		)...))
		test.That(t, utils.NewStringSet(toCheck.processManager.ProcessIDs()...), test.ShouldResemble, utils.NewStringSet("1", "2"))
=======
		test.That(t,
			utils.NewStringSet(toCheck.RemoteNames()...),
			test.ShouldResemble,
			utils.NewStringSet("remote1", "remote2"),
		)
		test.That(t,
			utils.NewStringSet(toCheck.ArmNames()...),
			test.ShouldResemble,
			utils.NewStringSet(coretestutils.ExtractNames(armNames...)...),
		)
		test.That(t,
			utils.NewStringSet(toCheck.GripperNames()...),
			test.ShouldResemble,
			utils.NewStringSet(coretestutils.ExtractNames(gripperNames...)...),
		)
		test.That(t,
			utils.NewStringSet(toCheck.CameraNames()...),
			test.ShouldResemble,
			utils.NewStringSet(coretestutils.ExtractNames(cameraNames...)...),
		)
		test.That(t,
			utils.NewStringSet(toCheck.BaseNames()...),
			test.ShouldResemble,
			utils.NewStringSet("base1", "base2", "base1_r1", "base2_r1", "base1_r2", "base2_r2"),
		)
		test.That(t,
			utils.NewStringSet(toCheck.BoardNames()...),
			test.ShouldResemble,
			utils.NewStringSet("board1", "board2", "board1_r1", "board2_r1", "board1_r2", "board2_r2"),
		)
		test.That(t,
			utils.NewStringSet(toCheck.SensorNames()...),
			test.ShouldResemble,
			utils.NewStringSet(
				"sensor1",
				"sensor2",
				"forcematrix",
				"sensor1_r1",
				"sensor2_r1",
				"forcematrix_r1",
				"sensor1_r2",
				"sensor2_r2",
				"forcematrix_r2",
			),
		)
		test.That(t,
			utils.NewStringSet(toCheck.ServoNames()...),
			test.ShouldResemble,
			utils.NewStringSet(coretestutils.ExtractNames(servoNames...)...),
		)
		test.That(t,
			utils.NewStringSet(toCheck.MotorNames()...),
			test.ShouldResemble,
			utils.NewStringSet(coretestutils.ExtractNames(motorNames...)...),
		)
		test.That(t,
			utils.NewStringSet(toCheck.InputControllerNames()...),
			test.ShouldResemble,
			utils.NewStringSet(coretestutils.ExtractNames(inputNames...)...),
		)
		test.That(t,
			utils.NewStringSet(toCheck.FunctionNames()...),
			test.ShouldResemble,
			utils.NewStringSet("func1", "func2", "func1_r1", "func2_r1", "func1_r2", "func2_r2"),
		)
		test.That(t,
			coretestutils.NewResourceNameSet(toCheck.ResourceNames()...),
			test.ShouldResemble,
			coretestutils.NewResourceNameSet(coretestutils.ConcatResourceNames(
				armNames,
				gripperNames,
				cameraNames,
				servoNames,
				motorNames,
				inputNames,
				inputNames,
			)...))
		test.That(t,
			utils.NewStringSet(toCheck.processManager.ProcessIDs()...),
			test.ShouldResemble,
			utils.NewStringSet("1", "2"),
		)
>>>>>>> 2813c322
	}
	result, err := parts.MergeAdd(newRobotParts(logger))
	test.That(t, err, test.ShouldBeNil)
	checkSame(parts)

	emptyParts := newRobotParts(logger)
	test.That(t, result.Process(emptyParts), test.ShouldBeNil)
	checkEmpty(emptyParts)

	otherRobot := setupInjectRobotWithSuffx(logger, "_other")
	otherParts := partsForRemoteRobot(otherRobot)
	otherParts.addRemote(newRemoteRobot(setupInjectRobotWithSuffx(logger, "_other1"), config.Remote{}), config.Remote{Name: "other1"})
	result, err = parts.MergeAdd(otherParts)
	test.That(t, err, test.ShouldBeNil)

	armNames := []resource.Name{arm.Named("arm1"), arm.Named("arm2")}
	armNames = append(armNames, coretestutils.AddSuffixes(armNames, "_r1", "_r2", "_other", "_other1")...)
	boardNames := []resource.Name{board.Named("board1"), board.Named("board2")}
	boardNames = append(boardNames, coretestutils.AddSuffixes(boardNames, "_r1", "_r2", "_other", "_other1")...)
	gripperNames := []resource.Name{gripper.Named("gripper1"), gripper.Named("gripper2")}
	gripperNames = append(gripperNames, coretestutils.AddSuffixes(gripperNames, "_r1", "_r2", "_other", "_other1")...)
	cameraNames := []resource.Name{camera.Named("camera1"), camera.Named("camera2")}
	cameraNames = append(cameraNames, coretestutils.AddSuffixes(cameraNames, "_r1", "_r2", "_other", "_other1")...)
	servoNames := []resource.Name{servo.Named("servo1"), servo.Named("servo2")}
	servoNames = append(servoNames, coretestutils.AddSuffixes(servoNames, "_r1", "_r2", "_other", "_other1")...)
	motorNames := []resource.Name{motor.Named("motor1"), motor.Named("motor2")}
	motorNames = append(motorNames, coretestutils.AddSuffixes(motorNames, "_r1", "_r2", "_other", "_other1")...)
	inputNames := []resource.Name{input.Named("inputController1"), input.Named("inputController2")}
	inputNames = append(inputNames, coretestutils.AddSuffixes(inputNames, "_r1", "_r2", "_other", "_other1")...)

<<<<<<< HEAD
	test.That(t, utils.NewStringSet(parts.RemoteNames()...), test.ShouldResemble, utils.NewStringSet("remote1", "remote2", "other1"))
	test.That(t, utils.NewStringSet(parts.ArmNames()...), test.ShouldResemble, utils.NewStringSet(coretestutils.ExtractNames(armNames...)...))
	test.That(t, utils.NewStringSet(parts.GripperNames()...), test.ShouldResemble, utils.NewStringSet(coretestutils.ExtractNames(gripperNames...)...))
	test.That(t, utils.NewStringSet(parts.CameraNames()...), test.ShouldResemble, utils.NewStringSet(coretestutils.ExtractNames(cameraNames...)...))
	test.That(t, utils.NewStringSet(parts.BaseNames()...), test.ShouldResemble, utils.NewStringSet("base1", "base2", "base1_r1", "base2_r1", "base1_r2", "base2_r2", "base1_other", "base2_other", "base1_other1", "base2_other1"))
	test.That(t, utils.NewStringSet(parts.BoardNames()...), test.ShouldResemble, utils.NewStringSet("board1", "board2", "board1_r1", "board2_r1", "board1_r2", "board2_r2", "board1_other", "board2_other", "board1_other1", "board2_other1"))
	test.That(t, utils.NewStringSet(parts.SensorNames()...), test.ShouldResemble, utils.NewStringSet("sensor1", "sensor2", "forcematrix", "sensor1_r1", "sensor2_r1", "forcematrix_r1", "sensor1_r2", "sensor2_r2", "forcematrix_r2", "sensor1_other", "sensor2_other", "forcematrix_other", "sensor1_other1", "sensor2_other1", "forcematrix_other1"))
	test.That(t, utils.NewStringSet(parts.ServoNames()...), test.ShouldResemble, utils.NewStringSet(coretestutils.ExtractNames(servoNames...)...))
	test.That(t, utils.NewStringSet(parts.MotorNames()...), test.ShouldResemble, utils.NewStringSet(coretestutils.ExtractNames(motorNames...)...))
	test.That(t, utils.NewStringSet(parts.InputControllerNames()...), test.ShouldResemble, utils.NewStringSet(coretestutils.ExtractNames(inputNames...)...))
	test.That(t, utils.NewStringSet(parts.FunctionNames()...), test.ShouldResemble, utils.NewStringSet("func1", "func2", "func1_r1", "func2_r1", "func1_r2", "func2_r2", "func1_other", "func2_other", "func1_other1", "func2_other1"))
	test.That(t, coretestutils.NewResourceNameSet(parts.ResourceNames()...), test.ShouldResemble, coretestutils.NewResourceNameSet(coretestutils.ConcatResourceNames(
		armNames,
		boardNames,
		gripperNames,
		cameraNames,
		servoNames,
		motorNames,
		inputNames,
	)...))
	test.That(t, utils.NewStringSet(parts.processManager.ProcessIDs()...), test.ShouldResemble, utils.NewStringSet("1", "2"))
=======
	test.That(t,
		utils.NewStringSet(parts.RemoteNames()...),
		test.ShouldResemble,
		utils.NewStringSet("remote1", "remote2", "other1"),
	)
	test.That(t,
		utils.NewStringSet(parts.ArmNames()...),
		test.ShouldResemble,
		utils.NewStringSet(coretestutils.ExtractNames(armNames...)...),
	)
	test.That(t,
		utils.NewStringSet(parts.GripperNames()...),
		test.ShouldResemble,
		utils.NewStringSet(coretestutils.ExtractNames(gripperNames...)...),
	)
	test.That(t,
		utils.NewStringSet(parts.CameraNames()...),
		test.ShouldResemble,
		utils.NewStringSet(coretestutils.ExtractNames(cameraNames...)...),
	)
	test.That(t,
		utils.NewStringSet(parts.BaseNames()...),
		test.ShouldResemble,
		utils.NewStringSet(
			"base1",
			"base2",
			"base1_r1",
			"base2_r1",
			"base1_r2",
			"base2_r2",
			"base1_other",
			"base2_other",
			"base1_other1",
			"base2_other1",
		),
	)
	test.That(t,
		utils.NewStringSet(parts.BoardNames()...),
		test.ShouldResemble,
		utils.NewStringSet(
			"board1",
			"board2",
			"board1_r1",
			"board2_r1",
			"board1_r2",
			"board2_r2",
			"board1_other",
			"board2_other",
			"board1_other1",
			"board2_other1",
		),
	)
	test.That(t,
		utils.NewStringSet(parts.SensorNames()...),
		test.ShouldResemble,
		utils.NewStringSet(
			"sensor1",
			"sensor2",
			"forcematrix",
			"sensor1_r1",
			"sensor2_r1",
			"forcematrix_r1",
			"sensor1_r2",
			"sensor2_r2",
			"forcematrix_r2",
			"sensor1_other",
			"sensor2_other",
			"forcematrix_other",
			"sensor1_other1",
			"sensor2_other1",
			"forcematrix_other1",
		),
	)
	test.That(t,
		utils.NewStringSet(parts.ServoNames()...),
		test.ShouldResemble,
		utils.NewStringSet(coretestutils.ExtractNames(servoNames...)...),
	)
	test.That(t,
		utils.NewStringSet(parts.MotorNames()...),
		test.ShouldResemble,
		utils.NewStringSet(coretestutils.ExtractNames(motorNames...)...),
	)
	test.That(t,
		utils.NewStringSet(parts.InputControllerNames()...),
		test.ShouldResemble,
		utils.NewStringSet(coretestutils.ExtractNames(inputNames...)...),
	)
	test.That(t,
		utils.NewStringSet(parts.FunctionNames()...),
		test.ShouldResemble,
		utils.NewStringSet(
			"func1",
			"func2",
			"func1_r1",
			"func2_r1",
			"func1_r2",
			"func2_r2",
			"func1_other",
			"func2_other",
			"func1_other1",
			"func2_other1",
		),
	)
	test.That(t,
		coretestutils.NewResourceNameSet(parts.ResourceNames()...),
		test.ShouldResemble,
		coretestutils.NewResourceNameSet(coretestutils.ConcatResourceNames(
			armNames,
			gripperNames,
			cameraNames,
			servoNames,
			motorNames,
			inputNames,
		)...))
	test.That(t,
		utils.NewStringSet(parts.processManager.ProcessIDs()...),
		test.ShouldResemble,
		utils.NewStringSet("1", "2"),
	)
>>>>>>> 2813c322

	emptyParts = newRobotParts(logger)
	test.That(t, result.Process(emptyParts), test.ShouldBeNil)
	checkEmpty(emptyParts)

	sameParts := partsForRemoteRobot(injectRobot)
	sameParts.addRemote(newRemoteRobot(setupInjectRobotWithSuffx(logger, "_r1"), config.Remote{}), config.Remote{Name: "remote1"})
	sameParts.addRemote(newRemoteRobot(setupInjectRobotWithSuffx(logger, "_r2"), config.Remote{}), config.Remote{Name: "remote2"})
	_, err = sameParts.processManager.AddProcess(context.Background(), &fakeProcess{id: "1"}, false)
	test.That(t, err, test.ShouldBeNil)
	_, err = sameParts.processManager.AddProcess(context.Background(), &fakeProcess{id: "2"}, false)
	test.That(t, err, test.ShouldBeNil)

	result, err = parts.MergeAdd(sameParts)
	test.That(t, err, test.ShouldBeNil)

<<<<<<< HEAD
	test.That(t, utils.NewStringSet(parts.RemoteNames()...), test.ShouldResemble, utils.NewStringSet("remote1", "remote2", "other1"))
	test.That(t, utils.NewStringSet(parts.ArmNames()...), test.ShouldResemble, utils.NewStringSet(coretestutils.ExtractNames(armNames...)...))
	test.That(t, utils.NewStringSet(parts.GripperNames()...), test.ShouldResemble, utils.NewStringSet(coretestutils.ExtractNames(gripperNames...)...))
	test.That(t, utils.NewStringSet(parts.CameraNames()...), test.ShouldResemble, utils.NewStringSet(coretestutils.ExtractNames(cameraNames...)...))
	test.That(t, utils.NewStringSet(parts.BaseNames()...), test.ShouldResemble, utils.NewStringSet("base1", "base2", "base1_r1", "base2_r1", "base1_r2", "base2_r2", "base1_other", "base2_other", "base1_other1", "base2_other1"))
	test.That(t, utils.NewStringSet(parts.BoardNames()...), test.ShouldResemble, utils.NewStringSet("board1", "board2", "board1_r1", "board2_r1", "board1_r2", "board2_r2", "board1_other", "board2_other", "board1_other1", "board2_other1"))
	test.That(t, utils.NewStringSet(parts.SensorNames()...), test.ShouldResemble, utils.NewStringSet("sensor1", "sensor2", "forcematrix", "sensor1_r1", "sensor2_r1", "forcematrix_r1", "sensor1_r2", "sensor2_r2", "forcematrix_r2", "sensor1_other", "sensor2_other", "forcematrix_other", "sensor1_other1", "sensor2_other1", "forcematrix_other1"))
	test.That(t, utils.NewStringSet(parts.ServoNames()...), test.ShouldResemble, utils.NewStringSet(coretestutils.ExtractNames(servoNames...)...))
	test.That(t, utils.NewStringSet(parts.MotorNames()...), test.ShouldResemble, utils.NewStringSet(coretestutils.ExtractNames(motorNames...)...))
	test.That(t, utils.NewStringSet(parts.InputControllerNames()...), test.ShouldResemble, utils.NewStringSet(coretestutils.ExtractNames(inputNames...)...))
	test.That(t, utils.NewStringSet(parts.FunctionNames()...), test.ShouldResemble, utils.NewStringSet("func1", "func2", "func1_r1", "func2_r1", "func1_r2", "func2_r2", "func1_other", "func2_other", "func1_other1", "func2_other1"))
	test.That(t, coretestutils.NewResourceNameSet(parts.ResourceNames()...), test.ShouldResemble, coretestutils.NewResourceNameSet(coretestutils.ConcatResourceNames(
		armNames,
		boardNames,
		gripperNames,
		cameraNames,
		servoNames,
		motorNames,
		inputNames,
	)...))
	test.That(t, utils.NewStringSet(parts.processManager.ProcessIDs()...), test.ShouldResemble, utils.NewStringSet("1", "2"))
=======
	test.That(t,
		utils.NewStringSet(parts.RemoteNames()...),
		test.ShouldResemble,
		utils.NewStringSet("remote1", "remote2", "other1"),
	)
	test.That(t,
		utils.NewStringSet(parts.ArmNames()...),
		test.ShouldResemble,
		utils.NewStringSet(coretestutils.ExtractNames(armNames...)...),
	)
	test.That(t,
		utils.NewStringSet(parts.GripperNames()...),
		test.ShouldResemble,
		utils.NewStringSet(coretestutils.ExtractNames(gripperNames...)...),
	)
	test.That(t,
		utils.NewStringSet(parts.CameraNames()...),
		test.ShouldResemble,
		utils.NewStringSet(coretestutils.ExtractNames(cameraNames...)...),
	)
	test.That(t,
		utils.NewStringSet(parts.BaseNames()...),
		test.ShouldResemble,
		utils.NewStringSet(
			"base1",
			"base2",
			"base1_r1",
			"base2_r1",
			"base1_r2",
			"base2_r2",
			"base1_other",
			"base2_other",
			"base1_other1",
			"base2_other1",
		),
	)
	test.That(t,
		utils.NewStringSet(parts.BoardNames()...),
		test.ShouldResemble,
		utils.NewStringSet(
			"board1",
			"board2",
			"board1_r1",
			"board2_r1",
			"board1_r2",
			"board2_r2",
			"board1_other",
			"board2_other",
			"board1_other1",
			"board2_other1",
		),
	)
	test.That(t,
		utils.NewStringSet(parts.SensorNames()...),
		test.ShouldResemble,
		utils.NewStringSet(
			"sensor1",
			"sensor2",
			"forcematrix",
			"sensor1_r1",
			"sensor2_r1",
			"forcematrix_r1",
			"sensor1_r2",
			"sensor2_r2",
			"forcematrix_r2",
			"sensor1_other",
			"sensor2_other",
			"forcematrix_other",
			"sensor1_other1",
			"sensor2_other1",
			"forcematrix_other1",
		),
	)
	test.That(t,
		utils.NewStringSet(parts.ServoNames()...),
		test.ShouldResemble,
		utils.NewStringSet(coretestutils.ExtractNames(servoNames...)...),
	)
	test.That(t,
		utils.NewStringSet(parts.MotorNames()...),
		test.ShouldResemble,
		utils.NewStringSet(coretestutils.ExtractNames(motorNames...)...),
	)
	test.That(t,
		utils.NewStringSet(parts.InputControllerNames()...),
		test.ShouldResemble,
		utils.NewStringSet(coretestutils.ExtractNames(inputNames...)...),
	)
	test.That(t,
		utils.NewStringSet(parts.FunctionNames()...),
		test.ShouldResemble,
		utils.NewStringSet(
			"func1",
			"func2",
			"func1_r1",
			"func2_r1",
			"func1_r2",
			"func2_r2",
			"func1_other",
			"func2_other",
			"func1_other1",
			"func2_other1",
		),
	)
	test.That(t,
		coretestutils.NewResourceNameSet(parts.ResourceNames()...),
		test.ShouldResemble,
		coretestutils.NewResourceNameSet(coretestutils.ConcatResourceNames(
			armNames,
			gripperNames,
			cameraNames,
			servoNames,
			motorNames,
			inputNames,
		)...))
	test.That(t,
		utils.NewStringSet(parts.processManager.ProcessIDs()...),
		test.ShouldResemble,
		utils.NewStringSet("1", "2"),
	)
>>>>>>> 2813c322

	emptyParts = newRobotParts(logger)
	test.That(t, result.Process(emptyParts), test.ShouldBeNil)
	test.That(t,
		utils.NewStringSet(emptyParts.RemoteNames()...),
		test.ShouldBeEmpty,
	)

	test.That(t,
		utils.NewStringSet(emptyParts.ArmNames()...),
		test.ShouldBeEmpty,
	)

	test.That(t,
		utils.NewStringSet(emptyParts.GripperNames()...),
		test.ShouldBeEmpty,
	)

	test.That(t,
		utils.NewStringSet(emptyParts.CameraNames()...),
		test.ShouldBeEmpty,
	)

	test.That(t,
		utils.NewStringSet(emptyParts.BaseNames()...),
		test.ShouldBeEmpty,
	)

	test.That(t,
		utils.NewStringSet(emptyParts.BoardNames()...),
		test.ShouldBeEmpty,
	)

	test.That(t,
		utils.NewStringSet(emptyParts.SensorNames()...),
		test.ShouldBeEmpty,
	)

	test.That(t,
		utils.NewStringSet(emptyParts.ServoNames()...),
		test.ShouldBeEmpty,
	)

	test.That(t,
		utils.NewStringSet(emptyParts.MotorNames()...),
		test.ShouldBeEmpty,
	)

	test.That(t,
		utils.NewStringSet(emptyParts.InputControllerNames()...),
		test.ShouldBeEmpty,
	)

	test.That(t,
		utils.NewStringSet(emptyParts.FunctionNames()...),
		test.ShouldBeEmpty,
	)

	test.That(t, emptyParts.ResourceNames(), test.ShouldBeEmpty)
	test.That(t,
		utils.NewStringSet(emptyParts.processManager.ProcessIDs()...),
		test.ShouldResemble,
		utils.NewStringSet("1", "2"),
	)

	err = result.Process(parts)
	test.That(t, err, test.ShouldNotBeNil)
	test.That(t, err.Error(), test.ShouldContainSubstring, "unexpected")
}

func TestPartsMergeModify(t *testing.T) {
	logger := golog.NewTestLogger(t)
	injectRobot := setupInjectRobot(logger)

	parts := partsForRemoteRobot(injectRobot)
	parts.addRemote(newRemoteRobot(setupInjectRobotWithSuffx(logger, "_r1"), config.Remote{}), config.Remote{Name: "remote1"})
	parts.addRemote(newRemoteRobot(setupInjectRobotWithSuffx(logger, "_r2"), config.Remote{}), config.Remote{Name: "remote2"})
	_, err := parts.processManager.AddProcess(context.Background(), &fakeProcess{id: "1"}, false)
	test.That(t, err, test.ShouldBeNil)
	_, err = parts.processManager.AddProcess(context.Background(), &fakeProcess{id: "2"}, false)
	test.That(t, err, test.ShouldBeNil)

	checkSame := func(toCheck *robotParts) {
		t.Helper()
		armNames := []resource.Name{arm.Named("arm1"), arm.Named("arm2")}
		armNames = append(armNames, coretestutils.AddSuffixes(armNames, "_r1", "_r2")...)
		boardNames := []resource.Name{board.Named("board1"), board.Named("board2")}
		boardNames = append(boardNames, coretestutils.AddSuffixes(boardNames, "_r1", "_r2")...)
		gripperNames := []resource.Name{gripper.Named("gripper1"), gripper.Named("gripper2")}
		gripperNames = append(gripperNames, coretestutils.AddSuffixes(gripperNames, "_r1", "_r2")...)
		cameraNames := []resource.Name{camera.Named("camera1"), camera.Named("camera2")}
		cameraNames = append(cameraNames, coretestutils.AddSuffixes(cameraNames, "_r1", "_r2")...)
		servoNames := []resource.Name{servo.Named("servo1"), servo.Named("servo2")}
		servoNames = append(servoNames, coretestutils.AddSuffixes(servoNames, "_r1", "_r2")...)
		motorNames := []resource.Name{motor.Named("motor1"), motor.Named("motor2")}
		motorNames = append(motorNames, coretestutils.AddSuffixes(motorNames, "_r1", "_r2")...)
		inputNames := []resource.Name{input.Named("inputController1"), input.Named("inputController2")}
		inputNames = append(inputNames, coretestutils.AddSuffixes(inputNames, "_r1", "_r2")...)

<<<<<<< HEAD
		test.That(t, utils.NewStringSet(toCheck.RemoteNames()...), test.ShouldResemble, utils.NewStringSet("remote1", "remote2"))
		test.That(t, utils.NewStringSet(toCheck.ArmNames()...), test.ShouldResemble, utils.NewStringSet(coretestutils.ExtractNames(armNames...)...))
		test.That(t, utils.NewStringSet(toCheck.GripperNames()...), test.ShouldResemble, utils.NewStringSet(coretestutils.ExtractNames(gripperNames...)...))
		test.That(t, utils.NewStringSet(toCheck.CameraNames()...), test.ShouldResemble, utils.NewStringSet(coretestutils.ExtractNames(cameraNames...)...))
		test.That(t, utils.NewStringSet(toCheck.BaseNames()...), test.ShouldResemble, utils.NewStringSet("base1", "base2", "base1_r1", "base2_r1", "base1_r2", "base2_r2"))
		test.That(t, utils.NewStringSet(toCheck.BoardNames()...), test.ShouldResemble, utils.NewStringSet("board1", "board2", "board1_r1", "board2_r1", "board1_r2", "board2_r2"))
		test.That(t, utils.NewStringSet(toCheck.SensorNames()...), test.ShouldResemble, utils.NewStringSet("sensor1", "sensor2", "forcematrix", "sensor1_r1", "sensor2_r1", "forcematrix_r1", "sensor1_r2", "sensor2_r2", "forcematrix_r2"))
		test.That(t, utils.NewStringSet(toCheck.ServoNames()...), test.ShouldResemble, utils.NewStringSet(coretestutils.ExtractNames(servoNames...)...))
		test.That(t, utils.NewStringSet(toCheck.MotorNames()...), test.ShouldResemble, utils.NewStringSet(coretestutils.ExtractNames(motorNames...)...))
		test.That(t, utils.NewStringSet(toCheck.InputControllerNames()...), test.ShouldResemble, utils.NewStringSet(coretestutils.ExtractNames(inputNames...)...))
		test.That(t, utils.NewStringSet(toCheck.FunctionNames()...), test.ShouldResemble, utils.NewStringSet("func1", "func2", "func1_r1", "func2_r1", "func1_r2", "func2_r2"))
		test.That(t, coretestutils.NewResourceNameSet(parts.ResourceNames()...), test.ShouldResemble, coretestutils.NewResourceNameSet(coretestutils.ConcatResourceNames(
			armNames,
			boardNames,
			gripperNames,
			cameraNames,
			servoNames,
			motorNames,
			inputNames,
		)...))
		test.That(t, utils.NewStringSet(toCheck.processManager.ProcessIDs()...), test.ShouldResemble, utils.NewStringSet("1", "2"))
=======
		test.That(t,
			utils.NewStringSet(toCheck.RemoteNames()...),
			test.ShouldResemble,
			utils.NewStringSet("remote1", "remote2"),
		)
		test.That(t,
			utils.NewStringSet(toCheck.ArmNames()...),
			test.ShouldResemble,
			utils.NewStringSet(coretestutils.ExtractNames(armNames...)...),
		)
		test.That(t,
			utils.NewStringSet(toCheck.GripperNames()...),
			test.ShouldResemble,
			utils.NewStringSet(coretestutils.ExtractNames(gripperNames...)...),
		)
		test.That(t,
			utils.NewStringSet(toCheck.CameraNames()...),
			test.ShouldResemble,
			utils.NewStringSet(coretestutils.ExtractNames(cameraNames...)...),
		)
		test.That(t,
			utils.NewStringSet(toCheck.BaseNames()...),
			test.ShouldResemble,
			utils.NewStringSet("base1", "base2", "base1_r1", "base2_r1", "base1_r2", "base2_r2"),
		)
		test.That(t,
			utils.NewStringSet(toCheck.BoardNames()...),
			test.ShouldResemble,
			utils.NewStringSet("board1", "board2", "board1_r1", "board2_r1", "board1_r2", "board2_r2"),
		)
		test.That(t,
			utils.NewStringSet(toCheck.SensorNames()...),
			test.ShouldResemble,
			utils.NewStringSet(
				"sensor1",
				"sensor2",
				"forcematrix",
				"sensor1_r1",
				"sensor2_r1",
				"forcematrix_r1",
				"sensor1_r2",
				"sensor2_r2",
				"forcematrix_r2",
			),
		)
		test.That(t,
			utils.NewStringSet(toCheck.ServoNames()...),
			test.ShouldResemble,
			utils.NewStringSet(coretestutils.ExtractNames(servoNames...)...),
		)
		test.That(t,
			utils.NewStringSet(toCheck.MotorNames()...),
			test.ShouldResemble,
			utils.NewStringSet(coretestutils.ExtractNames(motorNames...)...),
		)
		test.That(t,
			utils.NewStringSet(toCheck.InputControllerNames()...),
			test.ShouldResemble,
			utils.NewStringSet(coretestutils.ExtractNames(inputNames...)...),
		)
		test.That(t,
			utils.NewStringSet(toCheck.FunctionNames()...),
			test.ShouldResemble,
			utils.NewStringSet("func1", "func2", "func1_r1", "func2_r1", "func1_r2", "func2_r2"),
		)
		test.That(t,
			coretestutils.NewResourceNameSet(parts.ResourceNames()...),
			test.ShouldResemble,
			coretestutils.NewResourceNameSet(coretestutils.ConcatResourceNames(
				armNames,
				gripperNames,
				cameraNames,
				servoNames,
				motorNames,
				inputNames,
			)...))
		test.That(t,
			utils.NewStringSet(toCheck.processManager.ProcessIDs()...),
			test.ShouldResemble,
			utils.NewStringSet("1", "2"),
		)
>>>>>>> 2813c322

		board1, ok := toCheck.BoardByName("board1")
		test.That(t, ok, test.ShouldBeTrue)
		board2r1, ok := toCheck.BoardByName("board2_r1")
		test.That(t, ok, test.ShouldBeTrue)
		test.That(t,
			utils.NewStringSet(board1.AnalogReaderNames()...),
			test.ShouldResemble,
			utils.NewStringSet("analog1", "analog2"),
		)
		test.That(t,
			utils.NewStringSet(board1.DigitalInterruptNames()...),
			test.ShouldResemble,
			utils.NewStringSet("digital1", "digital2"),
		)
		test.That(t,
			utils.NewStringSet(board2r1.AnalogReaderNames()...),
			test.ShouldResemble,
			utils.NewStringSet("analog1", "analog2"),
		)
		test.That(t,
			utils.NewStringSet(board2r1.DigitalInterruptNames()...),
			test.ShouldResemble,
			utils.NewStringSet("digital1", "digital2"),
		)
	}
	result, err := parts.MergeModify(context.Background(), newRobotParts(logger), &config.Diff{})
	test.That(t, err, test.ShouldBeNil)
	checkSame(parts)

	emptyParts := newRobotParts(logger)
	test.That(t, result.Process(emptyParts), test.ShouldBeNil)
	test.That(t,
		utils.NewStringSet(emptyParts.RemoteNames()...),
		test.ShouldBeEmpty,
	)

	test.That(t,
		utils.NewStringSet(emptyParts.ArmNames()...),
		test.ShouldBeEmpty,
	)

	test.That(t,
		utils.NewStringSet(emptyParts.GripperNames()...),
		test.ShouldBeEmpty,
	)

	test.That(t,
		utils.NewStringSet(emptyParts.CameraNames()...),
		test.ShouldBeEmpty,
	)

	test.That(t,
		utils.NewStringSet(emptyParts.BaseNames()...),
		test.ShouldBeEmpty,
	)

	test.That(t,
		utils.NewStringSet(emptyParts.BoardNames()...),
		test.ShouldBeEmpty,
	)

	test.That(t,
		utils.NewStringSet(emptyParts.SensorNames()...),
		test.ShouldBeEmpty,
	)

	test.That(t,
		utils.NewStringSet(emptyParts.ServoNames()...),
		test.ShouldBeEmpty,
	)

	test.That(t,
		utils.NewStringSet(emptyParts.MotorNames()...),
		test.ShouldBeEmpty,
	)

	test.That(t,
		utils.NewStringSet(emptyParts.InputControllerNames()...),
		test.ShouldBeEmpty,
	)

	test.That(t,
		utils.NewStringSet(emptyParts.FunctionNames()...),
		test.ShouldBeEmpty,
	)

	test.That(t, emptyParts.ResourceNames(), test.ShouldBeEmpty)
	test.That(t,
		utils.NewStringSet(emptyParts.processManager.ProcessIDs()...),
		test.ShouldBeEmpty,
	)

	test.That(t, result.Process(parts), test.ShouldBeNil)

	replacementParts := newRobotParts(logger)
	robotForRemote := &localRobot{parts: newRobotParts(logger), logger: logger}
	_, err = fakeboard.NewBoard(context.Background(), config.Component{
		Name: "board2",
		ConvertedAttributes: &board.Config{
			Analogs: []board.AnalogConfig{
				{Name: "analog2"},
			},
			DigitalInterrupts: []board.DigitalInterruptConfig{
				{Name: "digital2"},
			},
		},
	}, logger)
	test.That(t, err, test.ShouldBeNil)

	// TODO(maximpertsov): does board still need to be added?
	// robotForRemote.parts.AddBoard(fakeBoardRemote, config.Component{Name: "board2_r1"})
	robotForRemote.parts.AddBase(&inject.Base{}, config.Component{Name: "base2_r1"})
	robotForRemote.parts.AddSensor(&inject.Compass{}, config.Component{Name: "sensor2_r1"})
	robotForRemote.parts.addFunction("func2_r1")

	cfg := config.Component{Type: config.ComponentTypeArm, Name: "arm2_r1"}
	rName := cfg.ResourceName()
	robotForRemote.parts.addResource(rName, &inject.Arm{})

	cfg = config.Component{Type: config.ComponentTypeBoard, Name: "board2_r1"}
	rName = cfg.ResourceName()
	robotForRemote.parts.addResource(rName, &inject.Board{})

	cfg = config.Component{Type: config.ComponentTypeMotor, Name: "motor2_r1"}
	rName = cfg.ResourceName()
	replacementParts.addResource(rName, &inject.Motor{})

	cfg = config.Component{Type: config.ComponentTypeServo, Name: "servo2_r1"}
	rName = cfg.ResourceName()
	robotForRemote.parts.addResource(rName, &inject.Servo{})

	cfg = config.Component{Type: config.ComponentTypeGripper, Name: "gripper2_r1"}
	rName = cfg.ResourceName()
	robotForRemote.parts.addResource(rName, &inject.Gripper{})

	cfg = config.Component{Type: config.ComponentTypeCamera, Name: "camera2_r1"}
	rName = cfg.ResourceName()
	robotForRemote.parts.addResource(rName, &inject.Camera{})

	cfg = config.Component{Type: config.ComponentTypeInputController, Name: "inputController2_r1"}
	rName = cfg.ResourceName()
	robotForRemote.parts.addResource(rName, &inject.InputController{})

	remote1Replacemenet := newRemoteRobot(robotForRemote, config.Remote{Name: "remote1"})
	replacementParts.addRemote(remote1Replacemenet, config.Remote{Name: "remote1"})

	_, err = fakeboard.NewBoard(context.Background(), config.Component{
		Name: "board1",
		ConvertedAttributes: &board.Config{
			Analogs: []board.AnalogConfig{
				{Name: "analog2"},
			},
			DigitalInterrupts: []board.DigitalInterruptConfig{
				{Name: "digital2"},
			},
		},
	}, logger)
	test.That(t, err, test.ShouldBeNil)

	// TODO(maximpertsov): does board still need to be added?
	// robotForRemote.parts.AddBoard(fakeBoardRemote, config.Component{Name: "board2_r1"})
	// replacementParts.AddBoard(fakeBoard, config.Component{Name: "board1"})

	injectBase := &inject.Base{}
	replacementParts.AddBase(injectBase, config.Component{Name: "base1"})
	injectCompass := &inject.Compass{}
	replacementParts.AddSensor(injectCompass, config.Component{Name: "sensor1"})

	cfg = config.Component{Type: config.ComponentTypeArm, Name: "arm1"}
	rName = cfg.ResourceName()
	replacementParts.addResource(rName, &inject.Arm{})

	cfg = config.Component{Type: config.ComponentTypeBoard, Name: "board1"}
	rName = cfg.ResourceName()
	replacementParts.addResource(rName, &inject.Board{})

	cfg = config.Component{Type: config.ComponentTypeMotor, Name: "motor1"}
	rName = cfg.ResourceName()
	replacementParts.addResource(rName, &inject.Motor{})

	cfg = config.Component{Type: config.ComponentTypeServo, Name: "servo1"}
	rName = cfg.ResourceName()
	replacementParts.addResource(rName, &inject.Servo{})

	cfg = config.Component{Type: config.ComponentTypeGripper, Name: "gripper1"}
	rName = cfg.ResourceName()
	replacementParts.addResource(rName, &inject.Gripper{})

	cfg = config.Component{Type: config.ComponentTypeCamera, Name: "camera1"}
	rName = cfg.ResourceName()
	replacementParts.addResource(rName, &inject.Camera{})

	cfg = config.Component{Type: config.ComponentTypeInputController, Name: "inputController1"}
	rName = cfg.ResourceName()
	replacementParts.addResource(rName, &inject.InputController{})

	fp1 := &fakeProcess{id: "1"}
	_, err = replacementParts.processManager.AddProcess(context.Background(), fp1, false)
	test.That(t, err, test.ShouldBeNil)
}

func TestPartsMergeRemove(t *testing.T) {
	logger := golog.NewTestLogger(t)
	injectRobot := setupInjectRobot(logger)

	parts := partsForRemoteRobot(injectRobot)
	parts.addRemote(newRemoteRobot(setupInjectRobotWithSuffx(logger, "_r1"), config.Remote{}), config.Remote{Name: "remote1"})
	parts.addRemote(newRemoteRobot(setupInjectRobotWithSuffx(logger, "_r2"), config.Remote{}), config.Remote{Name: "remote2"})
	_, err := parts.processManager.AddProcess(context.Background(), &fakeProcess{id: "1"}, false)
	test.That(t, err, test.ShouldBeNil)
	_, err = parts.processManager.AddProcess(context.Background(), &fakeProcess{id: "2"}, false)
	test.That(t, err, test.ShouldBeNil)

	checkSame := func(toCheck *robotParts) {
		t.Helper()
		armNames := []resource.Name{arm.Named("arm1"), arm.Named("arm2")}
		armNames = append(armNames, coretestutils.AddSuffixes(armNames, "_r1", "_r2")...)
		boardNames := []resource.Name{board.Named("board1"), board.Named("board2")}
		boardNames = append(boardNames, coretestutils.AddSuffixes(boardNames, "_r1", "_r2")...)
		gripperNames := []resource.Name{gripper.Named("gripper1"), gripper.Named("gripper2")}
		gripperNames = append(gripperNames, coretestutils.AddSuffixes(gripperNames, "_r1", "_r2")...)
		cameraNames := []resource.Name{camera.Named("camera1"), camera.Named("camera2")}
		cameraNames = append(cameraNames, coretestutils.AddSuffixes(cameraNames, "_r1", "_r2")...)
		servoNames := []resource.Name{servo.Named("servo1"), servo.Named("servo2")}
		servoNames = append(servoNames, coretestutils.AddSuffixes(servoNames, "_r1", "_r2")...)
		motorNames := []resource.Name{motor.Named("motor1"), motor.Named("motor2")}
		motorNames = append(motorNames, coretestutils.AddSuffixes(motorNames, "_r1", "_r2")...)
		inputNames := []resource.Name{input.Named("inputController1"), input.Named("inputController2")}
		inputNames = append(inputNames, coretestutils.AddSuffixes(inputNames, "_r1", "_r2")...)

<<<<<<< HEAD
		test.That(t, utils.NewStringSet(toCheck.RemoteNames()...), test.ShouldResemble, utils.NewStringSet("remote1", "remote2"))
		test.That(t, utils.NewStringSet(toCheck.ArmNames()...), test.ShouldResemble, utils.NewStringSet(coretestutils.ExtractNames(armNames...)...))
		test.That(t, utils.NewStringSet(toCheck.GripperNames()...), test.ShouldResemble, utils.NewStringSet(coretestutils.ExtractNames(gripperNames...)...))
		test.That(t, utils.NewStringSet(toCheck.CameraNames()...), test.ShouldResemble, utils.NewStringSet(coretestutils.ExtractNames(cameraNames...)...))
		test.That(t, utils.NewStringSet(toCheck.BaseNames()...), test.ShouldResemble, utils.NewStringSet("base1", "base2", "base1_r1", "base2_r1", "base1_r2", "base2_r2"))
		test.That(t, utils.NewStringSet(toCheck.BoardNames()...), test.ShouldResemble, utils.NewStringSet("board1", "board2", "board1_r1", "board2_r1", "board1_r2", "board2_r2"))
		test.That(t, utils.NewStringSet(toCheck.SensorNames()...), test.ShouldResemble, utils.NewStringSet("sensor1", "sensor2", "forcematrix", "sensor1_r1", "sensor2_r1", "forcematrix_r1", "sensor1_r2", "sensor2_r2", "forcematrix_r2"))
		test.That(t, utils.NewStringSet(toCheck.ServoNames()...), test.ShouldResemble, utils.NewStringSet(coretestutils.ExtractNames(servoNames...)...))
		test.That(t, utils.NewStringSet(toCheck.MotorNames()...), test.ShouldResemble, utils.NewStringSet(coretestutils.ExtractNames(motorNames...)...))
		test.That(t, utils.NewStringSet(toCheck.InputControllerNames()...), test.ShouldResemble, utils.NewStringSet(coretestutils.ExtractNames(inputNames...)...))
		test.That(t, utils.NewStringSet(toCheck.FunctionNames()...), test.ShouldResemble, utils.NewStringSet("func1", "func2", "func1_r1", "func2_r1", "func1_r2", "func2_r2"))
		test.That(t, coretestutils.NewResourceNameSet(toCheck.ResourceNames()...), test.ShouldResemble, coretestutils.NewResourceNameSet(coretestutils.ConcatResourceNames(
			armNames,
			boardNames,
			gripperNames,
			cameraNames,
			servoNames,
			motorNames,
			inputNames,
		)...))
		test.That(t, utils.NewStringSet(toCheck.processManager.ProcessIDs()...), test.ShouldResemble, utils.NewStringSet("1", "2"))
=======
		test.That(t,
			utils.NewStringSet(toCheck.RemoteNames()...),
			test.ShouldResemble,
			utils.NewStringSet("remote1", "remote2"),
		)
		test.That(t,
			utils.NewStringSet(toCheck.ArmNames()...),
			test.ShouldResemble,
			utils.NewStringSet(coretestutils.ExtractNames(armNames...)...),
		)
		test.That(t,
			utils.NewStringSet(toCheck.GripperNames()...),
			test.ShouldResemble,
			utils.NewStringSet(coretestutils.ExtractNames(gripperNames...)...),
		)
		test.That(t,
			utils.NewStringSet(toCheck.CameraNames()...),
			test.ShouldResemble,
			utils.NewStringSet(coretestutils.ExtractNames(cameraNames...)...),
		)
		test.That(t,
			utils.NewStringSet(toCheck.BaseNames()...),
			test.ShouldResemble,
			utils.NewStringSet("base1", "base2", "base1_r1", "base2_r1", "base1_r2", "base2_r2"),
		)
		test.That(t,
			utils.NewStringSet(toCheck.BoardNames()...),
			test.ShouldResemble,
			utils.NewStringSet("board1", "board2", "board1_r1", "board2_r1", "board1_r2", "board2_r2"),
		)
		test.That(t,
			utils.NewStringSet(toCheck.SensorNames()...),
			test.ShouldResemble,
			utils.NewStringSet(
				"sensor1",
				"sensor2",
				"forcematrix",
				"sensor1_r1",
				"sensor2_r1",
				"forcematrix_r1",
				"sensor1_r2",
				"sensor2_r2",
				"forcematrix_r2",
			),
		)
		test.That(t,
			utils.NewStringSet(toCheck.ServoNames()...),
			test.ShouldResemble,
			utils.NewStringSet(coretestutils.ExtractNames(servoNames...)...),
		)
		test.That(t,
			utils.NewStringSet(toCheck.MotorNames()...),
			test.ShouldResemble,
			utils.NewStringSet(coretestutils.ExtractNames(motorNames...)...),
		)
		test.That(t,
			utils.NewStringSet(toCheck.InputControllerNames()...),
			test.ShouldResemble,
			utils.NewStringSet(coretestutils.ExtractNames(inputNames...)...),
		)
		test.That(t,
			utils.NewStringSet(toCheck.FunctionNames()...),
			test.ShouldResemble,
			utils.NewStringSet("func1", "func2", "func1_r1", "func2_r1", "func1_r2", "func2_r2"),
		)
		test.That(t,
			coretestutils.NewResourceNameSet(toCheck.ResourceNames()...),
			test.ShouldResemble,
			coretestutils.NewResourceNameSet(coretestutils.ConcatResourceNames(
				armNames,
				gripperNames,
				cameraNames,
				servoNames,
				motorNames,
				inputNames,
			)...))
		test.That(t,
			utils.NewStringSet(toCheck.processManager.ProcessIDs()...),
			test.ShouldResemble,
			utils.NewStringSet("1", "2"),
		)
>>>>>>> 2813c322
	}

	parts.MergeRemove(newRobotParts(logger))
	checkSame(parts)

	otherRobot := setupInjectRobotWithSuffx(logger, "_other")
	otherParts := partsForRemoteRobot(otherRobot)
	otherParts.addRemote(newRemoteRobot(setupInjectRobotWithSuffx(logger, "_other1"), config.Remote{}), config.Remote{Name: "other1"})
	parts.MergeRemove(otherParts)
	checkSame(parts)

	sameParts := partsForRemoteRobot(injectRobot)
	sameParts.addRemote(newRemoteRobot(setupInjectRobotWithSuffx(logger, "_r1"), config.Remote{}), config.Remote{Name: "remote1"})
	sameParts.addRemote(newRemoteRobot(setupInjectRobotWithSuffx(logger, "_r2"), config.Remote{}), config.Remote{Name: "remote2"})
	_, err = sameParts.processManager.AddProcess(context.Background(), &fakeProcess{id: "1"}, false)
	test.That(t, err, test.ShouldBeNil)
	_, err = sameParts.processManager.AddProcess(context.Background(), &fakeProcess{id: "2"}, false)
	test.That(t, err, test.ShouldBeNil)

	parts.MergeRemove(sameParts)
	checkSame(sameParts)
	test.That(t,
		utils.NewStringSet(parts.RemoteNames()...),
		test.ShouldBeEmpty,
	)

	test.That(t,
		utils.NewStringSet(parts.ArmNames()...),
		test.ShouldBeEmpty,
	)

	test.That(t,
		utils.NewStringSet(parts.GripperNames()...),
		test.ShouldBeEmpty,
	)

	test.That(t,
		utils.NewStringSet(parts.CameraNames()...),
		test.ShouldBeEmpty,
	)

	test.That(t,
		utils.NewStringSet(parts.BaseNames()...),
		test.ShouldBeEmpty,
	)

	test.That(t,
		utils.NewStringSet(parts.BoardNames()...),
		test.ShouldBeEmpty,
	)

	test.That(t,
		utils.NewStringSet(parts.SensorNames()...),
		test.ShouldBeEmpty,
	)

	test.That(t,
		utils.NewStringSet(parts.ServoNames()...),
		test.ShouldBeEmpty,
	)

	test.That(t,
		utils.NewStringSet(parts.MotorNames()...),
		test.ShouldBeEmpty,
	)

	test.That(t,
		utils.NewStringSet(parts.InputControllerNames()...),
		test.ShouldBeEmpty,
	)

	test.That(t,
		utils.NewStringSet(parts.FunctionNames()...),
		test.ShouldBeEmpty,
	)

	test.That(t, parts.ResourceNames(), test.ShouldBeEmpty)
	test.That(t,
		utils.NewStringSet(parts.processManager.ProcessIDs()...),
		test.ShouldBeEmpty,
	)
}

func TestPartsFilterFromConfig(t *testing.T) {
	logger := golog.NewTestLogger(t)
	injectRobot := setupInjectRobot(logger)

	parts := partsForRemoteRobot(injectRobot)
	parts.addRemote(newRemoteRobot(setupInjectRobotWithSuffx(logger, "_r1"), config.Remote{}), config.Remote{Name: "remote1"})
	parts.addRemote(newRemoteRobot(setupInjectRobotWithSuffx(logger, "_r2"), config.Remote{}), config.Remote{Name: "remote2"})
	_, err := parts.processManager.AddProcess(context.Background(), &fakeProcess{id: "1"}, false)
	test.That(t, err, test.ShouldBeNil)
	_, err = parts.processManager.AddProcess(context.Background(), &fakeProcess{id: "2"}, false)
	test.That(t, err, test.ShouldBeNil)

	checkEmpty := func(toCheck *robotParts) {
		t.Helper()
		test.That(t,
			utils.NewStringSet(toCheck.RemoteNames()...),
			test.ShouldBeEmpty,
		)

		test.That(t,
			utils.NewStringSet(toCheck.ArmNames()...),
			test.ShouldBeEmpty,
		)

		test.That(t,
			utils.NewStringSet(toCheck.GripperNames()...),
			test.ShouldBeEmpty,
		)

		test.That(t,
			utils.NewStringSet(toCheck.CameraNames()...),
			test.ShouldBeEmpty,
		)

		test.That(t,
			utils.NewStringSet(toCheck.BaseNames()...),
			test.ShouldBeEmpty,
		)

		test.That(t,
			utils.NewStringSet(toCheck.BoardNames()...),
			test.ShouldBeEmpty,
		)

		test.That(t,
			utils.NewStringSet(toCheck.SensorNames()...),
			test.ShouldBeEmpty,
		)

		test.That(t,
			utils.NewStringSet(toCheck.ServoNames()...),
			test.ShouldBeEmpty,
		)

		test.That(t,
			utils.NewStringSet(toCheck.MotorNames()...),
			test.ShouldBeEmpty,
		)

		test.That(t,
			utils.NewStringSet(toCheck.InputControllerNames()...),
			test.ShouldBeEmpty,
		)

		test.That(t,
			utils.NewStringSet(toCheck.FunctionNames()...),
			test.ShouldBeEmpty,
		)

		test.That(t, toCheck.ResourceNames(), test.ShouldBeEmpty)
		test.That(t,
			utils.NewStringSet(toCheck.processManager.ProcessIDs()...),
			test.ShouldBeEmpty,
		)
	}

	filtered, err := parts.FilterFromConfig(&config.Config{}, logger)
	test.That(t, err, test.ShouldBeNil)
	checkEmpty(filtered)

	filtered, err = parts.FilterFromConfig(&config.Config{
		Remotes: []config.Remote{
			{
				Name: "what",
			},
		},
		Components: []config.Component{
			{
				Name: "what1",
				Type: config.ComponentTypeArm,
			},
			{
				Name: "what2",
				Type: config.ComponentTypeGripper,
			},
			{
				Name: "what3",
				Type: config.ComponentTypeCamera,
			},
			{
				Name: "what5",
				Type: config.ComponentTypeBase,
			},
			{
				Name: "what6",
				Type: config.ComponentTypeSensor,
			},
			{
				Name: "what7",
				Type: config.ComponentTypeBoard,
			},
			{

				Name: "what8",
				Type: config.ComponentTypeServo,
			},
			{
				Name: "what9",
				Type: config.ComponentTypeMotor,
			},
		},
		Processes: []pexec.ProcessConfig{
			{
				ID:   "what",
				Name: "echo",
			},
		},
		Functions: []functionvm.FunctionConfig{
			{
				Name: "what",
			},
		},
	}, logger)
	test.That(t, err, test.ShouldBeNil)
	checkEmpty(filtered)

	filtered, err = parts.FilterFromConfig(&config.Config{
		Components: []config.Component{
			{
				Name: "what1",
				Type: "something",
			},
		},
	}, logger)
	test.That(t, err, test.ShouldBeNil)
	checkEmpty(filtered)

	filtered, err = parts.FilterFromConfig(&config.Config{
		Components: []config.Component{
			{
				Name: "arm2",
				Type: config.ComponentTypeArm,
			},
			{
				Name: "gripper2",
				Type: config.ComponentTypeGripper,
			},
			{
				Name: "camera2",
				Type: config.ComponentTypeCamera,
			},
			{
				Name: "base2",
				Type: config.ComponentTypeBase,
			},
			{
				Name: "sensor2",
				Type: config.ComponentTypeSensor,
			},
			{
				Name: "board2",
				Type: config.ComponentTypeBoard,
			},
			{
				Name: "servo2",
				Type: config.ComponentTypeServo,
			},
			{
				Name: "motor2",
				Type: config.ComponentTypeMotor,
			},
			{
				Name: "inputController2",
				Type: config.ComponentTypeInputController,
			},
		},
		Processes: []pexec.ProcessConfig{
			{
				ID:   "2",
				Name: "echo", // does not matter
			},
		},
		Functions: []functionvm.FunctionConfig{
			{
				Name: "func2",
			},
		},
	}, logger)
	test.That(t, err, test.ShouldBeNil)

	armNames := []resource.Name{arm.Named("arm2")}
	boardNames := []resource.Name{board.Named("board2")}
	gripperNames := []resource.Name{gripper.Named("gripper2")}
	cameraNames := []resource.Name{camera.Named("camera2")}
	servoNames := []resource.Name{servo.Named("servo2")}
	motorNames := []resource.Name{motor.Named("motor2")}
	inputNames := []resource.Name{input.Named("inputController2")}

<<<<<<< HEAD
	test.That(t, utils.NewStringSet(filtered.RemoteNames()...), test.ShouldBeEmpty)
	test.That(t, utils.NewStringSet(filtered.ArmNames()...), test.ShouldResemble, utils.NewStringSet(coretestutils.ExtractNames(armNames...)...))
	test.That(t, utils.NewStringSet(filtered.GripperNames()...), test.ShouldResemble, utils.NewStringSet(coretestutils.ExtractNames(gripperNames...)...))
	test.That(t, utils.NewStringSet(filtered.CameraNames()...), test.ShouldResemble, utils.NewStringSet(coretestutils.ExtractNames(cameraNames...)...))
	test.That(t, utils.NewStringSet(filtered.BaseNames()...), test.ShouldResemble, utils.NewStringSet("base2"))
	test.That(t, utils.NewStringSet(filtered.BoardNames()...), test.ShouldResemble, utils.NewStringSet("board2"))
	test.That(t, utils.NewStringSet(filtered.SensorNames()...), test.ShouldResemble, utils.NewStringSet("sensor2"))
	test.That(t, utils.NewStringSet(filtered.ServoNames()...), test.ShouldResemble, utils.NewStringSet(coretestutils.ExtractNames(servoNames...)...))
	test.That(t, utils.NewStringSet(filtered.MotorNames()...), test.ShouldResemble, utils.NewStringSet(coretestutils.ExtractNames(motorNames...)...))
	test.That(t, utils.NewStringSet(filtered.InputControllerNames()...), test.ShouldResemble, utils.NewStringSet(coretestutils.ExtractNames(inputNames...)...))
	test.That(t, utils.NewStringSet(filtered.FunctionNames()...), test.ShouldResemble, utils.NewStringSet("func2"))
	test.That(t, coretestutils.NewResourceNameSet(filtered.ResourceNames()...), test.ShouldResemble, coretestutils.NewResourceNameSet(coretestutils.ConcatResourceNames(
		armNames,
		boardNames,
		gripperNames,
		cameraNames,
		servoNames,
		motorNames,
		inputNames,
	)...))
	test.That(t, utils.NewStringSet(filtered.processManager.ProcessIDs()...), test.ShouldResemble, utils.NewStringSet("2"))
=======
	test.That(t,
		utils.NewStringSet(filtered.RemoteNames()...),
		test.ShouldBeEmpty,
	)

	test.That(t,
		utils.NewStringSet(filtered.ArmNames()...),
		test.ShouldResemble,
		utils.NewStringSet(coretestutils.ExtractNames(armNames...)...),
	)
	test.That(t,
		utils.NewStringSet(filtered.GripperNames()...),
		test.ShouldResemble,
		utils.NewStringSet(coretestutils.ExtractNames(gripperNames...)...),
	)
	test.That(t,
		utils.NewStringSet(filtered.CameraNames()...),
		test.ShouldResemble,
		utils.NewStringSet(coretestutils.ExtractNames(cameraNames...)...),
	)
	test.That(t,
		utils.NewStringSet(filtered.BaseNames()...),
		test.ShouldResemble,
		utils.NewStringSet("base2"),
	)
	test.That(t,
		utils.NewStringSet(filtered.BoardNames()...),
		test.ShouldResemble,
		utils.NewStringSet("board2"),
	)
	test.That(t,
		utils.NewStringSet(filtered.SensorNames()...),
		test.ShouldResemble,
		utils.NewStringSet("sensor2"),
	)
	test.That(t,
		utils.NewStringSet(filtered.ServoNames()...),
		test.ShouldResemble,
		utils.NewStringSet(coretestutils.ExtractNames(servoNames...)...),
	)
	test.That(t,
		utils.NewStringSet(filtered.MotorNames()...),
		test.ShouldResemble,
		utils.NewStringSet(coretestutils.ExtractNames(motorNames...)...),
	)
	test.That(t,
		utils.NewStringSet(filtered.InputControllerNames()...),
		test.ShouldResemble,
		utils.NewStringSet(coretestutils.ExtractNames(inputNames...)...),
	)
	test.That(t,
		utils.NewStringSet(filtered.FunctionNames()...),
		test.ShouldResemble,
		utils.NewStringSet("func2"),
	)
	test.That(t,
		coretestutils.NewResourceNameSet(filtered.ResourceNames()...),
		test.ShouldResemble,
		coretestutils.NewResourceNameSet(coretestutils.ConcatResourceNames(
			armNames,
			gripperNames,
			cameraNames,
			servoNames,
			motorNames,
			inputNames,
		)...))
	test.That(t,
		utils.NewStringSet(filtered.processManager.ProcessIDs()...),
		test.ShouldResemble,
		utils.NewStringSet("2"),
	)
>>>>>>> 2813c322

	filtered, err = parts.FilterFromConfig(&config.Config{
		Remotes: []config.Remote{
			{
				Name: "remote2",
			},
		},
		Components: []config.Component{
			{
				Name: "arm2",
				Type: config.ComponentTypeArm,
			},
			{
				Name: "gripper2",
				Type: config.ComponentTypeGripper,
			},
			{
				Name: "camera2",
				Type: config.ComponentTypeCamera,
			},
			{
				Name: "base2",
				Type: config.ComponentTypeBase,
			},
			{
				Name: "sensor2",
				Type: config.ComponentTypeSensor,
			},
			{
				Name: "board2",
				Type: config.ComponentTypeBoard,
			},
			{
				Name: "servo2",
				Type: config.ComponentTypeServo,
			},
			{
				Name: "motor2",
				Type: config.ComponentTypeMotor,
			},
			{
				Name: "inputController2",
				Type: config.ComponentTypeInputController,
			},
		},
		Processes: []pexec.ProcessConfig{
			{
				ID:   "2",
				Name: "echo", // does not matter
			},
		},
		Functions: []functionvm.FunctionConfig{
			{
				Name: "func2",
			},
		},
	}, logger)
	test.That(t, err, test.ShouldBeNil)

	armNames = []resource.Name{arm.Named("arm2"), arm.Named("arm1_r2"), arm.Named("arm2_r2")}
	boardNames = []resource.Name{board.Named("board2"), board.Named("board1_r2"), board.Named("board2_r2")}
	gripperNames = []resource.Name{gripper.Named("gripper2"), gripper.Named("gripper1_r2"), gripper.Named("gripper2_r2")}
	cameraNames = []resource.Name{camera.Named("camera2"), camera.Named("camera1_r2"), camera.Named("camera2_r2")}
	servoNames = []resource.Name{servo.Named("servo2"), servo.Named("servo1_r2"), servo.Named("servo2_r2")}
	motorNames = []resource.Name{motor.Named("motor2"), motor.Named("motor1_r2"), motor.Named("motor2_r2")}
	inputNames = []resource.Name{input.Named("inputController2"), input.Named("inputController1_r2"), input.Named("inputController2_r2")}

<<<<<<< HEAD
	test.That(t, utils.NewStringSet(filtered.RemoteNames()...), test.ShouldResemble, utils.NewStringSet("remote2"))
	test.That(t, utils.NewStringSet(filtered.ArmNames()...), test.ShouldResemble, utils.NewStringSet(coretestutils.ExtractNames(armNames...)...))
	test.That(t, utils.NewStringSet(filtered.GripperNames()...), test.ShouldResemble, utils.NewStringSet(coretestutils.ExtractNames(gripperNames...)...))
	test.That(t, utils.NewStringSet(filtered.CameraNames()...), test.ShouldResemble, utils.NewStringSet(coretestutils.ExtractNames(cameraNames...)...))
	test.That(t, utils.NewStringSet(filtered.BaseNames()...), test.ShouldResemble, utils.NewStringSet("base2", "base1_r2", "base2_r2"))
	test.That(t, utils.NewStringSet(filtered.BoardNames()...), test.ShouldResemble, utils.NewStringSet("board2", "board1_r2", "board2_r2"))
	test.That(t, utils.NewStringSet(filtered.SensorNames()...), test.ShouldResemble, utils.NewStringSet("sensor2", "sensor1_r2", "sensor2_r2", "forcematrix_r2"))
	test.That(t, utils.NewStringSet(filtered.ServoNames()...), test.ShouldResemble, utils.NewStringSet(coretestutils.ExtractNames(servoNames...)...))
	test.That(t, utils.NewStringSet(filtered.MotorNames()...), test.ShouldResemble, utils.NewStringSet(coretestutils.ExtractNames(motorNames...)...))
	test.That(t, utils.NewStringSet(filtered.InputControllerNames()...), test.ShouldResemble, utils.NewStringSet(coretestutils.ExtractNames(inputNames...)...))
	test.That(t, utils.NewStringSet(filtered.FunctionNames()...), test.ShouldResemble, utils.NewStringSet("func2", "func1_r2", "func2_r2"))
	test.That(t, coretestutils.NewResourceNameSet(filtered.ResourceNames()...), test.ShouldResemble, coretestutils.NewResourceNameSet(coretestutils.ConcatResourceNames(
		armNames,
		boardNames,
		gripperNames,
		cameraNames,
		servoNames,
		motorNames,
		inputNames,
	)...))
	test.That(t, utils.NewStringSet(filtered.processManager.ProcessIDs()...), test.ShouldResemble, utils.NewStringSet("2"))
=======
	test.That(t,
		utils.NewStringSet(filtered.RemoteNames()...),
		test.ShouldResemble,
		utils.NewStringSet("remote2"),
	)
	test.That(t,
		utils.NewStringSet(filtered.ArmNames()...),
		test.ShouldResemble,
		utils.NewStringSet(coretestutils.ExtractNames(armNames...)...),
	)
	test.That(t,
		utils.NewStringSet(filtered.GripperNames()...),
		test.ShouldResemble,
		utils.NewStringSet(coretestutils.ExtractNames(gripperNames...)...),
	)
	test.That(t,
		utils.NewStringSet(filtered.CameraNames()...),
		test.ShouldResemble,
		utils.NewStringSet(coretestutils.ExtractNames(cameraNames...)...),
	)
	test.That(t,
		utils.NewStringSet(filtered.BaseNames()...),
		test.ShouldResemble,
		utils.NewStringSet("base2", "base1_r2", "base2_r2"),
	)
	test.That(t,
		utils.NewStringSet(filtered.BoardNames()...),
		test.ShouldResemble,
		utils.NewStringSet("board2", "board1_r2", "board2_r2"),
	)
	test.That(t,
		utils.NewStringSet(filtered.SensorNames()...),
		test.ShouldResemble,
		utils.NewStringSet("sensor2", "sensor1_r2", "sensor2_r2", "forcematrix_r2"),
	)
	test.That(t,
		utils.NewStringSet(filtered.ServoNames()...),
		test.ShouldResemble,
		utils.NewStringSet(coretestutils.ExtractNames(servoNames...)...),
	)
	test.That(t,
		utils.NewStringSet(filtered.MotorNames()...),
		test.ShouldResemble,
		utils.NewStringSet(coretestutils.ExtractNames(motorNames...)...),
	)
	test.That(t,
		utils.NewStringSet(filtered.InputControllerNames()...),
		test.ShouldResemble,
		utils.NewStringSet(coretestutils.ExtractNames(inputNames...)...),
	)
	test.That(t,
		utils.NewStringSet(filtered.FunctionNames()...),
		test.ShouldResemble,
		utils.NewStringSet("func2", "func1_r2", "func2_r2"),
	)
	test.That(t,
		coretestutils.NewResourceNameSet(filtered.ResourceNames()...),
		test.ShouldResemble,
		coretestutils.NewResourceNameSet(coretestutils.ConcatResourceNames(
			armNames,
			gripperNames,
			cameraNames,
			servoNames,
			motorNames,
			inputNames,
		)...))
	test.That(t,
		utils.NewStringSet(filtered.processManager.ProcessIDs()...),
		test.ShouldResemble,
		utils.NewStringSet("2"),
	)
>>>>>>> 2813c322

	filtered, err = parts.FilterFromConfig(&config.Config{
		Remotes: []config.Remote{
			{
				Name: "remote1",
			},
			{
				Name: "remote2",
			},
			{
				Name: "remote3",
			},
		},
		Components: []config.Component{
			{
				Name: "arm1",
				Type: config.ComponentTypeArm,
			},
			{
				Name: "arm2",
				Type: config.ComponentTypeArm,
			},
			{
				Name: "arm3",
				Type: config.ComponentTypeArm,
			},
			{
				Name: "gripper1",
				Type: config.ComponentTypeGripper,
			},
			{
				Name: "gripper2",
				Type: config.ComponentTypeGripper,
			},
			{
				Name: "gripper3",
				Type: config.ComponentTypeGripper,
			},
			{
				Name: "camera1",
				Type: config.ComponentTypeCamera,
			},
			{
				Name: "camera2",
				Type: config.ComponentTypeCamera,
			},
			{
				Name: "camera3",
				Type: config.ComponentTypeCamera,
			},
			{
				Name: "base1",
				Type: config.ComponentTypeBase,
			},
			{
				Name: "base2",
				Type: config.ComponentTypeBase,
			},
			{
				Name: "base3",
				Type: config.ComponentTypeBase,
			},
			{
				Name: "sensor1",
				Type: config.ComponentTypeSensor,
			},
			{
				Name: "sensor2",
				Type: config.ComponentTypeSensor,
			},
			{
				Name: "sensor3",
				Type: config.ComponentTypeSensor,
			},
			{
				Name: "board1",
				Type: config.ComponentTypeBoard,
			},
			{
				Name: "board2",
				Type: config.ComponentTypeBoard,
			},
			{
				Name: "board3",
				Type: config.ComponentTypeBoard,
			},
			{
				Name: "servo1",
				Type: config.ComponentTypeServo,
			},
			{
				Name: "servo2",
				Type: config.ComponentTypeServo,
			},
			{
				Name: "servo3",
				Type: config.ComponentTypeServo,
			},
			{
				Name: "motor1",
				Type: config.ComponentTypeMotor,
			},
			{
				Name: "motor2",
				Type: config.ComponentTypeMotor,
			},
			{
				Name: "motor3",
				Type: config.ComponentTypeMotor,
			},
			{
				Name: "inputController1",
				Type: config.ComponentTypeInputController,
			},
			{
				Name: "inputController2",
				Type: config.ComponentTypeInputController,
			},
			{
				Name: "inputController3",
				Type: config.ComponentTypeInputController,
			},
		},
		Processes: []pexec.ProcessConfig{
			{
				ID:   "1",
				Name: "echo", // does not matter
			},
			{
				ID:   "2",
				Name: "echo", // does not matter
			},
			{
				ID:   "3",
				Name: "echo", // does not matter
			},
		},
		Functions: []functionvm.FunctionConfig{
			{
				Name: "func1",
			},
			{
				Name: "func2",
			},
			{
				Name: "func3",
			},
		},
	}, logger)
	test.That(t, err, test.ShouldBeNil)

	armNames = []resource.Name{arm.Named("arm1"), arm.Named("arm2")}
	armNames = append(armNames, coretestutils.AddSuffixes(armNames, "_r1", "_r2")...)
	boardNames = []resource.Name{board.Named("board1"), board.Named("board2")}
	boardNames = append(boardNames, coretestutils.AddSuffixes(boardNames, "_r1", "_r2")...)
	gripperNames = []resource.Name{gripper.Named("gripper1"), gripper.Named("gripper2")}
	gripperNames = append(gripperNames, coretestutils.AddSuffixes(gripperNames, "_r1", "_r2")...)
	cameraNames = []resource.Name{camera.Named("camera1"), camera.Named("camera2")}
	cameraNames = append(cameraNames, coretestutils.AddSuffixes(cameraNames, "_r1", "_r2")...)
	servoNames = []resource.Name{servo.Named("servo1"), servo.Named("servo2")}
	servoNames = append(servoNames, coretestutils.AddSuffixes(servoNames, "_r1", "_r2")...)
	motorNames = []resource.Name{motor.Named("motor1"), motor.Named("motor2")}
	motorNames = append(motorNames, coretestutils.AddSuffixes(motorNames, "_r1", "_r2")...)
	inputNames = []resource.Name{input.Named("inputController1"), input.Named("inputController2")}
	inputNames = append(inputNames, coretestutils.AddSuffixes(inputNames, "_r1", "_r2")...)

<<<<<<< HEAD
	test.That(t, utils.NewStringSet(filtered.RemoteNames()...), test.ShouldResemble, utils.NewStringSet("remote1", "remote2"))
	test.That(t, utils.NewStringSet(filtered.ArmNames()...), test.ShouldResemble, utils.NewStringSet(coretestutils.ExtractNames(armNames...)...))
	test.That(t, utils.NewStringSet(filtered.GripperNames()...), test.ShouldResemble, utils.NewStringSet(coretestutils.ExtractNames(gripperNames...)...))
	test.That(t, utils.NewStringSet(filtered.CameraNames()...), test.ShouldResemble, utils.NewStringSet(coretestutils.ExtractNames(cameraNames...)...))
	test.That(t, utils.NewStringSet(filtered.BaseNames()...), test.ShouldResemble, utils.NewStringSet("base1", "base2", "base1_r1", "base2_r1", "base1_r2", "base2_r2"))
	test.That(t, utils.NewStringSet(filtered.BoardNames()...), test.ShouldResemble, utils.NewStringSet("board1", "board2", "board1_r1", "board2_r1", "board1_r2", "board2_r2"))
	test.That(t, utils.NewStringSet(filtered.SensorNames()...), test.ShouldResemble, utils.NewStringSet("sensor1", "sensor2", "sensor1_r1", "sensor2_r1", "forcematrix_r1", "sensor1_r2", "sensor2_r2", "forcematrix_r2"))
	test.That(t, utils.NewStringSet(filtered.ServoNames()...), test.ShouldResemble, utils.NewStringSet(coretestutils.ExtractNames(servoNames...)...))
	test.That(t, utils.NewStringSet(filtered.MotorNames()...), test.ShouldResemble, utils.NewStringSet(coretestutils.ExtractNames(motorNames...)...))
	test.That(t, utils.NewStringSet(filtered.InputControllerNames()...), test.ShouldResemble, utils.NewStringSet(coretestutils.ExtractNames(inputNames...)...))
	test.That(t, utils.NewStringSet(filtered.FunctionNames()...), test.ShouldResemble, utils.NewStringSet("func1", "func2", "func1_r1", "func2_r1", "func1_r2", "func2_r2"))
	test.That(t, coretestutils.NewResourceNameSet(filtered.ResourceNames()...), test.ShouldResemble, coretestutils.NewResourceNameSet(coretestutils.ConcatResourceNames(
		armNames,
		boardNames,
		gripperNames,
		cameraNames,
		servoNames,
		motorNames,
		inputNames,
	)...))
	test.That(t, utils.NewStringSet(filtered.processManager.ProcessIDs()...), test.ShouldResemble, utils.NewStringSet("1", "2"))
=======
	test.That(t,
		utils.NewStringSet(filtered.RemoteNames()...),
		test.ShouldResemble,
		utils.NewStringSet("remote1", "remote2"),
	)
	test.That(t,
		utils.NewStringSet(filtered.ArmNames()...),
		test.ShouldResemble,
		utils.NewStringSet(coretestutils.ExtractNames(armNames...)...),
	)
	test.That(t,
		utils.NewStringSet(filtered.GripperNames()...),
		test.ShouldResemble,
		utils.NewStringSet(coretestutils.ExtractNames(gripperNames...)...),
	)
	test.That(t,
		utils.NewStringSet(filtered.CameraNames()...),
		test.ShouldResemble,
		utils.NewStringSet(coretestutils.ExtractNames(cameraNames...)...),
	)
	test.That(t,
		utils.NewStringSet(filtered.BaseNames()...),
		test.ShouldResemble,
		utils.NewStringSet("base1", "base2", "base1_r1", "base2_r1", "base1_r2", "base2_r2"),
	)
	test.That(t,
		utils.NewStringSet(filtered.BoardNames()...),
		test.ShouldResemble,
		utils.NewStringSet("board1", "board2", "board1_r1", "board2_r1", "board1_r2", "board2_r2"),
	)
	test.That(t,
		utils.NewStringSet(filtered.SensorNames()...),
		test.ShouldResemble,
		utils.NewStringSet("sensor1", "sensor2", "sensor1_r1", "sensor2_r1", "forcematrix_r1", "sensor1_r2", "sensor2_r2", "forcematrix_r2"),
	)
	test.That(t,
		utils.NewStringSet(filtered.ServoNames()...),
		test.ShouldResemble,
		utils.NewStringSet(coretestutils.ExtractNames(servoNames...)...),
	)
	test.That(t,
		utils.NewStringSet(filtered.MotorNames()...),
		test.ShouldResemble,
		utils.NewStringSet(coretestutils.ExtractNames(motorNames...)...),
	)
	test.That(t,
		utils.NewStringSet(filtered.InputControllerNames()...),
		test.ShouldResemble,
		utils.NewStringSet(coretestutils.ExtractNames(inputNames...)...),
	)
	test.That(t,
		utils.NewStringSet(filtered.FunctionNames()...),
		test.ShouldResemble,
		utils.NewStringSet("func1", "func2", "func1_r1", "func2_r1", "func1_r2", "func2_r2"),
	)
	test.That(t,
		coretestutils.NewResourceNameSet(filtered.ResourceNames()...),
		test.ShouldResemble,
		coretestutils.NewResourceNameSet(coretestutils.ConcatResourceNames(
			armNames,
			gripperNames,
			cameraNames,
			servoNames,
			motorNames,
			inputNames,
		)...))
	test.That(t,
		utils.NewStringSet(filtered.processManager.ProcessIDs()...),
		test.ShouldResemble,
		utils.NewStringSet("1", "2"),
	)
>>>>>>> 2813c322
}

type fakeProcess struct {
	id string
}

func (fp *fakeProcess) ID() string {
	return fp.id
}

func (fp *fakeProcess) Start(ctx context.Context) error {
	return nil
}

func (fp *fakeProcess) Stop() error {
	return nil
}<|MERGE_RESOLUTION|>--- conflicted
+++ resolved
@@ -44,7 +44,6 @@
 	inputNames := []resource.Name{input.Named("inputController1"), input.Named("inputController2")}
 
 	test.That(t, parts.RemoteNames(), test.ShouldBeEmpty)
-<<<<<<< HEAD
 	test.That(t, utils.NewStringSet(parts.ArmNames()...), test.ShouldResemble, utils.NewStringSet(coretestutils.ExtractNames(armNames...)...))
 	test.That(t, utils.NewStringSet(parts.GripperNames()...), test.ShouldResemble, utils.NewStringSet(coretestutils.ExtractNames(gripperNames...)...))
 	test.That(t, utils.NewStringSet(parts.CameraNames()...), test.ShouldResemble, utils.NewStringSet(coretestutils.ExtractNames(cameraNames...)...))
@@ -65,70 +64,6 @@
 		inputNames,
 		inputNames,
 	)...))
-=======
-	test.That(t,
-		utils.NewStringSet(parts.ArmNames()...),
-		test.ShouldResemble,
-		utils.NewStringSet(coretestutils.ExtractNames(armNames...)...),
-	)
-	test.That(t,
-		utils.NewStringSet(parts.GripperNames()...),
-		test.ShouldResemble,
-		utils.NewStringSet(coretestutils.ExtractNames(gripperNames...)...),
-	)
-	test.That(t,
-		utils.NewStringSet(parts.CameraNames()...),
-		test.ShouldResemble,
-		utils.NewStringSet(coretestutils.ExtractNames(cameraNames...)...),
-	)
-	test.That(t,
-		utils.NewStringSet(parts.BaseNames()...),
-		test.ShouldResemble,
-		utils.NewStringSet("base1", "base2"),
-	)
-	test.That(t,
-		utils.NewStringSet(parts.BoardNames()...),
-		test.ShouldResemble,
-		utils.NewStringSet("board1", "board2"),
-	)
-	test.That(t,
-		utils.NewStringSet(parts.SensorNames()...),
-		test.ShouldResemble,
-		utils.NewStringSet("sensor1", "sensor2", "forcematrix"),
-	)
-	test.That(t,
-		utils.NewStringSet(parts.ServoNames()...),
-		test.ShouldResemble,
-		utils.NewStringSet(coretestutils.ExtractNames(servoNames...)...),
-	)
-	test.That(t,
-		utils.NewStringSet(parts.MotorNames()...),
-		test.ShouldResemble,
-		utils.NewStringSet(coretestutils.ExtractNames(motorNames...)...),
-	)
-	test.That(t,
-		utils.NewStringSet(parts.InputControllerNames()...),
-		test.ShouldResemble,
-		utils.NewStringSet(coretestutils.ExtractNames(inputNames...)...),
-	)
-	test.That(t,
-		utils.NewStringSet(parts.FunctionNames()...),
-		test.ShouldResemble,
-		utils.NewStringSet("func1", "func2"),
-	)
-	test.That(t,
-		coretestutils.NewResourceNameSet(parts.ResourceNames()...),
-		test.ShouldResemble,
-		coretestutils.NewResourceNameSet(coretestutils.ConcatResourceNames(
-			armNames,
-			gripperNames,
-			cameraNames,
-			servoNames,
-			motorNames,
-			inputNames,
-			inputNames,
-		)...))
->>>>>>> 2813c322
 
 	_, ok := parts.ArmByName("arm1")
 	test.That(t, ok, test.ShouldBeTrue)
@@ -204,7 +139,6 @@
 	inputNames := []resource.Name{input.Named("inputController1"), input.Named("inputController2")}
 	inputNames = append(inputNames, coretestutils.AddSuffixes(inputNames, "_r1", "_r2")...)
 
-<<<<<<< HEAD
 	test.That(t, utils.NewStringSet(parts.RemoteNames()...), test.ShouldResemble, utils.NewStringSet("remote1", "remote2"))
 	test.That(t, utils.NewStringSet(parts.ArmNames()...), test.ShouldResemble, utils.NewStringSet(coretestutils.ExtractNames(armNames...)...))
 	test.That(t, utils.NewStringSet(parts.GripperNames()...), test.ShouldResemble, utils.NewStringSet(coretestutils.ExtractNames(gripperNames...)...))
@@ -226,85 +160,6 @@
 		inputNames,
 		inputNames,
 	)...))
-=======
-	test.That(t,
-		utils.NewStringSet(parts.RemoteNames()...),
-		test.ShouldResemble,
-		utils.NewStringSet("remote1", "remote2"),
-	)
-	test.That(t,
-		utils.NewStringSet(parts.ArmNames()...),
-		test.ShouldResemble,
-		utils.NewStringSet(coretestutils.ExtractNames(armNames...)...),
-	)
-	test.That(t,
-		utils.NewStringSet(parts.GripperNames()...),
-		test.ShouldResemble,
-		utils.NewStringSet(coretestutils.ExtractNames(gripperNames...)...),
-	)
-	test.That(t,
-		utils.NewStringSet(parts.CameraNames()...),
-		test.ShouldResemble,
-		utils.NewStringSet(coretestutils.ExtractNames(cameraNames...)...),
-	)
-	test.That(t,
-		utils.NewStringSet(parts.BaseNames()...),
-		test.ShouldResemble,
-		utils.NewStringSet("base1", "base2", "base1_r1", "base2_r1", "base1_r2", "base2_r2"),
-	)
-	test.That(t,
-		utils.NewStringSet(parts.BoardNames()...),
-		test.ShouldResemble,
-		utils.NewStringSet("board1", "board2", "board1_r1", "board2_r1", "board1_r2", "board2_r2"),
-	)
-	test.That(t,
-		utils.NewStringSet(parts.SensorNames()...),
-		test.ShouldResemble,
-		utils.NewStringSet(
-			"sensor1",
-			"sensor2",
-			"forcematrix",
-			"sensor1_r1",
-			"sensor2_r1",
-			"forcematrix_r1",
-			"sensor1_r2",
-			"sensor2_r2",
-			"forcematrix_r2",
-		),
-	)
-	test.That(t,
-		utils.NewStringSet(parts.ServoNames()...),
-		test.ShouldResemble,
-		utils.NewStringSet(coretestutils.ExtractNames(servoNames...)...),
-	)
-	test.That(t,
-		utils.NewStringSet(parts.MotorNames()...),
-		test.ShouldResemble,
-		utils.NewStringSet(coretestutils.ExtractNames(motorNames...)...),
-	)
-	test.That(t,
-		utils.NewStringSet(parts.InputControllerNames()...),
-		test.ShouldResemble,
-		utils.NewStringSet(coretestutils.ExtractNames(inputNames...)...),
-	)
-	test.That(t,
-		utils.NewStringSet(parts.FunctionNames()...),
-		test.ShouldResemble,
-		utils.NewStringSet("func1", "func2", "func1_r1", "func2_r1", "func1_r2", "func2_r2"),
-	)
-	test.That(t,
-		coretestutils.NewResourceNameSet(parts.ResourceNames()...),
-		test.ShouldResemble,
-		coretestutils.NewResourceNameSet(coretestutils.ConcatResourceNames(
-			armNames,
-			gripperNames,
-			cameraNames,
-			servoNames,
-			motorNames,
-			inputNames,
-			inputNames,
-		)...))
->>>>>>> 2813c322
 
 	_, ok := parts.ArmByName("arm1")
 	test.That(t, ok, test.ShouldBeTrue)
@@ -469,7 +324,6 @@
 	inputNames := []resource.Name{input.Named("inputController1"), input.Named("inputController2")}
 	inputNames = append(inputNames, coretestutils.AddSuffixes(inputNames, "_r1", "_r2")...)
 
-<<<<<<< HEAD
 	test.That(t, utils.NewStringSet(newParts.RemoteNames()...), test.ShouldResemble, utils.NewStringSet("remote1", "remote2"))
 	test.That(t, utils.NewStringSet(newParts.ArmNames()...), test.ShouldResemble, utils.NewStringSet(coretestutils.ExtractNames(armNames...)...))
 	test.That(t, utils.NewStringSet(newParts.GripperNames()...), test.ShouldResemble, utils.NewStringSet(coretestutils.ExtractNames(gripperNames...)...))
@@ -491,89 +345,6 @@
 		inputNames,
 	)...))
 	test.That(t, utils.NewStringSet(newParts.processManager.ProcessIDs()...), test.ShouldResemble, utils.NewStringSet("1", "2"))
-=======
-	test.That(t,
-		utils.NewStringSet(newParts.RemoteNames()...),
-		test.ShouldResemble,
-		utils.NewStringSet("remote1", "remote2"),
-	)
-	test.That(t,
-		utils.NewStringSet(newParts.ArmNames()...),
-		test.ShouldResemble,
-		utils.NewStringSet(coretestutils.ExtractNames(armNames...)...),
-	)
-	test.That(t,
-		utils.NewStringSet(newParts.GripperNames()...),
-		test.ShouldResemble,
-		utils.NewStringSet(coretestutils.ExtractNames(gripperNames...)...),
-	)
-	test.That(t,
-		utils.NewStringSet(newParts.CameraNames()...),
-		test.ShouldResemble,
-		utils.NewStringSet(coretestutils.ExtractNames(cameraNames...)...),
-	)
-	test.That(t,
-		utils.NewStringSet(newParts.BaseNames()...),
-		test.ShouldResemble,
-		utils.NewStringSet("base1", "base2", "base1_r1", "base2_r1", "base1_r2", "base2_r2"),
-	)
-	test.That(t,
-		utils.NewStringSet(newParts.BoardNames()...),
-		test.ShouldResemble,
-		utils.NewStringSet("board1", "board2", "board1_r1", "board2_r1", "board1_r2", "board2_r2"),
-	)
-	test.That(t,
-		utils.NewStringSet(newParts.SensorNames()...),
-		test.ShouldResemble,
-		utils.NewStringSet(
-			"sensor1",
-			"sensor2",
-			"forcematrix",
-			"sensor1_r1",
-			"sensor2_r1",
-			"forcematrix_r1",
-			"sensor1_r2",
-			"sensor2_r2",
-			"forcematrix_r2",
-		),
-	)
-	test.That(t,
-		utils.NewStringSet(newParts.ServoNames()...),
-		test.ShouldResemble,
-		utils.NewStringSet(coretestutils.ExtractNames(servoNames...)...),
-	)
-	test.That(t,
-		utils.NewStringSet(newParts.MotorNames()...),
-		test.ShouldResemble,
-		utils.NewStringSet(coretestutils.ExtractNames(motorNames...)...),
-	)
-	test.That(t,
-		utils.NewStringSet(newParts.InputControllerNames()...),
-		test.ShouldResemble,
-		utils.NewStringSet(coretestutils.ExtractNames(inputNames...)...),
-	)
-	test.That(t,
-		utils.NewStringSet(newParts.FunctionNames()...),
-		test.ShouldResemble,
-		utils.NewStringSet("func1", "func2", "func1_r1", "func2_r1", "func1_r2", "func2_r2"),
-	)
-	test.That(t,
-		coretestutils.NewResourceNameSet(newParts.ResourceNames()...),
-		test.ShouldResemble,
-		coretestutils.NewResourceNameSet(coretestutils.ConcatResourceNames(
-			armNames,
-			gripperNames,
-			cameraNames,
-			servoNames,
-			motorNames,
-			inputNames,
-		)...))
-	test.That(t,
-		utils.NewStringSet(newParts.processManager.ProcessIDs()...),
-		test.ShouldResemble,
-		utils.NewStringSet("1", "2"),
-	)
->>>>>>> 2813c322
 
 	_, ok = newParts.ArmByName("arm1")
 	test.That(t, ok, test.ShouldBeTrue)
@@ -955,7 +726,6 @@
 		inputNames := []resource.Name{input.Named("inputController1"), input.Named("inputController2")}
 		inputNames = append(inputNames, coretestutils.AddSuffixes(inputNames, "_r1", "_r2")...)
 
-<<<<<<< HEAD
 		test.That(t, utils.NewStringSet(toCheck.RemoteNames()...), test.ShouldResemble, utils.NewStringSet("remote1", "remote2"))
 		test.That(t, utils.NewStringSet(toCheck.ArmNames()...), test.ShouldResemble, utils.NewStringSet(coretestutils.ExtractNames(armNames...)...))
 		test.That(t, utils.NewStringSet(toCheck.GripperNames()...), test.ShouldResemble, utils.NewStringSet(coretestutils.ExtractNames(gripperNames...)...))
@@ -978,90 +748,6 @@
 			inputNames,
 		)...))
 		test.That(t, utils.NewStringSet(toCheck.processManager.ProcessIDs()...), test.ShouldResemble, utils.NewStringSet("1", "2"))
-=======
-		test.That(t,
-			utils.NewStringSet(toCheck.RemoteNames()...),
-			test.ShouldResemble,
-			utils.NewStringSet("remote1", "remote2"),
-		)
-		test.That(t,
-			utils.NewStringSet(toCheck.ArmNames()...),
-			test.ShouldResemble,
-			utils.NewStringSet(coretestutils.ExtractNames(armNames...)...),
-		)
-		test.That(t,
-			utils.NewStringSet(toCheck.GripperNames()...),
-			test.ShouldResemble,
-			utils.NewStringSet(coretestutils.ExtractNames(gripperNames...)...),
-		)
-		test.That(t,
-			utils.NewStringSet(toCheck.CameraNames()...),
-			test.ShouldResemble,
-			utils.NewStringSet(coretestutils.ExtractNames(cameraNames...)...),
-		)
-		test.That(t,
-			utils.NewStringSet(toCheck.BaseNames()...),
-			test.ShouldResemble,
-			utils.NewStringSet("base1", "base2", "base1_r1", "base2_r1", "base1_r2", "base2_r2"),
-		)
-		test.That(t,
-			utils.NewStringSet(toCheck.BoardNames()...),
-			test.ShouldResemble,
-			utils.NewStringSet("board1", "board2", "board1_r1", "board2_r1", "board1_r2", "board2_r2"),
-		)
-		test.That(t,
-			utils.NewStringSet(toCheck.SensorNames()...),
-			test.ShouldResemble,
-			utils.NewStringSet(
-				"sensor1",
-				"sensor2",
-				"forcematrix",
-				"sensor1_r1",
-				"sensor2_r1",
-				"forcematrix_r1",
-				"sensor1_r2",
-				"sensor2_r2",
-				"forcematrix_r2",
-			),
-		)
-		test.That(t,
-			utils.NewStringSet(toCheck.ServoNames()...),
-			test.ShouldResemble,
-			utils.NewStringSet(coretestutils.ExtractNames(servoNames...)...),
-		)
-		test.That(t,
-			utils.NewStringSet(toCheck.MotorNames()...),
-			test.ShouldResemble,
-			utils.NewStringSet(coretestutils.ExtractNames(motorNames...)...),
-		)
-		test.That(t,
-			utils.NewStringSet(toCheck.InputControllerNames()...),
-			test.ShouldResemble,
-			utils.NewStringSet(coretestutils.ExtractNames(inputNames...)...),
-		)
-		test.That(t,
-			utils.NewStringSet(toCheck.FunctionNames()...),
-			test.ShouldResemble,
-			utils.NewStringSet("func1", "func2", "func1_r1", "func2_r1", "func1_r2", "func2_r2"),
-		)
-		test.That(t,
-			coretestutils.NewResourceNameSet(toCheck.ResourceNames()...),
-			test.ShouldResemble,
-			coretestutils.NewResourceNameSet(coretestutils.ConcatResourceNames(
-				armNames,
-				gripperNames,
-				cameraNames,
-				servoNames,
-				motorNames,
-				inputNames,
-				inputNames,
-			)...))
-		test.That(t,
-			utils.NewStringSet(toCheck.processManager.ProcessIDs()...),
-			test.ShouldResemble,
-			utils.NewStringSet("1", "2"),
-		)
->>>>>>> 2813c322
 	}
 	result, err := parts.MergeAdd(newRobotParts(logger))
 	test.That(t, err, test.ShouldBeNil)
@@ -1092,7 +778,6 @@
 	inputNames := []resource.Name{input.Named("inputController1"), input.Named("inputController2")}
 	inputNames = append(inputNames, coretestutils.AddSuffixes(inputNames, "_r1", "_r2", "_other", "_other1")...)
 
-<<<<<<< HEAD
 	test.That(t, utils.NewStringSet(parts.RemoteNames()...), test.ShouldResemble, utils.NewStringSet("remote1", "remote2", "other1"))
 	test.That(t, utils.NewStringSet(parts.ArmNames()...), test.ShouldResemble, utils.NewStringSet(coretestutils.ExtractNames(armNames...)...))
 	test.That(t, utils.NewStringSet(parts.GripperNames()...), test.ShouldResemble, utils.NewStringSet(coretestutils.ExtractNames(gripperNames...)...))
@@ -1114,128 +799,6 @@
 		inputNames,
 	)...))
 	test.That(t, utils.NewStringSet(parts.processManager.ProcessIDs()...), test.ShouldResemble, utils.NewStringSet("1", "2"))
-=======
-	test.That(t,
-		utils.NewStringSet(parts.RemoteNames()...),
-		test.ShouldResemble,
-		utils.NewStringSet("remote1", "remote2", "other1"),
-	)
-	test.That(t,
-		utils.NewStringSet(parts.ArmNames()...),
-		test.ShouldResemble,
-		utils.NewStringSet(coretestutils.ExtractNames(armNames...)...),
-	)
-	test.That(t,
-		utils.NewStringSet(parts.GripperNames()...),
-		test.ShouldResemble,
-		utils.NewStringSet(coretestutils.ExtractNames(gripperNames...)...),
-	)
-	test.That(t,
-		utils.NewStringSet(parts.CameraNames()...),
-		test.ShouldResemble,
-		utils.NewStringSet(coretestutils.ExtractNames(cameraNames...)...),
-	)
-	test.That(t,
-		utils.NewStringSet(parts.BaseNames()...),
-		test.ShouldResemble,
-		utils.NewStringSet(
-			"base1",
-			"base2",
-			"base1_r1",
-			"base2_r1",
-			"base1_r2",
-			"base2_r2",
-			"base1_other",
-			"base2_other",
-			"base1_other1",
-			"base2_other1",
-		),
-	)
-	test.That(t,
-		utils.NewStringSet(parts.BoardNames()...),
-		test.ShouldResemble,
-		utils.NewStringSet(
-			"board1",
-			"board2",
-			"board1_r1",
-			"board2_r1",
-			"board1_r2",
-			"board2_r2",
-			"board1_other",
-			"board2_other",
-			"board1_other1",
-			"board2_other1",
-		),
-	)
-	test.That(t,
-		utils.NewStringSet(parts.SensorNames()...),
-		test.ShouldResemble,
-		utils.NewStringSet(
-			"sensor1",
-			"sensor2",
-			"forcematrix",
-			"sensor1_r1",
-			"sensor2_r1",
-			"forcematrix_r1",
-			"sensor1_r2",
-			"sensor2_r2",
-			"forcematrix_r2",
-			"sensor1_other",
-			"sensor2_other",
-			"forcematrix_other",
-			"sensor1_other1",
-			"sensor2_other1",
-			"forcematrix_other1",
-		),
-	)
-	test.That(t,
-		utils.NewStringSet(parts.ServoNames()...),
-		test.ShouldResemble,
-		utils.NewStringSet(coretestutils.ExtractNames(servoNames...)...),
-	)
-	test.That(t,
-		utils.NewStringSet(parts.MotorNames()...),
-		test.ShouldResemble,
-		utils.NewStringSet(coretestutils.ExtractNames(motorNames...)...),
-	)
-	test.That(t,
-		utils.NewStringSet(parts.InputControllerNames()...),
-		test.ShouldResemble,
-		utils.NewStringSet(coretestutils.ExtractNames(inputNames...)...),
-	)
-	test.That(t,
-		utils.NewStringSet(parts.FunctionNames()...),
-		test.ShouldResemble,
-		utils.NewStringSet(
-			"func1",
-			"func2",
-			"func1_r1",
-			"func2_r1",
-			"func1_r2",
-			"func2_r2",
-			"func1_other",
-			"func2_other",
-			"func1_other1",
-			"func2_other1",
-		),
-	)
-	test.That(t,
-		coretestutils.NewResourceNameSet(parts.ResourceNames()...),
-		test.ShouldResemble,
-		coretestutils.NewResourceNameSet(coretestutils.ConcatResourceNames(
-			armNames,
-			gripperNames,
-			cameraNames,
-			servoNames,
-			motorNames,
-			inputNames,
-		)...))
-	test.That(t,
-		utils.NewStringSet(parts.processManager.ProcessIDs()...),
-		test.ShouldResemble,
-		utils.NewStringSet("1", "2"),
-	)
->>>>>>> 2813c322
 
 	emptyParts = newRobotParts(logger)
 	test.That(t, result.Process(emptyParts), test.ShouldBeNil)
@@ -1252,7 +815,6 @@
 	result, err = parts.MergeAdd(sameParts)
 	test.That(t, err, test.ShouldBeNil)
 
-<<<<<<< HEAD
 	test.That(t, utils.NewStringSet(parts.RemoteNames()...), test.ShouldResemble, utils.NewStringSet("remote1", "remote2", "other1"))
 	test.That(t, utils.NewStringSet(parts.ArmNames()...), test.ShouldResemble, utils.NewStringSet(coretestutils.ExtractNames(armNames...)...))
 	test.That(t, utils.NewStringSet(parts.GripperNames()...), test.ShouldResemble, utils.NewStringSet(coretestutils.ExtractNames(gripperNames...)...))
@@ -1274,128 +836,6 @@
 		inputNames,
 	)...))
 	test.That(t, utils.NewStringSet(parts.processManager.ProcessIDs()...), test.ShouldResemble, utils.NewStringSet("1", "2"))
-=======
-	test.That(t,
-		utils.NewStringSet(parts.RemoteNames()...),
-		test.ShouldResemble,
-		utils.NewStringSet("remote1", "remote2", "other1"),
-	)
-	test.That(t,
-		utils.NewStringSet(parts.ArmNames()...),
-		test.ShouldResemble,
-		utils.NewStringSet(coretestutils.ExtractNames(armNames...)...),
-	)
-	test.That(t,
-		utils.NewStringSet(parts.GripperNames()...),
-		test.ShouldResemble,
-		utils.NewStringSet(coretestutils.ExtractNames(gripperNames...)...),
-	)
-	test.That(t,
-		utils.NewStringSet(parts.CameraNames()...),
-		test.ShouldResemble,
-		utils.NewStringSet(coretestutils.ExtractNames(cameraNames...)...),
-	)
-	test.That(t,
-		utils.NewStringSet(parts.BaseNames()...),
-		test.ShouldResemble,
-		utils.NewStringSet(
-			"base1",
-			"base2",
-			"base1_r1",
-			"base2_r1",
-			"base1_r2",
-			"base2_r2",
-			"base1_other",
-			"base2_other",
-			"base1_other1",
-			"base2_other1",
-		),
-	)
-	test.That(t,
-		utils.NewStringSet(parts.BoardNames()...),
-		test.ShouldResemble,
-		utils.NewStringSet(
-			"board1",
-			"board2",
-			"board1_r1",
-			"board2_r1",
-			"board1_r2",
-			"board2_r2",
-			"board1_other",
-			"board2_other",
-			"board1_other1",
-			"board2_other1",
-		),
-	)
-	test.That(t,
-		utils.NewStringSet(parts.SensorNames()...),
-		test.ShouldResemble,
-		utils.NewStringSet(
-			"sensor1",
-			"sensor2",
-			"forcematrix",
-			"sensor1_r1",
-			"sensor2_r1",
-			"forcematrix_r1",
-			"sensor1_r2",
-			"sensor2_r2",
-			"forcematrix_r2",
-			"sensor1_other",
-			"sensor2_other",
-			"forcematrix_other",
-			"sensor1_other1",
-			"sensor2_other1",
-			"forcematrix_other1",
-		),
-	)
-	test.That(t,
-		utils.NewStringSet(parts.ServoNames()...),
-		test.ShouldResemble,
-		utils.NewStringSet(coretestutils.ExtractNames(servoNames...)...),
-	)
-	test.That(t,
-		utils.NewStringSet(parts.MotorNames()...),
-		test.ShouldResemble,
-		utils.NewStringSet(coretestutils.ExtractNames(motorNames...)...),
-	)
-	test.That(t,
-		utils.NewStringSet(parts.InputControllerNames()...),
-		test.ShouldResemble,
-		utils.NewStringSet(coretestutils.ExtractNames(inputNames...)...),
-	)
-	test.That(t,
-		utils.NewStringSet(parts.FunctionNames()...),
-		test.ShouldResemble,
-		utils.NewStringSet(
-			"func1",
-			"func2",
-			"func1_r1",
-			"func2_r1",
-			"func1_r2",
-			"func2_r2",
-			"func1_other",
-			"func2_other",
-			"func1_other1",
-			"func2_other1",
-		),
-	)
-	test.That(t,
-		coretestutils.NewResourceNameSet(parts.ResourceNames()...),
-		test.ShouldResemble,
-		coretestutils.NewResourceNameSet(coretestutils.ConcatResourceNames(
-			armNames,
-			gripperNames,
-			cameraNames,
-			servoNames,
-			motorNames,
-			inputNames,
-		)...))
-	test.That(t,
-		utils.NewStringSet(parts.processManager.ProcessIDs()...),
-		test.ShouldResemble,
-		utils.NewStringSet("1", "2"),
-	)
->>>>>>> 2813c322
 
 	emptyParts = newRobotParts(logger)
 	test.That(t, result.Process(emptyParts), test.ShouldBeNil)
@@ -1495,7 +935,6 @@
 		inputNames := []resource.Name{input.Named("inputController1"), input.Named("inputController2")}
 		inputNames = append(inputNames, coretestutils.AddSuffixes(inputNames, "_r1", "_r2")...)
 
-<<<<<<< HEAD
 		test.That(t, utils.NewStringSet(toCheck.RemoteNames()...), test.ShouldResemble, utils.NewStringSet("remote1", "remote2"))
 		test.That(t, utils.NewStringSet(toCheck.ArmNames()...), test.ShouldResemble, utils.NewStringSet(coretestutils.ExtractNames(armNames...)...))
 		test.That(t, utils.NewStringSet(toCheck.GripperNames()...), test.ShouldResemble, utils.NewStringSet(coretestutils.ExtractNames(gripperNames...)...))
@@ -1517,89 +956,6 @@
 			inputNames,
 		)...))
 		test.That(t, utils.NewStringSet(toCheck.processManager.ProcessIDs()...), test.ShouldResemble, utils.NewStringSet("1", "2"))
-=======
-		test.That(t,
-			utils.NewStringSet(toCheck.RemoteNames()...),
-			test.ShouldResemble,
-			utils.NewStringSet("remote1", "remote2"),
-		)
-		test.That(t,
-			utils.NewStringSet(toCheck.ArmNames()...),
-			test.ShouldResemble,
-			utils.NewStringSet(coretestutils.ExtractNames(armNames...)...),
-		)
-		test.That(t,
-			utils.NewStringSet(toCheck.GripperNames()...),
-			test.ShouldResemble,
-			utils.NewStringSet(coretestutils.ExtractNames(gripperNames...)...),
-		)
-		test.That(t,
-			utils.NewStringSet(toCheck.CameraNames()...),
-			test.ShouldResemble,
-			utils.NewStringSet(coretestutils.ExtractNames(cameraNames...)...),
-		)
-		test.That(t,
-			utils.NewStringSet(toCheck.BaseNames()...),
-			test.ShouldResemble,
-			utils.NewStringSet("base1", "base2", "base1_r1", "base2_r1", "base1_r2", "base2_r2"),
-		)
-		test.That(t,
-			utils.NewStringSet(toCheck.BoardNames()...),
-			test.ShouldResemble,
-			utils.NewStringSet("board1", "board2", "board1_r1", "board2_r1", "board1_r2", "board2_r2"),
-		)
-		test.That(t,
-			utils.NewStringSet(toCheck.SensorNames()...),
-			test.ShouldResemble,
-			utils.NewStringSet(
-				"sensor1",
-				"sensor2",
-				"forcematrix",
-				"sensor1_r1",
-				"sensor2_r1",
-				"forcematrix_r1",
-				"sensor1_r2",
-				"sensor2_r2",
-				"forcematrix_r2",
-			),
-		)
-		test.That(t,
-			utils.NewStringSet(toCheck.ServoNames()...),
-			test.ShouldResemble,
-			utils.NewStringSet(coretestutils.ExtractNames(servoNames...)...),
-		)
-		test.That(t,
-			utils.NewStringSet(toCheck.MotorNames()...),
-			test.ShouldResemble,
-			utils.NewStringSet(coretestutils.ExtractNames(motorNames...)...),
-		)
-		test.That(t,
-			utils.NewStringSet(toCheck.InputControllerNames()...),
-			test.ShouldResemble,
-			utils.NewStringSet(coretestutils.ExtractNames(inputNames...)...),
-		)
-		test.That(t,
-			utils.NewStringSet(toCheck.FunctionNames()...),
-			test.ShouldResemble,
-			utils.NewStringSet("func1", "func2", "func1_r1", "func2_r1", "func1_r2", "func2_r2"),
-		)
-		test.That(t,
-			coretestutils.NewResourceNameSet(parts.ResourceNames()...),
-			test.ShouldResemble,
-			coretestutils.NewResourceNameSet(coretestutils.ConcatResourceNames(
-				armNames,
-				gripperNames,
-				cameraNames,
-				servoNames,
-				motorNames,
-				inputNames,
-			)...))
-		test.That(t,
-			utils.NewStringSet(toCheck.processManager.ProcessIDs()...),
-			test.ShouldResemble,
-			utils.NewStringSet("1", "2"),
-		)
->>>>>>> 2813c322
 
 		board1, ok := toCheck.BoardByName("board1")
 		test.That(t, ok, test.ShouldBeTrue)
@@ -1831,7 +1187,6 @@
 		inputNames := []resource.Name{input.Named("inputController1"), input.Named("inputController2")}
 		inputNames = append(inputNames, coretestutils.AddSuffixes(inputNames, "_r1", "_r2")...)
 
-<<<<<<< HEAD
 		test.That(t, utils.NewStringSet(toCheck.RemoteNames()...), test.ShouldResemble, utils.NewStringSet("remote1", "remote2"))
 		test.That(t, utils.NewStringSet(toCheck.ArmNames()...), test.ShouldResemble, utils.NewStringSet(coretestutils.ExtractNames(armNames...)...))
 		test.That(t, utils.NewStringSet(toCheck.GripperNames()...), test.ShouldResemble, utils.NewStringSet(coretestutils.ExtractNames(gripperNames...)...))
@@ -1853,89 +1208,6 @@
 			inputNames,
 		)...))
 		test.That(t, utils.NewStringSet(toCheck.processManager.ProcessIDs()...), test.ShouldResemble, utils.NewStringSet("1", "2"))
-=======
-		test.That(t,
-			utils.NewStringSet(toCheck.RemoteNames()...),
-			test.ShouldResemble,
-			utils.NewStringSet("remote1", "remote2"),
-		)
-		test.That(t,
-			utils.NewStringSet(toCheck.ArmNames()...),
-			test.ShouldResemble,
-			utils.NewStringSet(coretestutils.ExtractNames(armNames...)...),
-		)
-		test.That(t,
-			utils.NewStringSet(toCheck.GripperNames()...),
-			test.ShouldResemble,
-			utils.NewStringSet(coretestutils.ExtractNames(gripperNames...)...),
-		)
-		test.That(t,
-			utils.NewStringSet(toCheck.CameraNames()...),
-			test.ShouldResemble,
-			utils.NewStringSet(coretestutils.ExtractNames(cameraNames...)...),
-		)
-		test.That(t,
-			utils.NewStringSet(toCheck.BaseNames()...),
-			test.ShouldResemble,
-			utils.NewStringSet("base1", "base2", "base1_r1", "base2_r1", "base1_r2", "base2_r2"),
-		)
-		test.That(t,
-			utils.NewStringSet(toCheck.BoardNames()...),
-			test.ShouldResemble,
-			utils.NewStringSet("board1", "board2", "board1_r1", "board2_r1", "board1_r2", "board2_r2"),
-		)
-		test.That(t,
-			utils.NewStringSet(toCheck.SensorNames()...),
-			test.ShouldResemble,
-			utils.NewStringSet(
-				"sensor1",
-				"sensor2",
-				"forcematrix",
-				"sensor1_r1",
-				"sensor2_r1",
-				"forcematrix_r1",
-				"sensor1_r2",
-				"sensor2_r2",
-				"forcematrix_r2",
-			),
-		)
-		test.That(t,
-			utils.NewStringSet(toCheck.ServoNames()...),
-			test.ShouldResemble,
-			utils.NewStringSet(coretestutils.ExtractNames(servoNames...)...),
-		)
-		test.That(t,
-			utils.NewStringSet(toCheck.MotorNames()...),
-			test.ShouldResemble,
-			utils.NewStringSet(coretestutils.ExtractNames(motorNames...)...),
-		)
-		test.That(t,
-			utils.NewStringSet(toCheck.InputControllerNames()...),
-			test.ShouldResemble,
-			utils.NewStringSet(coretestutils.ExtractNames(inputNames...)...),
-		)
-		test.That(t,
-			utils.NewStringSet(toCheck.FunctionNames()...),
-			test.ShouldResemble,
-			utils.NewStringSet("func1", "func2", "func1_r1", "func2_r1", "func1_r2", "func2_r2"),
-		)
-		test.That(t,
-			coretestutils.NewResourceNameSet(toCheck.ResourceNames()...),
-			test.ShouldResemble,
-			coretestutils.NewResourceNameSet(coretestutils.ConcatResourceNames(
-				armNames,
-				gripperNames,
-				cameraNames,
-				servoNames,
-				motorNames,
-				inputNames,
-			)...))
-		test.That(t,
-			utils.NewStringSet(toCheck.processManager.ProcessIDs()...),
-			test.ShouldResemble,
-			utils.NewStringSet("1", "2"),
-		)
->>>>>>> 2813c322
 	}
 
 	parts.MergeRemove(newRobotParts(logger))
@@ -2227,7 +1499,6 @@
 	motorNames := []resource.Name{motor.Named("motor2")}
 	inputNames := []resource.Name{input.Named("inputController2")}
 
-<<<<<<< HEAD
 	test.That(t, utils.NewStringSet(filtered.RemoteNames()...), test.ShouldBeEmpty)
 	test.That(t, utils.NewStringSet(filtered.ArmNames()...), test.ShouldResemble, utils.NewStringSet(coretestutils.ExtractNames(armNames...)...))
 	test.That(t, utils.NewStringSet(filtered.GripperNames()...), test.ShouldResemble, utils.NewStringSet(coretestutils.ExtractNames(gripperNames...)...))
@@ -2249,79 +1520,6 @@
 		inputNames,
 	)...))
 	test.That(t, utils.NewStringSet(filtered.processManager.ProcessIDs()...), test.ShouldResemble, utils.NewStringSet("2"))
-=======
-	test.That(t,
-		utils.NewStringSet(filtered.RemoteNames()...),
-		test.ShouldBeEmpty,
-	)
-
-	test.That(t,
-		utils.NewStringSet(filtered.ArmNames()...),
-		test.ShouldResemble,
-		utils.NewStringSet(coretestutils.ExtractNames(armNames...)...),
-	)
-	test.That(t,
-		utils.NewStringSet(filtered.GripperNames()...),
-		test.ShouldResemble,
-		utils.NewStringSet(coretestutils.ExtractNames(gripperNames...)...),
-	)
-	test.That(t,
-		utils.NewStringSet(filtered.CameraNames()...),
-		test.ShouldResemble,
-		utils.NewStringSet(coretestutils.ExtractNames(cameraNames...)...),
-	)
-	test.That(t,
-		utils.NewStringSet(filtered.BaseNames()...),
-		test.ShouldResemble,
-		utils.NewStringSet("base2"),
-	)
-	test.That(t,
-		utils.NewStringSet(filtered.BoardNames()...),
-		test.ShouldResemble,
-		utils.NewStringSet("board2"),
-	)
-	test.That(t,
-		utils.NewStringSet(filtered.SensorNames()...),
-		test.ShouldResemble,
-		utils.NewStringSet("sensor2"),
-	)
-	test.That(t,
-		utils.NewStringSet(filtered.ServoNames()...),
-		test.ShouldResemble,
-		utils.NewStringSet(coretestutils.ExtractNames(servoNames...)...),
-	)
-	test.That(t,
-		utils.NewStringSet(filtered.MotorNames()...),
-		test.ShouldResemble,
-		utils.NewStringSet(coretestutils.ExtractNames(motorNames...)...),
-	)
-	test.That(t,
-		utils.NewStringSet(filtered.InputControllerNames()...),
-		test.ShouldResemble,
-		utils.NewStringSet(coretestutils.ExtractNames(inputNames...)...),
-	)
-	test.That(t,
-		utils.NewStringSet(filtered.FunctionNames()...),
-		test.ShouldResemble,
-		utils.NewStringSet("func2"),
-	)
-	test.That(t,
-		coretestutils.NewResourceNameSet(filtered.ResourceNames()...),
-		test.ShouldResemble,
-		coretestutils.NewResourceNameSet(coretestutils.ConcatResourceNames(
-			armNames,
-			gripperNames,
-			cameraNames,
-			servoNames,
-			motorNames,
-			inputNames,
-		)...))
-	test.That(t,
-		utils.NewStringSet(filtered.processManager.ProcessIDs()...),
-		test.ShouldResemble,
-		utils.NewStringSet("2"),
-	)
->>>>>>> 2813c322
 
 	filtered, err = parts.FilterFromConfig(&config.Config{
 		Remotes: []config.Remote{
@@ -2389,7 +1587,6 @@
 	motorNames = []resource.Name{motor.Named("motor2"), motor.Named("motor1_r2"), motor.Named("motor2_r2")}
 	inputNames = []resource.Name{input.Named("inputController2"), input.Named("inputController1_r2"), input.Named("inputController2_r2")}
 
-<<<<<<< HEAD
 	test.That(t, utils.NewStringSet(filtered.RemoteNames()...), test.ShouldResemble, utils.NewStringSet("remote2"))
 	test.That(t, utils.NewStringSet(filtered.ArmNames()...), test.ShouldResemble, utils.NewStringSet(coretestutils.ExtractNames(armNames...)...))
 	test.That(t, utils.NewStringSet(filtered.GripperNames()...), test.ShouldResemble, utils.NewStringSet(coretestutils.ExtractNames(gripperNames...)...))
@@ -2411,79 +1608,6 @@
 		inputNames,
 	)...))
 	test.That(t, utils.NewStringSet(filtered.processManager.ProcessIDs()...), test.ShouldResemble, utils.NewStringSet("2"))
-=======
-	test.That(t,
-		utils.NewStringSet(filtered.RemoteNames()...),
-		test.ShouldResemble,
-		utils.NewStringSet("remote2"),
-	)
-	test.That(t,
-		utils.NewStringSet(filtered.ArmNames()...),
-		test.ShouldResemble,
-		utils.NewStringSet(coretestutils.ExtractNames(armNames...)...),
-	)
-	test.That(t,
-		utils.NewStringSet(filtered.GripperNames()...),
-		test.ShouldResemble,
-		utils.NewStringSet(coretestutils.ExtractNames(gripperNames...)...),
-	)
-	test.That(t,
-		utils.NewStringSet(filtered.CameraNames()...),
-		test.ShouldResemble,
-		utils.NewStringSet(coretestutils.ExtractNames(cameraNames...)...),
-	)
-	test.That(t,
-		utils.NewStringSet(filtered.BaseNames()...),
-		test.ShouldResemble,
-		utils.NewStringSet("base2", "base1_r2", "base2_r2"),
-	)
-	test.That(t,
-		utils.NewStringSet(filtered.BoardNames()...),
-		test.ShouldResemble,
-		utils.NewStringSet("board2", "board1_r2", "board2_r2"),
-	)
-	test.That(t,
-		utils.NewStringSet(filtered.SensorNames()...),
-		test.ShouldResemble,
-		utils.NewStringSet("sensor2", "sensor1_r2", "sensor2_r2", "forcematrix_r2"),
-	)
-	test.That(t,
-		utils.NewStringSet(filtered.ServoNames()...),
-		test.ShouldResemble,
-		utils.NewStringSet(coretestutils.ExtractNames(servoNames...)...),
-	)
-	test.That(t,
-		utils.NewStringSet(filtered.MotorNames()...),
-		test.ShouldResemble,
-		utils.NewStringSet(coretestutils.ExtractNames(motorNames...)...),
-	)
-	test.That(t,
-		utils.NewStringSet(filtered.InputControllerNames()...),
-		test.ShouldResemble,
-		utils.NewStringSet(coretestutils.ExtractNames(inputNames...)...),
-	)
-	test.That(t,
-		utils.NewStringSet(filtered.FunctionNames()...),
-		test.ShouldResemble,
-		utils.NewStringSet("func2", "func1_r2", "func2_r2"),
-	)
-	test.That(t,
-		coretestutils.NewResourceNameSet(filtered.ResourceNames()...),
-		test.ShouldResemble,
-		coretestutils.NewResourceNameSet(coretestutils.ConcatResourceNames(
-			armNames,
-			gripperNames,
-			cameraNames,
-			servoNames,
-			motorNames,
-			inputNames,
-		)...))
-	test.That(t,
-		utils.NewStringSet(filtered.processManager.ProcessIDs()...),
-		test.ShouldResemble,
-		utils.NewStringSet("2"),
-	)
->>>>>>> 2813c322
 
 	filtered, err = parts.FilterFromConfig(&config.Config{
 		Remotes: []config.Remote{
@@ -2650,7 +1774,6 @@
 	inputNames = []resource.Name{input.Named("inputController1"), input.Named("inputController2")}
 	inputNames = append(inputNames, coretestutils.AddSuffixes(inputNames, "_r1", "_r2")...)
 
-<<<<<<< HEAD
 	test.That(t, utils.NewStringSet(filtered.RemoteNames()...), test.ShouldResemble, utils.NewStringSet("remote1", "remote2"))
 	test.That(t, utils.NewStringSet(filtered.ArmNames()...), test.ShouldResemble, utils.NewStringSet(coretestutils.ExtractNames(armNames...)...))
 	test.That(t, utils.NewStringSet(filtered.GripperNames()...), test.ShouldResemble, utils.NewStringSet(coretestutils.ExtractNames(gripperNames...)...))
@@ -2672,79 +1795,6 @@
 		inputNames,
 	)...))
 	test.That(t, utils.NewStringSet(filtered.processManager.ProcessIDs()...), test.ShouldResemble, utils.NewStringSet("1", "2"))
-=======
-	test.That(t,
-		utils.NewStringSet(filtered.RemoteNames()...),
-		test.ShouldResemble,
-		utils.NewStringSet("remote1", "remote2"),
-	)
-	test.That(t,
-		utils.NewStringSet(filtered.ArmNames()...),
-		test.ShouldResemble,
-		utils.NewStringSet(coretestutils.ExtractNames(armNames...)...),
-	)
-	test.That(t,
-		utils.NewStringSet(filtered.GripperNames()...),
-		test.ShouldResemble,
-		utils.NewStringSet(coretestutils.ExtractNames(gripperNames...)...),
-	)
-	test.That(t,
-		utils.NewStringSet(filtered.CameraNames()...),
-		test.ShouldResemble,
-		utils.NewStringSet(coretestutils.ExtractNames(cameraNames...)...),
-	)
-	test.That(t,
-		utils.NewStringSet(filtered.BaseNames()...),
-		test.ShouldResemble,
-		utils.NewStringSet("base1", "base2", "base1_r1", "base2_r1", "base1_r2", "base2_r2"),
-	)
-	test.That(t,
-		utils.NewStringSet(filtered.BoardNames()...),
-		test.ShouldResemble,
-		utils.NewStringSet("board1", "board2", "board1_r1", "board2_r1", "board1_r2", "board2_r2"),
-	)
-	test.That(t,
-		utils.NewStringSet(filtered.SensorNames()...),
-		test.ShouldResemble,
-		utils.NewStringSet("sensor1", "sensor2", "sensor1_r1", "sensor2_r1", "forcematrix_r1", "sensor1_r2", "sensor2_r2", "forcematrix_r2"),
-	)
-	test.That(t,
-		utils.NewStringSet(filtered.ServoNames()...),
-		test.ShouldResemble,
-		utils.NewStringSet(coretestutils.ExtractNames(servoNames...)...),
-	)
-	test.That(t,
-		utils.NewStringSet(filtered.MotorNames()...),
-		test.ShouldResemble,
-		utils.NewStringSet(coretestutils.ExtractNames(motorNames...)...),
-	)
-	test.That(t,
-		utils.NewStringSet(filtered.InputControllerNames()...),
-		test.ShouldResemble,
-		utils.NewStringSet(coretestutils.ExtractNames(inputNames...)...),
-	)
-	test.That(t,
-		utils.NewStringSet(filtered.FunctionNames()...),
-		test.ShouldResemble,
-		utils.NewStringSet("func1", "func2", "func1_r1", "func2_r1", "func1_r2", "func2_r2"),
-	)
-	test.That(t,
-		coretestutils.NewResourceNameSet(filtered.ResourceNames()...),
-		test.ShouldResemble,
-		coretestutils.NewResourceNameSet(coretestutils.ConcatResourceNames(
-			armNames,
-			gripperNames,
-			cameraNames,
-			servoNames,
-			motorNames,
-			inputNames,
-		)...))
-	test.That(t,
-		utils.NewStringSet(filtered.processManager.ProcessIDs()...),
-		test.ShouldResemble,
-		utils.NewStringSet("1", "2"),
-	)
->>>>>>> 2813c322
 }
 
 type fakeProcess struct {
