--- conflicted
+++ resolved
@@ -12,12 +12,6 @@
 	"go.viam.com/utils"
 	"go.viam.com/utils/pexec"
 
-<<<<<<< HEAD
-	"go.viam.com/rdk/component/base"
-	"go.viam.com/rdk/component/camera"
-=======
-	"go.viam.com/rdk/component/board"
->>>>>>> bc5ac5c6
 	"go.viam.com/rdk/component/motor"
 	"go.viam.com/rdk/config"
 	commonpb "go.viam.com/rdk/proto/api/common/v1"
@@ -134,25 +128,6 @@
 	return nil
 }
 
-<<<<<<< HEAD
-func (rr *remoteRobot) CameraNames() []string {
-	rr.mu.Lock()
-	defer rr.mu.Unlock()
-	return rr.prefixNames(rr.parts.CameraNames())
-}
-
-func (rr *remoteRobot) BaseNames() []string {
-	rr.mu.Lock()
-	defer rr.mu.Unlock()
-	return rr.prefixNames(rr.parts.BaseNames())
-=======
-func (rr *remoteRobot) BoardNames() []string {
-	rr.mu.Lock()
-	defer rr.mu.Unlock()
-	return rr.prefixNames(rr.parts.BoardNames())
->>>>>>> bc5ac5c6
-}
-
 func (rr *remoteRobot) MotorNames() []string {
 	rr.mu.Lock()
 	defer rr.mu.Unlock()
@@ -179,25 +154,6 @@
 func (rr *remoteRobot) RemoteByName(name string) (robot.Robot, bool) {
 	debug.PrintStack()
 	panic(errUnimplemented)
-}
-
-<<<<<<< HEAD
-func (rr *remoteRobot) BaseByName(name string) (base.Base, bool) {
-	rr.mu.Lock()
-	defer rr.mu.Unlock()
-	return rr.parts.BaseByName(rr.unprefixName(name))
-}
-
-func (rr *remoteRobot) CameraByName(name string) (camera.Camera, bool) {
-	rr.mu.Lock()
-	defer rr.mu.Unlock()
-	return rr.parts.CameraByName(rr.unprefixName(name))
-=======
-func (rr *remoteRobot) BoardByName(name string) (board.Board, bool) {
-	rr.mu.Lock()
-	defer rr.mu.Unlock()
-	return rr.parts.BoardByName(rr.unprefixName(name))
->>>>>>> bc5ac5c6
 }
 
 func (rr *remoteRobot) MotorByName(name string) (motor.Motor, bool) {
