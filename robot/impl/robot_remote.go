--- conflicted
+++ resolved
@@ -422,22 +422,6 @@
 		}
 		parts.AddBase(part, config.Component{Name: name})
 	}
-<<<<<<< HEAD
-	for _, name := range robot.LidarNames() {
-		part, ok := robot.LidarByName(name)
-		if !ok {
-			continue
-		}
-		parts.AddLidar(part, config.Component{Name: name})
-=======
-	for _, name := range robot.BoardNames() {
-		part, ok := robot.BoardByName(name)
-		if !ok {
-			continue
-		}
-		parts.AddBoard(part, config.Component{Name: name})
->>>>>>> 64292887
-	}
 	for _, name := range robot.SensorNames() {
 		part, ok := robot.SensorByName(name)
 		if !ok {
@@ -475,11 +459,6 @@
 
 // replaceForRemote replaces these parts with the given parts coming from a remote.
 func (parts *robotParts) replaceForRemote(newParts *robotParts) {
-<<<<<<< HEAD
-	var oldLidarNames map[string]struct{}
-=======
-	var oldBoardNames map[string]struct{}
->>>>>>> 64292887
 	var oldBaseNames map[string]struct{}
 	var oldSensorNames map[string]struct{}
 	var oldInputControllerNames map[string]struct{}
@@ -487,19 +466,6 @@
 	var oldServiceNames map[string]struct{}
 	var oldResources map[resource.Name]struct{}
 
-<<<<<<< HEAD
-	if len(parts.lidars) != 0 {
-		oldLidarNames = make(map[string]struct{}, len(parts.lidars))
-		for name := range parts.lidars {
-			oldLidarNames[name] = struct{}{}
-=======
-	if len(parts.boards) != 0 {
-		oldBoardNames = make(map[string]struct{}, len(parts.boards))
-		for name := range parts.boards {
-			oldBoardNames[name] = struct{}{}
->>>>>>> 64292887
-		}
-	}
 	if len(parts.bases) != 0 {
 		oldBaseNames = make(map[string]struct{}, len(parts.bases))
 		for name := range parts.bases {
@@ -538,25 +504,6 @@
 		}
 	}
 
-<<<<<<< HEAD
-	for name, newPart := range newParts.lidars {
-		oldPart, ok := parts.lidars[name]
-		delete(oldLidarNames, name)
-=======
-	for name, newPart := range newParts.boards {
-		oldPart, ok := parts.boards[name]
-		delete(oldBoardNames, name)
->>>>>>> 64292887
-		if ok {
-			oldPart.replace(newPart)
-			continue
-		}
-<<<<<<< HEAD
-		parts.lidars[name] = newPart
-=======
-		parts.boards[name] = newPart
->>>>>>> 64292887
-	}
 	for name, newPart := range newParts.bases {
 		oldPart, ok := parts.bases[name]
 		delete(oldBaseNames, name)
@@ -623,14 +570,6 @@
 		parts.resources[name] = newPart
 	}
 
-<<<<<<< HEAD
-	for name := range oldLidarNames {
-		delete(parts.lidars, name)
-=======
-	for name := range oldBoardNames {
-		delete(parts.boards, name)
->>>>>>> 64292887
-	}
 	for name := range oldBaseNames {
 		delete(parts.bases, name)
 	}
