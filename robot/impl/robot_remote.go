--- conflicted
+++ resolved
@@ -419,24 +419,8 @@
 // replaceForRemote replaces these parts with the given parts coming from a remote.
 func (parts *robotParts) replaceForRemote(ctx context.Context, newParts *robotParts) {
 	var oldFunctionNames map[string]struct{}
-<<<<<<< HEAD
-	var oldResources *resource.ResourceGraph
-	if len(parts.bases) != 0 {
-		oldBaseNames = make(map[string]struct{}, len(parts.bases))
-		for name := range parts.bases {
-			oldBaseNames[name] = struct{}{}
-		}
-	}
-	if len(parts.sensors) != 0 {
-		oldSensorNames = make(map[string]struct{}, len(parts.sensors))
-		for name := range parts.sensors {
-			oldSensorNames[name] = struct{}{}
-		}
-	}
-=======
 	var oldResources map[resource.Name]struct{}
 
->>>>>>> 640c682d
 	if len(parts.functions) != 0 {
 		oldFunctionNames = make(map[string]struct{}, len(parts.functions))
 		for name := range parts.functions {
