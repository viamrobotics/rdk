package robotimpl

import (
	"context"
	"fmt"
	"strings"
	"sync"
	"time"

	"github.com/edaniels/golog"
	"github.com/pkg/errors"
	"go.viam.com/utils"
	"go.viam.com/utils/pexec"
	"go.viam.com/utils/rpc"

	"go.viam.com/rdk/config"
	"go.viam.com/rdk/discovery"
	"go.viam.com/rdk/grpc/client"
	"go.viam.com/rdk/operation"
	commonpb "go.viam.com/rdk/proto/api/common/v1"
	"go.viam.com/rdk/referenceframe"
	"go.viam.com/rdk/resource"
	"go.viam.com/rdk/robot"
	framesystemparts "go.viam.com/rdk/robot/framesystem/parts"
	"go.viam.com/rdk/services/datamanager"
)

var errUnimplemented = errors.New("unimplemented")

func remoteDialOptions(config config.Remote, opts resourceManagerOptions) []rpc.DialOption {
	var dialOpts []rpc.DialOption
	if opts.debug {
		dialOpts = append(dialOpts, rpc.WithDialDebug())
	}
	if config.Insecure {
		dialOpts = append(dialOpts, rpc.WithInsecure())
	}
	if opts.allowInsecureCreds {
		dialOpts = append(dialOpts, rpc.WithAllowInsecureWithCredentialsDowngrade())
	}
	if opts.tlsConfig != nil {
		dialOpts = append(dialOpts, rpc.WithTLSConfig(opts.tlsConfig))
	}
	if config.Auth.Credentials != nil {
		if config.Auth.Entity == "" {
			dialOpts = append(dialOpts, rpc.WithCredentials(*config.Auth.Credentials))
		} else {
			dialOpts = append(dialOpts, rpc.WithEntityCredentials(config.Auth.Entity, *config.Auth.Credentials))
		}
	} else {
		// explicitly unset credentials so they are not fed to remotes unintentionally.
		dialOpts = append(dialOpts, rpc.WithEntityCredentials("", rpc.Credentials{}))
	}

	if config.Auth.ExternalAuthAddress != "" {
		dialOpts = append(dialOpts, rpc.WithExternalAuth(
			config.Auth.ExternalAuthAddress,
			config.Auth.ExternalAuthToEntity,
		))
	}

	if config.Auth.ExternalAuthInsecure {
		dialOpts = append(dialOpts, rpc.WithExternalAuthInsecure())
	}

	if config.Auth.SignalingServerAddress != "" {
		wrtcOpts := rpc.DialWebRTCOptions{
			Config:                 &rpc.DefaultWebRTCConfiguration,
			SignalingServerAddress: config.Auth.SignalingServerAddress,
			SignalingAuthEntity:    config.Auth.SignalingAuthEntity,
		}
		if config.Auth.SignalingCreds != nil {
			wrtcOpts.SignalingCreds = *config.Auth.SignalingCreds
		}
		dialOpts = append(dialOpts, rpc.WithWebRTCOptions(wrtcOpts))

		if config.Auth.Managed {
			// managed robots use TLS authN/Z
			dialOpts = append(dialOpts, rpc.WithDialMulticastDNSOptions(rpc.DialMulticastDNSOptions{
				RemoveAuthCredentials: true,
			}))
		}
	}
	return dialOpts
}

<<<<<<< HEAD
func dialRemote(ctx context.Context, config config.Remote, logger golog.Logger, dialOpts ...rpc.DialOption) (*client.RobotClient, error) {
=======
func dialRemote(
	ctx context.Context,
	config config.Remote,
	logger golog.Logger,
	dialOpts ...rpc.DialOption,
) (robot.RemoteRobot, error) {
>>>>>>> c6dd152d
	var outerError error
	connectionCheckInterval := config.ConnectionCheckInterval
	if connectionCheckInterval == 0 {
		connectionCheckInterval = 10 * time.Second
	}
	reconnectInterval := config.ReconnectInterval
	if reconnectInterval == 0 {
		reconnectInterval = 1 * time.Second
	}
	for attempt := 0; attempt < 3; attempt++ {
		robotClient, err := client.New(
			ctx,
			config.Address,
			logger,
			client.WithDialOptions(dialOpts...),
			client.WithCheckConnectedEvery(connectionCheckInterval),
			client.WithReconnectEvery(reconnectInterval),
		)
		if err != nil {
			outerError = err
			continue
		}
		return robotClient, nil
	}
	return nil, outerError
}

type changeable interface {
	// Changed watches for whether the remote has changed.
	Changed() <-chan bool
}

// A remoteRobot implements wraps an robot.Robot. It
// assists in the un/prefixing of part names for RemoteRobots that
// are not aware they are integrated elsewhere.
// We intentionally do not promote the underlying robot.Robot
// so that any future changes are forced to consider un/prefixing
// of names.
type remoteRobot struct {
	mu      sync.Mutex
	robot   robot.RemoteRobot
	conf    config.Remote
	manager *resourceManager

	activeBackgroundWorkers sync.WaitGroup
	cancelBackgroundWorkers func()
}

// newRemoteRobot returns a new remote robot wrapping a given robot.Robot
// and its configuration.
func newRemoteRobot(ctx context.Context, robot robot.RemoteRobot, config config.Remote) *remoteRobot {
	// We pull the manager out here such that we correctly return nil for
	// when parts are accessed. This is because a networked robot client
	// may just return a non-nil wrapper for a part they may not exist.
	remoteManager := managerForRemoteRobot(robot)

	remote := &remoteRobot{
		robot:   robot,
		conf:    config,
		manager: remoteManager,
	}

	remote.startWatcher(ctx)
	return remote
}

func (rr *remoteRobot) startWatcher(ctx context.Context) {
	rr.activeBackgroundWorkers.Add(1)
	cancelCtx, cancel := context.WithCancel(ctx)
	rr.cancelBackgroundWorkers = cancel
	changed, ok := rr.robot.(changeable)
	if !ok {
		return
	}
	utils.ManagedGo(func() {
		for {
			select {
			case <-cancelCtx.Done():
				return
			default:
			}
			select {
			case <-cancelCtx.Done():
				return
			case <-changed.Changed():
				rr.mu.Lock()
				if rr.robot.Connected() {
					newManager := managerForRemoteRobot(rr.robot)
					rr.manager.replaceForRemote(cancelCtx, newManager)
				}
				rr.mu.Unlock()
			}
		}
	}, func() {
		rr.activeBackgroundWorkers.Done()
	})
}

func (rr *remoteRobot) checkConnected() error {
	if !rr.robot.Connected() {
		return errors.Errorf("not connected to remote robot %q at %s", rr.conf.Name, rr.conf.Address)
	}
	return nil
}

func (rr *remoteRobot) Refresh(ctx context.Context) error {
	rr.mu.Lock()
	defer rr.mu.Unlock()

	if err := rr.checkConnected(); err != nil {
		return err
	}
	refresher, ok := rr.robot.(robot.Refresher)
	if !ok {
		return nil
	}
	if err := refresher.Refresh(ctx); err != nil {
		return err
	}
	rr.manager = managerForRemoteRobot(rr.robot)
	return nil
}

// replace replaces this robot with the given robot. We can do a full
// replacement here since we will always get a full view of the parts,
// not one partially created from a diff.
func (rr *remoteRobot) replace(ctx context.Context, newRobot robot.Robot) {
	rr.mu.Lock()
	defer rr.mu.Unlock()

	actual, ok := newRobot.(*remoteRobot)
	if !ok {
		panic(fmt.Errorf("expected new remote to be %T but got %T", actual, newRobot))
	}

	rr.manager.replaceForRemote(ctx, actual.manager)
	if err := rr.Close(ctx); err != nil {
		rr.Logger().Errorw("error closing replaced remote robot client", "error", err)
	}
	rr.robot = actual.robot
	rr.conf = actual.conf
	rr.startWatcher(ctx)
}

func (rr *remoteRobot) prefixName(name string) string {
	if rr.conf.Prefix {
		return fmt.Sprintf("%s.%s", rr.conf.Name, name)
	}
	return name
}

func (rr *remoteRobot) unprefixName(name string) string {
	if rr.conf.Prefix {
		return strings.TrimPrefix(name, rr.conf.Name+".")
	}
	return name
}

func (rr *remoteRobot) prefixResourceName(name resource.Name) resource.Name {
	if !rr.conf.Prefix {
		return name
	}
	newName := rr.prefixName(name.Name)
	return resource.NewName(
		name.Namespace, name.ResourceType, name.ResourceSubtype, newName,
	)
}

func (rr *remoteRobot) unprefixResourceName(name resource.Name) resource.Name {
	if !rr.conf.Prefix {
		return name
	}
	newName := rr.unprefixName(name.Name)
	return resource.NewName(
		name.Namespace, name.ResourceType, name.ResourceSubtype, newName,
	)
}

// DiscoverComponents takes a list of discovery queries and returns corresponding
// component configurations.
func (rr *remoteRobot) DiscoverComponents(ctx context.Context, qs []discovery.Query) ([]discovery.Discovery, error) {
	return rr.robot.DiscoverComponents(ctx, qs)
}

func (rr *remoteRobot) RemoteNames() []string {
	return nil
}

func (rr *remoteRobot) ResourceNames() []resource.Name {
	rr.mu.Lock()
	defer rr.mu.Unlock()

	if err := rr.checkConnected(); err != nil {
		rr.Logger().Errorw("failed to get remote resource names", "error", err)
		return nil
	}
	names := rr.manager.ResourceNames()
	newNames := make([]resource.Name, 0, len(names))
	for _, name := range names {
		name := rr.prefixResourceName(name)
		newNames = append(newNames, name)
	}
	return newNames
}

func (rr *remoteRobot) ResourceRPCSubtypes() []resource.RPCSubtype {
	rr.mu.Lock()
	defer rr.mu.Unlock()

	if err := rr.checkConnected(); err != nil {
		rr.Logger().Errorw("failed to get remote resource types", "error", err)
		return nil
	}
	// the manager has no knowledge of the subtype registry in a remote context so we
	// ask the underlying remote robot instead.
	return rr.robot.ResourceRPCSubtypes()
}

func (rr *remoteRobot) RemoteByName(name string) (robot.Robot, bool) {
	panic(errUnimplemented)
}

func (rr *remoteRobot) ResourceByName(name resource.Name) (interface{}, error) {
	rr.mu.Lock()
	defer rr.mu.Unlock()

	if err := rr.checkConnected(); err != nil {
		return nil, err
	}
	newName := rr.unprefixResourceName(name)
	return rr.manager.ResourceByName(newName)
}

// FrameSystemConfig returns a remote robot's FrameSystem Config.
func (rr *remoteRobot) FrameSystemConfig(
	ctx context.Context,
	additionalTransforms []*commonpb.Transform,
) (framesystemparts.Parts, error) {
	return rr.robot.FrameSystemConfig(ctx, additionalTransforms)
}

func (rr *remoteRobot) TransformPose(
	ctx context.Context,
	pose *referenceframe.PoseInFrame,
	dst string,
	additionalTransforms []*commonpb.Transform,
) (*referenceframe.PoseInFrame, error) {
	return rr.robot.TransformPose(ctx, pose, dst, additionalTransforms)
}

func (rr *remoteRobot) GetStatus(ctx context.Context, resourceNames []resource.Name) ([]robot.Status, error) {
	return rr.robot.GetStatus(ctx, resourceNames)
}

func (rr *remoteRobot) ProcessManager() pexec.ProcessManager {
	return pexec.NoopProcessManager
}

func (rr *remoteRobot) OperationManager() *operation.Manager {
	return rr.robot.OperationManager()
}

func (rr *remoteRobot) Logger() golog.Logger {
	return rr.robot.Logger()
}

func (rr *remoteRobot) Close(ctx context.Context) error {
	if rr.cancelBackgroundWorkers != nil {
		rr.cancelBackgroundWorkers()
	}
	rr.activeBackgroundWorkers.Wait()
	return utils.TryClose(ctx, rr.robot)
}

// managerForRemoteRobot integrates all parts from a given robot
// except for its remotes. This is for a remote robot to integrate
// which should be unaware of remotes.
// Be sure to update this function if resourceManager grows.
func managerForRemoteRobot(robot robot.Robot) *resourceManager {
	manager := newResourceManager(resourceManagerOptions{}, robot.Logger().Named("manager"))

	for _, name := range robot.ResourceNames() {
		// skip datamanager since we know it doesn't have a client
		// TODO: remove after we add corresponding datamanager client
		if name == datamanager.Name {
			continue
		}
		part, err := robot.ResourceByName(name)
		if err != nil {
			robot.Logger().Debugw("error getting resource", "resource", name, "error", err)
			continue
		}
		manager.addResource(name, part)
	}
	return manager
}

// replaceForRemote replaces these parts with the given parts coming from a remote.
func (manager *resourceManager) replaceForRemote(ctx context.Context, newManager *resourceManager) {
	oldResources := resource.NewGraph()

	if len(manager.resources.Nodes) != 0 {
		for name := range manager.resources.Nodes {
			oldResources.AddNode(name, struct{}{})
		}
	}

	for name, newR := range newManager.resources.Nodes {
		old, ok := manager.resources.Nodes[name]
		if ok {
			oldResources.Remove(name)
			oldPart, oldIsReconfigurable := old.(resource.Reconfigurable)
			newPart, newIsReconfigurable := newR.(resource.Reconfigurable)

			switch {
			case oldIsReconfigurable != newIsReconfigurable:
				// this is an indicator of a serious constructor problem
				// for the resource subtype.
				if oldIsReconfigurable {
					panic(fmt.Errorf(
						"old type %T is reconfigurable whereas new type %T is not",
						old, newR))
				}
				panic(fmt.Errorf(
					"new type %T is reconfigurable whereas old type %T is not",
					newR, old))
			case oldIsReconfigurable && newIsReconfigurable:
				// if we are dealing with a reconfigurable resource
				// use the new resource to reconfigure the old one.
				if err := oldPart.Reconfigure(ctx, newPart); err != nil {
					panic(err)
				}
				continue
			case !oldIsReconfigurable && !newIsReconfigurable:
				// if we are not dealing with a reconfigurable resource
				// we want to close the old resource and replace it with the
				// new.
				if err := utils.TryClose(ctx, old); err != nil {
					panic(err)
				}
			}
		}

		manager.resources.Nodes[name] = newR
	}

	for name := range oldResources.Nodes {
		manager.resources.Remove(name)
	}
}<|MERGE_RESOLUTION|>--- conflicted
+++ resolved
@@ -84,16 +84,12 @@
 	return dialOpts
 }
 
-<<<<<<< HEAD
-func dialRemote(ctx context.Context, config config.Remote, logger golog.Logger, dialOpts ...rpc.DialOption) (*client.RobotClient, error) {
-=======
 func dialRemote(
 	ctx context.Context,
 	config config.Remote,
 	logger golog.Logger,
 	dialOpts ...rpc.DialOption,
 ) (robot.RemoteRobot, error) {
->>>>>>> c6dd152d
 	var outerError error
 	connectionCheckInterval := config.ConnectionCheckInterval
 	if connectionCheckInterval == 0 {
