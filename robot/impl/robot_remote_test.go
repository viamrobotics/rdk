package robotimpl

import (
	"context"
	"fmt"
	"strings"
	"testing"

	"github.com/edaniels/golog"
	"github.com/pkg/errors"
	"go.viam.com/test"
	"go.viam.com/utils"

	"go.viam.com/rdk/component/arm"
	fakearm "go.viam.com/rdk/component/arm/fake"
	"go.viam.com/rdk/component/base"
	fakebase "go.viam.com/rdk/component/base/fake"
	"go.viam.com/rdk/component/board"
	fakeboard "go.viam.com/rdk/component/board/fake"
	"go.viam.com/rdk/component/camera"
	fakecamera "go.viam.com/rdk/component/camera/fake"
	"go.viam.com/rdk/component/gripper"
	fakegripper "go.viam.com/rdk/component/gripper/fake"
	"go.viam.com/rdk/component/input"
	fakeinput "go.viam.com/rdk/component/input/fake"
	"go.viam.com/rdk/component/motor"
	fakemotor "go.viam.com/rdk/component/motor/fake"
	"go.viam.com/rdk/component/sensor"
	"go.viam.com/rdk/component/servo"
	fakeservo "go.viam.com/rdk/component/servo/fake"
	"go.viam.com/rdk/config"
	commonpb "go.viam.com/rdk/proto/api/common/v1"
	pb "go.viam.com/rdk/proto/api/v1"
	"go.viam.com/rdk/resource"
	"go.viam.com/rdk/robot"
	rdktestutils "go.viam.com/rdk/testutils"
	"go.viam.com/rdk/testutils/inject"
)

func setupInjectRobotWithSuffx(logger golog.Logger, suffix string) *inject.Robot {
	injectRobot := &inject.Robot{}
	armNames := []resource.Name{
		arm.Named(fmt.Sprintf("arm1%s", suffix)),
		arm.Named(fmt.Sprintf("arm2%s", suffix)),
	}
	baseNames := []resource.Name{
		base.Named(fmt.Sprintf("base1%s", suffix)),
		base.Named(fmt.Sprintf("base2%s", suffix)),
	}
	boardNames := []resource.Name{
		board.Named(fmt.Sprintf("board1%s", suffix)),
		board.Named(fmt.Sprintf("board2%s", suffix)),
	}
	cameraNames := []resource.Name{
		camera.Named(fmt.Sprintf("camera1%s", suffix)),
		camera.Named(fmt.Sprintf("camera2%s", suffix)),
	}
	gripperNames := []resource.Name{
		gripper.Named(fmt.Sprintf("gripper1%s", suffix)),
		gripper.Named(fmt.Sprintf("gripper2%s", suffix)),
	}
	inputNames := []resource.Name{
		input.Named(fmt.Sprintf("inputController1%s", suffix)),
		input.Named(fmt.Sprintf("inputController2%s", suffix)),
	}
	motorNames := []resource.Name{
		motor.Named(fmt.Sprintf("motor1%s", suffix)),
		motor.Named(fmt.Sprintf("motor2%s", suffix)),
	}
	servoNames := []resource.Name{
		servo.Named(fmt.Sprintf("servo1%s", suffix)),
		servo.Named(fmt.Sprintf("servo2%s", suffix)),
	}

	injectRobot.RemoteNamesFunc = func() []string {
		return []string{fmt.Sprintf("remote1%s", suffix), fmt.Sprintf("remote2%s", suffix)}
	}
	injectRobot.BoardNamesFunc = func() []string {
		return rdktestutils.ExtractNames(boardNames...)
	}
	injectRobot.BoardNamesFunc = func() []string {
		return rdktestutils.ExtractNames(boardNames...)
	}
<<<<<<< HEAD
	injectRobot.CameraNamesFunc = func() []string {
		return rdktestutils.ExtractNames(cameraNames...)
=======
	injectRobot.BaseNamesFunc = func() []string {
		return rdktestutils.ExtractNames(baseNames...)
>>>>>>> a720281a
	}
	injectRobot.MotorNamesFunc = func() []string {
		return rdktestutils.ExtractNames(motorNames...)
	}
	injectRobot.FunctionNamesFunc = func() []string {
		return []string{fmt.Sprintf("func1%s", suffix), fmt.Sprintf("func2%s", suffix)}
	}
	injectRobot.ResourceNamesFunc = func() []resource.Name {
		return rdktestutils.ConcatResourceNames(
			armNames,
			baseNames,
			boardNames,
			cameraNames,
			gripperNames,
			inputNames,
			motorNames,
			servoNames,
		)
	}
	injectRobot.LoggerFunc = func() golog.Logger {
		return logger
	}

	injectRobot.RemoteByNameFunc = func(name string) (robot.Robot, bool) {
		if _, ok := utils.NewStringSet(injectRobot.RemoteNames()...)[name]; !ok {
			return nil, false
		}
		return &remoteRobot{conf: config.Remote{Name: name}}, true
	}

	injectRobot.BoardByNameFunc = func(name string) (board.Board, bool) {
		if _, ok := utils.NewStringSet(injectRobot.BoardNames()...)[name]; !ok {
			return nil, false
		}
		fakeBoard, err := fakeboard.NewBoard(context.Background(), config.Component{
			Name: name,
			ConvertedAttributes: &board.Config{
				Analogs: []board.AnalogConfig{
					{Name: "analog1"},
					{Name: "analog2"},
				},
				DigitalInterrupts: []board.DigitalInterruptConfig{
					{Name: "digital1"},
					{Name: "digital2"},
				},
			},
		}, logger)
		if err != nil {
			panic(err)
		}
		return fakeBoard, true
	}
	injectRobot.MotorByNameFunc = func(name string) (motor.Motor, bool) {
		if _, ok := utils.NewStringSet(injectRobot.MotorNames()...)[name]; !ok {
			return nil, false
		}
		return &fakemotor.Motor{Name: name}, true
	}
	injectRobot.ResourceByNameFunc = func(name resource.Name) (interface{}, bool) {
		for _, rName := range injectRobot.ResourceNames() {
			if rName == name {
				switch name.Subtype {
				case arm.Subtype:
					return &fakearm.Arm{Name: name.Name}, true
				case base.Subtype:
					return &fakebase.Base{Name: name.Name}, true
				case board.Subtype:
					return injectRobot.BoardByNameFunc(name.Name)
				case camera.Subtype:
					return &fakecamera.Camera{Name: name.Name}, true
				case gripper.Subtype:
					return &fakegripper.Gripper{Name: name.Name}, true
				case input.Subtype:
					return &fakeinput.InputController{Name: name.Name}, true
				case motor.Subtype:
					return &fakemotor.Motor{Name: name.Name}, true
				case servo.Subtype:
					return &fakeservo.Servo{Name: name.Name}, true
				}
				if rName.ResourceType == resource.ResourceTypeService {
					return struct{}{}, true
				}
			}
		}
		return nil, false
	}

	return injectRobot
}

func setupInjectRobot(logger golog.Logger) *inject.Robot {
	return setupInjectRobotWithSuffx(logger, "")
}

func TestRemoteRobot(t *testing.T) {
	logger := golog.NewTestLogger(t)

	injectRobot := setupInjectRobot(logger)

	wrapped := &dummyRemoteRobotWrapper{injectRobot, logger, false}
	robot := newRemoteRobot(wrapped, config.Remote{
		Name:   "one",
		Prefix: true,
	})

	robot.conf.Prefix = false
	test.That(t, robot.RemoteNames(), test.ShouldBeEmpty)
	robot.conf.Prefix = true
	test.That(t, robot.RemoteNames(), test.ShouldBeEmpty)

	armNames := []resource.Name{arm.Named("arm1"), arm.Named("arm2")}
	prefixedArmNames := []resource.Name{arm.Named("one.arm1"), arm.Named("one.arm2")}
	robot.conf.Prefix = false
	test.That(
		t,
		utils.NewStringSet(arm.NamesFromRobot(robot)...),
		test.ShouldResemble,
		utils.NewStringSet(rdktestutils.ExtractNames(armNames...)...),
	)
	robot.conf.Prefix = true
	test.That(
		t,
		utils.NewStringSet(arm.NamesFromRobot(robot)...),
		test.ShouldResemble,
		utils.NewStringSet(rdktestutils.ExtractNames(prefixedArmNames...)...),
	)

	baseNames := []resource.Name{base.Named("base1"), base.Named("base2")}
	prefixedBaseNames := []resource.Name{base.Named("one.base1"), base.Named("one.base2")}
	robot.conf.Prefix = false
	test.That(
		t,
		utils.NewStringSet(base.NamesFromRobot(robot)...),
		test.ShouldResemble,
		utils.NewStringSet(rdktestutils.ExtractNames(baseNames...)...),
	)
	robot.conf.Prefix = true
	test.That(
		t,
		utils.NewStringSet(base.NamesFromRobot(robot)...),
		test.ShouldResemble,
		utils.NewStringSet(rdktestutils.ExtractNames(prefixedBaseNames...)...),
	)

	gripperNames := []resource.Name{gripper.Named("gripper1"), gripper.Named("gripper2")}
	prefixedGripperNames := []resource.Name{gripper.Named("one.gripper1"), gripper.Named("one.gripper2")}
	robot.conf.Prefix = false
	test.That(
		t,
		utils.NewStringSet(gripper.NamesFromRobot(robot)...),
		test.ShouldResemble,
		utils.NewStringSet(rdktestutils.ExtractNames(gripperNames...)...),
	)
	robot.conf.Prefix = true
	test.That(
		t,
		utils.NewStringSet(gripper.NamesFromRobot(robot)...),
		test.ShouldResemble,
		utils.NewStringSet(rdktestutils.ExtractNames(prefixedGripperNames...)...),
	)

	cameraNames := []resource.Name{camera.Named("camera1"), camera.Named("camera2")}
	prefixedCameraNames := []resource.Name{camera.Named("one.camera1"), camera.Named("one.camera2")}
	robot.conf.Prefix = false
	test.That(
		t,
		utils.NewStringSet(camera.NamesFromRobot(robot)...),
		test.ShouldResemble,
		utils.NewStringSet(rdktestutils.ExtractNames(cameraNames...)...),
	)
	robot.conf.Prefix = true
	test.That(
		t,
		utils.NewStringSet(camera.NamesFromRobot(robot)...),
		test.ShouldResemble,
		utils.NewStringSet(rdktestutils.ExtractNames(prefixedCameraNames...)...),
	)
	// Board

	boardNames := []resource.Name{board.Named("board1"), board.Named("board2")}
	prefixedBoardNames := []resource.Name{board.Named("one.board1"), board.Named("one.board2")}
	robot.conf.Prefix = false
	test.That(
		t,
		utils.NewStringSet(robot.BoardNames()...),
		test.ShouldResemble,
		utils.NewStringSet(rdktestutils.ExtractNames(boardNames...)...),
	)
	robot.conf.Prefix = true
	test.That(
		t,
		utils.NewStringSet(robot.BoardNames()...),
		test.ShouldResemble,
		utils.NewStringSet(rdktestutils.ExtractNames(prefixedBoardNames...)...),
	)

	robot.conf.Prefix = false
	test.That(t, utils.NewStringSet(sensor.NamesFromRobot(robot)...), test.ShouldBeEmpty)
	robot.conf.Prefix = true
	test.That(t, utils.NewStringSet(sensor.NamesFromRobot(robot)...), test.ShouldBeEmpty)

	servoNames := []resource.Name{servo.Named("servo1"), servo.Named("servo2")}
	prefixedServoNames := []resource.Name{servo.Named("one.servo1"), servo.Named("one.servo2")}
	robot.conf.Prefix = false
	test.That(
		t,
		utils.NewStringSet(servo.NamesFromRobot(robot)...),
		test.ShouldResemble,
		utils.NewStringSet(rdktestutils.ExtractNames(servoNames...)...),
	)
	robot.conf.Prefix = true
	test.That(
		t,
		utils.NewStringSet(servo.NamesFromRobot(robot)...),
		test.ShouldResemble,
		utils.NewStringSet(rdktestutils.ExtractNames(prefixedServoNames...)...),
	)

	motorNames := []resource.Name{motor.Named("motor1"), motor.Named("motor2")}
	prefixedMotorNames := []resource.Name{motor.Named("one.motor1"), motor.Named("one.motor2")}
	robot.conf.Prefix = false
	test.That(
		t,
		utils.NewStringSet(robot.MotorNames()...),
		test.ShouldResemble,
		utils.NewStringSet(rdktestutils.ExtractNames(motorNames...)...),
	)
	robot.conf.Prefix = true
	test.That(
		t,
		utils.NewStringSet(robot.MotorNames()...),
		test.ShouldResemble,
		utils.NewStringSet(rdktestutils.ExtractNames(prefixedMotorNames...)...),
	)

	inputNames := []resource.Name{input.Named("inputController1"), input.Named("inputController2")}
	prefixedInputNames := []resource.Name{input.Named("one.inputController1"), input.Named("one.inputController2")}
	robot.conf.Prefix = false
	test.That(
		t,
		utils.NewStringSet(input.NamesFromRobot(robot)...),
		test.ShouldResemble,
		utils.NewStringSet(rdktestutils.ExtractNames(inputNames...)...),
	)
	robot.conf.Prefix = true
	test.That(
		t,
		utils.NewStringSet(input.NamesFromRobot(robot)...),
		test.ShouldResemble,
		utils.NewStringSet(rdktestutils.ExtractNames(prefixedInputNames...)...),
	)

	robot.conf.Prefix = false
	test.That(t, utils.NewStringSet(robot.FunctionNames()...), test.ShouldResemble, utils.NewStringSet("func1", "func2"))
	robot.conf.Prefix = true
	test.That(t, utils.NewStringSet(robot.FunctionNames()...), test.ShouldResemble, utils.NewStringSet("one.func1", "one.func2"))

	robot.conf.Prefix = false
	test.That(t, rdktestutils.NewResourceNameSet(robot.ResourceNames()...), test.ShouldResemble, rdktestutils.NewResourceNameSet(
		rdktestutils.ConcatResourceNames(
			armNames,
			baseNames,
			boardNames,
			cameraNames,
			gripperNames,
			inputNames,
			motorNames,
			servoNames,
		)...))
	robot.conf.Prefix = true
	test.That(t, rdktestutils.NewResourceNameSet(robot.ResourceNames()...), test.ShouldResemble, rdktestutils.NewResourceNameSet(
		rdktestutils.ConcatResourceNames(
			prefixedArmNames,
			prefixedBaseNames,
			prefixedBoardNames,
			prefixedCameraNames,
			prefixedGripperNames,
			prefixedInputNames,
			prefixedMotorNames,
			prefixedServoNames,
		)...))

	injectRobot.ConfigFunc = func(ctx context.Context) (*config.Config, error) {
		return nil, errors.New("whoops")
	}
	_, err := robot.Config(context.Background())
	test.That(t, err, test.ShouldNotBeNil)
	test.That(t, err.Error(), test.ShouldContainSubstring, "whoops")

	confGen := func() *config.Config {
		return &config.Config{
			Services: []config.Service{
				{
					Name: "frame_system",
					Type: "frame_system",
				},
			},
			Components: []config.Component{
				{
					Name:  "foo",
					Type:  "gripper",
					Model: "fake",
					Frame: &config.Frame{
						Parent: "bar",
					},
				},
				{
					Name:  "bar",
					Type:  "arm",
					Model: "fake",
					Frame: &config.Frame{
						Parent: "world",
					},
				},
				{
					Name:  "som",
					Type:  "camera",
					Model: "fake",
				},
			},
		}
	}

	injectRobot.ConfigFunc = func(ctx context.Context) (*config.Config, error) {
		return confGen(), nil
	}
	robot.conf.Prefix = true
	conf, err := robot.Config(context.Background())
	test.That(t, err, test.ShouldBeNil)
	test.That(t, conf.Components[0].Name, test.ShouldEqual, "one.foo")
	test.That(t, conf.Components[0].Type, test.ShouldEqual, "gripper")
	test.That(t, conf.Components[0].Model, test.ShouldEqual, "fake")
	test.That(t, conf.Components[0].Frame.Parent, test.ShouldEqual, "one.bar")
	test.That(t, conf.Components[1].Name, test.ShouldEqual, "one.bar")
	test.That(t, conf.Components[1].Type, test.ShouldEqual, "arm")
	test.That(t, conf.Components[1].Model, test.ShouldEqual, "fake")
	test.That(t, conf.Components[1].Frame.Parent, test.ShouldEqual, "one.world")
	test.That(t, conf.Components[2].Name, test.ShouldEqual, "one.som")
	test.That(t, conf.Components[2].Type, test.ShouldEqual, "camera")
	test.That(t, conf.Components[2].Model, test.ShouldEqual, "fake")
	test.That(t, conf.Components[2].Frame, test.ShouldBeNil)

	robot.conf.Prefix = false
	conf, err = robot.Config(context.Background())
	test.That(t, err, test.ShouldBeNil)
	test.That(t, conf.Components[0].Name, test.ShouldEqual, "foo")
	test.That(t, conf.Components[0].Type, test.ShouldEqual, "gripper")
	test.That(t, conf.Components[0].Model, test.ShouldEqual, "fake")
	test.That(t, conf.Components[0].Frame.Parent, test.ShouldEqual, "bar")
	test.That(t, conf.Components[1].Name, test.ShouldEqual, "bar")
	test.That(t, conf.Components[1].Type, test.ShouldEqual, "arm")
	test.That(t, conf.Components[1].Model, test.ShouldEqual, "fake")
	test.That(t, conf.Components[1].Frame.Parent, test.ShouldEqual, "world")
	test.That(t, conf.Components[2].Name, test.ShouldEqual, "som")
	test.That(t, conf.Components[2].Type, test.ShouldEqual, "camera")
	test.That(t, conf.Components[2].Model, test.ShouldEqual, "fake")
	test.That(t, conf.Components[2].Frame, test.ShouldBeNil)

	injectRobot.StatusFunc = func(ctx context.Context) (*pb.Status, error) {
		return nil, errors.New("whoops")
	}
	_, err = robot.Status(context.Background())
	test.That(t, err, test.ShouldNotBeNil)
	test.That(t, err.Error(), test.ShouldContainSubstring, "whoops")
	someStatus := &pb.Status{
		Arms: map[string]*pb.ArmStatus{
			"arm1": {},
			"arm2": {},
		},
		Bases: map[string]bool{
			"base1": true,
			"base2": true,
		},
		Grippers: map[string]bool{
			"gripper1": true,
			"gripper2": true,
		},
		Boards: map[string]*commonpb.BoardStatus{
			"board1": {},
			"board2": {},
		},
		Cameras: map[string]bool{
			"camera1": true,
			"camera2": true,
		},
		Sensors: nil,
		Servos: map[string]*pb.ServoStatus{
			"servo1": {},
			"servo2": {},
		},
		Functions: map[string]bool{
			"func1": true,
			"func2": true,
		},
	}
	injectRobot.StatusFunc = func(ctx context.Context) (*pb.Status, error) {
		return someStatus, nil
	}
	robot.conf.Prefix = false
	status, err := robot.Status(context.Background())
	test.That(t, err, test.ShouldBeNil)
	test.That(t, status, test.ShouldResemble, someStatus)
	robot.conf.Prefix = true
	status, err = robot.Status(context.Background())
	test.That(t, err, test.ShouldBeNil)
	test.That(t, status, test.ShouldResemble, &pb.Status{
		Arms: map[string]*pb.ArmStatus{
			"one.arm1": {},
			"one.arm2": {},
		},
		Bases: map[string]bool{
			"one.base1": true,
			"one.base2": true,
		},
		Grippers: map[string]bool{
			"one.gripper1": true,
			"one.gripper2": true,
		},
		Boards: map[string]*commonpb.BoardStatus{
			"one.board1": {},
			"one.board2": {},
		},
		Cameras: map[string]bool{
			"one.camera1": true,
			"one.camera2": true,
		},
		Sensors: nil,
		Servos: map[string]*pb.ServoStatus{
			"one.servo1": {},
			"one.servo2": {},
		},
		Functions: map[string]bool{
			"one.func1": true,
			"one.func2": true,
		},
	})

	robot.conf.Prefix = false
	_, ok := arm.FromRobot(robot, "arm1")
	test.That(t, ok, test.ShouldBeTrue)
	robot.conf.Prefix = true
	_, ok = arm.FromRobot(robot, "one.arm1")
	test.That(t, ok, test.ShouldBeTrue)
	_, ok = arm.FromRobot(robot, "arm1_what")
	test.That(t, ok, test.ShouldBeFalse)

	robot.conf.Prefix = false
	_, ok = base.FromRobot(robot, "base1")
	test.That(t, ok, test.ShouldBeTrue)
	robot.conf.Prefix = true
	_, ok = base.FromRobot(robot, "one.base1")
	test.That(t, ok, test.ShouldBeTrue)
	_, ok = base.FromRobot(robot, "base1_what")
	test.That(t, ok, test.ShouldBeFalse)

	robot.conf.Prefix = false
	_, ok = gripper.FromRobot(robot, "gripper1")
	test.That(t, ok, test.ShouldBeTrue)
	robot.conf.Prefix = true
	_, ok = gripper.FromRobot(robot, "one.gripper1")
	test.That(t, ok, test.ShouldBeTrue)
	_, ok = gripper.FromRobot(robot, "gripper1_what")
	test.That(t, ok, test.ShouldBeFalse)

	robot.conf.Prefix = false
	_, ok = camera.FromRobot(robot, "camera1")
	test.That(t, ok, test.ShouldBeTrue)
	robot.conf.Prefix = true
	_, ok = camera.FromRobot(robot, "one.camera1")
	test.That(t, ok, test.ShouldBeTrue)
	_, ok = camera.FromRobot(robot, "camera1_what")
	test.That(t, ok, test.ShouldBeFalse)

	robot.conf.Prefix = false

	robot.conf.Prefix = false
	_, ok = robot.BoardByName("board1")
	test.That(t, ok, test.ShouldBeTrue)
	robot.conf.Prefix = true
	_, ok = robot.BoardByName("one.board1")
	test.That(t, ok, test.ShouldBeTrue)
	_, ok = robot.BoardByName("board1_what")
	test.That(t, ok, test.ShouldBeFalse)

	robot.conf.Prefix = false
	_, ok = sensor.FromRobot(robot, "sensor1")
	test.That(t, ok, test.ShouldBeFalse)
	robot.conf.Prefix = true
	_, ok = sensor.FromRobot(robot, "one.sensor1")
	test.That(t, ok, test.ShouldBeFalse)
	_, ok = sensor.FromRobot(robot, "sensor1_what")
	test.That(t, ok, test.ShouldBeFalse)

	robot.conf.Prefix = false
	_, ok = servo.FromRobot(robot, "servo1")
	test.That(t, ok, test.ShouldBeTrue)
	robot.conf.Prefix = true
	_, ok = servo.FromRobot(robot, "one.servo1")
	test.That(t, ok, test.ShouldBeTrue)
	_, ok = servo.FromRobot(robot, "servo1_what")
	test.That(t, ok, test.ShouldBeFalse)

	robot.conf.Prefix = false
	_, ok = robot.ResourceByName(arm.Named("arm1"))
	test.That(t, ok, test.ShouldBeTrue)
	robot.conf.Prefix = true
	_, ok = robot.ResourceByName(arm.Named("one.arm1"))
	test.That(t, ok, test.ShouldBeTrue)
	_, ok = robot.ResourceByName(arm.Named("arm1_what"))
	test.That(t, ok, test.ShouldBeFalse)

	wrapped.errRefresh = true
	err = robot.Refresh(context.Background())
	test.That(t, err, test.ShouldNotBeNil)
	test.That(t, err.Error(), test.ShouldEqual, "error refreshing")

	wrapped.errRefresh = false
	err = robot.Refresh(context.Background())
	test.That(t, err, test.ShouldBeNil)

	robot.conf.Prefix = false
	test.That(
		t,
		utils.NewStringSet(gripper.NamesFromRobot(robot)...),
		test.ShouldResemble,
		utils.NewStringSet("pieceGripper", "pieceGripper2"),
	)
	robot.conf.Prefix = true
	test.That(
		t,
		utils.NewStringSet(gripper.NamesFromRobot(robot)...),
		test.ShouldResemble,
		utils.NewStringSet("one.pieceGripper", "one.pieceGripper2"),
	)

	robot.conf.Prefix = false
	_, ok = gripper.FromRobot(robot, "pieceGripper")
	test.That(t, ok, test.ShouldBeTrue)
	robot.conf.Prefix = true
	_, ok = gripper.FromRobot(robot, "one.pieceGripper")
	test.That(t, ok, test.ShouldBeTrue)

	_, ok = sensor.FromRobot(robot, "sensor1")
	test.That(t, ok, test.ShouldBeFalse)
	_, ok = sensor.FromRobot(robot, "one.sensor1")
	test.That(t, ok, test.ShouldBeFalse)
	test.That(t, robot.Close(context.Background()), test.ShouldBeNil)
	test.That(t, wrapped.Robot.Close(context.Background()), test.ShouldBeNil)
}

type dummyRemoteRobotWrapper struct {
	robot.Robot
	logger     golog.Logger
	errRefresh bool
}

func (w *dummyRemoteRobotWrapper) Refresh(ctx context.Context) error {
	if w.errRefresh {
		return errors.New("error refreshing")
	}
	confRaw := `{
    "components": [
        {
            "model": "fake",
            "name": "pieceGripper",
            "type": "gripper"
        },
        {
            "model": "fake",
            "name": "pieceGripper2",
            "type": "gripper"
        }
    ]
}`
	conf, err := config.FromReader(ctx, "somepath", strings.NewReader(confRaw))
	if err != nil {
		return err
	}

	robot, err := New(ctx, conf, w.logger)
	if err != nil {
		return err
	}
	w.Robot = robot
	return nil
}<|MERGE_RESOLUTION|>--- conflicted
+++ resolved
@@ -80,14 +80,6 @@
 	}
 	injectRobot.BoardNamesFunc = func() []string {
 		return rdktestutils.ExtractNames(boardNames...)
-	}
-<<<<<<< HEAD
-	injectRobot.CameraNamesFunc = func() []string {
-		return rdktestutils.ExtractNames(cameraNames...)
-=======
-	injectRobot.BaseNamesFunc = func() []string {
-		return rdktestutils.ExtractNames(baseNames...)
->>>>>>> a720281a
 	}
 	injectRobot.MotorNamesFunc = func() []string {
 		return rdktestutils.ExtractNames(motorNames...)
