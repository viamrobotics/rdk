package robotimpl

import (
	"context"
	"fmt"
	"strings"
	"testing"

	"github.com/edaniels/golog"
	"github.com/pkg/errors"
	"go.viam.com/test"
	"go.viam.com/utils"

	"go.viam.com/rdk/component/arm"
	fakearm "go.viam.com/rdk/component/arm/fake"
	"go.viam.com/rdk/component/base"
	fakebase "go.viam.com/rdk/component/base/fake"
	"go.viam.com/rdk/component/board"
	fakeboard "go.viam.com/rdk/component/board/fake"
	"go.viam.com/rdk/component/camera"
	fakecamera "go.viam.com/rdk/component/camera/fake"
	"go.viam.com/rdk/component/gripper"
	fakegripper "go.viam.com/rdk/component/gripper/fake"
	"go.viam.com/rdk/component/input"
	fakeinput "go.viam.com/rdk/component/input/fake"
	"go.viam.com/rdk/component/motor"
	fakemotor "go.viam.com/rdk/component/motor/fake"
	"go.viam.com/rdk/component/sensor"
	"go.viam.com/rdk/component/servo"
	fakeservo "go.viam.com/rdk/component/servo/fake"
	"go.viam.com/rdk/config"
	commonpb "go.viam.com/rdk/proto/api/common/v1"
	pb "go.viam.com/rdk/proto/api/v1"
	"go.viam.com/rdk/resource"
	"go.viam.com/rdk/robot"
	rdktestutils "go.viam.com/rdk/testutils"
	"go.viam.com/rdk/testutils/inject"
)

func setupInjectRobotWithSuffx(logger golog.Logger, suffix string) *inject.Robot {
	injectRobot := &inject.Robot{}
	armNames := []resource.Name{
		arm.Named(fmt.Sprintf("arm1%s", suffix)),
		arm.Named(fmt.Sprintf("arm2%s", suffix)),
	}
	baseNames := []resource.Name{
		base.Named(fmt.Sprintf("base1%s", suffix)),
		base.Named(fmt.Sprintf("base2%s", suffix)),
	}
	boardNames := []resource.Name{
		board.Named(fmt.Sprintf("board1%s", suffix)),
		board.Named(fmt.Sprintf("board2%s", suffix)),
	}
	cameraNames := []resource.Name{
		camera.Named(fmt.Sprintf("camera1%s", suffix)),
		camera.Named(fmt.Sprintf("camera2%s", suffix)),
	}
	gripperNames := []resource.Name{
		gripper.Named(fmt.Sprintf("gripper1%s", suffix)),
		gripper.Named(fmt.Sprintf("gripper2%s", suffix)),
	}
	inputNames := []resource.Name{
		input.Named(fmt.Sprintf("inputController1%s", suffix)),
		input.Named(fmt.Sprintf("inputController2%s", suffix)),
	}
	motorNames := []resource.Name{
		motor.Named(fmt.Sprintf("motor1%s", suffix)),
		motor.Named(fmt.Sprintf("motor2%s", suffix)),
	}
	servoNames := []resource.Name{
		servo.Named(fmt.Sprintf("servo1%s", suffix)),
		servo.Named(fmt.Sprintf("servo2%s", suffix)),
	}

	injectRobot.RemoteNamesFunc = func() []string {
		return []string{fmt.Sprintf("remote1%s", suffix), fmt.Sprintf("remote2%s", suffix)}
	}
<<<<<<< HEAD
	injectRobot.CameraNamesFunc = func() []string {
		return rdktestutils.ExtractNames(cameraNames...)
	}
	injectRobot.BaseNamesFunc = func() []string {
		return rdktestutils.ExtractNames(baseNames...)
=======
	injectRobot.BoardNamesFunc = func() []string {
		return rdktestutils.ExtractNames(boardNames...)
	}
	injectRobot.BoardNamesFunc = func() []string {
		return rdktestutils.ExtractNames(boardNames...)
>>>>>>> bc5ac5c6
	}
	injectRobot.MotorNamesFunc = func() []string {
		return rdktestutils.ExtractNames(motorNames...)
	}
	injectRobot.FunctionNamesFunc = func() []string {
		return []string{fmt.Sprintf("func1%s", suffix), fmt.Sprintf("func2%s", suffix)}
	}
	injectRobot.ResourceNamesFunc = func() []resource.Name {
		return rdktestutils.ConcatResourceNames(
			armNames,
			baseNames,
			boardNames,
			cameraNames,
			gripperNames,
			inputNames,
			motorNames,
			servoNames,
		)
	}
	injectRobot.LoggerFunc = func() golog.Logger {
		return logger
	}

	injectRobot.RemoteByNameFunc = func(name string) (robot.Robot, bool) {
		if _, ok := utils.NewStringSet(injectRobot.RemoteNames()...)[name]; !ok {
			return nil, false
		}
		return &remoteRobot{conf: config.Remote{Name: name}}, true
	}

<<<<<<< HEAD
	injectRobot.BaseByNameFunc = func(name string) (base.Base, bool) {
		if _, ok := utils.NewStringSet(injectRobot.BaseNames()...)[name]; !ok {
			return nil, false
		}
		return &fakebase.Base{Name: name}, true
	}
	injectRobot.CameraByNameFunc = func(name string) (camera.Camera, bool) {
		if _, ok := utils.NewStringSet(injectRobot.CameraNames()...)[name]; !ok {
			return nil, false
		}
		return &fakecamera.Camera{Name: name}, true
=======
	injectRobot.BoardByNameFunc = func(name string) (board.Board, bool) {
		if _, ok := utils.NewStringSet(injectRobot.BoardNames()...)[name]; !ok {
			return nil, false
		}
		fakeBoard, err := fakeboard.NewBoard(context.Background(), config.Component{
			Name: name,
			ConvertedAttributes: &board.Config{
				Analogs: []board.AnalogConfig{
					{Name: "analog1"},
					{Name: "analog2"},
				},
				DigitalInterrupts: []board.DigitalInterruptConfig{
					{Name: "digital1"},
					{Name: "digital2"},
				},
			},
		}, logger)
		if err != nil {
			panic(err)
		}
		return fakeBoard, true
>>>>>>> bc5ac5c6
	}
	injectRobot.MotorByNameFunc = func(name string) (motor.Motor, bool) {
		if _, ok := utils.NewStringSet(injectRobot.MotorNames()...)[name]; !ok {
			return nil, false
		}
		return &fakemotor.Motor{Name: name}, true
	}
	injectRobot.ResourceByNameFunc = func(name resource.Name) (interface{}, bool) {
		for _, rName := range injectRobot.ResourceNames() {
			if rName == name {
				switch name.Subtype {
				case arm.Subtype:
					return &fakearm.Arm{Name: name.Name}, true
				case base.Subtype:
					return &fakebase.Base{Name: name.Name}, true
				case board.Subtype:
<<<<<<< HEAD
					fakeBoard, err := fakeboard.NewBoard(context.Background(), config.Component{
						Name: name.Name,
						ConvertedAttributes: &board.Config{
							Analogs: []board.AnalogConfig{
								{Name: "analog1"},
								{Name: "analog2"},
							},
							DigitalInterrupts: []board.DigitalInterruptConfig{
								{Name: "digital1"},
								{Name: "digital2"},
							},
						},
					}, logger)
					if err != nil {
						panic(err)
					}
					return fakeBoard, true
				case servo.Subtype:
					return &fakeservo.Servo{Name: name.Name}, true
				case gripper.Subtype:
					return &fakegripper.Gripper{Name: name.Name}, true
=======
					return injectRobot.BoardByNameFunc(name.Name)
>>>>>>> bc5ac5c6
				case camera.Subtype:
					return &fakecamera.Camera{Name: name.Name}, true
				case gripper.Subtype:
					return &fakegripper.Gripper{Name: name.Name}, true
				case input.Subtype:
					return &fakeinput.InputController{Name: name.Name}, true
				case motor.Subtype:
					return &fakemotor.Motor{Name: name.Name}, true
				case servo.Subtype:
					return &fakeservo.Servo{Name: name.Name}, true
				}
				if rName.ResourceType == resource.ResourceTypeService {
					return struct{}{}, true
				}
			}
		}
		return nil, false
	}

	return injectRobot
}

func setupInjectRobot(logger golog.Logger) *inject.Robot {
	return setupInjectRobotWithSuffx(logger, "")
}

func TestRemoteRobot(t *testing.T) {
	logger := golog.NewTestLogger(t)

	injectRobot := setupInjectRobot(logger)

	wrapped := &dummyRemoteRobotWrapper{injectRobot, logger, false}
	robot := newRemoteRobot(wrapped, config.Remote{
		Name:   "one",
		Prefix: true,
	})

	robot.conf.Prefix = false
	test.That(t, robot.RemoteNames(), test.ShouldBeEmpty)
	robot.conf.Prefix = true
	test.That(t, robot.RemoteNames(), test.ShouldBeEmpty)

	armNames := []resource.Name{arm.Named("arm1"), arm.Named("arm2")}
	prefixedArmNames := []resource.Name{arm.Named("one.arm1"), arm.Named("one.arm2")}
	robot.conf.Prefix = false
	test.That(
		t,
		utils.NewStringSet(arm.NamesFromRobot(robot)...),
		test.ShouldResemble,
		utils.NewStringSet(rdktestutils.ExtractNames(armNames...)...),
	)
	robot.conf.Prefix = true
	test.That(
		t,
		utils.NewStringSet(arm.NamesFromRobot(robot)...),
		test.ShouldResemble,
		utils.NewStringSet(rdktestutils.ExtractNames(prefixedArmNames...)...),
	)

	baseNames := []resource.Name{base.Named("base1"), base.Named("base2")}
	prefixedBaseNames := []resource.Name{base.Named("one.base1"), base.Named("one.base2")}
	robot.conf.Prefix = false
	test.That(
		t,
		utils.NewStringSet(base.NamesFromRobot(robot)...),
		test.ShouldResemble,
		utils.NewStringSet(rdktestutils.ExtractNames(baseNames...)...),
	)
	robot.conf.Prefix = true
	test.That(
		t,
		utils.NewStringSet(base.NamesFromRobot(robot)...),
		test.ShouldResemble,
		utils.NewStringSet(rdktestutils.ExtractNames(prefixedBaseNames...)...),
	)

	gripperNames := []resource.Name{gripper.Named("gripper1"), gripper.Named("gripper2")}
	prefixedGripperNames := []resource.Name{gripper.Named("one.gripper1"), gripper.Named("one.gripper2")}
	robot.conf.Prefix = false
	test.That(
		t,
		utils.NewStringSet(gripper.NamesFromRobot(robot)...),
		test.ShouldResemble,
		utils.NewStringSet(rdktestutils.ExtractNames(gripperNames...)...),
	)
	robot.conf.Prefix = true
	test.That(
		t,
		utils.NewStringSet(gripper.NamesFromRobot(robot)...),
		test.ShouldResemble,
		utils.NewStringSet(rdktestutils.ExtractNames(prefixedGripperNames...)...),
	)

	cameraNames := []resource.Name{camera.Named("camera1"), camera.Named("camera2")}
	prefixedCameraNames := []resource.Name{camera.Named("one.camera1"), camera.Named("one.camera2")}
	robot.conf.Prefix = false
	test.That(
		t,
		utils.NewStringSet(camera.NamesFromRobot(robot)...),
		test.ShouldResemble,
		utils.NewStringSet(rdktestutils.ExtractNames(cameraNames...)...),
	)
	robot.conf.Prefix = true
	test.That(
		t,
		utils.NewStringSet(camera.NamesFromRobot(robot)...),
		test.ShouldResemble,
		utils.NewStringSet(rdktestutils.ExtractNames(prefixedCameraNames...)...),
	)
	// Board

	boardNames := []resource.Name{board.Named("board1"), board.Named("board2")}
	prefixedBoardNames := []resource.Name{board.Named("one.board1"), board.Named("one.board2")}
	robot.conf.Prefix = false
	test.That(
		t,
		utils.NewStringSet(board.NamesFromRobot(robot)...),
		test.ShouldResemble,
		utils.NewStringSet(rdktestutils.ExtractNames(boardNames...)...),
	)
	robot.conf.Prefix = true
	test.That(
		t,
		utils.NewStringSet(board.NamesFromRobot(robot)...),
		test.ShouldResemble,
		utils.NewStringSet(rdktestutils.ExtractNames(prefixedBoardNames...)...),
	)

	robot.conf.Prefix = false
	test.That(t, utils.NewStringSet(sensor.NamesFromRobot(robot)...), test.ShouldBeEmpty)
	robot.conf.Prefix = true
	test.That(t, utils.NewStringSet(sensor.NamesFromRobot(robot)...), test.ShouldBeEmpty)

	servoNames := []resource.Name{servo.Named("servo1"), servo.Named("servo2")}
	prefixedServoNames := []resource.Name{servo.Named("one.servo1"), servo.Named("one.servo2")}
	robot.conf.Prefix = false
	test.That(
		t,
		utils.NewStringSet(servo.NamesFromRobot(robot)...),
		test.ShouldResemble,
		utils.NewStringSet(rdktestutils.ExtractNames(servoNames...)...),
	)
	robot.conf.Prefix = true
	test.That(
		t,
		utils.NewStringSet(servo.NamesFromRobot(robot)...),
		test.ShouldResemble,
		utils.NewStringSet(rdktestutils.ExtractNames(prefixedServoNames...)...),
	)

	motorNames := []resource.Name{motor.Named("motor1"), motor.Named("motor2")}
	prefixedMotorNames := []resource.Name{motor.Named("one.motor1"), motor.Named("one.motor2")}
	robot.conf.Prefix = false
	test.That(
		t,
		utils.NewStringSet(robot.MotorNames()...),
		test.ShouldResemble,
		utils.NewStringSet(rdktestutils.ExtractNames(motorNames...)...),
	)
	robot.conf.Prefix = true
	test.That(
		t,
		utils.NewStringSet(robot.MotorNames()...),
		test.ShouldResemble,
		utils.NewStringSet(rdktestutils.ExtractNames(prefixedMotorNames...)...),
	)

	inputNames := []resource.Name{input.Named("inputController1"), input.Named("inputController2")}
	prefixedInputNames := []resource.Name{input.Named("one.inputController1"), input.Named("one.inputController2")}
	robot.conf.Prefix = false
	test.That(
		t,
		utils.NewStringSet(input.NamesFromRobot(robot)...),
		test.ShouldResemble,
		utils.NewStringSet(rdktestutils.ExtractNames(inputNames...)...),
	)
	robot.conf.Prefix = true
	test.That(
		t,
		utils.NewStringSet(input.NamesFromRobot(robot)...),
		test.ShouldResemble,
		utils.NewStringSet(rdktestutils.ExtractNames(prefixedInputNames...)...),
	)

	robot.conf.Prefix = false
	test.That(t, utils.NewStringSet(robot.FunctionNames()...), test.ShouldResemble, utils.NewStringSet("func1", "func2"))
	robot.conf.Prefix = true
	test.That(t, utils.NewStringSet(robot.FunctionNames()...), test.ShouldResemble, utils.NewStringSet("one.func1", "one.func2"))

	robot.conf.Prefix = false
	test.That(t, rdktestutils.NewResourceNameSet(robot.ResourceNames()...), test.ShouldResemble, rdktestutils.NewResourceNameSet(
		rdktestutils.ConcatResourceNames(
			armNames,
			baseNames,
			boardNames,
			cameraNames,
			gripperNames,
			inputNames,
			motorNames,
			servoNames,
		)...))
	robot.conf.Prefix = true
	test.That(t, rdktestutils.NewResourceNameSet(robot.ResourceNames()...), test.ShouldResemble, rdktestutils.NewResourceNameSet(
		rdktestutils.ConcatResourceNames(
			prefixedArmNames,
			prefixedBaseNames,
			prefixedBoardNames,
			prefixedCameraNames,
			prefixedGripperNames,
			prefixedInputNames,
			prefixedMotorNames,
			prefixedServoNames,
		)...))

	injectRobot.ConfigFunc = func(ctx context.Context) (*config.Config, error) {
		return nil, errors.New("whoops")
	}
	_, err := robot.Config(context.Background())
	test.That(t, err, test.ShouldNotBeNil)
	test.That(t, err.Error(), test.ShouldContainSubstring, "whoops")

	confGen := func() *config.Config {
		return &config.Config{
			Services: []config.Service{
				{
					Name: "frame_system",
					Type: "frame_system",
				},
			},
			Components: []config.Component{
				{
					Name:  "foo",
					Type:  "gripper",
					Model: "fake",
					Frame: &config.Frame{
						Parent: "bar",
					},
				},
				{
					Name:  "bar",
					Type:  "arm",
					Model: "fake",
					Frame: &config.Frame{
						Parent: "world",
					},
				},
				{
					Name:  "som",
					Type:  "camera",
					Model: "fake",
				},
			},
		}
	}

	injectRobot.ConfigFunc = func(ctx context.Context) (*config.Config, error) {
		return confGen(), nil
	}
	robot.conf.Prefix = true
	conf, err := robot.Config(context.Background())
	test.That(t, err, test.ShouldBeNil)
	test.That(t, conf.Components[0].Name, test.ShouldEqual, "one.foo")
	test.That(t, conf.Components[0].Type, test.ShouldEqual, "gripper")
	test.That(t, conf.Components[0].Model, test.ShouldEqual, "fake")
	test.That(t, conf.Components[0].Frame.Parent, test.ShouldEqual, "one.bar")
	test.That(t, conf.Components[1].Name, test.ShouldEqual, "one.bar")
	test.That(t, conf.Components[1].Type, test.ShouldEqual, "arm")
	test.That(t, conf.Components[1].Model, test.ShouldEqual, "fake")
	test.That(t, conf.Components[1].Frame.Parent, test.ShouldEqual, "one.world")
	test.That(t, conf.Components[2].Name, test.ShouldEqual, "one.som")
	test.That(t, conf.Components[2].Type, test.ShouldEqual, "camera")
	test.That(t, conf.Components[2].Model, test.ShouldEqual, "fake")
	test.That(t, conf.Components[2].Frame, test.ShouldBeNil)

	robot.conf.Prefix = false
	conf, err = robot.Config(context.Background())
	test.That(t, err, test.ShouldBeNil)
	test.That(t, conf.Components[0].Name, test.ShouldEqual, "foo")
	test.That(t, conf.Components[0].Type, test.ShouldEqual, "gripper")
	test.That(t, conf.Components[0].Model, test.ShouldEqual, "fake")
	test.That(t, conf.Components[0].Frame.Parent, test.ShouldEqual, "bar")
	test.That(t, conf.Components[1].Name, test.ShouldEqual, "bar")
	test.That(t, conf.Components[1].Type, test.ShouldEqual, "arm")
	test.That(t, conf.Components[1].Model, test.ShouldEqual, "fake")
	test.That(t, conf.Components[1].Frame.Parent, test.ShouldEqual, "world")
	test.That(t, conf.Components[2].Name, test.ShouldEqual, "som")
	test.That(t, conf.Components[2].Type, test.ShouldEqual, "camera")
	test.That(t, conf.Components[2].Model, test.ShouldEqual, "fake")
	test.That(t, conf.Components[2].Frame, test.ShouldBeNil)

	injectRobot.StatusFunc = func(ctx context.Context) (*pb.Status, error) {
		return nil, errors.New("whoops")
	}
	_, err = robot.Status(context.Background())
	test.That(t, err, test.ShouldNotBeNil)
	test.That(t, err.Error(), test.ShouldContainSubstring, "whoops")
	someStatus := &pb.Status{
		Arms: map[string]*pb.ArmStatus{
			"arm1": {},
			"arm2": {},
		},
		Bases: map[string]bool{
			"base1": true,
			"base2": true,
		},
		Grippers: map[string]bool{
			"gripper1": true,
			"gripper2": true,
		},
		Boards: map[string]*commonpb.BoardStatus{
			"board1": {},
			"board2": {},
		},
		Cameras: map[string]bool{
			"camera1": true,
			"camera2": true,
		},
		Sensors: nil,
		Servos: map[string]*pb.ServoStatus{
			"servo1": {},
			"servo2": {},
		},
		Functions: map[string]bool{
			"func1": true,
			"func2": true,
		},
	}
	injectRobot.StatusFunc = func(ctx context.Context) (*pb.Status, error) {
		return someStatus, nil
	}
	robot.conf.Prefix = false
	status, err := robot.Status(context.Background())
	test.That(t, err, test.ShouldBeNil)
	test.That(t, status, test.ShouldResemble, someStatus)
	robot.conf.Prefix = true
	status, err = robot.Status(context.Background())
	test.That(t, err, test.ShouldBeNil)
	test.That(t, status, test.ShouldResemble, &pb.Status{
		Arms: map[string]*pb.ArmStatus{
			"one.arm1": {},
			"one.arm2": {},
		},
		Bases: map[string]bool{
			"one.base1": true,
			"one.base2": true,
		},
		Grippers: map[string]bool{
			"one.gripper1": true,
			"one.gripper2": true,
		},
		Boards: map[string]*commonpb.BoardStatus{
			"one.board1": {},
			"one.board2": {},
		},
		Cameras: map[string]bool{
			"one.camera1": true,
			"one.camera2": true,
		},
		Sensors: nil,
		Servos: map[string]*pb.ServoStatus{
			"one.servo1": {},
			"one.servo2": {},
		},
		Functions: map[string]bool{
			"one.func1": true,
			"one.func2": true,
		},
	})

	robot.conf.Prefix = false
	_, ok := arm.FromRobot(robot, "arm1")
	test.That(t, ok, test.ShouldBeTrue)
	robot.conf.Prefix = true
	_, ok = arm.FromRobot(robot, "one.arm1")
	test.That(t, ok, test.ShouldBeTrue)
	_, ok = arm.FromRobot(robot, "arm1_what")
	test.That(t, ok, test.ShouldBeFalse)

	robot.conf.Prefix = false
	_, ok = base.FromRobot(robot, "base1")
	test.That(t, ok, test.ShouldBeTrue)
	robot.conf.Prefix = true
	_, ok = base.FromRobot(robot, "one.base1")
	test.That(t, ok, test.ShouldBeTrue)
	_, ok = base.FromRobot(robot, "base1_what")
	test.That(t, ok, test.ShouldBeFalse)

	robot.conf.Prefix = false
	_, ok = gripper.FromRobot(robot, "gripper1")
	test.That(t, ok, test.ShouldBeTrue)
	robot.conf.Prefix = true
	_, ok = gripper.FromRobot(robot, "one.gripper1")
	test.That(t, ok, test.ShouldBeTrue)
	_, ok = gripper.FromRobot(robot, "gripper1_what")
	test.That(t, ok, test.ShouldBeFalse)

	robot.conf.Prefix = false
	_, ok = camera.FromRobot(robot, "camera1")
	test.That(t, ok, test.ShouldBeTrue)
	robot.conf.Prefix = true
	_, ok = camera.FromRobot(robot, "one.camera1")
	test.That(t, ok, test.ShouldBeTrue)
	_, ok = camera.FromRobot(robot, "camera1_what")
	test.That(t, ok, test.ShouldBeFalse)

	robot.conf.Prefix = false

	robot.conf.Prefix = false
	_, ok = board.FromRobot(robot, "board1")
	test.That(t, ok, test.ShouldBeTrue)
	robot.conf.Prefix = true
	_, ok = board.FromRobot(robot, "one.board1")
	test.That(t, ok, test.ShouldBeTrue)
	_, ok = board.FromRobot(robot, "board1_what")
	test.That(t, ok, test.ShouldBeFalse)

	robot.conf.Prefix = false
	_, ok = sensor.FromRobot(robot, "sensor1")
	test.That(t, ok, test.ShouldBeFalse)
	robot.conf.Prefix = true
	_, ok = sensor.FromRobot(robot, "one.sensor1")
	test.That(t, ok, test.ShouldBeFalse)
	_, ok = sensor.FromRobot(robot, "sensor1_what")
	test.That(t, ok, test.ShouldBeFalse)

	robot.conf.Prefix = false
	_, ok = servo.FromRobot(robot, "servo1")
	test.That(t, ok, test.ShouldBeTrue)
	robot.conf.Prefix = true
	_, ok = servo.FromRobot(robot, "one.servo1")
	test.That(t, ok, test.ShouldBeTrue)
	_, ok = servo.FromRobot(robot, "servo1_what")
	test.That(t, ok, test.ShouldBeFalse)

	robot.conf.Prefix = false
	_, ok = robot.ResourceByName(arm.Named("arm1"))
	test.That(t, ok, test.ShouldBeTrue)
	robot.conf.Prefix = true
	_, ok = robot.ResourceByName(arm.Named("one.arm1"))
	test.That(t, ok, test.ShouldBeTrue)
	_, ok = robot.ResourceByName(arm.Named("arm1_what"))
	test.That(t, ok, test.ShouldBeFalse)

	wrapped.errRefresh = true
	err = robot.Refresh(context.Background())
	test.That(t, err, test.ShouldNotBeNil)
	test.That(t, err.Error(), test.ShouldEqual, "error refreshing")

	wrapped.errRefresh = false
	err = robot.Refresh(context.Background())
	test.That(t, err, test.ShouldBeNil)

	robot.conf.Prefix = false
	test.That(
		t,
		utils.NewStringSet(gripper.NamesFromRobot(robot)...),
		test.ShouldResemble,
		utils.NewStringSet("pieceGripper", "pieceGripper2"),
	)
	robot.conf.Prefix = true
	test.That(
		t,
		utils.NewStringSet(gripper.NamesFromRobot(robot)...),
		test.ShouldResemble,
		utils.NewStringSet("one.pieceGripper", "one.pieceGripper2"),
	)

	robot.conf.Prefix = false
	_, ok = gripper.FromRobot(robot, "pieceGripper")
	test.That(t, ok, test.ShouldBeTrue)
	robot.conf.Prefix = true
	_, ok = gripper.FromRobot(robot, "one.pieceGripper")
	test.That(t, ok, test.ShouldBeTrue)

	_, ok = sensor.FromRobot(robot, "sensor1")
	test.That(t, ok, test.ShouldBeFalse)
	_, ok = sensor.FromRobot(robot, "one.sensor1")
	test.That(t, ok, test.ShouldBeFalse)
	test.That(t, robot.Close(context.Background()), test.ShouldBeNil)
	test.That(t, wrapped.Robot.Close(context.Background()), test.ShouldBeNil)
}

type dummyRemoteRobotWrapper struct {
	robot.Robot
	logger     golog.Logger
	errRefresh bool
}

func (w *dummyRemoteRobotWrapper) Refresh(ctx context.Context) error {
	if w.errRefresh {
		return errors.New("error refreshing")
	}
	confRaw := `{
    "components": [
        {
            "model": "fake",
            "name": "pieceGripper",
            "type": "gripper"
        },
        {
            "model": "fake",
            "name": "pieceGripper2",
            "type": "gripper"
        }
    ]
}`
	conf, err := config.FromReader(ctx, "somepath", strings.NewReader(confRaw))
	if err != nil {
		return err
	}

	robot, err := New(ctx, conf, w.logger)
	if err != nil {
		return err
	}
	w.Robot = robot
	return nil
}<|MERGE_RESOLUTION|>--- conflicted
+++ resolved
@@ -75,20 +75,7 @@
 	injectRobot.RemoteNamesFunc = func() []string {
 		return []string{fmt.Sprintf("remote1%s", suffix), fmt.Sprintf("remote2%s", suffix)}
 	}
-<<<<<<< HEAD
-	injectRobot.CameraNamesFunc = func() []string {
-		return rdktestutils.ExtractNames(cameraNames...)
-	}
-	injectRobot.BaseNamesFunc = func() []string {
-		return rdktestutils.ExtractNames(baseNames...)
-=======
-	injectRobot.BoardNamesFunc = func() []string {
-		return rdktestutils.ExtractNames(boardNames...)
-	}
-	injectRobot.BoardNamesFunc = func() []string {
-		return rdktestutils.ExtractNames(boardNames...)
->>>>>>> bc5ac5c6
-	}
+
 	injectRobot.MotorNamesFunc = func() []string {
 		return rdktestutils.ExtractNames(motorNames...)
 	}
@@ -118,42 +105,6 @@
 		return &remoteRobot{conf: config.Remote{Name: name}}, true
 	}
 
-<<<<<<< HEAD
-	injectRobot.BaseByNameFunc = func(name string) (base.Base, bool) {
-		if _, ok := utils.NewStringSet(injectRobot.BaseNames()...)[name]; !ok {
-			return nil, false
-		}
-		return &fakebase.Base{Name: name}, true
-	}
-	injectRobot.CameraByNameFunc = func(name string) (camera.Camera, bool) {
-		if _, ok := utils.NewStringSet(injectRobot.CameraNames()...)[name]; !ok {
-			return nil, false
-		}
-		return &fakecamera.Camera{Name: name}, true
-=======
-	injectRobot.BoardByNameFunc = func(name string) (board.Board, bool) {
-		if _, ok := utils.NewStringSet(injectRobot.BoardNames()...)[name]; !ok {
-			return nil, false
-		}
-		fakeBoard, err := fakeboard.NewBoard(context.Background(), config.Component{
-			Name: name,
-			ConvertedAttributes: &board.Config{
-				Analogs: []board.AnalogConfig{
-					{Name: "analog1"},
-					{Name: "analog2"},
-				},
-				DigitalInterrupts: []board.DigitalInterruptConfig{
-					{Name: "digital1"},
-					{Name: "digital2"},
-				},
-			},
-		}, logger)
-		if err != nil {
-			panic(err)
-		}
-		return fakeBoard, true
->>>>>>> bc5ac5c6
-	}
 	injectRobot.MotorByNameFunc = func(name string) (motor.Motor, bool) {
 		if _, ok := utils.NewStringSet(injectRobot.MotorNames()...)[name]; !ok {
 			return nil, false
@@ -169,7 +120,6 @@
 				case base.Subtype:
 					return &fakebase.Base{Name: name.Name}, true
 				case board.Subtype:
-<<<<<<< HEAD
 					fakeBoard, err := fakeboard.NewBoard(context.Background(), config.Component{
 						Name: name.Name,
 						ConvertedAttributes: &board.Config{
@@ -187,13 +137,6 @@
 						panic(err)
 					}
 					return fakeBoard, true
-				case servo.Subtype:
-					return &fakeservo.Servo{Name: name.Name}, true
-				case gripper.Subtype:
-					return &fakegripper.Gripper{Name: name.Name}, true
-=======
-					return injectRobot.BoardByNameFunc(name.Name)
->>>>>>> bc5ac5c6
 				case camera.Subtype:
 					return &fakecamera.Camera{Name: name.Name}, true
 				case gripper.Subtype:
