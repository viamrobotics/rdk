package robotimpl

import (
	"context"
	"crypto/tls"
	"crypto/x509"
	"sync"
	"testing"

	"github.com/edaniels/golog"
	"github.com/google/go-cmp/cmp"
	"github.com/jhump/protoreflect/desc"
	"github.com/jhump/protoreflect/grpcreflect"
	"go.mongodb.org/mongo-driver/bson/primitive"
	commonpb "go.viam.com/api/common/v1"
	armpb "go.viam.com/api/component/arm/v1"
	basepb "go.viam.com/api/component/base/v1"
	boardpb "go.viam.com/api/component/board/v1"
	camerapb "go.viam.com/api/component/camera/v1"
	gripperpb "go.viam.com/api/component/gripper/v1"
	"go.viam.com/test"
	"go.viam.com/utils"
	"go.viam.com/utils/pexec"
	"go.viam.com/utils/rpc"
	"go.viam.com/utils/testutils"
	"google.golang.org/protobuf/testing/protocmp"

	"go.viam.com/rdk/components/arm"
	fakearm "go.viam.com/rdk/components/arm/fake"
	"go.viam.com/rdk/components/base"
	fakebase "go.viam.com/rdk/components/base/fake"
	"go.viam.com/rdk/components/board"
	fakeboard "go.viam.com/rdk/components/board/fake"
	"go.viam.com/rdk/components/camera"
	fakecamera "go.viam.com/rdk/components/camera/fake"
	"go.viam.com/rdk/components/gripper"
	fakegripper "go.viam.com/rdk/components/gripper/fake"
	"go.viam.com/rdk/components/input"
	fakeinput "go.viam.com/rdk/components/input/fake"
	"go.viam.com/rdk/components/motor"
	fakemotor "go.viam.com/rdk/components/motor/fake"
	"go.viam.com/rdk/components/sensor"
	"go.viam.com/rdk/components/servo"
	fakeservo "go.viam.com/rdk/components/servo/fake"
	"go.viam.com/rdk/config"
	"go.viam.com/rdk/discovery"
	"go.viam.com/rdk/grpc"
	"go.viam.com/rdk/operation"
	"go.viam.com/rdk/referenceframe"
	"go.viam.com/rdk/registry"
	"go.viam.com/rdk/resource"
	"go.viam.com/rdk/robot"
	framesystemparts "go.viam.com/rdk/robot/framesystem/parts"
	"go.viam.com/rdk/services/motion"
	"go.viam.com/rdk/services/vision"
	rdktestutils "go.viam.com/rdk/testutils"
	"go.viam.com/rdk/testutils/inject"
	"go.viam.com/rdk/testutils/robottestutils"
	rutils "go.viam.com/rdk/utils"
	viz "go.viam.com/rdk/vision"
)

func setupInjectRobot(logger golog.Logger) *inject.Robot {
	injectRobot := &inject.Robot{}
	armNames := []resource.Name{
		arm.Named("arm1"),
		arm.Named("arm2"),
	}
	baseNames := []resource.Name{
		base.Named("base1"),
		base.Named("base2"),
	}
	boardNames := []resource.Name{
		board.Named("board1"),
		board.Named("board2"),
	}
	cameraNames := []resource.Name{
		camera.Named("camera1"),
		camera.Named("camera2"),
	}
	gripperNames := []resource.Name{
		gripper.Named("gripper1"),
		gripper.Named("gripper2"),
	}
	inputNames := []resource.Name{
		input.Named("inputController1"),
		input.Named("inputController2"),
	}
	motorNames := []resource.Name{
		motor.Named("motor1"),
		motor.Named("motor2"),
	}
	servoNames := []resource.Name{
		servo.Named("servo1"),
		servo.Named("servo2"),
	}

	injectRobot.RemoteNamesFunc = func() []string {
		return []string{"remote1%s", "remote2"}
	}

	injectRobot.ResourceNamesFunc = func() []resource.Name {
		return rdktestutils.ConcatResourceNames(
			armNames,
			baseNames,
			boardNames,
			cameraNames,
			gripperNames,
			inputNames,
			motorNames,
			servoNames,
		)
	}
	injectRobot.ResourceRPCSubtypesFunc = func() []resource.RPCSubtype { return nil }
	injectRobot.LoggerFunc = func() golog.Logger {
		return logger
	}

	injectRobot.RemoteByNameFunc = func(name string) (robot.Robot, bool) {
		if _, ok := utils.NewStringSet(injectRobot.RemoteNames()...)[name]; !ok {
			return nil, false
		}
		return &dummyRobot{}, true
	}

	injectRobot.ResourceByNameFunc = func(name resource.Name) (interface{}, error) {
		for _, rName := range injectRobot.ResourceNames() {
			if rName == name {
				switch name.Subtype {
				case arm.Subtype:
					return &fakearm.Arm{Name: name.Name}, nil
				case base.Subtype:
					return &fakebase.Base{Name: name.Name}, nil
				case board.Subtype:
					fakeBoard, err := fakeboard.NewBoard(context.Background(), config.Component{
						Name: name.Name,
						ConvertedAttributes: &fakeboard.Config{
							Analogs: []board.AnalogConfig{
								{Name: "analog1"},
								{Name: "analog2"},
							},
							DigitalInterrupts: []board.DigitalInterruptConfig{
								{Name: "digital1"},
								{Name: "digital2"},
							},
						},
					}, logger)
					if err != nil {
						panic(err)
					}
					return fakeBoard, nil
				case camera.Subtype:
					return &fakecamera.Camera{Name: name.Name}, nil
				case gripper.Subtype:
					return &fakegripper.Gripper{Name: name.Name}, nil
				case input.Subtype:
					return &fakeinput.InputController{Name: name.Name}, nil
				case motor.Subtype:
					return &fakemotor.Motor{Name: name.Name}, nil
				case servo.Subtype:
					return &fakeservo.Servo{Name: name.Name}, nil
				}
				if rName.ResourceType == resource.ResourceTypeService {
					return struct{}{}, nil
				}
			}
		}
		return nil, rutils.NewResourceNotFoundError(name)
	}

	return injectRobot
}

func TestManagerForRemoteRobot(t *testing.T) {
	logger := golog.NewTestLogger(t)
	injectRobot := setupInjectRobot(logger)

	manager := managerForDummyRobot(injectRobot)
	defer func() {
		test.That(t, utils.TryClose(context.Background(), manager), test.ShouldBeNil)
	}()

	armNames := []resource.Name{arm.Named("arm1"), arm.Named("arm2")}
	baseNames := []resource.Name{base.Named("base1"), base.Named("base2")}
	boardNames := []resource.Name{board.Named("board1"), board.Named("board2")}
	cameraNames := []resource.Name{camera.Named("camera1"), camera.Named("camera2")}
	gripperNames := []resource.Name{gripper.Named("gripper1"), gripper.Named("gripper2")}
	inputNames := []resource.Name{input.Named("inputController1"), input.Named("inputController2")}
	motorNames := []resource.Name{motor.Named("motor1"), motor.Named("motor2")}
	servoNames := []resource.Name{servo.Named("servo1"), servo.Named("servo2")}

	test.That(t, manager.RemoteNames(), test.ShouldBeEmpty)
	test.That(
		t,
		rdktestutils.NewResourceNameSet(manager.ResourceNames()...),
		test.ShouldResemble,
		rdktestutils.NewResourceNameSet(rdktestutils.ConcatResourceNames(
			armNames,
			baseNames,
			boardNames,
			cameraNames,
			gripperNames,
			inputNames,
			motorNames,
			servoNames,
		)...),
	)

	_, err := manager.ResourceByName(arm.Named("arm1"))
	test.That(t, err, test.ShouldBeNil)
	_, err = manager.ResourceByName(arm.Named("arm_what"))
	test.That(t, err, test.ShouldBeError)
	_, err = manager.ResourceByName(base.Named("base1"))
	test.That(t, err, test.ShouldBeNil)
	_, err = manager.ResourceByName(base.Named("base1_what"))
	test.That(t, err, test.ShouldBeError)
	_, err = manager.ResourceByName(board.Named("board1"))
	test.That(t, err, test.ShouldBeNil)
	_, err = manager.ResourceByName(board.Named("board1_what"))
	test.That(t, err, test.ShouldBeError)
	_, err = manager.ResourceByName(camera.Named("camera1"))
	test.That(t, err, test.ShouldBeNil)
	_, err = manager.ResourceByName(camera.Named("camera1_what"))
	test.That(t, err, test.ShouldBeError)
	_, err = manager.ResourceByName(gripper.Named("gripper1"))
	test.That(t, err, test.ShouldBeNil)
	_, err = manager.ResourceByName(gripper.Named("gripper1_what"))
	test.That(t, err, test.ShouldBeError)
	_, err = manager.ResourceByName(motor.Named("motor1"))
	test.That(t, err, test.ShouldBeNil)
	_, err = manager.ResourceByName(motor.Named("motor1_what"))
	test.That(t, err, test.ShouldBeError)
	_, err = manager.ResourceByName(servo.Named("servo1"))
	test.That(t, err, test.ShouldBeNil)
	_, err = manager.ResourceByName(servo.Named("servo_what"))
	test.That(t, err, test.ShouldBeError)
}

func TestManagerMergeNamesWithRemotes(t *testing.T) {
	logger := golog.NewTestLogger(t)
	injectRobot := setupInjectRobot(logger)

	manager := managerForDummyRobot(injectRobot)
	defer func() {
		test.That(t, utils.TryClose(context.Background(), manager), test.ShouldBeNil)
	}()
	manager.addRemote(context.Background(),
		newDummyRobot(setupInjectRobot(logger)),
		config.Remote{Name: "remote1"}, nil,
	)
	manager.addRemote(context.Background(),
		newDummyRobot(setupInjectRobot(logger)),
		config.Remote{Name: "remote2"}, nil,
	)

	armNames := []resource.Name{arm.Named("arm1"), arm.Named("arm2")}
	armNames = append(armNames, rdktestutils.AddRemotes(armNames, "remote1", "remote2")...)
	baseNames := []resource.Name{base.Named("base1"), base.Named("base2")}
	baseNames = append(baseNames, rdktestutils.AddRemotes(baseNames, "remote1", "remote2")...)
	boardNames := []resource.Name{board.Named("board1"), board.Named("board2")}
	boardNames = append(boardNames, rdktestutils.AddRemotes(boardNames, "remote1", "remote2")...)
	cameraNames := []resource.Name{camera.Named("camera1"), camera.Named("camera2")}
	cameraNames = append(cameraNames, rdktestutils.AddRemotes(cameraNames, "remote1", "remote2")...)
	gripperNames := []resource.Name{gripper.Named("gripper1"), gripper.Named("gripper2")}
	gripperNames = append(gripperNames, rdktestutils.AddRemotes(gripperNames, "remote1", "remote2")...)
	inputNames := []resource.Name{input.Named("inputController1"), input.Named("inputController2")}
	inputNames = append(inputNames, rdktestutils.AddRemotes(inputNames, "remote1", "remote2")...)
	motorNames := []resource.Name{motor.Named("motor1"), motor.Named("motor2")}
	motorNames = append(motorNames, rdktestutils.AddRemotes(motorNames, "remote1", "remote2")...)
	servoNames := []resource.Name{servo.Named("servo1"), servo.Named("servo2")}
	servoNames = append(servoNames, rdktestutils.AddRemotes(servoNames, "remote1", "remote2")...)

	test.That(
		t,
		utils.NewStringSet(manager.RemoteNames()...),
		test.ShouldResemble,
		utils.NewStringSet("remote1", "remote2"),
	)
	test.That(
		t,
		rdktestutils.NewResourceNameSet(manager.ResourceNames()...),
		test.ShouldResemble,
		rdktestutils.NewResourceNameSet(rdktestutils.ConcatResourceNames(
			armNames,
			baseNames,
			boardNames,
			cameraNames,
			gripperNames,
			inputNames,
			motorNames,
			servoNames,
		)...),
	)
	_, err := manager.ResourceByName(arm.Named("arm1"))
	test.That(t, err, test.ShouldBeNil)
	_, err = manager.ResourceByName(arm.Named("remote1:arm1"))
	test.That(t, err, test.ShouldBeNil)
	_, err = manager.ResourceByName(arm.Named("remote2:arm1"))
	test.That(t, err, test.ShouldBeNil)
	_, err = manager.ResourceByName(arm.Named("what:arm1"))
	test.That(t, err, test.ShouldBeError)

	_, err = manager.ResourceByName(base.Named("base1"))
	test.That(t, err, test.ShouldBeNil)
	_, err = manager.ResourceByName(base.Named("remote1:base1"))
	test.That(t, err, test.ShouldBeNil)
	_, err = manager.ResourceByName(base.Named("remote2:base1"))
	test.That(t, err, test.ShouldBeNil)
	_, err = manager.ResourceByName(base.Named("what:base1"))
	test.That(t, err, test.ShouldBeError)

	_, err = manager.ResourceByName(board.Named("board1"))
	test.That(t, err, test.ShouldBeNil)
	_, err = manager.ResourceByName(board.Named("remote1:board1"))
	test.That(t, err, test.ShouldBeNil)
	_, err = manager.ResourceByName(board.Named("remote2:board1"))
	test.That(t, err, test.ShouldBeNil)
	_, err = manager.ResourceByName(board.Named("what:board1"))
	test.That(t, err, test.ShouldBeError)

	_, err = manager.ResourceByName(camera.Named("camera1"))
	test.That(t, err, test.ShouldBeNil)
	_, err = manager.ResourceByName(camera.Named("remote1:camera1"))
	test.That(t, err, test.ShouldBeNil)
	_, err = manager.ResourceByName(camera.Named("remote2:camera1"))
	test.That(t, err, test.ShouldBeNil)
	_, err = manager.ResourceByName(camera.Named("what:camera1"))
	test.That(t, err, test.ShouldBeError)

	_, err = manager.ResourceByName(gripper.Named("gripper1"))
	test.That(t, err, test.ShouldBeNil)
	_, err = manager.ResourceByName(gripper.Named("remote1:gripper1"))
	test.That(t, err, test.ShouldBeNil)
	_, err = manager.ResourceByName(gripper.Named("remote2:gripper1"))
	test.That(t, err, test.ShouldBeNil)
	_, err = manager.ResourceByName(gripper.Named("what:gripper1"))
	test.That(t, err, test.ShouldBeError)

	_, err = manager.ResourceByName(motor.Named("motor1"))
	test.That(t, err, test.ShouldBeNil)
	_, err = manager.ResourceByName(motor.Named("remote1:motor1"))
	test.That(t, err, test.ShouldBeNil)
	_, err = manager.ResourceByName(motor.Named("remote2:motor1"))
	test.That(t, err, test.ShouldBeNil)
	_, err = manager.ResourceByName(motor.Named("what:motor1"))
	test.That(t, err, test.ShouldBeError)

	_, err = manager.ResourceByName(servo.Named("servo1"))
	test.That(t, err, test.ShouldBeNil)
	_, err = manager.ResourceByName(servo.Named("remote1:servo1"))
	test.That(t, err, test.ShouldBeNil)
	_, err = manager.ResourceByName(servo.Named("remote2:servo1"))
	test.That(t, err, test.ShouldBeNil)
	_, err = manager.ResourceByName(servo.Named("what:servo1"))
	test.That(t, err, test.ShouldBeError)
}

func TestManagerResourceRemoteName(t *testing.T) {
	logger := golog.NewTestLogger(t)
	injectRobot := &inject.Robot{}
	armNames := []resource.Name{arm.Named("arm1"), arm.Named("arm2")}
	injectRobot.ResourceNamesFunc = func() []resource.Name { return armNames }
	injectRobot.ResourceRPCSubtypesFunc = func() []resource.RPCSubtype { return nil }
	injectRobot.ResourceByNameFunc = func(name resource.Name) (interface{}, error) { return struct{}{}, nil }
	injectRobot.LoggerFunc = func() golog.Logger { return logger }

	manager := managerForDummyRobot(injectRobot)
	defer func() {
		test.That(t, utils.TryClose(context.Background(), manager), test.ShouldBeNil)
	}()

	injectRemote := &inject.Robot{}
	injectRemote.ResourceNamesFunc = func() []resource.Name { return rdktestutils.AddSuffixes(armNames, "") }
	injectRobot.ResourceRPCSubtypesFunc = func() []resource.RPCSubtype { return nil }
	injectRemote.ResourceByNameFunc = func(name resource.Name) (interface{}, error) { return struct{}{}, nil }
	injectRemote.LoggerFunc = func() golog.Logger { return logger }
	manager.addRemote(context.Background(),
		injectRemote,
		config.Remote{Name: "remote1"}, nil,
	)

	manager.updateRemotesResourceNames(context.Background(), nil)

	res := manager.remoteResourceNames(fromRemoteNameToRemoteNodeName("remote1"))

	test.That(
		t,
		rdktestutils.NewResourceNameSet(res...),
		test.ShouldResemble,
		rdktestutils.NewResourceNameSet([]resource.Name{arm.Named("remote1:arm1"), arm.Named("remote1:arm2")}...),
	)
}

func TestManagerWithSameNameInRemoteNoPrefix(t *testing.T) {
	logger := golog.NewTestLogger(t)
	injectRobot := setupInjectRobot(logger)

	manager := managerForDummyRobot(injectRobot)
	defer func() {
		test.That(t, utils.TryClose(context.Background(), manager), test.ShouldBeNil)
	}()
	manager.addRemote(context.Background(),
		newDummyRobot(setupInjectRobot(logger)),
		config.Remote{Name: "remote1"}, nil,
	)
	manager.addRemote(context.Background(),
		newDummyRobot(setupInjectRobot(logger)),
		config.Remote{Name: "remote2"}, nil,
	)

	_, err := manager.ResourceByName(arm.Named("arm1"))
	test.That(t, err, test.ShouldBeNil)
	_, err = manager.ResourceByName(arm.Named("remote1:arm1"))
	test.That(t, err, test.ShouldBeNil)
}

func TestManagerWithSameNameInBaseAndRemote(t *testing.T) {
	logger := golog.NewTestLogger(t)
	injectRobot := setupInjectRobot(logger)

	manager := managerForDummyRobot(injectRobot)
	defer func() {
		test.That(t, utils.TryClose(context.Background(), manager), test.ShouldBeNil)
	}()
	manager.addRemote(context.Background(),
		newDummyRobot(setupInjectRobot(logger)),
		config.Remote{Name: "remote1"}, nil,
	)

	_, err := manager.ResourceByName(arm.Named("arm1"))
	test.That(t, err, test.ShouldBeNil)
	_, err = manager.ResourceByName(arm.Named("remote1:arm1"))
	test.That(t, err, test.ShouldBeNil)
}

func TestManagerAdd(t *testing.T) {
	logger := golog.NewTestLogger(t)
	manager := newResourceManager(resourceManagerOptions{}, logger)

	injectArm := &inject.Arm{}
	cfg := &config.Component{Type: arm.SubtypeName, Name: "arm1"}
	rName := cfg.ResourceName()
	manager.addResource(rName, injectArm)
	arm1, err := manager.ResourceByName(rName)
	test.That(t, err, test.ShouldBeNil)
	test.That(t, arm1, test.ShouldEqual, injectArm)

	injectBoard := &inject.Board{}
	injectBoard.SPINamesFunc = func() []string {
		return []string{"spi1"}
	}
	injectBoard.I2CNamesFunc = func() []string {
		return []string{"i2c1"}
	}
	injectBoard.AnalogReaderNamesFunc = func() []string {
		return []string{"analog1"}
	}
	injectBoard.DigitalInterruptNamesFunc = func() []string {
		return []string{"digital1"}
	}
	injectBoard.SPIByNameFunc = func(name string) (board.SPI, bool) {
		return &inject.SPI{}, true
	}
	injectBoard.I2CByNameFunc = func(name string) (board.I2C, bool) {
		return &inject.I2C{}, true
	}
	injectBoard.AnalogReaderByNameFunc = func(name string) (board.AnalogReader, bool) {
		return &fakeboard.Analog{}, true
	}
	injectBoard.DigitalInterruptByNameFunc = func(name string) (board.DigitalInterrupt, bool) {
		return &board.BasicDigitalInterrupt{}, true
	}

	cfg = &config.Component{
		Type:      board.SubtypeName,
		Namespace: resource.ResourceNamespaceRDK,
		Name:      "board1",
	}
	rName = cfg.ResourceName()
	manager.addResource(rName, injectBoard)
	board1, err := manager.ResourceByName(board.Named("board1"))
	test.That(t, err, test.ShouldBeNil)
	test.That(t, board1, test.ShouldEqual, injectBoard)
	resource1, err := manager.ResourceByName(rName)
	test.That(t, err, test.ShouldBeNil)
	test.That(t, resource1, test.ShouldEqual, injectBoard)

	injectMotionService := &inject.MotionService{}
	injectMotionService.MoveFunc = func(
		ctx context.Context,
		componentName resource.Name,
		grabPose *referenceframe.PoseInFrame,
		worldState *commonpb.WorldState,
		extra map[string]interface{},
	) (bool, error) {
		return false, nil
	}
	objectMResName := motion.Named("motion1")
	manager.addResource(objectMResName, injectMotionService)
	motionService, err := manager.ResourceByName(objectMResName)
	test.That(t, err, test.ShouldBeNil)
	test.That(t, motionService, test.ShouldEqual, injectMotionService)

	injectVisionService := &inject.VisionService{}
	injectVisionService.GetObjectPointCloudsFunc = func(
		ctx context.Context,
		cameraName, segmenterName string,
		extra map[string]interface{},
	) ([]*viz.Object, error) {
		return []*viz.Object{viz.NewEmptyObject()}, nil
	}
	objectSegResName := vision.Named(resource.DefaultServiceName)
	manager.addResource(objectSegResName, injectVisionService)
	objectSegmentationService, err := manager.ResourceByName(objectSegResName)
	test.That(t, err, test.ShouldBeNil)
	test.That(t, objectSegmentationService, test.ShouldEqual, injectVisionService)
}

func TestManagerNewComponent(t *testing.T) {
	fakeModel := resource.NewDefaultModel("fake")
	cfg := &config.Config{
		Components: []config.Component{
			{
				Name:      "arm1",
				Model:     fakeModel,
				Namespace: resource.ResourceNamespaceRDK,
				Type:      arm.SubtypeName,
				DependsOn: []string{"board1"},
			},
			{
				Name:      "arm2",
				Model:     fakeModel,
				Namespace: resource.ResourceNamespaceRDK,
				Type:      arm.SubtypeName,
				DependsOn: []string{"board2"},
			},
			{
				Name:      "arm3",
				Model:     fakeModel,
				Namespace: resource.ResourceNamespaceRDK,
				Type:      arm.SubtypeName,
				DependsOn: []string{"board3"},
			},
			{
				Name:      "base1",
				Model:     fakeModel,
				Namespace: resource.ResourceNamespaceRDK,
				Type:      base.SubtypeName,
				DependsOn: []string{"board1"},
			},
			{
				Name:      "base2",
				Model:     fakeModel,
				Namespace: resource.ResourceNamespaceRDK,
				Type:      base.SubtypeName,
				DependsOn: []string{"board2"},
			},
			{
				Name:      "base3",
				Model:     fakeModel,
				Namespace: resource.ResourceNamespaceRDK,
				Type:      base.SubtypeName,
				DependsOn: []string{"board3"},
			},
			{
				Name:                "board1",
				Model:               fakeModel,
				Namespace:           resource.ResourceNamespaceRDK,
				Type:                board.SubtypeName,
				ConvertedAttributes: &fakeboard.Config{},
				DependsOn:           []string{},
			},
			{
				Name:                "board2",
				Model:               fakeModel,
				Namespace:           resource.ResourceNamespaceRDK,
				Type:                board.SubtypeName,
				ConvertedAttributes: &fakeboard.Config{},
				DependsOn:           []string{},
			},
			{
				Name:                "board3",
				Model:               fakeModel,
				Namespace:           resource.ResourceNamespaceRDK,
				Type:                board.SubtypeName,
				ConvertedAttributes: &fakeboard.Config{},
				DependsOn:           []string{},
			},
			{
				Name:      "camera1",
				Model:     fakeModel,
				Namespace: resource.ResourceNamespaceRDK,
				Type:      camera.SubtypeName,
				DependsOn: []string{"board1"},
			},
			{
				Name:      "camera2",
				Model:     fakeModel,
				Namespace: resource.ResourceNamespaceRDK,
				Type:      camera.SubtypeName,
				DependsOn: []string{"board2"},
			},
			{
				Name:      "camera3",
				Model:     fakeModel,
				Namespace: resource.ResourceNamespaceRDK,
				Type:      camera.SubtypeName,
				DependsOn: []string{"board3"},
			},
			{
				Name:      "gripper1",
				Model:     fakeModel,
				Namespace: resource.ResourceNamespaceRDK,
				Type:      gripper.SubtypeName,
				DependsOn: []string{"arm1", "camera1"},
			},
			{
				Name:      "gripper2",
				Model:     fakeModel,
				Namespace: resource.ResourceNamespaceRDK,
				Type:      gripper.SubtypeName,
				DependsOn: []string{"arm2", "camera2"},
			},
			{
				Name:      "gripper3",
				Model:     fakeModel,
				Namespace: resource.ResourceNamespaceRDK,
				Type:      gripper.SubtypeName,
				DependsOn: []string{"arm3", "camera3"},
			},
			{
				Name:                "inputController1",
				Model:               fakeModel,
				Namespace:           resource.ResourceNamespaceRDK,
				Type:                input.SubtypeName,
				ConvertedAttributes: &fakeinput.Config{},
				DependsOn:           []string{"board1"},
			},
			{
				Name:                "inputController2",
				Model:               fakeModel,
				Namespace:           resource.ResourceNamespaceRDK,
				Type:                input.SubtypeName,
				ConvertedAttributes: &fakeinput.Config{},
				DependsOn:           []string{"board2"},
			},
			{
				Name:                "inputController3",
				Model:               fakeModel,
				Namespace:           resource.ResourceNamespaceRDK,
				Type:                input.SubtypeName,
				ConvertedAttributes: &fakeinput.Config{},
				DependsOn:           []string{"board3"},
			},
			{
				Name:                "motor1",
				Model:               fakeModel,
				Namespace:           resource.ResourceNamespaceRDK,
				Type:                motor.SubtypeName,
				ConvertedAttributes: &fakemotor.Config{},
				DependsOn:           []string{"board1"},
			},
			{
				Name:                "motor2",
				Model:               fakeModel,
				Namespace:           resource.ResourceNamespaceRDK,
				Type:                motor.SubtypeName,
				ConvertedAttributes: &fakemotor.Config{},
				DependsOn:           []string{"board2"},
			},
			{
				Name:                "motor3",
				Model:               fakeModel,
				Namespace:           resource.ResourceNamespaceRDK,
				Type:                motor.SubtypeName,
				ConvertedAttributes: &fakemotor.Config{},
				DependsOn:           []string{"board3"},
			},
			{
				Name:      "sensor1",
				Model:     fakeModel,
				Namespace: resource.ResourceNamespaceRDK,
				Type:      sensor.SubtypeName,
				DependsOn: []string{"board1"},
			},
			{
				Name:      "sensor2",
				Model:     fakeModel,
				Namespace: resource.ResourceNamespaceRDK,
				Type:      sensor.SubtypeName,
				DependsOn: []string{"board2"},
			},
			{
				Name:      "sensor3",
				Model:     fakeModel,
				Namespace: resource.ResourceNamespaceRDK,
				Type:      sensor.SubtypeName,
				DependsOn: []string{"board3"},
			},
			{
				Name:      "servo1",
				Model:     fakeModel,
				Namespace: resource.ResourceNamespaceRDK,
				Type:      servo.SubtypeName,
				DependsOn: []string{"board1"},
			},
			{
				Name:      "servo2",
				Model:     fakeModel,
				Namespace: resource.ResourceNamespaceRDK,
				Type:      servo.SubtypeName,
				DependsOn: []string{"board2"},
			},
			{
				Name:      "servo3",
				Model:     fakeModel,
				Namespace: resource.ResourceNamespaceRDK,
				Type:      servo.SubtypeName,
				DependsOn: []string{"board3"},
			},
		},
	}
	logger := golog.NewTestLogger(t)
	robotForRemote := &localRobot{
		manager: newResourceManager(resourceManagerOptions{}, logger),
		logger:  logger,
		config:  cfg,
	}
	diff, err := config.DiffConfigs(config.Config{}, *cfg, true)
	test.That(t, err, test.ShouldBeNil)
	test.That(t, robotForRemote.manager.updateResources(context.Background(), diff, func(name string) (resource.Name, bool) {
		for _, c := range cfg.Components {
			if c.Name == name {
				return c.ResourceName(), true
			}
		}
		return resource.Name{}, false
	}), test.ShouldBeNil)
	robotForRemote.config.Components[8].DependsOn = append(robotForRemote.config.Components[8].DependsOn, "arm3")

	diff = &config.Diff{
		Added: &config.Config{},
		Modified: &config.ModifiedConfigDiff{
			Components: []config.Component{},
		},
	}

	diff.Modified.Components = append(diff.Modified.Components, config.Component{
		Name:                "board3",
		Model:               fakeModel,
		Namespace:           resource.ResourceNamespaceRDK,
		Type:                board.SubtypeName,
		ConvertedAttributes: &fakeboard.Config{},
		DependsOn:           []string{"arm3"},
	})
	err = robotForRemote.manager.updateResources(context.Background(), diff, func(name string) (resource.Name, bool) {
		for _, c := range cfg.Components {
			if c.Name == name {
				return c.ResourceName(), true
			}
		}
		return resource.Name{}, false
	})
	test.That(t, err, test.ShouldNotBeNil)
	test.That(t, err.Error(), test.ShouldEqual, "circular dependency - \"arm3\" already depends on \"board3\"")
}

func managerForTest(ctx context.Context, t *testing.T, l golog.Logger) *resourceManager {
	t.Helper()
	injectRobot := setupInjectRobot(l)
	manager := managerForDummyRobot(injectRobot)

	manager.addRemote(context.Background(),
		newDummyRobot(setupInjectRobot(l)),
		config.Remote{Name: "remote1"}, nil,
	)
	manager.addRemote(context.Background(),
		newDummyRobot(setupInjectRobot(l)),
		config.Remote{Name: "remote2"}, nil,
	)
	_, err := manager.processManager.AddProcess(ctx, &fakeProcess{id: "1"}, false)
	test.That(t, err, test.ShouldBeNil)
	_, err = manager.processManager.AddProcess(ctx, &fakeProcess{id: "2"}, false)
	test.That(t, err, test.ShouldBeNil)
	return manager
}

func TestManagerFilterFromConfig(t *testing.T) {
	logger := golog.NewTestLogger(t)

	ctx, cancel := context.WithCancel(context.Background())
	manager := managerForTest(ctx, t, logger)
	test.That(t, manager, test.ShouldNotBeNil)

	checkEmpty := func(toCheck *resourceManager) {
		t.Helper()
		test.That(t, utils.NewStringSet(toCheck.RemoteNames()...), test.ShouldBeEmpty)
		test.That(t, toCheck.ResourceNames(), test.ShouldBeEmpty)
		test.That(t, utils.NewStringSet(toCheck.processManager.ProcessIDs()...), test.ShouldBeEmpty)
	}

	filtered, err := manager.FilterFromConfig(ctx, &config.Config{}, logger)
	test.That(t, err, test.ShouldBeNil)
	checkEmpty(filtered)

	filtered, err = manager.FilterFromConfig(ctx, &config.Config{
		Remotes: []config.Remote{
			{
				Name: "what",
			},
		},
		Components: []config.Component{
			{
				Name:      "what1",
				Namespace: resource.ResourceNamespaceRDK,
				Type:      arm.SubtypeName,
			},
			{
				Name:      "what5",
				Namespace: resource.ResourceNamespaceRDK,
				Type:      base.SubtypeName,
			},
			{
				Name:      "what3",
				Namespace: resource.ResourceNamespaceRDK,
				Type:      board.SubtypeName,
			},
			{
				Name:      "what4",
				Namespace: resource.ResourceNamespaceRDK,
				Type:      camera.SubtypeName,
			},
			{
				Name:      "what5",
				Namespace: resource.ResourceNamespaceRDK,
				Type:      gripper.SubtypeName,
			},
			{
				Name:      "what6",
				Namespace: resource.ResourceNamespaceRDK,
				Type:      motor.SubtypeName,
			},
			{
				Name:      "what7",
				Namespace: resource.ResourceNamespaceRDK,
				Type:      sensor.SubtypeName,
			},
			{
				Name:      "what8",
				Namespace: resource.ResourceNamespaceRDK,
				Type:      servo.SubtypeName,
			},
		},
		Processes: []pexec.ProcessConfig{
			{
				ID:   "what",
				Name: "echo",
			},
		},
	}, logger)
	test.That(t, err, test.ShouldBeNil)
	checkEmpty(filtered)

	filtered, err = manager.FilterFromConfig(ctx, &config.Config{
		Components: []config.Component{
			{
				Name:      "what1",
				Namespace: resource.ResourceNamespaceRDK,
				Type:      "something",
			},
		},
	}, logger)
	test.That(t, err, test.ShouldBeNil)
	checkEmpty(filtered)

	test.That(t, manager.Close(ctx, &localRobot{}), test.ShouldBeNil)
	cancel()

	ctx, cancel = context.WithCancel(context.Background())
	manager = managerForTest(ctx, t, logger)
	test.That(t, manager, test.ShouldNotBeNil)

	filtered, err = manager.FilterFromConfig(ctx, &config.Config{
		Components: []config.Component{
			{
				Name:      "arm2",
				Namespace: resource.ResourceNamespaceRDK,
				Type:      arm.SubtypeName,
			},
			{
				Name:      "base2",
				Namespace: resource.ResourceNamespaceRDK,
				Type:      base.SubtypeName,
			},
			{
				Name:      "board2",
				Namespace: resource.ResourceNamespaceRDK,
				Type:      board.SubtypeName,
			},
			{
				Name:      "camera2",
				Namespace: resource.ResourceNamespaceRDK,
				Type:      camera.SubtypeName,
			},
			{
				Name:      "gripper2",
				Namespace: resource.ResourceNamespaceRDK,
				Type:      gripper.SubtypeName,
			},
			{
				Name:      "inputController2",
				Namespace: resource.ResourceNamespaceRDK,
				Type:      input.SubtypeName,
			},
			{
				Name:      "motor2",
				Namespace: resource.ResourceNamespaceRDK,
				Type:      motor.SubtypeName,
			},
			{
				Name:      "sensor2",
				Namespace: resource.ResourceNamespaceRDK,
				Type:      sensor.SubtypeName,
			},

			{
				Name:      "servo2",
				Namespace: resource.ResourceNamespaceRDK,
				Type:      servo.SubtypeName,
			},
		},
		Processes: []pexec.ProcessConfig{
			{
				ID:   "2",
				Name: "echo", // does not matter
			},
		},
	}, logger)
	test.That(t, err, test.ShouldBeNil)

	armNames := []resource.Name{arm.Named("arm2")}
	baseNames := []resource.Name{base.Named("base2")}
	boardNames := []resource.Name{board.Named("board2")}
	cameraNames := []resource.Name{camera.Named("camera2")}
	gripperNames := []resource.Name{gripper.Named("gripper2")}
	inputNames := []resource.Name{input.Named("inputController2")}
	motorNames := []resource.Name{motor.Named("motor2")}
	servoNames := []resource.Name{servo.Named("servo2")}

	test.That(t, utils.NewStringSet(filtered.RemoteNames()...), test.ShouldBeEmpty)
	test.That(
		t,
		rdktestutils.NewResourceNameSet(filtered.ResourceNames()...),
		test.ShouldResemble,
		rdktestutils.NewResourceNameSet(rdktestutils.ConcatResourceNames(
			armNames,
			baseNames,
			boardNames,
			cameraNames,
			gripperNames,
			inputNames,
			motorNames,
			servoNames,
		)...),
	)
	test.That(
		t,
		utils.NewStringSet(filtered.processManager.ProcessIDs()...),
		test.ShouldResemble,
		utils.NewStringSet("2"),
	)

	test.That(t, manager.Close(ctx, &localRobot{}), test.ShouldBeNil)
	cancel()

	ctx, cancel = context.WithCancel(context.Background())
	manager = managerForTest(ctx, t, logger)
	test.That(t, manager, test.ShouldNotBeNil)

	filtered, err = manager.FilterFromConfig(ctx, &config.Config{
		Remotes: []config.Remote{
			{
				Name: "remote2",
			},
		},
		Components: []config.Component{
			{
				Name:      "arm2",
				Namespace: resource.ResourceNamespaceRDK,
				Type:      arm.SubtypeName,
			},
			{
				Name:      "base2",
				Namespace: resource.ResourceNamespaceRDK,
				Type:      base.SubtypeName,
			},
			{
				Name:      "board2",
				Namespace: resource.ResourceNamespaceRDK,
				Type:      board.SubtypeName,
			},
			{
				Name:      "camera2",
				Namespace: resource.ResourceNamespaceRDK,
				Type:      camera.SubtypeName,
			},
			{
				Name:      "gripper2",
				Namespace: resource.ResourceNamespaceRDK,
				Type:      gripper.SubtypeName,
			},
			{
				Name:      "inputController2",
				Namespace: resource.ResourceNamespaceRDK,
				Type:      input.SubtypeName,
			},
			{
				Name:      "motor2",
				Namespace: resource.ResourceNamespaceRDK,
				Type:      motor.SubtypeName,
			},
			{
				Name:      "sensor2",
				Namespace: resource.ResourceNamespaceRDK,
				Type:      sensor.SubtypeName,
			},
			{
				Name:      "servo2",
				Namespace: resource.ResourceNamespaceRDK,
				Type:      servo.SubtypeName,
			},
		},
		Processes: []pexec.ProcessConfig{
			{
				ID:   "2",
				Name: "echo", // does not matter
			},
		},
	}, logger)
	test.That(t, err, test.ShouldBeNil)

	armNames = []resource.Name{arm.Named("arm2"), arm.Named("remote2:arm1"), arm.Named("remote2:arm2")}
	baseNames = []resource.Name{
		base.Named("base2"),
		base.Named("remote2:base1"),
		base.Named("remote2:base2"),
	}
	boardNames = []resource.Name{
		board.Named("board2"),
		board.Named("remote2:board1"),
		board.Named("remote2:board2"),
	}
	cameraNames = []resource.Name{
		camera.Named("camera2"),
		camera.Named("remote2:camera1"),
		camera.Named("remote2:camera2"),
	}
	gripperNames = []resource.Name{
		gripper.Named("gripper2"),
		gripper.Named("remote2:gripper1"),
		gripper.Named("remote2:gripper2"),
	}
	inputNames = []resource.Name{
		input.Named("inputController2"),
		input.Named("remote2:inputController1"),
		input.Named("remote2:inputController2"),
	}
	motorNames = []resource.Name{
		motor.Named("motor2"),
		motor.Named("remote2:motor1"),
		motor.Named("remote2:motor2"),
	}
	servoNames = []resource.Name{
		servo.Named("servo2"),
		servo.Named("remote2:servo1"),
		servo.Named("remote2:servo2"),
	}

	test.That(
		t,
		utils.NewStringSet(filtered.RemoteNames()...),
		test.ShouldResemble,
		utils.NewStringSet("remote2"),
	)
	test.That(
		t,
		rdktestutils.NewResourceNameSet(filtered.ResourceNames()...),
		test.ShouldResemble,
		rdktestutils.NewResourceNameSet(rdktestutils.ConcatResourceNames(
			armNames,
			baseNames,
			boardNames,
			cameraNames,
			gripperNames,
			inputNames,
			motorNames,
			servoNames,
		)...),
	)
	test.That(
		t,
		utils.NewStringSet(filtered.processManager.ProcessIDs()...),
		test.ShouldResemble,
		utils.NewStringSet("2"),
	)

	test.That(t, manager.Close(ctx, &localRobot{}), test.ShouldBeNil)
	cancel()

	ctx, cancel = context.WithCancel(context.Background())
	manager = managerForTest(ctx, t, logger)
	test.That(t, manager, test.ShouldNotBeNil)

	filtered, err = manager.FilterFromConfig(ctx, &config.Config{
		Remotes: []config.Remote{
			{
				Name: "remote1",
			},
			{
				Name: "remote2",
			},
			{
				Name: "remote3",
			},
		},
		Components: []config.Component{
			{
				Name:      "arm1",
				Namespace: resource.ResourceNamespaceRDK,
				Type:      arm.SubtypeName,
			},
			{
				Name:      "arm2",
				Namespace: resource.ResourceNamespaceRDK,
				Type:      arm.SubtypeName,
			},
			{
				Name:      "arm3",
				Namespace: resource.ResourceNamespaceRDK,
				Type:      arm.SubtypeName,
			},
			{
				Name:      "base1",
				Namespace: resource.ResourceNamespaceRDK,
				Type:      base.SubtypeName,
			},
			{
				Name:      "base2",
				Namespace: resource.ResourceNamespaceRDK,
				Type:      base.SubtypeName,
			},
			{
				Name:      "base3",
				Namespace: resource.ResourceNamespaceRDK,
				Type:      base.SubtypeName,
			},
			{
				Name:      "board1",
				Namespace: resource.ResourceNamespaceRDK,
				Type:      board.SubtypeName,
			},
			{
				Name:      "board2",
				Namespace: resource.ResourceNamespaceRDK,
				Type:      board.SubtypeName,
			},
			{
				Name:      "board3",
				Namespace: resource.ResourceNamespaceRDK,
				Type:      board.SubtypeName,
			},
			{
				Name:      "camera1",
				Namespace: resource.ResourceNamespaceRDK,
				Type:      camera.SubtypeName,
			},
			{
				Name:      "camera2",
				Namespace: resource.ResourceNamespaceRDK,
				Type:      camera.SubtypeName,
			},
			{
				Name:      "camera3",
				Namespace: resource.ResourceNamespaceRDK,
				Type:      camera.SubtypeName,
			},
			{
				Name:      "gripper1",
				Namespace: resource.ResourceNamespaceRDK,
				Type:      gripper.SubtypeName,
			},
			{
				Name:      "gripper2",
				Namespace: resource.ResourceNamespaceRDK,
				Type:      gripper.SubtypeName,
			},
			{
				Name:      "gripper3",
				Namespace: resource.ResourceNamespaceRDK,
				Type:      gripper.SubtypeName,
			},
			{
				Name:      "inputController1",
				Namespace: resource.ResourceNamespaceRDK,
				Type:      input.SubtypeName,
			},
			{
				Name:      "inputController2",
				Namespace: resource.ResourceNamespaceRDK,
				Type:      input.SubtypeName,
			},
			{
				Name:      "inputController3",
				Namespace: resource.ResourceNamespaceRDK,
				Type:      input.SubtypeName,
			},
			{
				Name:      "motor1",
				Namespace: resource.ResourceNamespaceRDK,
				Type:      motor.SubtypeName,
			},
			{
				Name:      "motor2",
				Namespace: resource.ResourceNamespaceRDK,
				Type:      motor.SubtypeName,
			},
			{
				Name:      "motor3",
				Namespace: resource.ResourceNamespaceRDK,
				Type:      motor.SubtypeName,
			},
			{
				Name:      "sensor1",
				Namespace: resource.ResourceNamespaceRDK,
				Type:      sensor.SubtypeName,
			},
			{
				Name:      "sensor2",
				Namespace: resource.ResourceNamespaceRDK,
				Type:      sensor.SubtypeName,
			},
			{
				Name:      "sensor3",
				Namespace: resource.ResourceNamespaceRDK,
				Type:      sensor.SubtypeName,
			},
			{
				Name:      "servo1",
				Namespace: resource.ResourceNamespaceRDK,
				Type:      servo.SubtypeName,
			},
			{
				Name:      "servo2",
				Namespace: resource.ResourceNamespaceRDK,
				Type:      servo.SubtypeName,
			},
			{
				Name:      "servo3",
				Namespace: resource.ResourceNamespaceRDK,
				Type:      servo.SubtypeName,
			},
		},
		Processes: []pexec.ProcessConfig{
			{
				ID:   "1",
				Name: "echo", // does not matter
			},
			{
				ID:   "2",
				Name: "echo", // does not matter
			},
			{
				ID:   "3",
				Name: "echo", // does not matter
			},
		},
	}, logger)
	test.That(t, err, test.ShouldBeNil)

	armNames = []resource.Name{arm.Named("arm1"), arm.Named("arm2")}
	armNames = append(armNames, rdktestutils.AddRemotes(armNames, "remote1", "remote2")...)
	baseNames = []resource.Name{base.Named("base1"), base.Named("base2")}
	baseNames = append(baseNames, rdktestutils.AddRemotes(baseNames, "remote1", "remote2")...)
	boardNames = []resource.Name{board.Named("board1"), board.Named("board2")}
	boardNames = append(boardNames, rdktestutils.AddRemotes(boardNames, "remote1", "remote2")...)
	cameraNames = []resource.Name{camera.Named("camera1"), camera.Named("camera2")}
	cameraNames = append(cameraNames, rdktestutils.AddRemotes(cameraNames, "remote1", "remote2")...)
	gripperNames = []resource.Name{gripper.Named("gripper1"), gripper.Named("gripper2")}
	gripperNames = append(gripperNames, rdktestutils.AddRemotes(gripperNames, "remote1", "remote2")...)
	inputNames = []resource.Name{input.Named("inputController1"), input.Named("inputController2")}
	inputNames = append(inputNames, rdktestutils.AddRemotes(inputNames, "remote1", "remote2")...)
	motorNames = []resource.Name{motor.Named("motor1"), motor.Named("motor2")}
	motorNames = append(motorNames, rdktestutils.AddRemotes(motorNames, "remote1", "remote2")...)
	servoNames = []resource.Name{servo.Named("servo1"), servo.Named("servo2")}
	servoNames = append(servoNames, rdktestutils.AddRemotes(servoNames, "remote1", "remote2")...)

	test.That(
		t,
		utils.NewStringSet(filtered.RemoteNames()...),
		test.ShouldResemble,
		utils.NewStringSet("remote1", "remote2"),
	)
	test.That(
		t,
		rdktestutils.NewResourceNameSet(filtered.ResourceNames()...),
		test.ShouldResemble,
		rdktestutils.NewResourceNameSet(rdktestutils.ConcatResourceNames(
			armNames,
			baseNames,
			boardNames,
			cameraNames,
			gripperNames,
			inputNames,
			motorNames,
			servoNames,
		)...),
	)
	test.That(
		t,
		utils.NewStringSet(filtered.processManager.ProcessIDs()...),
		test.ShouldResemble,
		utils.NewStringSet("1", "2"),
	)
	test.That(t, manager.Close(ctx, &localRobot{}), test.ShouldBeNil)
	cancel()
}

func TestConfigRemoteAllowInsecureCreds(t *testing.T) {
	logger := golog.NewTestLogger(t)
	cfg, err := config.Read(context.Background(), "data/fake.json", logger)
	test.That(t, err, test.ShouldBeNil)

	ctx := context.Background()

	r, err := New(ctx, cfg, logger)
	test.That(t, err, test.ShouldBeNil)
	defer func() {
		test.That(t, r.Close(context.Background()), test.ShouldBeNil)
	}()

	altName := primitive.NewObjectID().Hex()
	cert, _, _, certPool, err := testutils.GenerateSelfSignedCertificate("somename", altName)
	test.That(t, err, test.ShouldBeNil)

	leaf, err := x509.ParseCertificate(cert.Certificate[0])
	test.That(t, err, test.ShouldBeNil)

	options, _, addr := robottestutils.CreateBaseOptionsAndListener(t)
	options.Network.TLSConfig = &tls.Config{
		RootCAs:      certPool,
		ClientCAs:    certPool,
		Certificates: []tls.Certificate{cert},
		MinVersion:   tls.VersionTLS12,
		ClientAuth:   tls.VerifyClientCertIfGiven,
	}
	options.Auth.TLSAuthEntities = leaf.DNSNames
	options.Managed = true
	options.FQDN = altName
	locationSecret := "locsosecret"

	options.Auth.Handlers = []config.AuthHandlerConfig{
		{
			Type: rutils.CredentialsTypeRobotLocationSecret,
			Config: config.AttributeMap{
				"secret": locationSecret,
			},
		},
	}

	options.BakedAuthEntity = "blah"
	options.BakedAuthCreds = rpc.Credentials{Type: "blah"}

	err = r.StartWeb(ctx, options)
	test.That(t, err, test.ShouldBeNil)

	remoteTLSConfig := options.Network.TLSConfig.Clone()
	remoteTLSConfig.Certificates = nil
	remoteTLSConfig.ServerName = "somename"
	remote := config.Remote{
		Name:    "foo",
		Address: addr,
		Auth: config.RemoteAuth{
			Managed: true,
		},
	}
	manager := newResourceManager(resourceManagerOptions{
		tlsConfig: remoteTLSConfig,
	}, logger)

	_, err = manager.processRemote(context.Background(), remote)
	test.That(t, err, test.ShouldNotBeNil)
	test.That(t, err.Error(), test.ShouldContainSubstring, "authentication required")

	remote.Auth.Entity = "wrong"
	_, err = manager.processRemote(context.Background(), remote)
	test.That(t, err, test.ShouldNotBeNil)
	test.That(t, err.Error(), test.ShouldContainSubstring, "authentication required")

	remote.Auth.Entity = options.FQDN
	_, err = manager.processRemote(context.Background(), remote)
	test.That(t, err, test.ShouldNotBeNil)
	test.That(t, err.Error(), test.ShouldContainSubstring, "authentication required")
}

type fakeProcess struct {
	id string
}

func (fp *fakeProcess) ID() string {
	return fp.id
}

func (fp *fakeProcess) Start(ctx context.Context) error {
	return nil
}

func (fp *fakeProcess) Stop() error {
	return nil
}

func TestManagerResourceRPCSubtypes(t *testing.T) {
	logger := golog.NewTestLogger(t)
	injectRobot := &inject.Robot{}
	injectRobot.LoggerFunc = func() golog.Logger {
		return logger
	}
	injectRobot.ResourceNamesFunc = func() []resource.Name {
		return []resource.Name{
			arm.Named("arm1"),
			arm.Named("arm2"),
			base.Named("base1"),
			base.Named("base2"),
		}
	}
	injectRobot.ResourceByNameFunc = func(name resource.Name) (interface{}, error) {
		for _, rName := range injectRobot.ResourceNames() {
			if rName == name {
				switch name.Subtype {
				case arm.Subtype:
					return &fakearm.Arm{Name: name.Name}, nil
				case base.Subtype:
					return &fakebase.Base{Name: name.Name}, nil
				}
			}
		}
		return nil, rutils.NewResourceNotFoundError(name)
	}

	manager := managerForDummyRobot(injectRobot)
	defer func() {
		test.That(t, utils.TryClose(context.Background(), manager), test.ShouldBeNil)
	}()

	subtype1 := resource.NewSubtype("acme", resource.ResourceTypeComponent, "huwat")
	subtype2 := resource.NewSubtype("acme", resource.ResourceTypeComponent, "wat")

	resName1 := resource.NameFromSubtype(subtype1, "thing1")
	resName2 := resource.NameFromSubtype(subtype2, "thing2")

	injectRobotRemote1 := &inject.Robot{}
	injectRobotRemote1.LoggerFunc = func() golog.Logger {
		return logger
	}
	injectRobotRemote1.ResourceNamesFunc = func() []resource.Name {
		return []resource.Name{
			resName1,
			resName2,
		}
	}
	injectRobotRemote1.ResourceByNameFunc = func(name resource.Name) (interface{}, error) {
		for _, rName := range injectRobotRemote1.ResourceNames() {
			if rName == name {
				return grpc.NewForeignResource(rName, nil), nil
			}
		}
		return nil, rutils.NewResourceNotFoundError(name)
	}

	armDesc, err := grpcreflect.LoadServiceDescriptor(&armpb.ArmService_ServiceDesc)
	test.That(t, err, test.ShouldBeNil)

	baseDesc, err := grpcreflect.LoadServiceDescriptor(&basepb.BaseService_ServiceDesc)
	test.That(t, err, test.ShouldBeNil)

	boardDesc, err := grpcreflect.LoadServiceDescriptor(&boardpb.BoardService_ServiceDesc)
	test.That(t, err, test.ShouldBeNil)

	cameraDesc, err := grpcreflect.LoadServiceDescriptor(&camerapb.CameraService_ServiceDesc)
	test.That(t, err, test.ShouldBeNil)

	injectRobotRemote1.ResourceRPCSubtypesFunc = func() []resource.RPCSubtype {
		return []resource.RPCSubtype{
			{
				Subtype: subtype1,
				Desc:    boardDesc,
			},
			{
				Subtype: subtype2,
				Desc:    cameraDesc,
			},
		}
	}

	manager.addRemote(context.Background(),
		newDummyRobot(injectRobotRemote1),
		config.Remote{Name: "remote1"}, nil,
	)

	injectRobotRemote2 := &inject.Robot{}
	injectRobotRemote2.LoggerFunc = func() golog.Logger {
		return logger
	}
	injectRobotRemote2.ResourceNamesFunc = func() []resource.Name {
		return []resource.Name{
			resName1,
			resName2,
		}
	}
	injectRobotRemote2.ResourceByNameFunc = func(name resource.Name) (interface{}, error) {
		for _, rName := range injectRobotRemote2.ResourceNames() {
			if rName == name {
				return grpc.NewForeignResource(rName, nil), nil
			}
		}
		return nil, rutils.NewResourceNotFoundError(name)
	}

	gripperDesc, err := grpcreflect.LoadServiceDescriptor(&gripperpb.GripperService_ServiceDesc)
	test.That(t, err, test.ShouldBeNil)

	injectRobotRemote2.ResourceRPCSubtypesFunc = func() []resource.RPCSubtype {
		return []resource.RPCSubtype{
			{
				Subtype: subtype1,
				Desc:    boardDesc,
			},
			{
				Subtype: subtype2,
				Desc:    gripperDesc,
			},
		}
	}

	manager.addRemote(context.Background(),
		newDummyRobot(injectRobotRemote2),
		config.Remote{Name: "remote2"}, nil,
	)

	subtypes := manager.ResourceRPCSubtypes()
	test.That(t, subtypes, test.ShouldHaveLength, 4)

	subtypesM := make(map[resource.Subtype]*desc.ServiceDescriptor, len(subtypes))
	for _, subtype := range subtypes {
		subtypesM[subtype.Subtype] = subtype.Desc
	}

	test.That(t, subtypesM, test.ShouldContainKey, arm.Subtype)
	test.That(t, cmp.Equal(subtypesM[arm.Subtype].AsProto(), armDesc.AsProto(), protocmp.Transform()), test.ShouldBeTrue)

	test.That(t, subtypesM, test.ShouldContainKey, base.Subtype)
	test.That(t, cmp.Equal(subtypesM[base.Subtype].AsProto(), baseDesc.AsProto(), protocmp.Transform()), test.ShouldBeTrue)

	test.That(t, subtypesM, test.ShouldContainKey, subtype1)
	test.That(t, cmp.Equal(subtypesM[subtype1].AsProto(), boardDesc.AsProto(), protocmp.Transform()), test.ShouldBeTrue)

	test.That(t, subtypesM, test.ShouldContainKey, subtype2)
	// one of these will be true due to a clash
	test.That(t,
		cmp.Equal(
			subtypesM[subtype2].AsProto(), cameraDesc.AsProto(), protocmp.Transform()) ||
			cmp.Equal(subtypesM[subtype2].AsProto(), gripperDesc.AsProto(), protocmp.Transform()),
		test.ShouldBeTrue)
}

func TestManagerEmptyResourceDesc(t *testing.T) {
	logger := golog.NewTestLogger(t)
	injectRobot := &inject.Robot{}
	injectRobot.LoggerFunc = func() golog.Logger {
		return logger
	}
	subtype := resource.NewSubtype(resource.ResourceNamespaceRDK, resource.ResourceTypeComponent, "mockDesc")
	registry.RegisterResourceSubtype(
		subtype,
		registry.ResourceSubtype{Reconfigurable: func(resource interface{}) (resource.Reconfigurable, error) { return nil, nil }},
	)

	injectRobot.ResourceNamesFunc = func() []resource.Name {
		return []resource.Name{resource.NameFromSubtype(subtype, "mock1")}
	}
	injectRobot.ResourceByNameFunc = func(name resource.Name) (interface{}, error) {
		return 1, nil
	}

	manager := managerForDummyRobot(injectRobot)
	defer func() {
		test.That(t, utils.TryClose(context.Background(), manager), test.ShouldBeNil)
	}()

	subtypes := manager.ResourceRPCSubtypes()
	test.That(t, subtypes, test.ShouldHaveLength, 0)
}

func TestUpdateConfig(t *testing.T) {
	// given a service subtype is reconfigurable, check if it has been reconfigured
	const SubtypeName = resource.SubtypeName("testSubType")

	Subtype := resource.NewSubtype(
		resource.ResourceNamespaceRDK,
		resource.ResourceTypeService,
		SubtypeName,
	)

	logger := golog.NewTestLogger(t)
	cfg, err := config.Read(context.Background(), "data/fake.json", logger)
	test.That(t, err, test.ShouldBeNil)

	ctx := context.Background()

	r, err := New(ctx, cfg, logger)
	test.That(t, err, test.ShouldBeNil)
	test.That(t, r, test.ShouldNotBeNil)

	registry.RegisterResourceSubtype(Subtype, registry.ResourceSubtype{
		Reconfigurable: WrapWithReconfigurable,
	})

<<<<<<< HEAD
	registry.RegisterService(Subtype, resource.DefaultServiceModel, registry.Service{
		Constructor: func(ctx context.Context, r robot.Robot, c config.Service, logger golog.Logger) (interface{}, error) {
=======
	registry.RegisterService(Subtype, resource.DefaultModelName, registry.Service{
		Constructor: func(ctx context.Context, deps registry.Dependencies, c config.Service, logger golog.Logger) (interface{}, error) {
>>>>>>> 5618a95c
			return &mock{}, nil
		},
	})

	manager := managerForDummyRobot(r)
	defer func() {
		test.That(t, utils.TryClose(ctx, manager), test.ShouldBeNil)
	}()

	svc1 := config.Service{Name: "", Model: resource.DefaultServiceModel, Namespace: resource.ResourceNamespaceRDK, Type: "testSubType"}

	local, ok := r.(*localRobot)
	test.That(t, ok, test.ShouldBeTrue)
	newService, err := manager.processService(ctx, svc1, nil, local)
	test.That(t, err, test.ShouldBeNil)
	newService, err = manager.processService(ctx, svc1, newService, local)
	test.That(t, err, test.ShouldBeNil)

	mockRe, ok := newService.(*mock)
	test.That(t, ok, test.ShouldBeTrue)
	test.That(t, mockRe, test.ShouldNotBeNil)
	test.That(t, mockRe.reconfigCount, test.ShouldEqual, 1)
	test.That(t, mockRe.wrap, test.ShouldEqual, 1)

	defer func() {
		test.That(t, utils.TryClose(ctx, local), test.ShouldBeNil)
	}()
}

var _ = resource.Reconfigurable(&mock{})

func WrapWithReconfigurable(s interface{}) (resource.Reconfigurable, error) {
	sMock, _ := s.(*mock)
	sMock.wrap++
	return sMock, nil
}

type mock struct {
	wrap          int
	reconfigCount int
}

func (m *mock) Reconfigure(ctx context.Context, newSvc resource.Reconfigurable) error {
	m.reconfigCount++
	return nil
}

// A dummyRobot implements wraps an robot.Robot. It's only use for testing purposes.
type dummyRobot struct {
	mu      sync.Mutex
	robot   robot.Robot
	manager *resourceManager
}

// newDummyRobot returns a new dummy robot wrapping a given robot.Robot
// and its configuration.
func newDummyRobot(robot robot.Robot) *dummyRobot {
	remoteManager := managerForDummyRobot(robot)
	remote := &dummyRobot{
		robot:   robot,
		manager: remoteManager,
	}
	return remote
}

// DiscoverComponents takes a list of discovery queries and returns corresponding
// component configurations.
func (rr *dummyRobot) DiscoverComponents(ctx context.Context, qs []discovery.Query) ([]discovery.Discovery, error) {
	return rr.robot.DiscoverComponents(ctx, qs)
}

func (rr *dummyRobot) RemoteNames() []string {
	return nil
}

func (rr *dummyRobot) ResourceNames() []resource.Name {
	rr.mu.Lock()
	defer rr.mu.Unlock()
	names := rr.manager.ResourceNames()
	newNames := make([]resource.Name, 0, len(names))
	newNames = append(newNames, names...)
	return newNames
}

func (rr *dummyRobot) ResourceRPCSubtypes() []resource.RPCSubtype {
	return rr.robot.ResourceRPCSubtypes()
}

func (rr *dummyRobot) RemoteByName(name string) (robot.Robot, bool) {
	return nil, false
}

func (rr *dummyRobot) ResourceByName(name resource.Name) (interface{}, error) {
	rr.mu.Lock()
	defer rr.mu.Unlock()
	return rr.manager.ResourceByName(name)
}

// FrameSystemConfig returns a remote robot's FrameSystem Config.
func (rr *dummyRobot) FrameSystemConfig(
	ctx context.Context,
	additionalTransforms []*commonpb.Transform,
) (framesystemparts.Parts, error) {
	panic("change to return nil")
}

func (rr *dummyRobot) TransformPose(
	ctx context.Context,
	pose *referenceframe.PoseInFrame,
	dst string,
	additionalTransforms []*commonpb.Transform,
) (*referenceframe.PoseInFrame, error) {
	panic("change to return nil")
}

func (rr *dummyRobot) Status(ctx context.Context, resourceNames []resource.Name) ([]robot.Status, error) {
	panic("change to return nil")
}

func (rr *dummyRobot) ProcessManager() pexec.ProcessManager {
	panic("change to return nil")
}

func (rr *dummyRobot) OperationManager() *operation.Manager {
	panic("change to return nil")
}

func (rr *dummyRobot) Logger() golog.Logger {
	return rr.robot.Logger()
}

func (rr *dummyRobot) Close(ctx context.Context) error {
	return utils.TryClose(ctx, rr.robot)
}

func (rr *dummyRobot) StopAll(ctx context.Context, extra map[resource.Name]map[string]interface{}) error {
	return rr.robot.StopAll(ctx, extra)
}

// managerForDummyRobot integrates all parts from a given robot
// except for its remotes.
func managerForDummyRobot(robot robot.Robot) *resourceManager {
	manager := newResourceManager(resourceManagerOptions{}, robot.Logger().Named("manager"))

	for _, name := range robot.ResourceNames() {
		part, err := robot.ResourceByName(name)
		if err != nil {
			robot.Logger().Debugw("error getting resource", "resource", name, "error", err)
			continue
		}
		manager.addResource(name, part)
	}
	return manager
}<|MERGE_RESOLUTION|>--- conflicted
+++ resolved
@@ -1624,13 +1624,8 @@
 		Reconfigurable: WrapWithReconfigurable,
 	})
 
-<<<<<<< HEAD
 	registry.RegisterService(Subtype, resource.DefaultServiceModel, registry.Service{
-		Constructor: func(ctx context.Context, r robot.Robot, c config.Service, logger golog.Logger) (interface{}, error) {
-=======
-	registry.RegisterService(Subtype, resource.DefaultModelName, registry.Service{
 		Constructor: func(ctx context.Context, deps registry.Dependencies, c config.Service, logger golog.Logger) (interface{}, error) {
->>>>>>> 5618a95c
 			return &mock{}, nil
 		},
 	})
