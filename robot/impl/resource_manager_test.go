--- conflicted
+++ resolved
@@ -497,11 +497,8 @@
 		componentName resource.Name,
 		grabPose *referenceframe.PoseInFrame,
 		worldState *referenceframe.WorldState,
-<<<<<<< HEAD
 		constraints *motionpb.Constraints,
-=======
 		slamName resource.Name,
->>>>>>> 9daaf799
 		extra map[string]interface{},
 	) (bool, error) {
 		return false, nil
