--- conflicted
+++ resolved
@@ -1975,24 +1975,6 @@
 				[]resource.Name{board.Named("board1")},
 			)...))
 	})
-<<<<<<< HEAD
-=======
-}
-
-func TestStatusServiceUpdate(t *testing.T) {
-	logger := golog.NewTestLogger(t)
-
-	emptyCfg, err := config.Read(context.Background(), "data/diff_config_empty.json", logger)
-	test.That(t, err, test.ShouldBeNil)
-	cfg, err := config.Read(context.Background(), "data/fake.json", logger)
-	test.That(t, err, test.ShouldBeNil)
-
-	resourceNames := []resource.Name{gps.Named("gps1"), gps.Named("gps2")}
-	expected := map[resource.Name]interface{}{
-		gps.Named("gps1"): map[string]interface{}{},
-		gps.Named("gps2"): map[string]interface{}{},
-	}
->>>>>>> 0dc12685
 
 	t.Run("incremental deps config", func(t *testing.T) {
 		logger := golog.NewTestLogger(t)
@@ -2072,8 +2054,10 @@
 		_, ok = robot.ProcessManager().ProcessByID("2")
 		test.That(t, ok, test.ShouldBeTrue)
 		motorNames := []resource.Name{motor.Named("m1")}
-		mockNames := []resource.Name{mockNamed("mock1"), mockNamed("mock2"),
-			mockNamed("mock3"), mockNamed("mock4"), mockNamed("mock5")}
+		mockNames := []resource.Name{
+			mockNamed("mock1"), mockNamed("mock2"),
+			mockNamed("mock3"), mockNamed("mock4"), mockNamed("mock5"),
+		}
 		test.That(t, robot.Reconfigure(context.Background(), conf7), test.ShouldBeNil)
 		test.That(t, utils.NewStringSet(robot.RemoteNames()...), test.ShouldBeEmpty)
 		test.That(
@@ -2191,8 +2175,10 @@
 		}()
 		boardNames := []resource.Name{board.Named("board1"), board.Named("board2")}
 		motorNames := []resource.Name{motor.Named("m1")}
-		mockNames := []resource.Name{mockNamed("mock1"), mockNamed("mock2"),
-			mockNamed("mock3"), mockNamed("mock4"), mockNamed("mock5")}
+		mockNames := []resource.Name{
+			mockNamed("mock1"), mockNamed("mock2"),
+			mockNamed("mock3"), mockNamed("mock4"), mockNamed("mock5"),
+		}
 		test.That(t, utils.NewStringSet(robot.RemoteNames()...), test.ShouldBeEmpty)
 		test.That(
 			t,
@@ -2431,191 +2417,6 @@
 		_, ok = robot.ProcessManager().ProcessByID("2")
 		test.That(t, ok, test.ShouldBeTrue)
 	})
-	t.Run("incremental deps config", func(t *testing.T) {
-		logger := golog.NewTestLogger(t)
-		conf4 := ConfigFromFile(t, "data/diff_config_deps4.json")
-		conf7 := ConfigFromFile(t, "data/diff_config_deps7.json")
-		robot, err := New(context.Background(), conf4, logger)
-		test.That(t, err, test.ShouldBeNil)
-		defer func() {
-			test.That(t, robot.Close(context.Background()), test.ShouldBeNil)
-		}()
-		boardNames := []resource.Name{board.Named("board1"), board.Named("board2")}
-		test.That(t, utils.NewStringSet(robot.RemoteNames()...), test.ShouldBeEmpty)
-		test.That(
-			t,
-			utils.NewStringSet(arm.NamesFromRobot(robot)...),
-			test.ShouldBeEmpty,
-		)
-		test.That(
-			t,
-			utils.NewStringSet(motor.NamesFromRobot(robot)...),
-			test.ShouldBeEmpty,
-		)
-		test.That(
-			t,
-			utils.NewStringSet(base.NamesFromRobot(robot)...),
-			test.ShouldBeEmpty,
-		)
-		test.That(
-			t,
-			utils.NewStringSet(board.NamesFromRobot(robot)...),
-			test.ShouldResemble,
-			utils.NewStringSet(rdktestutils.ExtractNames(boardNames...)...),
-		)
-		test.That(t, utils.NewStringSet(camera.NamesFromRobot(robot)...), test.ShouldBeEmpty)
-		test.That(t, utils.NewStringSet(gripper.NamesFromRobot(robot)...), test.ShouldBeEmpty)
-		test.That(t, utils.NewStringSet(sensor.NamesFromRobot(robot)...), test.ShouldBeEmpty)
-		test.That(t, utils.NewStringSet(servo.NamesFromRobot(robot)...), test.ShouldBeEmpty)
-		test.That(t, rdktestutils.NewResourceNameSet(robot.ResourceNames()...), test.ShouldResemble, rdktestutils.NewResourceNameSet(
-			rdktestutils.ConcatResourceNames(
-				boardNames,
-				serviceNames,
-			)...))
-		test.That(t, utils.NewStringSet(robot.ProcessManager().ProcessIDs()...), test.ShouldResemble, utils.NewStringSet("1", "2"))
-
-		_, err = arm.FromRobot(robot, "arm1")
-		test.That(t, err, test.ShouldNotBeNil)
-
-		_, err = arm.FromRobot(robot, "arm2")
-		test.That(t, err, test.ShouldNotBeNil)
-
-		_, err = motor.FromRobot(robot, "m1")
-		test.That(t, err, test.ShouldNotBeNil)
-
-		_, err = motor.FromRobot(robot, "m2")
-		test.That(t, err, test.ShouldNotBeNil)
-
-		_, err = motor.FromRobot(robot, "m3")
-		test.That(t, err, test.ShouldNotBeNil)
-
-		_, err = motor.FromRobot(robot, "m4")
-		test.That(t, err, test.ShouldNotBeNil)
-
-		_, err = base.FromRobot(robot, "base1")
-		test.That(t, err, test.ShouldNotBeNil)
-
-		_, err = base.FromRobot(robot, "base2")
-		test.That(t, err, test.ShouldNotBeNil)
-
-		_, err = board.FromRobot(robot, "board1")
-		test.That(t, err, test.ShouldBeNil)
-
-		_, err = board.FromRobot(robot, "board2")
-		test.That(t, err, test.ShouldBeNil)
-
-		_, ok := robot.ProcessManager().ProcessByID("1")
-		test.That(t, ok, test.ShouldBeTrue)
-		_, ok = robot.ProcessManager().ProcessByID("2")
-		test.That(t, ok, test.ShouldBeTrue)
-		motorNames := []resource.Name{motor.Named("m1")}
-		mockNames := []resource.Name{mockNamed("mock1"), mockNamed("mock2"),
-			mockNamed("mock3"), mockNamed("mock4"), mockNamed("mock5")}
-		test.That(t, robot.Reconfigure(context.Background(), conf7), test.ShouldBeNil)
-		test.That(t, utils.NewStringSet(robot.RemoteNames()...), test.ShouldBeEmpty)
-		test.That(
-			t,
-			utils.NewStringSet(arm.NamesFromRobot(robot)...),
-			test.ShouldBeEmpty,
-		)
-		test.That(
-			t,
-			utils.NewStringSet(motor.NamesFromRobot(robot)...),
-			test.ShouldResemble,
-			utils.NewStringSet(rdktestutils.ExtractNames(motorNames...)...),
-		)
-		test.That(
-			t,
-			utils.NewStringSet(base.NamesFromRobot(robot)...),
-			test.ShouldBeEmpty,
-		)
-		test.That(
-			t,
-			utils.NewStringSet(board.NamesFromRobot(robot)...),
-			test.ShouldResemble,
-			utils.NewStringSet(rdktestutils.ExtractNames(boardNames...)...),
-		)
-		test.That(t, utils.NewStringSet(camera.NamesFromRobot(robot)...), test.ShouldBeEmpty)
-		test.That(t, utils.NewStringSet(gripper.NamesFromRobot(robot)...), test.ShouldBeEmpty)
-		test.That(t, utils.NewStringSet(sensor.NamesFromRobot(robot)...), test.ShouldBeEmpty)
-		test.That(t, utils.NewStringSet(servo.NamesFromRobot(robot)...), test.ShouldBeEmpty)
-		test.That(t, rdktestutils.NewResourceNameSet(robot.ResourceNames()...), test.ShouldResemble, rdktestutils.NewResourceNameSet(
-			rdktestutils.ConcatResourceNames(
-				boardNames,
-				serviceNames,
-				motorNames,
-				mockNames,
-			)...))
-		test.That(t, utils.NewStringSet(robot.ProcessManager().ProcessIDs()...), test.ShouldResemble, utils.NewStringSet("1", "2"))
-
-		_, err = arm.FromRobot(robot, "arm1")
-		test.That(t, err, test.ShouldNotBeNil)
-
-		_, err = arm.FromRobot(robot, "arm2")
-		test.That(t, err, test.ShouldNotBeNil)
-
-		_, err = motor.FromRobot(robot, "m1")
-		test.That(t, err, test.ShouldBeNil)
-
-		_, err = motor.FromRobot(robot, "m2")
-		test.That(t, err, test.ShouldNotBeNil)
-
-		_, err = motor.FromRobot(robot, "m3")
-		test.That(t, err, test.ShouldNotBeNil)
-
-		_, err = motor.FromRobot(robot, "m4")
-		test.That(t, err, test.ShouldNotBeNil)
-
-		_, err = base.FromRobot(robot, "base1")
-		test.That(t, err, test.ShouldNotBeNil)
-
-		_, err = base.FromRobot(robot, "base2")
-		test.That(t, err, test.ShouldNotBeNil)
-
-		_, err = board.FromRobot(robot, "board1")
-		test.That(t, err, test.ShouldBeNil)
-
-		_, err = board.FromRobot(robot, "board2")
-		test.That(t, err, test.ShouldBeNil)
-
-		mock1, err := robot.ResourceByName(mockNamed("mock1"))
-		test.That(t, err, test.ShouldBeNil)
-		test.That(t, mock1.(*mockFake).x, test.ShouldEqual, 5)
-		test.That(t, mock1.(*mockFake).reconfCount, test.ShouldEqual, 0)
-
-		mock2, err := robot.ResourceByName(mockNamed("mock2"))
-		test.That(t, err, test.ShouldBeNil)
-		test.That(t, mock2.(*mockFake).x, test.ShouldEqual, 5)
-		test.That(t, mock2.(*mockFake).reconfCount, test.ShouldEqual, 0)
-
-		mock3, err := robot.ResourceByName(mockNamed("mock3"))
-		test.That(t, err, test.ShouldBeNil)
-		test.That(t, mock3.(*mockFake).x, test.ShouldEqual, 5)
-		test.That(t, mock3.(*mockFake).reconfCount, test.ShouldEqual, 0)
-
-		mock4, err := robot.ResourceByName(mockNamed("mock4"))
-		test.That(t, err, test.ShouldBeNil)
-		test.That(t, mock4.(*mockFake).x, test.ShouldEqual, 5)
-		test.That(t, mock4.(*mockFake).reconfCount, test.ShouldEqual, 0)
-
-		mock5, err := robot.ResourceByName(mockNamed("mock5"))
-		test.That(t, err, test.ShouldBeNil)
-		test.That(t, mock5.(*mockFake).x, test.ShouldEqual, 5)
-		test.That(t, mock5.(*mockFake).reconfCount, test.ShouldEqual, 0)
-
-		_, ok = robot.ProcessManager().ProcessByID("1")
-		test.That(t, ok, test.ShouldBeTrue)
-		_, ok = robot.ProcessManager().ProcessByID("2")
-		test.That(t, ok, test.ShouldBeTrue)
-		sorted := robot.(*localRobot).manager.resources.TopologicalSort()
-		test.That(t, rdktestutils.NewResourceNameSet(sorted...), test.ShouldResemble, rdktestutils.NewResourceNameSet(
-			rdktestutils.ConcatResourceNames(
-				motorNames,
-				serviceNames,
-				boardNames,
-				mockNames,
-			)...))
-	})
 
 	t.Run("child component fails dep", func(t *testing.T) {
 		logger := golog.NewTestLogger(t)
@@ -2628,8 +2429,10 @@
 		}()
 		boardNames := []resource.Name{board.Named("board1"), board.Named("board2")}
 		motorNames := []resource.Name{motor.Named("m1")}
-		mockNames := []resource.Name{mockNamed("mock1"), mockNamed("mock2"),
-			mockNamed("mock3"), mockNamed("mock4"), mockNamed("mock5")}
+		mockNames := []resource.Name{
+			mockNamed("mock1"), mockNamed("mock2"),
+			mockNamed("mock3"), mockNamed("mock4"), mockNamed("mock5"),
+		}
 		test.That(t, utils.NewStringSet(robot.RemoteNames()...), test.ShouldBeEmpty)
 		test.That(
 			t,
@@ -2846,8 +2649,8 @@
 
 	resourceNames := []resource.Name{gps.Named("gps1"), gps.Named("gps2")}
 	expected := map[resource.Name]interface{}{
-		gps.Named("gps1"): struct{}{},
-		gps.Named("gps2"): struct{}{},
+		gps.Named("gps1"): map[string]interface{}{},
+		gps.Named("gps2"): map[string]interface{}{},
 	}
 
 	t.Run("empty to not empty", func(t *testing.T) {
