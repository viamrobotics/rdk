package robotimpl

import (
	"bytes"
	"context"
	"os"
	"testing"
	"time"

	"github.com/a8m/envsubst"
	"github.com/edaniels/golog"
	"github.com/pkg/errors"
	"go.viam.com/test"
	"go.viam.com/utils"
	"go.viam.com/utils/testutils"

	"go.viam.com/rdk/component/arm"
	"go.viam.com/rdk/component/base"
	"go.viam.com/rdk/component/board"
	"go.viam.com/rdk/component/camera"
	"go.viam.com/rdk/component/gps"
	"go.viam.com/rdk/component/gripper"
	"go.viam.com/rdk/component/motor"
	"go.viam.com/rdk/component/sensor"
	"go.viam.com/rdk/component/servo"
	"go.viam.com/rdk/config"
	"go.viam.com/rdk/registry"
	"go.viam.com/rdk/resource"
	"go.viam.com/rdk/services/datamanager"
	"go.viam.com/rdk/services/sensors"
	"go.viam.com/rdk/services/vision"
	rdktestutils "go.viam.com/rdk/testutils"
)

var serviceNames = []resource.Name{
	sensors.Name,
	datamanager.Name,
	vision.Name,
}

func TestRobotReconfigure(t *testing.T) {
	ConfigFromFile := func(t *testing.T, filePath string) *config.Config {
		t.Helper()
		logger := golog.NewTestLogger(t)
		buf, err := envsubst.ReadFile(filePath)
		test.That(t, err, test.ShouldBeNil)
		conf, err := config.FromReader(context.Background(), filePath, bytes.NewReader(buf), logger)
		test.That(t, err, test.ShouldBeNil)
		return conf
	}
	mockSubtype := resource.NewSubtype(resource.ResourceNamespaceRDK, resource.ResourceTypeComponent, resource.SubtypeName("mock"))
	mockNamed := func(name string) resource.Name {
		return resource.NameFromSubtype(mockSubtype, name)
	}
	modelName1 := utils.RandomAlphaString(5)
	modelName2 := utils.RandomAlphaString(5)
	test.That(t, os.Setenv("TEST_MODEL_NAME_1", modelName1), test.ShouldBeNil)
	test.That(t, os.Setenv("TEST_MODEL_NAME_2", modelName2), test.ShouldBeNil)

	registry.RegisterComponent(mockSubtype, modelName1, registry.Component{
		Constructor: func(ctx context.Context, deps registry.Dependencies, config config.Component, logger golog.Logger) (interface{}, error) {
			if _, ok := config.Attributes["should_fail"]; ok {
				return nil, errors.Errorf("cannot build %q for some obscure reason", config.Name)
			}
			return &mockFake{x: 5}, nil
		},
	})

	// these settings to be toggled in test cases specifically
	// testing for a reconfigurability mismatch
	reconfigurableTrue := true
	testReconfiguringMismatch := false
	registry.RegisterComponent(mockSubtype, modelName2, registry.Component{
		Constructor: func(ctx context.Context, deps registry.Dependencies, config config.Component, logger golog.Logger) (interface{}, error) {
			if reconfigurableTrue && testReconfiguringMismatch {
				reconfigurableTrue = false
				return &mockFake{x: 5}, nil
			}
			return &mockFake2{x: 5}, nil
		},
	})

	t.Run("no diff", func(t *testing.T) {
		logger := golog.NewTestLogger(t)
		conf1 := ConfigFromFile(t, "data/diff_config_1.json")

		ctx := context.Background()
		robot, err := New(ctx, conf1, logger)
		test.That(t, err, test.ShouldBeNil)

		defer func() {
			test.That(t, robot.Close(context.Background()), test.ShouldBeNil)
		}()

		resources := robot.ResourceNames()
		test.That(t, len(resources), test.ShouldEqual, 8)

		armNames := []resource.Name{arm.Named("arm1")}
		baseNames := []resource.Name{base.Named("base1")}
		boardNames := []resource.Name{board.Named("board1")}
		mockNames := []resource.Name{mockNamed("mock1"), mockNamed("mock2")}

		test.That(t, utils.NewStringSet(robot.RemoteNames()...), test.ShouldBeEmpty)
		test.That(
			t,
			utils.NewStringSet(arm.NamesFromRobot(robot)...),
			test.ShouldResemble,
			utils.NewStringSet(rdktestutils.ExtractNames(armNames...)...),
		)
		test.That(
			t,
			utils.NewStringSet(base.NamesFromRobot(robot)...),
			test.ShouldResemble,
			utils.NewStringSet(rdktestutils.ExtractNames(baseNames...)...),
		)
		test.That(
			t,
			utils.NewStringSet(board.NamesFromRobot(robot)...),
			test.ShouldResemble,
			utils.NewStringSet(rdktestutils.ExtractNames(boardNames...)...),
		)
		test.That(t, utils.NewStringSet(camera.NamesFromRobot(robot)...), test.ShouldBeEmpty)
		test.That(t, utils.NewStringSet(gripper.NamesFromRobot(robot)...), test.ShouldBeEmpty)
		test.That(t, utils.NewStringSet(sensor.NamesFromRobot(robot)...), test.ShouldBeEmpty)
		test.That(t, utils.NewStringSet(servo.NamesFromRobot(robot)...), test.ShouldBeEmpty)
		test.That(t, rdktestutils.NewResourceNameSet(robot.ResourceNames()...), test.ShouldResemble, rdktestutils.NewResourceNameSet(
			rdktestutils.ConcatResourceNames(
				armNames,
				baseNames,
				boardNames,
				mockNames,
				serviceNames,
			)...))
		test.That(t, utils.NewStringSet(robot.ProcessManager().ProcessIDs()...), test.ShouldResemble, utils.NewStringSet("1", "2"))

		test.That(t, robot.Reconfigure(ctx, conf1), test.ShouldBeNil)
		test.That(t, utils.NewStringSet(robot.RemoteNames()...), test.ShouldBeEmpty)
		test.That(
			t,
			utils.NewStringSet(arm.NamesFromRobot(robot)...),
			test.ShouldResemble,
			utils.NewStringSet(rdktestutils.ExtractNames(armNames...)...),
		)
		test.That(
			t,
			utils.NewStringSet(base.NamesFromRobot(robot)...),
			test.ShouldResemble,
			utils.NewStringSet(rdktestutils.ExtractNames(baseNames...)...),
		)
		test.That(
			t,
			utils.NewStringSet(board.NamesFromRobot(robot)...),
			test.ShouldResemble,
			utils.NewStringSet(rdktestutils.ExtractNames(boardNames...)...),
		)
		test.That(t, utils.NewStringSet(camera.NamesFromRobot(robot)...), test.ShouldBeEmpty)
		test.That(t, utils.NewStringSet(gripper.NamesFromRobot(robot)...), test.ShouldBeEmpty)
		test.That(t, utils.NewStringSet(sensor.NamesFromRobot(robot)...), test.ShouldBeEmpty)
		test.That(t, utils.NewStringSet(servo.NamesFromRobot(robot)...), test.ShouldBeEmpty)
		test.That(t, rdktestutils.NewResourceNameSet(robot.ResourceNames()...), test.ShouldResemble, rdktestutils.NewResourceNameSet(
			rdktestutils.ConcatResourceNames(
				armNames,
				baseNames,
				boardNames,
				mockNames,
				serviceNames,
			)...))
		test.That(t, utils.NewStringSet(robot.ProcessManager().ProcessIDs()...), test.ShouldResemble, utils.NewStringSet("1", "2"))

		_, err = arm.FromRobot(robot, "arm1")
		test.That(t, err, test.ShouldBeNil)

		_, err = base.FromRobot(robot, "base1")
		test.That(t, err, test.ShouldBeNil)

		_, err = board.FromRobot(robot, "board1")
		test.That(t, err, test.ShouldBeNil)

		_, err = robot.ResourceByName(arm.Named("arm1"))
		test.That(t, err, test.ShouldBeNil)

		_, err = robot.ResourceByName(board.Named("board1"))
		test.That(t, err, test.ShouldBeNil)

		mock1, err := robot.ResourceByName(mockNamed("mock1"))
		test.That(t, err, test.ShouldBeNil)
		test.That(t, mock1.(*mockFake).x, test.ShouldEqual, 5)
		test.That(t, mock1.(*mockFake).reconfCount, test.ShouldEqual, 0)

		mock2, err := robot.ResourceByName(mockNamed("mock2"))
		test.That(t, err, test.ShouldBeNil)
		test.That(t, mock2.(*mockFake2).x, test.ShouldEqual, 5)
		test.That(t, mock2.(*mockFake2).reconfCount, test.ShouldEqual, 0)

		_, ok := robot.ProcessManager().ProcessByID("1")
		test.That(t, ok, test.ShouldBeTrue)
		_, ok = robot.ProcessManager().ProcessByID("2")
		test.That(t, ok, test.ShouldBeTrue)
	})

	t.Run("empty to additive diff", func(t *testing.T) {
		logger := golog.NewTestLogger(t)
		emptyConf := ConfigFromFile(t, "data/diff_config_empty.json")
		conf1 := ConfigFromFile(t, "data/diff_config_1.json")

		ctx := context.Background()
		robot, err := New(ctx, emptyConf, logger)
		test.That(t, err, test.ShouldBeNil)

		resources := robot.ResourceNames()
		test.That(t, len(resources), test.ShouldEqual, 3)

		defer func() {
			test.That(t, robot.Close(context.Background()), test.ShouldBeNil)
		}()

		test.That(t, robot.Reconfigure(ctx, emptyConf), test.ShouldBeNil)
		test.That(t, utils.NewStringSet(robot.RemoteNames()...), test.ShouldBeEmpty)
		test.That(t, utils.NewStringSet(arm.NamesFromRobot(robot)...), test.ShouldBeEmpty)
		test.That(t, utils.NewStringSet(base.NamesFromRobot(robot)...), test.ShouldBeEmpty)
		test.That(t, utils.NewStringSet(board.NamesFromRobot(robot)...), test.ShouldBeEmpty)
		test.That(t, utils.NewStringSet(camera.NamesFromRobot(robot)...), test.ShouldBeEmpty)
		test.That(t, utils.NewStringSet(gripper.NamesFromRobot(robot)...), test.ShouldBeEmpty)
		test.That(t, utils.NewStringSet(sensor.NamesFromRobot(robot)...), test.ShouldBeEmpty)
		test.That(t, utils.NewStringSet(servo.NamesFromRobot(robot)...), test.ShouldBeEmpty)
		test.That(
			t,
			rdktestutils.NewResourceNameSet(robot.ResourceNames()...),
			test.ShouldResemble,
			rdktestutils.NewResourceNameSet(serviceNames...),
		)
		test.That(t, utils.NewStringSet(robot.ProcessManager().ProcessIDs()...), test.ShouldBeEmpty)

		armNames := []resource.Name{arm.Named("arm1")}
		boardNames := []resource.Name{board.Named("board1")}
		baseNames := []resource.Name{base.Named("base1")}
		mockNames := []resource.Name{mockNamed("mock1"), mockNamed("mock2")}
		test.That(t, robot.Reconfigure(ctx, conf1), test.ShouldBeNil)
		test.That(t, utils.NewStringSet(robot.RemoteNames()...), test.ShouldBeEmpty)
		test.That(
			t,
			utils.NewStringSet(arm.NamesFromRobot(robot)...),
			test.ShouldResemble,
			utils.NewStringSet(rdktestutils.ExtractNames(armNames...)...),
		)
		test.That(
			t,
			utils.NewStringSet(base.NamesFromRobot(robot)...),
			test.ShouldResemble,
			utils.NewStringSet(rdktestutils.ExtractNames(baseNames...)...),
		)
		test.That(
			t,
			utils.NewStringSet(board.NamesFromRobot(robot)...),
			test.ShouldResemble,
			utils.NewStringSet(rdktestutils.ExtractNames(boardNames...)...),
		)
		test.That(t, utils.NewStringSet(camera.NamesFromRobot(robot)...), test.ShouldBeEmpty)
		test.That(t, utils.NewStringSet(gripper.NamesFromRobot(robot)...), test.ShouldBeEmpty)
		test.That(t, utils.NewStringSet(sensor.NamesFromRobot(robot)...), test.ShouldBeEmpty)
		test.That(t, utils.NewStringSet(servo.NamesFromRobot(robot)...), test.ShouldBeEmpty)
		test.That(t, rdktestutils.NewResourceNameSet(robot.ResourceNames()...), test.ShouldResemble, rdktestutils.NewResourceNameSet(
			rdktestutils.ConcatResourceNames(
				armNames,
				baseNames,
				boardNames,
				mockNames,
				serviceNames,
			)...))
		test.That(t, utils.NewStringSet(robot.ProcessManager().ProcessIDs()...), test.ShouldResemble, utils.NewStringSet("1", "2"))

		_, err = arm.FromRobot(robot, "arm1")
		test.That(t, err, test.ShouldBeNil)

		_, err = base.FromRobot(robot, "base1")
		test.That(t, err, test.ShouldBeNil)

		_, err = board.FromRobot(robot, "board1")
		test.That(t, err, test.ShouldBeNil)

		_, err = robot.ResourceByName(arm.Named("arm1"))
		test.That(t, err, test.ShouldBeNil)

		mock1, err := robot.ResourceByName(mockNamed("mock1"))
		test.That(t, err, test.ShouldBeNil)
		test.That(t, mock1.(*mockFake).x, test.ShouldEqual, 5)
		test.That(t, mock1.(*mockFake).reconfCount, test.ShouldEqual, 0)

		mock2, err := robot.ResourceByName(mockNamed("mock2"))
		test.That(t, err, test.ShouldBeNil)
		test.That(t, mock2.(*mockFake2).x, test.ShouldEqual, 5)
		test.That(t, mock2.(*mockFake2).reconfCount, test.ShouldEqual, 0)

		_, ok := robot.ProcessManager().ProcessByID("1")
		test.That(t, ok, test.ShouldBeTrue)
		_, ok = robot.ProcessManager().ProcessByID("2")
		test.That(t, ok, test.ShouldBeTrue)

		resources = robot.ResourceNames()
		test.That(t, len(resources), test.ShouldEqual, 8)
	})

	t.Run("additive diff", func(t *testing.T) {
		logger := golog.NewTestLogger(t)
		conf1 := ConfigFromFile(t, "data/diff_config_1.json")
		conf4 := ConfigFromFile(t, "data/diff_config_4.json")
		robot, err := New(context.Background(), conf1, logger)
		test.That(t, err, test.ShouldBeNil)
		defer func() {
			test.That(t, robot.Close(context.Background()), test.ShouldBeNil)
		}()

		armNames := []resource.Name{arm.Named("arm1")}
		baseNames := []resource.Name{base.Named("base1")}
		boardNames := []resource.Name{board.Named("board1")}
		mockNames := []resource.Name{mockNamed("mock1"), mockNamed("mock2")}
		test.That(t, robot.Reconfigure(context.Background(), conf1), test.ShouldBeNil)
		test.That(t, utils.NewStringSet(robot.RemoteNames()...), test.ShouldBeEmpty)
		test.That(
			t,
			utils.NewStringSet(arm.NamesFromRobot(robot)...),
			test.ShouldResemble,
			utils.NewStringSet(rdktestutils.ExtractNames(armNames...)...),
		)
		test.That(
			t,
			utils.NewStringSet(base.NamesFromRobot(robot)...),
			test.ShouldResemble,
			utils.NewStringSet(rdktestutils.ExtractNames(baseNames...)...),
		)
		test.That(
			t,
			utils.NewStringSet(board.NamesFromRobot(robot)...),
			test.ShouldResemble,
			utils.NewStringSet(rdktestutils.ExtractNames(boardNames...)...),
		)
		test.That(t, utils.NewStringSet(camera.NamesFromRobot(robot)...), test.ShouldBeEmpty)
		test.That(t, utils.NewStringSet(gripper.NamesFromRobot(robot)...), test.ShouldBeEmpty)
		test.That(t, utils.NewStringSet(sensor.NamesFromRobot(robot)...), test.ShouldBeEmpty)
		test.That(t, utils.NewStringSet(servo.NamesFromRobot(robot)...), test.ShouldBeEmpty)
		test.That(t, rdktestutils.NewResourceNameSet(robot.ResourceNames()...), test.ShouldResemble, rdktestutils.NewResourceNameSet(
			rdktestutils.ConcatResourceNames(
				armNames,
				baseNames,
				boardNames,
				mockNames,
				serviceNames,
			)...))
		test.That(t, utils.NewStringSet(robot.ProcessManager().ProcessIDs()...), test.ShouldResemble, utils.NewStringSet("1", "2"))

		baseNames = []resource.Name{base.Named("base1"), base.Named("base2")}
		test.That(t, robot.Reconfigure(context.Background(), conf4), test.ShouldBeNil)
		test.That(t, utils.NewStringSet(robot.RemoteNames()...), test.ShouldBeEmpty)
		test.That(
			t,
			utils.NewStringSet(arm.NamesFromRobot(robot)...),
			test.ShouldResemble,
			utils.NewStringSet(rdktestutils.ExtractNames(armNames...)...),
		)
		test.That(
			t,
			utils.NewStringSet(base.NamesFromRobot(robot)...),
			test.ShouldResemble,
			utils.NewStringSet(rdktestutils.ExtractNames(baseNames...)...),
		)
		test.That(
			t,
			utils.NewStringSet(board.NamesFromRobot(robot)...),
			test.ShouldResemble,
			utils.NewStringSet(rdktestutils.ExtractNames(boardNames...)...),
		)
		test.That(t, utils.NewStringSet(camera.NamesFromRobot(robot)...), test.ShouldBeEmpty)
		test.That(t, utils.NewStringSet(gripper.NamesFromRobot(robot)...), test.ShouldBeEmpty)
		test.That(t, utils.NewStringSet(sensor.NamesFromRobot(robot)...), test.ShouldBeEmpty)
		test.That(t, utils.NewStringSet(servo.NamesFromRobot(robot)...), test.ShouldBeEmpty)
		test.That(t, rdktestutils.NewResourceNameSet(robot.ResourceNames()...), test.ShouldResemble, rdktestutils.NewResourceNameSet(
			rdktestutils.ConcatResourceNames(
				armNames,
				baseNames,
				boardNames,
				mockNames,
				serviceNames,
			)...))
		test.That(t, utils.NewStringSet(robot.ProcessManager().ProcessIDs()...), test.ShouldResemble, utils.NewStringSet("1", "2"))

		_, err = arm.FromRobot(robot, "arm1")
		test.That(t, err, test.ShouldBeNil)

		_, err = base.FromRobot(robot, "base1")
		test.That(t, err, test.ShouldBeNil)

		_, err = board.FromRobot(robot, "board1")
		test.That(t, err, test.ShouldBeNil)

		_, err = robot.ResourceByName(arm.Named("arm1"))
		test.That(t, err, test.ShouldBeNil)

		_, ok := robot.ProcessManager().ProcessByID("1")
		test.That(t, ok, test.ShouldBeTrue)
		_, ok = robot.ProcessManager().ProcessByID("2")
		test.That(t, ok, test.ShouldBeTrue)

		mock1, err := robot.ResourceByName(mockNamed("mock1"))
		test.That(t, err, test.ShouldBeNil)
		test.That(t, mock1.(*mockFake).x, test.ShouldEqual, 5)
		test.That(t, mock1.(*mockFake).reconfCount, test.ShouldEqual, 0)

		mock2, err := robot.ResourceByName(mockNamed("mock2"))
		test.That(t, err, test.ShouldBeNil)
		test.That(t, mock2.(*mockFake2).x, test.ShouldEqual, 5)
		test.That(t, mock2.(*mockFake2).reconfCount, test.ShouldEqual, 0)
	})

	t.Run("subtractive diff", func(t *testing.T) {
		logger := golog.NewTestLogger(t)
		conf1 := ConfigFromFile(t, "data/diff_config_1.json")
		emptyConf := ConfigFromFile(t, "data/diff_config_empty.json")
		robot, err := New(context.Background(), conf1, logger)
		test.That(t, err, test.ShouldBeNil)
		defer func() {
			test.That(t, robot.Close(context.Background()), test.ShouldBeNil)
		}()

		armNames := []resource.Name{arm.Named("arm1")}
		baseNames := []resource.Name{base.Named("base1")}
		boardNames := []resource.Name{board.Named("board1")}
		mockNames := []resource.Name{mockNamed("mock1"), mockNamed("mock2")}
		test.That(t, utils.NewStringSet(robot.RemoteNames()...), test.ShouldBeEmpty)
		test.That(
			t,
			utils.NewStringSet(arm.NamesFromRobot(robot)...),
			test.ShouldResemble,
			utils.NewStringSet(rdktestutils.ExtractNames(armNames...)...),
		)
		test.That(
			t,
			utils.NewStringSet(base.NamesFromRobot(robot)...),
			test.ShouldResemble,
			utils.NewStringSet(rdktestutils.ExtractNames(baseNames...)...),
		)
		test.That(
			t,
			utils.NewStringSet(board.NamesFromRobot(robot)...),
			test.ShouldResemble,
			utils.NewStringSet(rdktestutils.ExtractNames(boardNames...)...),
		)
		test.That(t, utils.NewStringSet(camera.NamesFromRobot(robot)...), test.ShouldBeEmpty)
		test.That(t, utils.NewStringSet(gripper.NamesFromRobot(robot)...), test.ShouldBeEmpty)
		test.That(t, utils.NewStringSet(sensor.NamesFromRobot(robot)...), test.ShouldBeEmpty)
		test.That(t, utils.NewStringSet(servo.NamesFromRobot(robot)...), test.ShouldBeEmpty)
		test.That(t, rdktestutils.NewResourceNameSet(robot.ResourceNames()...), test.ShouldResemble, rdktestutils.NewResourceNameSet(
			rdktestutils.ConcatResourceNames(
				armNames,
				baseNames,
				boardNames,
				mockNames,
				serviceNames,
			)...))
		test.That(t, utils.NewStringSet(robot.ProcessManager().ProcessIDs()...), test.ShouldResemble, utils.NewStringSet("1", "2"))

		_, err = arm.FromRobot(robot, "arm1")
		test.That(t, err, test.ShouldBeNil)

		_, err = base.FromRobot(robot, "base1")
		test.That(t, err, test.ShouldBeNil)

		_, err = board.FromRobot(robot, "board1")
		test.That(t, err, test.ShouldBeNil)

		_, err = robot.ResourceByName(arm.Named("arm1"))
		test.That(t, err, test.ShouldBeNil)

		test.That(t, robot.Reconfigure(context.Background(), emptyConf), test.ShouldBeNil)
		test.That(t, utils.NewStringSet(robot.RemoteNames()...), test.ShouldBeEmpty)
		test.That(t, utils.NewStringSet(arm.NamesFromRobot(robot)...), test.ShouldBeEmpty)
		test.That(t, utils.NewStringSet(base.NamesFromRobot(robot)...), test.ShouldBeEmpty)
		test.That(t, utils.NewStringSet(board.NamesFromRobot(robot)...), test.ShouldBeEmpty)
		test.That(t, utils.NewStringSet(camera.NamesFromRobot(robot)...), test.ShouldBeEmpty)
		test.That(t, utils.NewStringSet(gripper.NamesFromRobot(robot)...), test.ShouldBeEmpty)
		test.That(t, utils.NewStringSet(sensor.NamesFromRobot(robot)...), test.ShouldBeEmpty)
		test.That(t, utils.NewStringSet(servo.NamesFromRobot(robot)...), test.ShouldBeEmpty)
		test.That(
			t,
			rdktestutils.NewResourceNameSet(robot.ResourceNames()...),
			test.ShouldResemble,
			rdktestutils.NewResourceNameSet(serviceNames...),
		)
		test.That(t, utils.NewStringSet(robot.ProcessManager().ProcessIDs()...), test.ShouldBeEmpty)

		_, err = arm.FromRobot(robot, "arm1")
		test.That(t, err, test.ShouldNotBeNil)
		test.That(t, err.Error(), test.ShouldContainSubstring, "not found")

		_, err = base.FromRobot(robot, "base1")
		test.That(t, err, test.ShouldNotBeNil)
		test.That(t, err.Error(), test.ShouldContainSubstring, "not found")

		_, err = board.FromRobot(robot, "board1")
		test.That(t, err, test.ShouldNotBeNil)
		test.That(t, err.Error(), test.ShouldContainSubstring, "not found")

		_, err = robot.ResourceByName(arm.Named("arm1"))
		test.That(t, err, test.ShouldBeError)

		_, err = robot.ResourceByName(mockNamed("mock1"))
		test.That(t, err, test.ShouldBeError)

		_, err = robot.ResourceByName(mockNamed("mock2"))
		test.That(t, err, test.ShouldBeError)
	})

	t.Run("modificative diff", func(t *testing.T) {
		logger := golog.NewTestLogger(t)
		conf1 := ConfigFromFile(t, "data/diff_config_1.json")
		conf2 := ConfigFromFile(t, "data/diff_config_2.json")
		robot, err := New(context.Background(), conf1, logger)
		test.That(t, err, test.ShouldBeNil)
		defer func() {
			test.That(t, robot.Close(context.Background()), test.ShouldBeNil)
		}()

		armNames := []resource.Name{arm.Named("arm1")}
		boardNames := []resource.Name{board.Named("board1")}
		baseNames := []resource.Name{base.Named("base1")}
		mockNames := []resource.Name{mockNamed("mock1"), mockNamed("mock2")}
		test.That(t, utils.NewStringSet(robot.RemoteNames()...), test.ShouldBeEmpty)
		test.That(
			t,
			utils.NewStringSet(arm.NamesFromRobot(robot)...),
			test.ShouldResemble,
			utils.NewStringSet(rdktestutils.ExtractNames(armNames...)...),
		)
		test.That(
			t,
			utils.NewStringSet(base.NamesFromRobot(robot)...),
			test.ShouldResemble,
			utils.NewStringSet(rdktestutils.ExtractNames(baseNames...)...),
		)
		test.That(
			t,
			utils.NewStringSet(board.NamesFromRobot(robot)...),
			test.ShouldResemble,
			utils.NewStringSet(rdktestutils.ExtractNames(boardNames...)...),
		)
		test.That(t, utils.NewStringSet(camera.NamesFromRobot(robot)...), test.ShouldBeEmpty)
		test.That(t, utils.NewStringSet(gripper.NamesFromRobot(robot)...), test.ShouldBeEmpty)
		test.That(t, utils.NewStringSet(sensor.NamesFromRobot(robot)...), test.ShouldBeEmpty)
		test.That(t, utils.NewStringSet(servo.NamesFromRobot(robot)...), test.ShouldBeEmpty)
		test.That(t, rdktestutils.NewResourceNameSet(robot.ResourceNames()...), test.ShouldResemble, rdktestutils.NewResourceNameSet(
			rdktestutils.ConcatResourceNames(
				armNames,
				baseNames,
				boardNames,
				mockNames,
				serviceNames,
			)...))
		test.That(t, utils.NewStringSet(robot.ProcessManager().ProcessIDs()...), test.ShouldResemble, utils.NewStringSet("1", "2"))

		arm1, err := arm.FromRobot(robot, "arm1")
		test.That(t, err, test.ShouldBeNil)

		base1, err := base.FromRobot(robot, "base1")
		test.That(t, err, test.ShouldBeNil)

		board1, err := board.FromRobot(robot, "board1")
		test.That(t, err, test.ShouldBeNil)

		resource1, err := robot.ResourceByName(arm.Named("arm1"))
		test.That(t, err, test.ShouldBeNil)

		mock1, err := robot.ResourceByName(mockNamed("mock1"))
		test.That(t, err, test.ShouldBeNil)
		test.That(t, mock1.(*mockFake).x, test.ShouldEqual, 5)
		test.That(t, mock1.(*mockFake).reconfCount, test.ShouldEqual, 0)

		mock2, err := robot.ResourceByName(mockNamed("mock2"))
		test.That(t, err, test.ShouldBeNil)
		test.That(t, mock2.(*mockFake2).x, test.ShouldEqual, 5)
		test.That(t, mock2.(*mockFake2).reconfCount, test.ShouldEqual, 0)

		test.That(t, robot.Reconfigure(context.Background(), conf2), test.ShouldBeNil)
		test.That(t, utils.NewStringSet(robot.RemoteNames()...), test.ShouldBeEmpty)
		test.That(
			t,
			utils.NewStringSet(arm.NamesFromRobot(robot)...),
			test.ShouldResemble,
			utils.NewStringSet(rdktestutils.ExtractNames(armNames...)...),
		)
		test.That(
			t,
			utils.NewStringSet(base.NamesFromRobot(robot)...),
			test.ShouldResemble,
			utils.NewStringSet(rdktestutils.ExtractNames(baseNames...)...),
		)
		test.That(
			t,
			utils.NewStringSet(board.NamesFromRobot(robot)...),
			test.ShouldResemble,
			utils.NewStringSet(rdktestutils.ExtractNames(boardNames...)...),
		)
		test.That(t, utils.NewStringSet(camera.NamesFromRobot(robot)...), test.ShouldBeEmpty)
		test.That(t, utils.NewStringSet(gripper.NamesFromRobot(robot)...), test.ShouldBeEmpty)
		test.That(t, utils.NewStringSet(sensor.NamesFromRobot(robot)...), test.ShouldBeEmpty)
		test.That(t, utils.NewStringSet(servo.NamesFromRobot(robot)...), test.ShouldBeEmpty)
		test.That(t, rdktestutils.NewResourceNameSet(robot.ResourceNames()...), test.ShouldResemble, rdktestutils.NewResourceNameSet(
			rdktestutils.ConcatResourceNames(
				armNames,
				baseNames,
				boardNames,
				mockNames,
				serviceNames,
			)...))
		test.That(t, utils.NewStringSet(robot.ProcessManager().ProcessIDs()...), test.ShouldResemble, utils.NewStringSet("1", "2"))

		test.That(t, mock1.(*mockFake).reconfCount, test.ShouldEqual, 1)

		newArm1, err := arm.FromRobot(robot, "arm1")
		test.That(t, err, test.ShouldBeNil)
		test.That(t, newArm1, test.ShouldEqual, arm1)

		newBase1, err := base.FromRobot(robot, "base1")
		test.That(t, err, test.ShouldBeNil)
		test.That(t, newBase1, test.ShouldEqual, base1)

		newBoard1, err := board.FromRobot(robot, "board1")
		test.That(t, err, test.ShouldBeNil)
		test.That(t, newBoard1, test.ShouldEqual, board1)

		_, ok := newBoard1.AnalogReaderByName("analog1")
		test.That(t, ok, test.ShouldBeTrue)

		_, ok = newBoard1.AnalogReaderByName("analog2")
		test.That(t, ok, test.ShouldBeFalse)

		newResource1, err := robot.ResourceByName(arm.Named("arm1"))
		test.That(t, err, test.ShouldBeNil)
		test.That(t, newResource1, test.ShouldEqual, resource1)

		newMock1, err := robot.ResourceByName(mockNamed("mock1"))
		test.That(t, err, test.ShouldBeNil)
		test.That(t, newMock1, test.ShouldEqual, mock1)

		_, ok = robot.ProcessManager().ProcessByID("1")
		test.That(t, ok, test.ShouldBeTrue)
		_, ok = robot.ProcessManager().ProcessByID("2")
		test.That(t, ok, test.ShouldBeTrue)
	})

	t.Run("mixed diff", func(t *testing.T) {
		logger := golog.NewTestLogger(t)
		conf1 := ConfigFromFile(t, "data/diff_config_1.json")
		conf3 := ConfigFromFile(t, "data/diff_config_3.json")
		robot, err := New(context.Background(), conf1, logger)
		test.That(t, err, test.ShouldBeNil)
		defer func() {
			test.That(t, robot.Close(context.Background()), test.ShouldBeNil)
		}()

		armNames := []resource.Name{arm.Named("arm1")}
		baseNames := []resource.Name{base.Named("base1")}
		boardNames := []resource.Name{board.Named("board1")}
		mockNames := []resource.Name{mockNamed("mock1"), mockNamed("mock2")}
		test.That(t, utils.NewStringSet(robot.RemoteNames()...), test.ShouldBeEmpty)
		test.That(
			t,
			utils.NewStringSet(arm.NamesFromRobot(robot)...),
			test.ShouldResemble,
			utils.NewStringSet(rdktestutils.ExtractNames(armNames...)...),
		)
		test.That(
			t,
			utils.NewStringSet(base.NamesFromRobot(robot)...),
			test.ShouldResemble,
			utils.NewStringSet(rdktestutils.ExtractNames(baseNames...)...),
		)
		test.That(
			t,
			utils.NewStringSet(board.NamesFromRobot(robot)...),
			test.ShouldResemble,
			utils.NewStringSet(rdktestutils.ExtractNames(boardNames...)...),
		)
		test.That(t, utils.NewStringSet(camera.NamesFromRobot(robot)...), test.ShouldBeEmpty)
		test.That(t, utils.NewStringSet(gripper.NamesFromRobot(robot)...), test.ShouldBeEmpty)
		test.That(t, utils.NewStringSet(sensor.NamesFromRobot(robot)...), test.ShouldBeEmpty)
		test.That(t, utils.NewStringSet(servo.NamesFromRobot(robot)...), test.ShouldBeEmpty)
		test.That(t, rdktestutils.NewResourceNameSet(robot.ResourceNames()...), test.ShouldResemble, rdktestutils.NewResourceNameSet(
			rdktestutils.ConcatResourceNames(
				armNames,
				baseNames,
				boardNames,
				mockNames,
				serviceNames,
			)...))
		test.That(t, utils.NewStringSet(robot.ProcessManager().ProcessIDs()...), test.ShouldResemble, utils.NewStringSet("1", "2"))

		arm1, err := arm.FromRobot(robot, "arm1")
		test.That(t, err, test.ShouldBeNil)

		_, err = base.FromRobot(robot, "base1")
		test.That(t, err, test.ShouldBeNil)

		board1, err := board.FromRobot(robot, "board1")
		test.That(t, err, test.ShouldBeNil)

		resource1, err := robot.ResourceByName(arm.Named("arm1"))
		test.That(t, err, test.ShouldBeNil)

		mock1, err := robot.ResourceByName(mockNamed("mock1"))
		test.That(t, err, test.ShouldBeNil)
		test.That(t, mock1.(*mockFake).x, test.ShouldEqual, 5)
		test.That(t, mock1.(*mockFake).reconfCount, test.ShouldEqual, 0)

		mock2, err := robot.ResourceByName(mockNamed("mock2"))
		test.That(t, err, test.ShouldBeNil)
		test.That(t, mock2.(*mockFake2).x, test.ShouldEqual, 5)
		test.That(t, mock2.(*mockFake2).reconfCount, test.ShouldEqual, 0)

		armNames = []resource.Name{arm.Named("arm1")}
		baseNames = []resource.Name{base.Named("base2")}
		boardNames = []resource.Name{board.Named("board1"), board.Named("board2")}
		mockNames = []resource.Name{mockNamed("mock1")}
		test.That(t, robot.Reconfigure(context.Background(), conf3), test.ShouldBeNil)
		test.That(t, utils.NewStringSet(robot.RemoteNames()...), test.ShouldBeEmpty)
		test.That(
			t,
			utils.NewStringSet(arm.NamesFromRobot(robot)...),
			test.ShouldResemble,
			utils.NewStringSet(rdktestutils.ExtractNames(armNames...)...),
		)
		test.That(
			t,
			utils.NewStringSet(base.NamesFromRobot(robot)...),
			test.ShouldResemble,
			utils.NewStringSet(rdktestutils.ExtractNames(baseNames...)...),
		)
		test.That(
			t,
			utils.NewStringSet(board.NamesFromRobot(robot)...),
			test.ShouldResemble,
			utils.NewStringSet(rdktestutils.ExtractNames(boardNames...)...),
		)
		test.That(t, utils.NewStringSet(camera.NamesFromRobot(robot)...), test.ShouldBeEmpty)
		test.That(t, utils.NewStringSet(gripper.NamesFromRobot(robot)...), test.ShouldBeEmpty)
		test.That(t, utils.NewStringSet(sensor.NamesFromRobot(robot)...), test.ShouldBeEmpty)
		test.That(t, utils.NewStringSet(servo.NamesFromRobot(robot)...), test.ShouldBeEmpty)
		test.That(t, rdktestutils.NewResourceNameSet(robot.ResourceNames()...), test.ShouldResemble, rdktestutils.NewResourceNameSet(
			rdktestutils.ConcatResourceNames(
				armNames,
				baseNames,
				boardNames,
				mockNames,
				serviceNames,
			)...))
		test.That(t, utils.NewStringSet(robot.ProcessManager().ProcessIDs()...), test.ShouldResemble, utils.NewStringSet("1", "3"))

		test.That(t, mock1.(*mockFake).reconfCount, test.ShouldEqual, 1)

		newArm1, err := arm.FromRobot(robot, "arm1")
		test.That(t, err, test.ShouldBeNil)
		test.That(t, newArm1, test.ShouldEqual, arm1)

		newBase1, err := base.FromRobot(robot, "base1")
		test.That(t, err, test.ShouldNotBeNil)
		test.That(t, newBase1, test.ShouldBeNil)

		newBoard1, err := board.FromRobot(robot, "board1")
		test.That(t, err, test.ShouldBeNil)
		test.That(t, newBoard1, test.ShouldEqual, board1)

		_, err = base.FromRobot(robot, "base2")
		test.That(t, err, test.ShouldBeNil)

		_, err = board.FromRobot(robot, "board2")
		test.That(t, err, test.ShouldBeNil)

		newResource1, err := robot.ResourceByName(arm.Named("arm1"))
		test.That(t, err, test.ShouldBeNil)
		test.That(t, newResource1, test.ShouldEqual, resource1)

		newMock1, err := robot.ResourceByName(mockNamed("mock1"))
		test.That(t, err, test.ShouldBeNil)
		test.That(t, newMock1, test.ShouldEqual, mock1)

		_, err = robot.ResourceByName(mockNamed("mock2"))
		test.That(t, err, test.ShouldBeError)

		_, ok := robot.ProcessManager().ProcessByID("1")
		test.That(t, ok, test.ShouldBeTrue)
		_, ok = robot.ProcessManager().ProcessByID("2")
		test.That(t, ok, test.ShouldBeFalse)
		_, ok = robot.ProcessManager().ProcessByID("3")
		test.That(t, ok, test.ShouldBeTrue)
	})

	t.Run("reconfiguring unreconfigurable", func(t *testing.T) {
		testReconfiguringMismatch = true
		// processing modify will fail
		logger := golog.NewTestLogger(t)
		conf1 := ConfigFromFile(t, "data/diff_config_1.json")
		conf3 := ConfigFromFile(t, "data/diff_config_4_bad.json")
		robot, err := New(context.Background(), conf1, logger)
		test.That(t, err, test.ShouldBeNil)
		defer func() {
			test.That(t, robot.Close(context.Background()), test.ShouldBeNil)
		}()

		armNames := []resource.Name{arm.Named("arm1")}
		baseNames := []resource.Name{base.Named("base1")}
		boardNames := []resource.Name{board.Named("board1")}
		mockNames := []resource.Name{mockNamed("mock1"), mockNamed("mock2")}
		test.That(t, utils.NewStringSet(robot.RemoteNames()...), test.ShouldBeEmpty)
		test.That(
			t,
			utils.NewStringSet(arm.NamesFromRobot(robot)...),
			test.ShouldResemble,
			utils.NewStringSet(rdktestutils.ExtractNames(armNames...)...),
		)
		test.That(
			t,
			utils.NewStringSet(base.NamesFromRobot(robot)...),
			test.ShouldResemble,
			utils.NewStringSet(rdktestutils.ExtractNames(baseNames...)...),
		)
		test.That(
			t,
			utils.NewStringSet(board.NamesFromRobot(robot)...),
			test.ShouldResemble,
			utils.NewStringSet(rdktestutils.ExtractNames(boardNames...)...),
		)
		test.That(t, utils.NewStringSet(camera.NamesFromRobot(robot)...), test.ShouldBeEmpty)
		test.That(t, utils.NewStringSet(gripper.NamesFromRobot(robot)...), test.ShouldBeEmpty)
		test.That(t, utils.NewStringSet(sensor.NamesFromRobot(robot)...), test.ShouldBeEmpty)
		test.That(t, utils.NewStringSet(servo.NamesFromRobot(robot)...), test.ShouldBeEmpty)
		test.That(t, rdktestutils.NewResourceNameSet(robot.ResourceNames()...), test.ShouldResemble, rdktestutils.NewResourceNameSet(
			rdktestutils.ConcatResourceNames(
				armNames,
				baseNames,
				boardNames,
				mockNames,
				serviceNames,
			)...))
		test.That(t, utils.NewStringSet(robot.ProcessManager().ProcessIDs()...), test.ShouldResemble, utils.NewStringSet("1", "2"))

		arm1, err := arm.FromRobot(robot, "arm1")
		test.That(t, err, test.ShouldBeNil)

		base1, err := base.FromRobot(robot, "base1")
		test.That(t, err, test.ShouldBeNil)

		board1, err := board.FromRobot(robot, "board1")
		test.That(t, err, test.ShouldBeNil)

		resource1, err := robot.ResourceByName(arm.Named("arm1"))
		test.That(t, err, test.ShouldBeNil)

		mock1, err := robot.ResourceByName(mockNamed("mock1"))
		test.That(t, err, test.ShouldBeNil)
		test.That(t, mock1.(*mockFake).x, test.ShouldEqual, 5)
		test.That(t, mock1.(*mockFake).reconfCount, test.ShouldEqual, 0)

		reconfigurableTrue = false
		err = robot.Reconfigure(context.Background(), conf3)
		test.That(t, err, test.ShouldNotBeNil)
		reconfigurableTrue = true

		test.That(t, utils.NewStringSet(robot.RemoteNames()...), test.ShouldBeEmpty)
		test.That(
			t,
			utils.NewStringSet(arm.NamesFromRobot(robot)...),
			test.ShouldResemble,
			utils.NewStringSet(rdktestutils.ExtractNames(armNames...)...),
		)
		test.That(
			t,
			utils.NewStringSet(base.NamesFromRobot(robot)...),
			test.ShouldResemble,
			utils.NewStringSet(rdktestutils.ExtractNames(baseNames...)...),
		)
		test.That(
			t,
			utils.NewStringSet(board.NamesFromRobot(robot)...),
			test.ShouldResemble,
			utils.NewStringSet(rdktestutils.ExtractNames(boardNames...)...),
		)
		test.That(t, utils.NewStringSet(camera.NamesFromRobot(robot)...), test.ShouldBeEmpty)
		test.That(t, utils.NewStringSet(gripper.NamesFromRobot(robot)...), test.ShouldBeEmpty)
		test.That(t, utils.NewStringSet(sensor.NamesFromRobot(robot)...), test.ShouldBeEmpty)
		test.That(t, utils.NewStringSet(servo.NamesFromRobot(robot)...), test.ShouldBeEmpty)
		test.That(t, rdktestutils.NewResourceNameSet(robot.ResourceNames()...), test.ShouldResemble, rdktestutils.NewResourceNameSet(
			rdktestutils.ConcatResourceNames(
				armNames,
				baseNames,
				boardNames,
				mockNames,
				serviceNames,
			)...))
		test.That(t, utils.NewStringSet(robot.ProcessManager().ProcessIDs()...), test.ShouldResemble, utils.NewStringSet("1", "2"))

		test.That(t, mock1.(*mockFake).reconfCount, test.ShouldEqual, 0)

		newArm1, err := arm.FromRobot(robot, "arm1")
		test.That(t, err, test.ShouldBeNil)
		test.That(t, newArm1, test.ShouldEqual, arm1)

		newBase1, err := base.FromRobot(robot, "base1")
		test.That(t, err, test.ShouldBeNil)
		test.That(t, newBase1, test.ShouldEqual, base1)

		newBoard1, err := board.FromRobot(robot, "board1")
		test.That(t, err, test.ShouldBeNil)
		test.That(t, newBoard1, test.ShouldEqual, board1)

		newResource1, err := robot.ResourceByName(arm.Named("arm1"))
		test.That(t, err, test.ShouldBeNil)
		test.That(t, newResource1, test.ShouldEqual, resource1)

		newMock1, err := robot.ResourceByName(mockNamed("mock1"))
		test.That(t, err, test.ShouldBeNil)
		test.That(t, newMock1, test.ShouldEqual, mock1)

		_, ok := robot.ProcessManager().ProcessByID("1")
		test.That(t, ok, test.ShouldBeTrue)
		_, ok = robot.ProcessManager().ProcessByID("2")
		test.That(t, ok, test.ShouldBeTrue)

		testReconfiguringMismatch = false
	})

	t.Run("rollback", func(t *testing.T) {
		// processing modify will fail
		logger := golog.NewTestLogger(t)
		conf1 := ConfigFromFile(t, "data/diff_config_1.json")
		conf3 := ConfigFromFile(t, "data/diff_config_3_bad.json")
		robot, err := New(context.Background(), conf1, logger)
		test.That(t, err, test.ShouldBeNil)
		defer func() {
			test.That(t, robot.Close(context.Background()), test.ShouldBeNil)
		}()

		armNames := []resource.Name{arm.Named("arm1")}
		baseNames := []resource.Name{base.Named("base1")}
		boardNames := []resource.Name{board.Named("board1")}
		mockNames := []resource.Name{mockNamed("mock1"), mockNamed("mock2")}

		test.That(t, utils.NewStringSet(robot.RemoteNames()...), test.ShouldBeEmpty)
		test.That(
			t,
			utils.NewStringSet(arm.NamesFromRobot(robot)...),
			test.ShouldResemble,
			utils.NewStringSet(rdktestutils.ExtractNames(armNames...)...),
		)
		test.That(
			t,
			utils.NewStringSet(base.NamesFromRobot(robot)...),
			test.ShouldResemble,
			utils.NewStringSet(rdktestutils.ExtractNames(baseNames...)...),
		)
		test.That(
			t,
			utils.NewStringSet(board.NamesFromRobot(robot)...),
			test.ShouldResemble,
			utils.NewStringSet(rdktestutils.ExtractNames(boardNames...)...),
		)
		test.That(t, utils.NewStringSet(camera.NamesFromRobot(robot)...), test.ShouldBeEmpty)
		test.That(t, utils.NewStringSet(gripper.NamesFromRobot(robot)...), test.ShouldBeEmpty)
		test.That(t, utils.NewStringSet(sensor.NamesFromRobot(robot)...), test.ShouldBeEmpty)
		test.That(t, utils.NewStringSet(servo.NamesFromRobot(robot)...), test.ShouldBeEmpty)
		test.That(t, rdktestutils.NewResourceNameSet(robot.ResourceNames()...), test.ShouldResemble, rdktestutils.NewResourceNameSet(
			rdktestutils.ConcatResourceNames(
				armNames,
				baseNames,
				boardNames,
				mockNames,
				serviceNames,
			)...))
		test.That(t, utils.NewStringSet(robot.ProcessManager().ProcessIDs()...), test.ShouldResemble, utils.NewStringSet("1", "2"))

		arm1, err := arm.FromRobot(robot, "arm1")
		test.That(t, err, test.ShouldBeNil)

		base1, err := base.FromRobot(robot, "base1")
		test.That(t, err, test.ShouldBeNil)

		board1, err := board.FromRobot(robot, "board1")
		test.That(t, err, test.ShouldBeNil)

		resource1, err := robot.ResourceByName(arm.Named("arm1"))
		test.That(t, err, test.ShouldBeNil)

		mock1, err := robot.ResourceByName(mockNamed("mock1"))
		test.That(t, err, test.ShouldBeNil)
		test.That(t, mock1.(*mockFake).x, test.ShouldEqual, 5)
		test.That(t, mock1.(*mockFake).reconfCount, test.ShouldEqual, 0)

		mock2, err := robot.ResourceByName(mockNamed("mock2"))
		test.That(t, err, test.ShouldBeNil)
		test.That(t, mock2.(*mockFake2).x, test.ShouldEqual, 5)
		test.That(t, mock2.(*mockFake2).reconfCount, test.ShouldEqual, 0)

		err = robot.Reconfigure(context.Background(), conf3)
		test.That(t, err, test.ShouldNotBeNil)
		test.That(t, err.Error(), test.ShouldContainSubstring, "error processing draft changes")
		test.That(t, err.Error(), test.ShouldContainSubstring, "whoops")

		test.That(t, utils.NewStringSet(robot.RemoteNames()...), test.ShouldBeEmpty)
		test.That(
			t,
			utils.NewStringSet(arm.NamesFromRobot(robot)...),
			test.ShouldResemble,
			utils.NewStringSet(rdktestutils.ExtractNames(armNames...)...),
		)
		test.That(
			t,
			utils.NewStringSet(base.NamesFromRobot(robot)...),
			test.ShouldResemble,
			utils.NewStringSet(rdktestutils.ExtractNames(baseNames...)...),
		)
		test.That(
			t,
			utils.NewStringSet(board.NamesFromRobot(robot)...),
			test.ShouldResemble,
			utils.NewStringSet(rdktestutils.ExtractNames(boardNames...)...),
		)
		test.That(t, utils.NewStringSet(camera.NamesFromRobot(robot)...), test.ShouldBeEmpty)
		test.That(t, utils.NewStringSet(gripper.NamesFromRobot(robot)...), test.ShouldBeEmpty)
		test.That(t, utils.NewStringSet(sensor.NamesFromRobot(robot)...), test.ShouldBeEmpty)
		test.That(t, utils.NewStringSet(servo.NamesFromRobot(robot)...), test.ShouldBeEmpty)
		test.That(t, rdktestutils.NewResourceNameSet(robot.ResourceNames()...), test.ShouldResemble, rdktestutils.NewResourceNameSet(
			rdktestutils.ConcatResourceNames(
				armNames,
				baseNames,
				boardNames,
				mockNames,
				serviceNames,
			)...))
		test.That(t, utils.NewStringSet(robot.ProcessManager().ProcessIDs()...), test.ShouldResemble, utils.NewStringSet("1", "2"))

		newArm1, err := arm.FromRobot(robot, "arm1")
		test.That(t, err, test.ShouldBeNil)
		test.That(t, newArm1, test.ShouldEqual, arm1)

		newBase1, err := base.FromRobot(robot, "base1")
		test.That(t, err, test.ShouldBeNil)
		test.That(t, newBase1, test.ShouldEqual, base1)

		newBoard1, err := board.FromRobot(robot, "board1")
		test.That(t, err, test.ShouldBeNil)
		test.That(t, newBoard1, test.ShouldEqual, board1)

		newResource1, err := robot.ResourceByName(arm.Named("arm1"))
		test.That(t, err, test.ShouldBeNil)
		test.That(t, newResource1, test.ShouldEqual, resource1)

		newMock1, err := robot.ResourceByName(mockNamed("mock1"))
		test.That(t, err, test.ShouldBeNil)
		test.That(t, newMock1, test.ShouldEqual, mock1)

		newMock2, err := robot.ResourceByName(mockNamed("mock2"))
		test.That(t, err, test.ShouldBeNil)
		test.That(t, newMock2, test.ShouldEqual, mock2)

		_, ok := robot.ProcessManager().ProcessByID("1")
		test.That(t, ok, test.ShouldBeTrue)
		_, ok = robot.ProcessManager().ProcessByID("2")
		test.That(t, ok, test.ShouldBeTrue)
	})

	t.Run("additive deps diff", func(t *testing.T) {
		logger := golog.NewTestLogger(t)
		conf1 := ConfigFromFile(t, "data/diff_config_deps1.json")
		conf2 := ConfigFromFile(t, "data/diff_config_deps2.json")
		robot, err := New(context.Background(), conf1, logger)
		test.That(t, err, test.ShouldBeNil)
		defer func() {
			test.That(t, robot.Close(context.Background()), test.ShouldBeNil)
		}()

		armNames := []resource.Name{arm.Named("arm1")}
		baseNames := []resource.Name{base.Named("base1")}
		boardNames := []resource.Name{board.Named("board1")}

		test.That(t, robot.Reconfigure(context.Background(), conf1), test.ShouldBeNil)
		test.That(t, utils.NewStringSet(robot.RemoteNames()...), test.ShouldBeEmpty)
		test.That(t, utils.NewStringSet(motor.NamesFromRobot(robot)...), test.ShouldBeEmpty)
		test.That(
			t,
			utils.NewStringSet(arm.NamesFromRobot(robot)...),
			test.ShouldResemble,
			utils.NewStringSet(rdktestutils.ExtractNames(armNames...)...),
		)
		test.That(
			t,
			utils.NewStringSet(base.NamesFromRobot(robot)...),
			test.ShouldResemble,
			utils.NewStringSet(rdktestutils.ExtractNames(baseNames...)...),
		)
		test.That(
			t,
			utils.NewStringSet(board.NamesFromRobot(robot)...),
			test.ShouldResemble,
			utils.NewStringSet(rdktestutils.ExtractNames(boardNames...)...),
		)
		test.That(t, utils.NewStringSet(camera.NamesFromRobot(robot)...), test.ShouldBeEmpty)
		test.That(t, utils.NewStringSet(gripper.NamesFromRobot(robot)...), test.ShouldBeEmpty)
		test.That(t, utils.NewStringSet(sensor.NamesFromRobot(robot)...), test.ShouldBeEmpty)
		test.That(t, utils.NewStringSet(servo.NamesFromRobot(robot)...), test.ShouldBeEmpty)
		test.That(t, rdktestutils.NewResourceNameSet(robot.ResourceNames()...), test.ShouldResemble, rdktestutils.NewResourceNameSet(
			rdktestutils.ConcatResourceNames(
				armNames,
				baseNames,
				boardNames,
				serviceNames,
			)...))
		test.That(t, utils.NewStringSet(robot.ProcessManager().ProcessIDs()...), test.ShouldResemble, utils.NewStringSet("1", "2"))

		armNames = []resource.Name{arm.Named("arm1"), arm.Named("arm2")}
		baseNames = []resource.Name{base.Named("base1"), base.Named("base2")}
		motorNames := []resource.Name{motor.Named("m1"), motor.Named("m2"), motor.Named("m3"), motor.Named("m4")}
		test.That(t, robot.Reconfigure(context.Background(), conf2), test.ShouldBeNil)
		test.That(t, utils.NewStringSet(robot.RemoteNames()...), test.ShouldBeEmpty)
		test.That(
			t,
			utils.NewStringSet(arm.NamesFromRobot(robot)...),
			test.ShouldResemble,
			utils.NewStringSet(rdktestutils.ExtractNames(armNames...)...),
		)
		test.That(
			t,
			utils.NewStringSet(motor.NamesFromRobot(robot)...),
			test.ShouldResemble,
			utils.NewStringSet(rdktestutils.ExtractNames(motorNames...)...),
		)
		test.That(
			t,
			utils.NewStringSet(base.NamesFromRobot(robot)...),
			test.ShouldResemble,
			utils.NewStringSet(rdktestutils.ExtractNames(baseNames...)...),
		)
		test.That(
			t,
			utils.NewStringSet(board.NamesFromRobot(robot)...),
			test.ShouldResemble,
			utils.NewStringSet(rdktestutils.ExtractNames(boardNames...)...),
		)
		test.That(t, utils.NewStringSet(camera.NamesFromRobot(robot)...), test.ShouldBeEmpty)
		test.That(t, utils.NewStringSet(gripper.NamesFromRobot(robot)...), test.ShouldBeEmpty)
		test.That(t, utils.NewStringSet(sensor.NamesFromRobot(robot)...), test.ShouldBeEmpty)
		test.That(t, utils.NewStringSet(servo.NamesFromRobot(robot)...), test.ShouldBeEmpty)
		test.That(t, rdktestutils.NewResourceNameSet(robot.ResourceNames()...), test.ShouldResemble, rdktestutils.NewResourceNameSet(
			rdktestutils.ConcatResourceNames(
				armNames,
				baseNames,
				boardNames,
				motorNames,
				serviceNames,
			)...))
		test.That(t, utils.NewStringSet(robot.ProcessManager().ProcessIDs()...), test.ShouldResemble, utils.NewStringSet("1", "2"))

		_, err = arm.FromRobot(robot, "arm1")
		test.That(t, err, test.ShouldBeNil)

		_, err = arm.FromRobot(robot, "arm2")
		test.That(t, err, test.ShouldBeNil)

		_, err = motor.FromRobot(robot, "m1")
		test.That(t, err, test.ShouldBeNil)

		_, err = motor.FromRobot(robot, "m2")
		test.That(t, err, test.ShouldBeNil)

		_, err = motor.FromRobot(robot, "m3")
		test.That(t, err, test.ShouldBeNil)

		_, err = motor.FromRobot(robot, "m4")
		test.That(t, err, test.ShouldBeNil)

		_, err = base.FromRobot(robot, "base1")
		test.That(t, err, test.ShouldBeNil)

		_, err = base.FromRobot(robot, "base2")
		test.That(t, err, test.ShouldBeNil)

		b, err := board.FromRobot(robot, "board1")
		test.That(t, err, test.ShouldBeNil)
		pin, err := b.GPIOPinByName("1")
		test.That(t, err, test.ShouldBeNil)
		pwmF, err := pin.PWMFreq(context.Background())
		test.That(t, err, test.ShouldBeNil)
		test.That(t, pwmF, test.ShouldEqual, 1000)

		_, ok := robot.ProcessManager().ProcessByID("1")
		test.That(t, ok, test.ShouldBeTrue)
		_, ok = robot.ProcessManager().ProcessByID("2")
		test.That(t, ok, test.ShouldBeTrue)

		sorted := robot.(*localRobot).manager.resources.TopologicalSort()
		test.That(t, rdktestutils.NewResourceNameSet(sorted[0:7]...), test.ShouldResemble, rdktestutils.NewResourceNameSet(
			rdktestutils.ConcatResourceNames(
				motorNames,
				serviceNames,
			)...))
		test.That(t, rdktestutils.NewResourceNameSet(sorted[7:9]...), test.ShouldResemble, rdktestutils.NewResourceNameSet(
			rdktestutils.ConcatResourceNames(
				armNames,
			)...))
		test.That(t, rdktestutils.NewResourceNameSet(sorted[9:11]...), test.ShouldResemble, rdktestutils.NewResourceNameSet(
			rdktestutils.ConcatResourceNames(
				baseNames,
			)...))
		test.That(t, rdktestutils.NewResourceNameSet(sorted[11]), test.ShouldResemble, rdktestutils.NewResourceNameSet(
			rdktestutils.ConcatResourceNames(
				boardNames,
			)...))
	})

	t.Run("modificative deps diff", func(t *testing.T) {
		logger := golog.NewTestLogger(t)
		conf3 := ConfigFromFile(t, "data/diff_config_deps3.json")
		conf2 := ConfigFromFile(t, "data/diff_config_deps2.json")
		robot, err := New(context.Background(), conf3, logger)
		test.That(t, err, test.ShouldBeNil)
		defer func() {
			test.That(t, robot.Close(context.Background()), test.ShouldBeNil)
		}()
		armNames := []resource.Name{arm.Named("arm1"), arm.Named("arm2")}
		baseNames := []resource.Name{base.Named("base1"), base.Named("base2")}
		motorNames := []resource.Name{motor.Named("m1"), motor.Named("m2"), motor.Named("m3"), motor.Named("m4")}
		boardNames := []resource.Name{board.Named("board1")}

		test.That(t, robot.Reconfigure(context.Background(), conf3), test.ShouldBeNil)
		test.That(t, utils.NewStringSet(robot.RemoteNames()...), test.ShouldBeEmpty)
		test.That(t,
			utils.NewStringSet(motor.NamesFromRobot(robot)...),
			test.ShouldResemble,
			utils.NewStringSet(rdktestutils.ExtractNames(motorNames...)...),
		)
		test.That(
			t,
			utils.NewStringSet(arm.NamesFromRobot(robot)...),
			test.ShouldResemble,
			utils.NewStringSet(rdktestutils.ExtractNames(armNames...)...),
		)
		test.That(
			t,
			utils.NewStringSet(base.NamesFromRobot(robot)...),
			test.ShouldResemble,
			utils.NewStringSet(rdktestutils.ExtractNames(baseNames...)...),
		)
		test.That(
			t,
			utils.NewStringSet(board.NamesFromRobot(robot)...),
			test.ShouldResemble,
			utils.NewStringSet(rdktestutils.ExtractNames(boardNames...)...),
		)
		test.That(t, utils.NewStringSet(camera.NamesFromRobot(robot)...), test.ShouldBeEmpty)
		test.That(t, utils.NewStringSet(gripper.NamesFromRobot(robot)...), test.ShouldBeEmpty)
		test.That(t, utils.NewStringSet(sensor.NamesFromRobot(robot)...), test.ShouldBeEmpty)
		test.That(t, utils.NewStringSet(servo.NamesFromRobot(robot)...), test.ShouldBeEmpty)
		test.That(t, rdktestutils.NewResourceNameSet(robot.ResourceNames()...), test.ShouldResemble, rdktestutils.NewResourceNameSet(
			rdktestutils.ConcatResourceNames(
				armNames,
				baseNames,
				boardNames,
				motorNames,
				serviceNames,
			)...))
		test.That(t, utils.NewStringSet(robot.ProcessManager().ProcessIDs()...), test.ShouldResemble, utils.NewStringSet("1", "2"))

		b, err := board.FromRobot(robot, "board1")
		test.That(t, err, test.ShouldBeNil)
		pin, err := b.GPIOPinByName("5")
		test.That(t, err, test.ShouldBeNil)
		pwmF, err := pin.PWMFreq(context.Background())
		test.That(t, err, test.ShouldBeNil)
		test.That(t, pwmF, test.ShouldEqual, 4000)
		_, ok := b.DigitalInterruptByName("encoder")
		test.That(t, ok, test.ShouldBeFalse)

		test.That(t, robot.Reconfigure(context.Background(), conf2), test.ShouldBeNil)
		test.That(t, utils.NewStringSet(robot.RemoteNames()...), test.ShouldBeEmpty)
		test.That(
			t,
			utils.NewStringSet(arm.NamesFromRobot(robot)...),
			test.ShouldResemble,
			utils.NewStringSet(rdktestutils.ExtractNames(armNames...)...),
		)
		test.That(
			t,
			utils.NewStringSet(motor.NamesFromRobot(robot)...),
			test.ShouldResemble,
			utils.NewStringSet(rdktestutils.ExtractNames(motorNames...)...),
		)
		test.That(
			t,
			utils.NewStringSet(base.NamesFromRobot(robot)...),
			test.ShouldResemble,
			utils.NewStringSet(rdktestutils.ExtractNames(baseNames...)...),
		)
		test.That(
			t,
			utils.NewStringSet(board.NamesFromRobot(robot)...),
			test.ShouldResemble,
			utils.NewStringSet(rdktestutils.ExtractNames(boardNames...)...),
		)
		test.That(t, utils.NewStringSet(camera.NamesFromRobot(robot)...), test.ShouldBeEmpty)
		test.That(t, utils.NewStringSet(gripper.NamesFromRobot(robot)...), test.ShouldBeEmpty)
		test.That(t, utils.NewStringSet(sensor.NamesFromRobot(robot)...), test.ShouldBeEmpty)
		test.That(t, utils.NewStringSet(servo.NamesFromRobot(robot)...), test.ShouldBeEmpty)
		test.That(t, rdktestutils.NewResourceNameSet(robot.ResourceNames()...), test.ShouldResemble, rdktestutils.NewResourceNameSet(
			rdktestutils.ConcatResourceNames(
				armNames,
				baseNames,
				boardNames,
				motorNames,
				serviceNames,
			)...))
		test.That(t, utils.NewStringSet(robot.ProcessManager().ProcessIDs()...), test.ShouldResemble, utils.NewStringSet("1", "2"))

		_, err = arm.FromRobot(robot, "arm1")
		test.That(t, err, test.ShouldBeNil)

		_, err = arm.FromRobot(robot, "arm2")
		test.That(t, err, test.ShouldBeNil)

		_, err = motor.FromRobot(robot, "m1")
		test.That(t, err, test.ShouldBeNil)

		_, err = motor.FromRobot(robot, "m2")
		test.That(t, err, test.ShouldBeNil)

		_, err = motor.FromRobot(robot, "m3")
		test.That(t, err, test.ShouldBeNil)

		_, err = motor.FromRobot(robot, "m4")
		test.That(t, err, test.ShouldBeNil)

		_, err = base.FromRobot(robot, "base1")
		test.That(t, err, test.ShouldBeNil)

		_, err = base.FromRobot(robot, "base2")
		test.That(t, err, test.ShouldBeNil)

		b, err = board.FromRobot(robot, "board1")
		test.That(t, err, test.ShouldBeNil)
		_, err = b.GPIOPinByName("5")
		test.That(t, err, test.ShouldBeNil)
		pwmF, err = pin.PWMFreq(context.Background())
		test.That(t, err, test.ShouldBeNil)
		test.That(t, pwmF, test.ShouldEqual, 4000)
		pin, err = b.GPIOPinByName("1")
		test.That(t, err, test.ShouldBeNil)
		pwmF, err = pin.PWMFreq(context.Background())
		test.That(t, err, test.ShouldBeNil)
		test.That(t, pwmF, test.ShouldEqual, 1000) // TODO double check this is the expected result
		_, ok = b.DigitalInterruptByName("encoder")
		test.That(t, ok, test.ShouldBeTrue)

		_, ok = robot.ProcessManager().ProcessByID("1")
		test.That(t, ok, test.ShouldBeTrue)
		_, ok = robot.ProcessManager().ProcessByID("2")
		test.That(t, ok, test.ShouldBeTrue)
		sorted := robot.(*localRobot).manager.resources.TopologicalSort()
		test.That(t, rdktestutils.NewResourceNameSet(sorted[0:7]...), test.ShouldResemble, rdktestutils.NewResourceNameSet(
			rdktestutils.ConcatResourceNames(
				motorNames,
				serviceNames,
			)...))
		test.That(t, rdktestutils.NewResourceNameSet(sorted[7:9]...), test.ShouldResemble, rdktestutils.NewResourceNameSet(
			rdktestutils.ConcatResourceNames(
				armNames,
			)...))
		test.That(t, rdktestutils.NewResourceNameSet(sorted[9:11]...), test.ShouldResemble, rdktestutils.NewResourceNameSet(
			rdktestutils.ConcatResourceNames(
				baseNames,
			)...))
		test.That(t, rdktestutils.NewResourceNameSet(sorted[11]), test.ShouldResemble, rdktestutils.NewResourceNameSet(
			rdktestutils.ConcatResourceNames(
				boardNames,
			)...))
	})

	t.Run("deletion deps diff", func(t *testing.T) {
		logger := golog.NewTestLogger(t)
		conf2 := ConfigFromFile(t, "data/diff_config_deps2.json")
		conf4 := ConfigFromFile(t, "data/diff_config_deps4.json")
		robot, err := New(context.Background(), conf2, logger)
		test.That(t, err, test.ShouldBeNil)
		defer func() {
			test.That(t, robot.Close(context.Background()), test.ShouldBeNil)
		}()
		armNames := []resource.Name{arm.Named("arm1"), arm.Named("arm2")}
		baseNames := []resource.Name{base.Named("base1"), base.Named("base2")}
		motorNames := []resource.Name{motor.Named("m1"), motor.Named("m2"), motor.Named("m3"), motor.Named("m4")}
		boardNames := []resource.Name{board.Named("board1")}

		test.That(t, robot.Reconfigure(context.Background(), conf2), test.ShouldBeNil)
		test.That(t, utils.NewStringSet(robot.RemoteNames()...), test.ShouldBeEmpty)
		test.That(t,
			utils.NewStringSet(motor.NamesFromRobot(robot)...),
			test.ShouldResemble,
			utils.NewStringSet(rdktestutils.ExtractNames(motorNames...)...),
		)
		test.That(
			t,
			utils.NewStringSet(arm.NamesFromRobot(robot)...),
			test.ShouldResemble,
			utils.NewStringSet(rdktestutils.ExtractNames(armNames...)...),
		)
		test.That(
			t,
			utils.NewStringSet(base.NamesFromRobot(robot)...),
			test.ShouldResemble,
			utils.NewStringSet(rdktestutils.ExtractNames(baseNames...)...),
		)
		test.That(
			t,
			utils.NewStringSet(board.NamesFromRobot(robot)...),
			test.ShouldResemble,
			utils.NewStringSet(rdktestutils.ExtractNames(boardNames...)...),
		)
		test.That(t, utils.NewStringSet(camera.NamesFromRobot(robot)...), test.ShouldBeEmpty)
		test.That(t, utils.NewStringSet(gripper.NamesFromRobot(robot)...), test.ShouldBeEmpty)
		test.That(t, utils.NewStringSet(sensor.NamesFromRobot(robot)...), test.ShouldBeEmpty)
		test.That(t, utils.NewStringSet(servo.NamesFromRobot(robot)...), test.ShouldBeEmpty)
		test.That(t, rdktestutils.NewResourceNameSet(robot.ResourceNames()...), test.ShouldResemble, rdktestutils.NewResourceNameSet(
			rdktestutils.ConcatResourceNames(
				armNames,
				baseNames,
				boardNames,
				motorNames,
				serviceNames,
			)...))
		test.That(t, utils.NewStringSet(robot.ProcessManager().ProcessIDs()...), test.ShouldResemble, utils.NewStringSet("1", "2"))

		test.That(t, robot.Reconfigure(context.Background(), conf4), test.ShouldBeNil)
		boardNames = []resource.Name{board.Named("board1"), board.Named("board2")}
		test.That(t, utils.NewStringSet(robot.RemoteNames()...), test.ShouldBeEmpty)
		test.That(
			t,
			utils.NewStringSet(arm.NamesFromRobot(robot)...),
			test.ShouldBeEmpty,
		)
		test.That(
			t,
			utils.NewStringSet(motor.NamesFromRobot(robot)...),
			test.ShouldBeEmpty,
		)
		test.That(
			t,
			utils.NewStringSet(base.NamesFromRobot(robot)...),
			test.ShouldBeEmpty,
		)
		test.That(
			t,
			utils.NewStringSet(board.NamesFromRobot(robot)...),
			test.ShouldResemble,
			utils.NewStringSet(rdktestutils.ExtractNames(boardNames...)...),
		)
		test.That(t, utils.NewStringSet(camera.NamesFromRobot(robot)...), test.ShouldBeEmpty)
		test.That(t, utils.NewStringSet(gripper.NamesFromRobot(robot)...), test.ShouldBeEmpty)
		test.That(t, utils.NewStringSet(sensor.NamesFromRobot(robot)...), test.ShouldBeEmpty)
		test.That(t, utils.NewStringSet(servo.NamesFromRobot(robot)...), test.ShouldBeEmpty)
		test.That(t, rdktestutils.NewResourceNameSet(robot.ResourceNames()...), test.ShouldResemble, rdktestutils.NewResourceNameSet(
			rdktestutils.ConcatResourceNames(
				boardNames,
				serviceNames,
			)...))
		test.That(t, utils.NewStringSet(robot.ProcessManager().ProcessIDs()...), test.ShouldResemble, utils.NewStringSet("1", "2"))

		_, err = arm.FromRobot(robot, "arm1")
		test.That(t, err, test.ShouldNotBeNil)

		_, err = arm.FromRobot(robot, "arm2")
		test.That(t, err, test.ShouldNotBeNil)

		_, err = motor.FromRobot(robot, "m1")
		test.That(t, err, test.ShouldNotBeNil)

		_, err = motor.FromRobot(robot, "m2")
		test.That(t, err, test.ShouldNotBeNil)

		_, err = motor.FromRobot(robot, "m3")
		test.That(t, err, test.ShouldNotBeNil)

		_, err = motor.FromRobot(robot, "m4")
		test.That(t, err, test.ShouldNotBeNil)

		_, err = base.FromRobot(robot, "base1")
		test.That(t, err, test.ShouldNotBeNil)

		_, err = base.FromRobot(robot, "base2")
		test.That(t, err, test.ShouldNotBeNil)

		_, err = board.FromRobot(robot, "board1")
		test.That(t, err, test.ShouldBeNil)

		_, err = board.FromRobot(robot, "board2")
		test.That(t, err, test.ShouldBeNil)

		_, ok := robot.ProcessManager().ProcessByID("1")
		test.That(t, ok, test.ShouldBeTrue)
		_, ok = robot.ProcessManager().ProcessByID("2")
		test.That(t, ok, test.ShouldBeTrue)
		sorted := robot.(*localRobot).manager.resources.TopologicalSort()
		test.That(t, rdktestutils.NewResourceNameSet(sorted...), test.ShouldResemble, rdktestutils.NewResourceNameSet(
			rdktestutils.ConcatResourceNames(
				boardNames,
				serviceNames,
			)...))
	})

	t.Run("rollback deps diff", func(t *testing.T) {
		logger := golog.NewTestLogger(t)
		conf2 := ConfigFromFile(t, "data/diff_config_deps2.json")
		conf5 := ConfigFromFile(t, "data/diff_config_deps5.json")
		robot, err := New(context.Background(), conf2, logger)
		test.That(t, err, test.ShouldBeNil)
		defer func() {
			test.That(t, robot.Close(context.Background()), test.ShouldBeNil)
		}()
		armNames := []resource.Name{arm.Named("arm1"), arm.Named("arm2")}
		baseNames := []resource.Name{base.Named("base1"), base.Named("base2")}
		motorNames := []resource.Name{motor.Named("m1"), motor.Named("m2"), motor.Named("m3"), motor.Named("m4")}
		boardNames := []resource.Name{board.Named("board1")}

		test.That(t, robot.Reconfigure(context.Background(), conf2), test.ShouldBeNil)
		test.That(t, utils.NewStringSet(robot.RemoteNames()...), test.ShouldBeEmpty)
		test.That(t,
			utils.NewStringSet(motor.NamesFromRobot(robot)...),
			test.ShouldResemble,
			utils.NewStringSet(rdktestutils.ExtractNames(motorNames...)...),
		)
		test.That(
			t,
			utils.NewStringSet(arm.NamesFromRobot(robot)...),
			test.ShouldResemble,
			utils.NewStringSet(rdktestutils.ExtractNames(armNames...)...),
		)
		test.That(
			t,
			utils.NewStringSet(base.NamesFromRobot(robot)...),
			test.ShouldResemble,
			utils.NewStringSet(rdktestutils.ExtractNames(baseNames...)...),
		)
		test.That(
			t,
			utils.NewStringSet(board.NamesFromRobot(robot)...),
			test.ShouldResemble,
			utils.NewStringSet(rdktestutils.ExtractNames(boardNames...)...),
		)
		test.That(t, utils.NewStringSet(camera.NamesFromRobot(robot)...), test.ShouldBeEmpty)
		test.That(t, utils.NewStringSet(gripper.NamesFromRobot(robot)...), test.ShouldBeEmpty)
		test.That(t, utils.NewStringSet(sensor.NamesFromRobot(robot)...), test.ShouldBeEmpty)
		test.That(t, utils.NewStringSet(servo.NamesFromRobot(robot)...), test.ShouldBeEmpty)
		test.That(t, rdktestutils.NewResourceNameSet(robot.ResourceNames()...), test.ShouldResemble, rdktestutils.NewResourceNameSet(
			rdktestutils.ConcatResourceNames(
				armNames,
				baseNames,
				boardNames,
				motorNames,
				serviceNames,
			)...))
		test.That(t, utils.NewStringSet(robot.ProcessManager().ProcessIDs()...), test.ShouldResemble, utils.NewStringSet("1", "2"))

		err = robot.Reconfigure(context.Background(), conf5)
		test.That(t, err, test.ShouldNotBeNil)
		test.That(t, err.Error(), test.ShouldContainSubstring, "error processing draft changes")
		test.That(t, err.Error(), test.ShouldContainSubstring, "whoops")
		test.That(t, utils.NewStringSet(robot.RemoteNames()...), test.ShouldBeEmpty)
		test.That(t,
			utils.NewStringSet(motor.NamesFromRobot(robot)...),
			test.ShouldResemble,
			utils.NewStringSet(rdktestutils.ExtractNames(motorNames...)...),
		)
		test.That(
			t,
			utils.NewStringSet(arm.NamesFromRobot(robot)...),
			test.ShouldResemble,
			utils.NewStringSet(rdktestutils.ExtractNames(armNames...)...),
		)
		test.That(
			t,
			utils.NewStringSet(base.NamesFromRobot(robot)...),
			test.ShouldResemble,
			utils.NewStringSet(rdktestutils.ExtractNames(baseNames...)...),
		)
		test.That(
			t,
			utils.NewStringSet(board.NamesFromRobot(robot)...),
			test.ShouldResemble,
			utils.NewStringSet(rdktestutils.ExtractNames(boardNames...)...),
		)
		test.That(t, utils.NewStringSet(camera.NamesFromRobot(robot)...), test.ShouldBeEmpty)
		test.That(t, utils.NewStringSet(gripper.NamesFromRobot(robot)...), test.ShouldBeEmpty)
		test.That(t, utils.NewStringSet(sensor.NamesFromRobot(robot)...), test.ShouldBeEmpty)
		test.That(t, utils.NewStringSet(servo.NamesFromRobot(robot)...), test.ShouldBeEmpty)
		test.That(t, rdktestutils.NewResourceNameSet(robot.ResourceNames()...), test.ShouldResemble, rdktestutils.NewResourceNameSet(
			rdktestutils.ConcatResourceNames(
				armNames,
				baseNames,
				boardNames,
				motorNames,
				serviceNames,
			)...))
		test.That(t, utils.NewStringSet(robot.ProcessManager().ProcessIDs()...), test.ShouldResemble, utils.NewStringSet("1", "2"))

		_, err = arm.FromRobot(robot, "arm1")
		test.That(t, err, test.ShouldBeNil)

		_, err = arm.FromRobot(robot, "arm2")
		test.That(t, err, test.ShouldBeNil)

		_, err = motor.FromRobot(robot, "m1")
		test.That(t, err, test.ShouldBeNil)

		_, err = motor.FromRobot(robot, "m2")
		test.That(t, err, test.ShouldBeNil)

		_, err = motor.FromRobot(robot, "m3")
		test.That(t, err, test.ShouldBeNil)

		_, err = motor.FromRobot(robot, "m4")
		test.That(t, err, test.ShouldBeNil)

		_, err = base.FromRobot(robot, "base1")
		test.That(t, err, test.ShouldBeNil)

		_, err = base.FromRobot(robot, "base2")
		test.That(t, err, test.ShouldBeNil)

		_, err = board.FromRobot(robot, "board1")
		test.That(t, err, test.ShouldBeNil)

		_, ok := robot.ProcessManager().ProcessByID("1")
		test.That(t, ok, test.ShouldBeTrue)
		_, ok = robot.ProcessManager().ProcessByID("2")
		test.That(t, ok, test.ShouldBeTrue)
		sorted := robot.(*localRobot).manager.resources.TopologicalSort()
		test.That(t, rdktestutils.NewResourceNameSet(sorted[0:7]...), test.ShouldResemble, rdktestutils.NewResourceNameSet(
			rdktestutils.ConcatResourceNames(
				motorNames,
				serviceNames,
			)...))
		test.That(t, rdktestutils.NewResourceNameSet(sorted[7:9]...), test.ShouldResemble, rdktestutils.NewResourceNameSet(
			rdktestutils.ConcatResourceNames(
				armNames,
			)...))
		test.That(t, rdktestutils.NewResourceNameSet(sorted[9:11]...), test.ShouldResemble, rdktestutils.NewResourceNameSet(
			rdktestutils.ConcatResourceNames(
				baseNames,
			)...))
		test.That(t, rdktestutils.NewResourceNameSet(sorted[11]), test.ShouldResemble, rdktestutils.NewResourceNameSet(
			rdktestutils.ConcatResourceNames(
				boardNames,
			)...))
	})
	t.Run("mixed deps diff", func(t *testing.T) {
		logger := golog.NewTestLogger(t)
		conf2 := ConfigFromFile(t, "data/diff_config_deps2.json")
		conf6 := ConfigFromFile(t, "data/diff_config_deps6.json")
		robot, err := New(context.Background(), conf2, logger)
		test.That(t, err, test.ShouldBeNil)
		defer func() {
			test.That(t, robot.Close(context.Background()), test.ShouldBeNil)
		}()
		armNames := []resource.Name{arm.Named("arm1"), arm.Named("arm2")}
		baseNames := []resource.Name{base.Named("base1"), base.Named("base2")}
		motorNames := []resource.Name{motor.Named("m1"), motor.Named("m2"), motor.Named("m3"), motor.Named("m4")}
		boardNames := []resource.Name{board.Named("board1")}

		test.That(t, robot.Reconfigure(context.Background(), conf2), test.ShouldBeNil)
		test.That(t, utils.NewStringSet(robot.RemoteNames()...), test.ShouldBeEmpty)
		test.That(t,
			utils.NewStringSet(motor.NamesFromRobot(robot)...),
			test.ShouldResemble,
			utils.NewStringSet(rdktestutils.ExtractNames(motorNames...)...),
		)
		test.That(
			t,
			utils.NewStringSet(arm.NamesFromRobot(robot)...),
			test.ShouldResemble,
			utils.NewStringSet(rdktestutils.ExtractNames(armNames...)...),
		)
		test.That(
			t,
			utils.NewStringSet(base.NamesFromRobot(robot)...),
			test.ShouldResemble,
			utils.NewStringSet(rdktestutils.ExtractNames(baseNames...)...),
		)
		test.That(
			t,
			utils.NewStringSet(board.NamesFromRobot(robot)...),
			test.ShouldResemble,
			utils.NewStringSet(rdktestutils.ExtractNames(boardNames...)...),
		)
		test.That(t, utils.NewStringSet(camera.NamesFromRobot(robot)...), test.ShouldBeEmpty)
		test.That(t, utils.NewStringSet(gripper.NamesFromRobot(robot)...), test.ShouldBeEmpty)
		test.That(t, utils.NewStringSet(sensor.NamesFromRobot(robot)...), test.ShouldBeEmpty)
		test.That(t, utils.NewStringSet(servo.NamesFromRobot(robot)...), test.ShouldBeEmpty)
		test.That(t, rdktestutils.NewResourceNameSet(robot.ResourceNames()...), test.ShouldResemble, rdktestutils.NewResourceNameSet(
			rdktestutils.ConcatResourceNames(
				armNames,
				baseNames,
				boardNames,
				motorNames,
				serviceNames,
			)...))
		test.That(t, utils.NewStringSet(robot.ProcessManager().ProcessIDs()...), test.ShouldResemble, utils.NewStringSet("1", "2"))
		b, err := board.FromRobot(robot, "board1")
		test.That(t, err, test.ShouldBeNil)
		pin, err := b.GPIOPinByName("1")
		test.That(t, err, test.ShouldBeNil)
		pwmF, err := pin.PWMFreq(context.Background())
		test.That(t, err, test.ShouldBeNil)
		test.That(t, pwmF, test.ShouldEqual, 1000)
		_, ok := b.DigitalInterruptByName("encoder")
		test.That(t, ok, test.ShouldBeTrue)

		armNames = []resource.Name{arm.Named("arm1"), arm.Named("arm3")}
		baseNames = []resource.Name{base.Named("base1"), base.Named("base2")}
		motorNames = []resource.Name{motor.Named("m2"), motor.Named("m4"), motor.Named("m5")}
		boardNames = []resource.Name{
			board.Named("board1"),
			board.Named("board2"), board.Named("board3"),
		}
		err = robot.Reconfigure(context.Background(), conf6)
		test.That(t, err, test.ShouldBeNil)
		test.That(t, utils.NewStringSet(robot.RemoteNames()...), test.ShouldBeEmpty)
		test.That(t,
			utils.NewStringSet(motor.NamesFromRobot(robot)...),
			test.ShouldResemble,
			utils.NewStringSet(rdktestutils.ExtractNames(motorNames...)...),
		)
		test.That(
			t,
			utils.NewStringSet(arm.NamesFromRobot(robot)...),
			test.ShouldResemble,
			utils.NewStringSet(rdktestutils.ExtractNames(armNames...)...),
		)
		test.That(
			t,
			utils.NewStringSet(base.NamesFromRobot(robot)...),
			test.ShouldResemble,
			utils.NewStringSet(rdktestutils.ExtractNames(baseNames...)...),
		)
		test.That(
			t,
			utils.NewStringSet(board.NamesFromRobot(robot)...),
			test.ShouldResemble,
			utils.NewStringSet(rdktestutils.ExtractNames(boardNames...)...),
		)
		test.That(t, utils.NewStringSet(camera.NamesFromRobot(robot)...), test.ShouldBeEmpty)
		test.That(t, utils.NewStringSet(gripper.NamesFromRobot(robot)...), test.ShouldBeEmpty)
		test.That(t, utils.NewStringSet(sensor.NamesFromRobot(robot)...), test.ShouldBeEmpty)
		test.That(t, utils.NewStringSet(servo.NamesFromRobot(robot)...), test.ShouldBeEmpty)
		test.That(t, rdktestutils.NewResourceNameSet(robot.ResourceNames()...), test.ShouldResemble, rdktestutils.NewResourceNameSet(
			rdktestutils.ConcatResourceNames(
				armNames,
				baseNames,
				boardNames,
				motorNames,
				serviceNames,
			)...))
		test.That(t, utils.NewStringSet(robot.ProcessManager().ProcessIDs()...), test.ShouldResemble, utils.NewStringSet("1", "2"))

		_, err = arm.FromRobot(robot, "arm1")
		test.That(t, err, test.ShouldBeNil)

		_, err = arm.FromRobot(robot, "arm3")
		test.That(t, err, test.ShouldBeNil)

		_, err = motor.FromRobot(robot, "m4")
		test.That(t, err, test.ShouldBeNil)

		_, err = motor.FromRobot(robot, "m2")
		test.That(t, err, test.ShouldBeNil)

		_, err = motor.FromRobot(robot, "m5")
		test.That(t, err, test.ShouldBeNil)

		_, err = base.FromRobot(robot, "base1")
		test.That(t, err, test.ShouldBeNil)

		_, err = base.FromRobot(robot, "base2")
		test.That(t, err, test.ShouldBeNil)

		b, err = board.FromRobot(robot, "board1")
		test.That(t, err, test.ShouldBeNil)
		pin, err = b.GPIOPinByName("1")
		test.That(t, err, test.ShouldBeNil)
		pwmF, err = pin.PWMFreq(context.Background())
		test.That(t, err, test.ShouldBeNil)
		test.That(t, pwmF, test.ShouldEqual, 0)
		_, ok = b.DigitalInterruptByName("encoder")
		test.That(t, ok, test.ShouldBeFalse)
		_, ok = b.DigitalInterruptByName("encoderC")
		test.That(t, ok, test.ShouldBeTrue)

		_, err = board.FromRobot(robot, "board3")
		test.That(t, err, test.ShouldBeNil)

		_, ok = robot.ProcessManager().ProcessByID("1")
		test.That(t, ok, test.ShouldBeTrue)
		_, ok = robot.ProcessManager().ProcessByID("2")
		test.That(t, ok, test.ShouldBeTrue)
		sorted := robot.(*localRobot).manager.resources.TopologicalSort()
		test.That(t, rdktestutils.NewResourceNameSet(sorted[0:7]...), test.ShouldResemble, rdktestutils.NewResourceNameSet(
			rdktestutils.ConcatResourceNames(
				motorNames,
				serviceNames,
				[]resource.Name{arm.Named("arm1")},
			)...))
		test.That(t, rdktestutils.NewResourceNameSet(sorted[7:10]...), test.ShouldResemble, rdktestutils.NewResourceNameSet(
			rdktestutils.ConcatResourceNames(
				[]resource.Name{
					arm.Named("arm3"),
					base.Named("base1"),
					board.Named("board3"),
				},
			)...))
		test.That(t, rdktestutils.NewResourceNameSet(sorted[10:12]...), test.ShouldResemble, rdktestutils.NewResourceNameSet(
			rdktestutils.ConcatResourceNames(
				[]resource.Name{
					base.Named("base2"),
					board.Named("board2"),
				},
			)...))
		test.That(t, rdktestutils.NewResourceNameSet(sorted[12]), test.ShouldResemble, rdktestutils.NewResourceNameSet(
			rdktestutils.ConcatResourceNames(
				[]resource.Name{board.Named("board1")},
			)...))
	})

	t.Run("from empty conf with deps", func(t *testing.T) {
		logger := golog.NewTestLogger(t)
		cempty := ConfigFromFile(t, "data/diff_config_empty.json")
		conf6 := ConfigFromFile(t, "data/diff_config_deps6.json")
		ctx := context.Background()
		robot, err := New(ctx, cempty, logger)
		test.That(t, err, test.ShouldBeNil)
		defer func() {
			test.That(t, robot.Close(context.Background()), test.ShouldBeNil)
		}()

		resources := robot.ResourceNames()
		test.That(t, len(resources), test.ShouldEqual, 3)
		test.That(t, utils.NewStringSet(robot.RemoteNames()...), test.ShouldBeEmpty)
		test.That(t, utils.NewStringSet(arm.NamesFromRobot(robot)...), test.ShouldBeEmpty)
		test.That(t, utils.NewStringSet(base.NamesFromRobot(robot)...), test.ShouldBeEmpty)
		test.That(t, utils.NewStringSet(board.NamesFromRobot(robot)...), test.ShouldBeEmpty)
		test.That(t, utils.NewStringSet(camera.NamesFromRobot(robot)...), test.ShouldBeEmpty)
		test.That(t, utils.NewStringSet(gripper.NamesFromRobot(robot)...), test.ShouldBeEmpty)
		test.That(t, utils.NewStringSet(sensor.NamesFromRobot(robot)...), test.ShouldBeEmpty)
		test.That(t, utils.NewStringSet(servo.NamesFromRobot(robot)...), test.ShouldBeEmpty)
		test.That(
			t,
			rdktestutils.NewResourceNameSet(robot.ResourceNames()...),
			test.ShouldResemble,
			rdktestutils.NewResourceNameSet(serviceNames...),
		)
		test.That(t, utils.NewStringSet(robot.ProcessManager().ProcessIDs()...), test.ShouldBeEmpty)

		armNames := []resource.Name{arm.Named("arm1"), arm.Named("arm3")}
		baseNames := []resource.Name{base.Named("base1"), base.Named("base2")}
		motorNames := []resource.Name{motor.Named("m2"), motor.Named("m4"), motor.Named("m5")}
		boardNames := []resource.Name{
			board.Named("board1"),
			board.Named("board2"), board.Named("board3"),
		}
		err = robot.Reconfigure(context.Background(), conf6)
		test.That(t, err, test.ShouldBeNil)
		test.That(t, utils.NewStringSet(robot.RemoteNames()...), test.ShouldBeEmpty)
		test.That(t,
			utils.NewStringSet(motor.NamesFromRobot(robot)...),
			test.ShouldResemble,
			utils.NewStringSet(rdktestutils.ExtractNames(motorNames...)...),
		)
		test.That(
			t,
			utils.NewStringSet(arm.NamesFromRobot(robot)...),
			test.ShouldResemble,
			utils.NewStringSet(rdktestutils.ExtractNames(armNames...)...),
		)
		test.That(
			t,
			utils.NewStringSet(base.NamesFromRobot(robot)...),
			test.ShouldResemble,
			utils.NewStringSet(rdktestutils.ExtractNames(baseNames...)...),
		)
		test.That(
			t,
			utils.NewStringSet(board.NamesFromRobot(robot)...),
			test.ShouldResemble,
			utils.NewStringSet(rdktestutils.ExtractNames(boardNames...)...),
		)
		test.That(t, utils.NewStringSet(camera.NamesFromRobot(robot)...), test.ShouldBeEmpty)
		test.That(t, utils.NewStringSet(gripper.NamesFromRobot(robot)...), test.ShouldBeEmpty)
		test.That(t, utils.NewStringSet(sensor.NamesFromRobot(robot)...), test.ShouldBeEmpty)
		test.That(t, utils.NewStringSet(servo.NamesFromRobot(robot)...), test.ShouldBeEmpty)
		test.That(t, rdktestutils.NewResourceNameSet(robot.ResourceNames()...), test.ShouldResemble, rdktestutils.NewResourceNameSet(
			rdktestutils.ConcatResourceNames(
				armNames,
				baseNames,
				boardNames,
				motorNames,
				serviceNames,
			)...))
		test.That(t, utils.NewStringSet(robot.ProcessManager().ProcessIDs()...), test.ShouldResemble, utils.NewStringSet("1", "2"))

		_, err = arm.FromRobot(robot, "arm1")
		test.That(t, err, test.ShouldBeNil)

		_, err = arm.FromRobot(robot, "arm3")
		test.That(t, err, test.ShouldBeNil)

		_, err = motor.FromRobot(robot, "m4")
		test.That(t, err, test.ShouldBeNil)

		_, err = motor.FromRobot(robot, "m2")
		test.That(t, err, test.ShouldBeNil)

		_, err = motor.FromRobot(robot, "m5")
		test.That(t, err, test.ShouldBeNil)

		_, err = base.FromRobot(robot, "base1")
		test.That(t, err, test.ShouldBeNil)

		_, err = base.FromRobot(robot, "base2")
		test.That(t, err, test.ShouldBeNil)

		b, err := board.FromRobot(robot, "board1")
		test.That(t, err, test.ShouldBeNil)
		pin, err := b.GPIOPinByName("1")
		test.That(t, err, test.ShouldBeNil)
		pwmF, err := pin.PWMFreq(context.Background())
		test.That(t, err, test.ShouldBeNil)
		test.That(t, pwmF, test.ShouldEqual, 0)
		_, ok := b.DigitalInterruptByName("encoder")
		test.That(t, ok, test.ShouldBeFalse)
		_, ok = b.DigitalInterruptByName("encoderC")
		test.That(t, ok, test.ShouldBeTrue)

		_, err = board.FromRobot(robot, "board3")
		test.That(t, err, test.ShouldBeNil)

		_, ok = robot.ProcessManager().ProcessByID("1")
		test.That(t, ok, test.ShouldBeTrue)
		_, ok = robot.ProcessManager().ProcessByID("2")
		test.That(t, ok, test.ShouldBeTrue)
		sorted := robot.(*localRobot).manager.resources.TopologicalSort()
		test.That(t, rdktestutils.NewResourceNameSet(sorted[0:7]...), test.ShouldResemble, rdktestutils.NewResourceNameSet(
			rdktestutils.ConcatResourceNames(
				motorNames,
				serviceNames,
				[]resource.Name{arm.Named("arm1")},
			)...))
		test.That(t, rdktestutils.NewResourceNameSet(sorted[7:10]...), test.ShouldResemble, rdktestutils.NewResourceNameSet(
			rdktestutils.ConcatResourceNames(
				[]resource.Name{
					arm.Named("arm3"),
					base.Named("base1"),
					board.Named("board3"),
				},
			)...))
		test.That(t, rdktestutils.NewResourceNameSet(sorted[10:12]...), test.ShouldResemble, rdktestutils.NewResourceNameSet(
			rdktestutils.ConcatResourceNames(
				[]resource.Name{
					base.Named("base2"),
					board.Named("board2"),
				},
			)...))
		test.That(t, rdktestutils.NewResourceNameSet(sorted[12]), test.ShouldResemble, rdktestutils.NewResourceNameSet(
			rdktestutils.ConcatResourceNames(
				[]resource.Name{board.Named("board1")},
			)...))
	})

	t.Run("incremental deps config", func(t *testing.T) {
		logger := golog.NewTestLogger(t)
		conf4 := ConfigFromFile(t, "data/diff_config_deps4.json")
		conf7 := ConfigFromFile(t, "data/diff_config_deps7.json")
		robot, err := New(context.Background(), conf4, logger)
		test.That(t, err, test.ShouldBeNil)
		defer func() {
			test.That(t, robot.Close(context.Background()), test.ShouldBeNil)
		}()
		boardNames := []resource.Name{board.Named("board1"), board.Named("board2")}
		test.That(t, utils.NewStringSet(robot.RemoteNames()...), test.ShouldBeEmpty)
		test.That(
			t,
			utils.NewStringSet(arm.NamesFromRobot(robot)...),
			test.ShouldBeEmpty,
		)
		test.That(
			t,
			utils.NewStringSet(motor.NamesFromRobot(robot)...),
			test.ShouldBeEmpty,
		)
		test.That(
			t,
			utils.NewStringSet(base.NamesFromRobot(robot)...),
			test.ShouldBeEmpty,
		)
		test.That(
			t,
			utils.NewStringSet(board.NamesFromRobot(robot)...),
			test.ShouldResemble,
			utils.NewStringSet(rdktestutils.ExtractNames(boardNames...)...),
		)
		test.That(t, utils.NewStringSet(camera.NamesFromRobot(robot)...), test.ShouldBeEmpty)
		test.That(t, utils.NewStringSet(gripper.NamesFromRobot(robot)...), test.ShouldBeEmpty)
		test.That(t, utils.NewStringSet(sensor.NamesFromRobot(robot)...), test.ShouldBeEmpty)
		test.That(t, utils.NewStringSet(servo.NamesFromRobot(robot)...), test.ShouldBeEmpty)
		test.That(t, rdktestutils.NewResourceNameSet(robot.ResourceNames()...), test.ShouldResemble, rdktestutils.NewResourceNameSet(
			rdktestutils.ConcatResourceNames(
				boardNames,
				serviceNames,
			)...))
		test.That(t, utils.NewStringSet(robot.ProcessManager().ProcessIDs()...), test.ShouldResemble, utils.NewStringSet("1", "2"))

		_, err = arm.FromRobot(robot, "arm1")
		test.That(t, err, test.ShouldNotBeNil)

		_, err = arm.FromRobot(robot, "arm2")
		test.That(t, err, test.ShouldNotBeNil)

		_, err = motor.FromRobot(robot, "m1")
		test.That(t, err, test.ShouldNotBeNil)

		_, err = motor.FromRobot(robot, "m2")
		test.That(t, err, test.ShouldNotBeNil)

		_, err = motor.FromRobot(robot, "m3")
		test.That(t, err, test.ShouldNotBeNil)

		_, err = motor.FromRobot(robot, "m4")
		test.That(t, err, test.ShouldNotBeNil)

		_, err = base.FromRobot(robot, "base1")
		test.That(t, err, test.ShouldNotBeNil)

		_, err = base.FromRobot(robot, "base2")
		test.That(t, err, test.ShouldNotBeNil)

		_, err = board.FromRobot(robot, "board1")
		test.That(t, err, test.ShouldBeNil)

		_, err = board.FromRobot(robot, "board2")
		test.That(t, err, test.ShouldBeNil)

		_, ok := robot.ProcessManager().ProcessByID("1")
		test.That(t, ok, test.ShouldBeTrue)
		_, ok = robot.ProcessManager().ProcessByID("2")
		test.That(t, ok, test.ShouldBeTrue)
		motorNames := []resource.Name{motor.Named("m1")}
		mockNames := []resource.Name{
			mockNamed("mock1"), mockNamed("mock2"),
			mockNamed("mock3"), mockNamed("mock4"), mockNamed("mock5"),
		}
		test.That(t, robot.Reconfigure(context.Background(), conf7), test.ShouldBeNil)
		test.That(t, utils.NewStringSet(robot.RemoteNames()...), test.ShouldBeEmpty)
		test.That(
			t,
			utils.NewStringSet(arm.NamesFromRobot(robot)...),
			test.ShouldBeEmpty,
		)
		test.That(
			t,
			utils.NewStringSet(motor.NamesFromRobot(robot)...),
			test.ShouldResemble,
			utils.NewStringSet(rdktestutils.ExtractNames(motorNames...)...),
		)
		test.That(
			t,
			utils.NewStringSet(base.NamesFromRobot(robot)...),
			test.ShouldBeEmpty,
		)
		test.That(
			t,
			utils.NewStringSet(board.NamesFromRobot(robot)...),
			test.ShouldResemble,
			utils.NewStringSet(rdktestutils.ExtractNames(boardNames...)...),
		)
		test.That(t, utils.NewStringSet(camera.NamesFromRobot(robot)...), test.ShouldBeEmpty)
		test.That(t, utils.NewStringSet(gripper.NamesFromRobot(robot)...), test.ShouldBeEmpty)
		test.That(t, utils.NewStringSet(sensor.NamesFromRobot(robot)...), test.ShouldBeEmpty)
		test.That(t, utils.NewStringSet(servo.NamesFromRobot(robot)...), test.ShouldBeEmpty)
		test.That(t, rdktestutils.NewResourceNameSet(robot.ResourceNames()...), test.ShouldResemble, rdktestutils.NewResourceNameSet(
			rdktestutils.ConcatResourceNames(
				boardNames,
				serviceNames,
				motorNames,
				mockNames,
			)...))
		test.That(t, utils.NewStringSet(robot.ProcessManager().ProcessIDs()...), test.ShouldResemble, utils.NewStringSet("1", "2"))

		_, err = arm.FromRobot(robot, "arm1")
		test.That(t, err, test.ShouldNotBeNil)

		_, err = arm.FromRobot(robot, "arm2")
		test.That(t, err, test.ShouldNotBeNil)

		_, err = motor.FromRobot(robot, "m1")
		test.That(t, err, test.ShouldBeNil)

		_, err = motor.FromRobot(robot, "m2")
		test.That(t, err, test.ShouldNotBeNil)

		_, err = motor.FromRobot(robot, "m3")
		test.That(t, err, test.ShouldNotBeNil)

		_, err = motor.FromRobot(robot, "m4")
		test.That(t, err, test.ShouldNotBeNil)

		_, err = base.FromRobot(robot, "base1")
		test.That(t, err, test.ShouldNotBeNil)

		_, err = base.FromRobot(robot, "base2")
		test.That(t, err, test.ShouldNotBeNil)

		_, err = board.FromRobot(robot, "board1")
		test.That(t, err, test.ShouldBeNil)

		_, err = board.FromRobot(robot, "board2")
		test.That(t, err, test.ShouldBeNil)

		mock1, err := robot.ResourceByName(mockNamed("mock1"))
		test.That(t, err, test.ShouldBeNil)
		test.That(t, mock1.(*mockFake).x, test.ShouldEqual, 5)
		test.That(t, mock1.(*mockFake).reconfCount, test.ShouldEqual, 0)

		mock2, err := robot.ResourceByName(mockNamed("mock2"))
		test.That(t, err, test.ShouldBeNil)
		test.That(t, mock2.(*mockFake).x, test.ShouldEqual, 5)
		test.That(t, mock2.(*mockFake).reconfCount, test.ShouldEqual, 0)

		mock3, err := robot.ResourceByName(mockNamed("mock3"))
		test.That(t, err, test.ShouldBeNil)
		test.That(t, mock3.(*mockFake).x, test.ShouldEqual, 5)
		test.That(t, mock3.(*mockFake).reconfCount, test.ShouldEqual, 0)

		mock4, err := robot.ResourceByName(mockNamed("mock4"))
		test.That(t, err, test.ShouldBeNil)
		test.That(t, mock4.(*mockFake).x, test.ShouldEqual, 5)
		test.That(t, mock4.(*mockFake).reconfCount, test.ShouldEqual, 0)

		mock5, err := robot.ResourceByName(mockNamed("mock5"))
		test.That(t, err, test.ShouldBeNil)
		test.That(t, mock5.(*mockFake).x, test.ShouldEqual, 5)
		test.That(t, mock5.(*mockFake).reconfCount, test.ShouldEqual, 0)

		_, ok = robot.ProcessManager().ProcessByID("1")
		test.That(t, ok, test.ShouldBeTrue)
		_, ok = robot.ProcessManager().ProcessByID("2")
		test.That(t, ok, test.ShouldBeTrue)
		sorted := robot.(*localRobot).manager.resources.TopologicalSort()
		test.That(t, rdktestutils.NewResourceNameSet(sorted...), test.ShouldResemble, rdktestutils.NewResourceNameSet(
			rdktestutils.ConcatResourceNames(
				motorNames,
				serviceNames,
				boardNames,
				mockNames,
			)...))
	})

	t.Run("parent attribute change deps config", func(t *testing.T) {
		logger := golog.NewTestLogger(t)
		conf7 := ConfigFromFile(t, "data/diff_config_deps7.json")
		conf8 := ConfigFromFile(t, "data/diff_config_deps8.json")
		robot, err := New(context.Background(), conf7, logger)
		test.That(t, err, test.ShouldBeNil)
		defer func() {
			test.That(t, robot.Close(context.Background()), test.ShouldBeNil)
		}()
		boardNames := []resource.Name{board.Named("board1"), board.Named("board2")}
		motorNames := []resource.Name{motor.Named("m1")}
		mockNames := []resource.Name{
			mockNamed("mock1"), mockNamed("mock2"),
			mockNamed("mock3"), mockNamed("mock4"), mockNamed("mock5"),
		}
		test.That(t, utils.NewStringSet(robot.RemoteNames()...), test.ShouldBeEmpty)
		test.That(
			t,
			utils.NewStringSet(arm.NamesFromRobot(robot)...),
			test.ShouldBeEmpty,
		)
		test.That(
			t,
			utils.NewStringSet(motor.NamesFromRobot(robot)...),
			test.ShouldResemble,
			utils.NewStringSet(rdktestutils.ExtractNames(motorNames...)...),
		)
		test.That(
			t,
			utils.NewStringSet(base.NamesFromRobot(robot)...),
			test.ShouldBeEmpty,
		)
		test.That(
			t,
			utils.NewStringSet(board.NamesFromRobot(robot)...),
			test.ShouldResemble,
			utils.NewStringSet(rdktestutils.ExtractNames(boardNames...)...),
		)
		test.That(t, utils.NewStringSet(camera.NamesFromRobot(robot)...), test.ShouldBeEmpty)
		test.That(t, utils.NewStringSet(gripper.NamesFromRobot(robot)...), test.ShouldBeEmpty)
		test.That(t, utils.NewStringSet(sensor.NamesFromRobot(robot)...), test.ShouldBeEmpty)
		test.That(t, utils.NewStringSet(servo.NamesFromRobot(robot)...), test.ShouldBeEmpty)
		test.That(t, rdktestutils.NewResourceNameSet(robot.ResourceNames()...), test.ShouldResemble, rdktestutils.NewResourceNameSet(
			rdktestutils.ConcatResourceNames(
				boardNames,
				serviceNames,
				motorNames,
				mockNames,
			)...))
		test.That(t, utils.NewStringSet(robot.ProcessManager().ProcessIDs()...), test.ShouldResemble, utils.NewStringSet("1", "2"))

		_, err = arm.FromRobot(robot, "arm1")
		test.That(t, err, test.ShouldNotBeNil)

		_, err = arm.FromRobot(robot, "arm2")
		test.That(t, err, test.ShouldNotBeNil)

		b, err := board.FromRobot(robot, "board1")
		test.That(t, err, test.ShouldBeNil)

		eA, ok := b.DigitalInterruptByName("encoder")
		test.That(t, ok, test.ShouldBeTrue)
		eB, ok := b.DigitalInterruptByName("encoder-b")
		test.That(t, ok, test.ShouldBeTrue)

		m, err := motor.FromRobot(robot, "m1")
		test.That(t, err, test.ShouldBeNil)
		c, err := m.GetPosition(context.Background())
		test.That(t, err, test.ShouldBeNil)
		test.That(t, c, test.ShouldEqual, 0)

		test.That(t, eA.Tick(context.Background(), false, uint64(time.Now().UnixNano())), test.ShouldBeNil)
		test.That(t, eB.Tick(context.Background(), true, uint64(time.Now().UnixNano())), test.ShouldBeNil)
		test.That(t, eA.Tick(context.Background(), true, uint64(time.Now().UnixNano())), test.ShouldBeNil)

		testutils.WaitForAssertion(t, func(tb testing.TB) {
			tb.Helper()
			c, err = m.GetPosition(context.Background())
			test.That(tb, err, test.ShouldBeNil)
			test.That(tb, c, test.ShouldEqual, 1)
		})

		_, err = motor.FromRobot(robot, "m2")
		test.That(t, err, test.ShouldNotBeNil)

		_, err = motor.FromRobot(robot, "m3")
		test.That(t, err, test.ShouldNotBeNil)

		_, err = motor.FromRobot(robot, "m4")
		test.That(t, err, test.ShouldNotBeNil)

		_, err = base.FromRobot(robot, "base1")
		test.That(t, err, test.ShouldNotBeNil)

		_, err = base.FromRobot(robot, "base2")
		test.That(t, err, test.ShouldNotBeNil)

		_, err = board.FromRobot(robot, "board2")
		test.That(t, err, test.ShouldBeNil)

		mock1, err := robot.ResourceByName(mockNamed("mock1"))
		test.That(t, err, test.ShouldBeNil)
		test.That(t, mock1.(*mockFake).x, test.ShouldEqual, 5)
		test.That(t, mock1.(*mockFake).reconfCount, test.ShouldEqual, 0)

		mock2, err := robot.ResourceByName(mockNamed("mock2"))
		test.That(t, err, test.ShouldBeNil)
		test.That(t, mock2.(*mockFake).x, test.ShouldEqual, 5)
		test.That(t, mock2.(*mockFake).reconfCount, test.ShouldEqual, 0)

		mock3, err := robot.ResourceByName(mockNamed("mock3"))
		test.That(t, err, test.ShouldBeNil)
		test.That(t, mock3.(*mockFake).x, test.ShouldEqual, 5)
		test.That(t, mock3.(*mockFake).reconfCount, test.ShouldEqual, 0)

		mock4, err := robot.ResourceByName(mockNamed("mock4"))
		test.That(t, err, test.ShouldBeNil)
		test.That(t, mock4.(*mockFake).x, test.ShouldEqual, 5)
		test.That(t, mock4.(*mockFake).reconfCount, test.ShouldEqual, 0)

		mock5, err := robot.ResourceByName(mockNamed("mock5"))
		test.That(t, err, test.ShouldBeNil)
		test.That(t, mock5.(*mockFake).x, test.ShouldEqual, 5)
		test.That(t, mock5.(*mockFake).reconfCount, test.ShouldEqual, 0)

		_, ok = robot.ProcessManager().ProcessByID("1")
		test.That(t, ok, test.ShouldBeTrue)
		_, ok = robot.ProcessManager().ProcessByID("2")
		test.That(t, ok, test.ShouldBeTrue)
		sorted := robot.(*localRobot).manager.resources.TopologicalSort()
		test.That(t, rdktestutils.NewResourceNameSet(sorted...), test.ShouldResemble, rdktestutils.NewResourceNameSet(
			rdktestutils.ConcatResourceNames(
				motorNames,
				serviceNames,
				boardNames,
				mockNames,
			)...))
		test.That(t, robot.Reconfigure(context.Background(), conf8), test.ShouldBeNil)
		test.That(t, utils.NewStringSet(robot.RemoteNames()...), test.ShouldBeEmpty)
		test.That(
			t,
			utils.NewStringSet(arm.NamesFromRobot(robot)...),
			test.ShouldBeEmpty,
		)
		test.That(
			t,
			utils.NewStringSet(motor.NamesFromRobot(robot)...),
			test.ShouldResemble,
			utils.NewStringSet(rdktestutils.ExtractNames(motorNames...)...),
		)
		test.That(
			t,
			utils.NewStringSet(base.NamesFromRobot(robot)...),
			test.ShouldBeEmpty,
		)
		test.That(
			t,
			utils.NewStringSet(board.NamesFromRobot(robot)...),
			test.ShouldResemble,
			utils.NewStringSet(rdktestutils.ExtractNames(boardNames...)...),
		)
		test.That(t, utils.NewStringSet(camera.NamesFromRobot(robot)...), test.ShouldBeEmpty)
		test.That(t, utils.NewStringSet(gripper.NamesFromRobot(robot)...), test.ShouldBeEmpty)
		test.That(t, utils.NewStringSet(sensor.NamesFromRobot(robot)...), test.ShouldBeEmpty)
		test.That(t, utils.NewStringSet(servo.NamesFromRobot(robot)...), test.ShouldBeEmpty)
		test.That(t, rdktestutils.NewResourceNameSet(robot.ResourceNames()...), test.ShouldResemble, rdktestutils.NewResourceNameSet(
			rdktestutils.ConcatResourceNames(
				boardNames,
				serviceNames,
				motorNames,
				mockNames,
			)...))
		test.That(t, utils.NewStringSet(robot.ProcessManager().ProcessIDs()...), test.ShouldResemble, utils.NewStringSet("1", "2"))

		_, err = arm.FromRobot(robot, "arm1")
		test.That(t, err, test.ShouldNotBeNil)

		_, err = arm.FromRobot(robot, "arm2")
		test.That(t, err, test.ShouldNotBeNil)

		b, err = board.FromRobot(robot, "board1")
		test.That(t, err, test.ShouldBeNil)

		eA, ok = b.DigitalInterruptByName("encoder")
		test.That(t, ok, test.ShouldBeTrue)
		eB, ok = b.DigitalInterruptByName("encoder-b")
		test.That(t, ok, test.ShouldBeTrue)

		m, err = motor.FromRobot(robot, "m1")
		test.That(t, err, test.ShouldBeNil)
		c, err = m.GetPosition(context.Background())
		test.That(t, err, test.ShouldBeNil)
		test.That(t, c, test.ShouldEqual, 0)

		test.That(t, eA.Tick(context.Background(), false, uint64(time.Now().UnixNano())), test.ShouldBeNil)
		test.That(t, eB.Tick(context.Background(), true, uint64(time.Now().UnixNano())), test.ShouldBeNil)
		test.That(t, eA.Tick(context.Background(), true, uint64(time.Now().UnixNano())), test.ShouldBeNil)

		testutils.WaitForAssertion(t, func(tb testing.TB) {
			tb.Helper()
			c, err = m.GetPosition(context.Background())
			test.That(tb, err, test.ShouldBeNil)
			test.That(tb, c, test.ShouldEqual, 1)
		})

		_, err = motor.FromRobot(robot, "m2")
		test.That(t, err, test.ShouldNotBeNil)

		_, err = motor.FromRobot(robot, "m3")
		test.That(t, err, test.ShouldNotBeNil)

		_, err = motor.FromRobot(robot, "m4")
		test.That(t, err, test.ShouldNotBeNil)

		_, err = base.FromRobot(robot, "base1")
		test.That(t, err, test.ShouldNotBeNil)

		_, err = base.FromRobot(robot, "base2")
		test.That(t, err, test.ShouldNotBeNil)

		_, err = board.FromRobot(robot, "board2")
		test.That(t, err, test.ShouldBeNil)

		mock1, err = robot.ResourceByName(mockNamed("mock1"))
		test.That(t, err, test.ShouldBeNil)
		test.That(t, mock1.(*mockFake).x, test.ShouldEqual, 5)
		test.That(t, mock1.(*mockFake).reconfCount, test.ShouldEqual, 0)

		mock2, err = robot.ResourceByName(mockNamed("mock2"))
		test.That(t, err, test.ShouldBeNil)
		test.That(t, mock2.(*mockFake).x, test.ShouldEqual, 5)
		test.That(t, mock2.(*mockFake).reconfCount, test.ShouldEqual, 0)

		mock3, err = robot.ResourceByName(mockNamed("mock3"))
		test.That(t, err, test.ShouldBeNil)
		test.That(t, mock3.(*mockFake).x, test.ShouldEqual, 5)
		test.That(t, mock3.(*mockFake).reconfCount, test.ShouldEqual, 1)

		mock4, err = robot.ResourceByName(mockNamed("mock4"))
		test.That(t, err, test.ShouldBeNil)
		test.That(t, mock4.(*mockFake).x, test.ShouldEqual, 5)
		test.That(t, mock4.(*mockFake).reconfCount, test.ShouldEqual, 0)

		mock5, err = robot.ResourceByName(mockNamed("mock5"))
		test.That(t, err, test.ShouldBeNil)
		test.That(t, mock5.(*mockFake).x, test.ShouldEqual, 5)
		test.That(t, mock5.(*mockFake).reconfCount, test.ShouldEqual, 1)

		_, ok = robot.ProcessManager().ProcessByID("1")
		test.That(t, ok, test.ShouldBeTrue)
		_, ok = robot.ProcessManager().ProcessByID("2")
		test.That(t, ok, test.ShouldBeTrue)
	})

	t.Run("child component fails dep", func(t *testing.T) {
		logger := golog.NewTestLogger(t)
		conf7 := ConfigFromFile(t, "data/diff_config_deps7.json")
		conf9 := ConfigFromFile(t, "data/diff_config_deps9_bad.json")
		robot, err := New(context.Background(), conf7, logger)
		test.That(t, err, test.ShouldBeNil)
		defer func() {
			test.That(t, robot.Close(context.Background()), test.ShouldBeNil)
		}()
		boardNames := []resource.Name{board.Named("board1"), board.Named("board2")}
		motorNames := []resource.Name{motor.Named("m1")}
		mockNames := []resource.Name{
			mockNamed("mock1"), mockNamed("mock2"),
			mockNamed("mock3"), mockNamed("mock4"), mockNamed("mock5"),
		}
		test.That(t, utils.NewStringSet(robot.RemoteNames()...), test.ShouldBeEmpty)
		test.That(
			t,
			utils.NewStringSet(arm.NamesFromRobot(robot)...),
			test.ShouldBeEmpty,
		)
		test.That(
			t,
			utils.NewStringSet(motor.NamesFromRobot(robot)...),
			test.ShouldResemble,
			utils.NewStringSet(rdktestutils.ExtractNames(motorNames...)...),
		)
		test.That(
			t,
			utils.NewStringSet(base.NamesFromRobot(robot)...),
			test.ShouldBeEmpty,
		)
		test.That(
			t,
			utils.NewStringSet(board.NamesFromRobot(robot)...),
			test.ShouldResemble,
			utils.NewStringSet(rdktestutils.ExtractNames(boardNames...)...),
		)
		test.That(t, utils.NewStringSet(camera.NamesFromRobot(robot)...), test.ShouldBeEmpty)
		test.That(t, utils.NewStringSet(gripper.NamesFromRobot(robot)...), test.ShouldBeEmpty)
		test.That(t, utils.NewStringSet(sensor.NamesFromRobot(robot)...), test.ShouldBeEmpty)
		test.That(t, utils.NewStringSet(servo.NamesFromRobot(robot)...), test.ShouldBeEmpty)
		test.That(t, rdktestutils.NewResourceNameSet(robot.ResourceNames()...), test.ShouldResemble, rdktestutils.NewResourceNameSet(
			rdktestutils.ConcatResourceNames(
				boardNames,
				serviceNames,
				motorNames,
				mockNames,
			)...))
		test.That(t, utils.NewStringSet(robot.ProcessManager().ProcessIDs()...), test.ShouldResemble, utils.NewStringSet("1", "2"))

		_, err = arm.FromRobot(robot, "arm1")
		test.That(t, err, test.ShouldNotBeNil)

		_, err = arm.FromRobot(robot, "arm2")
		test.That(t, err, test.ShouldNotBeNil)

		b, err := board.FromRobot(robot, "board1")
		test.That(t, err, test.ShouldBeNil)

		eA, ok := b.DigitalInterruptByName("encoder")
		test.That(t, ok, test.ShouldBeTrue)
		eB, ok := b.DigitalInterruptByName("encoder-b")
		test.That(t, ok, test.ShouldBeTrue)

		m, err := motor.FromRobot(robot, "m1")
		test.That(t, err, test.ShouldBeNil)
		c, err := m.GetPosition(context.Background())
		test.That(t, err, test.ShouldBeNil)
		test.That(t, c, test.ShouldEqual, 0)

		test.That(t, eA.Tick(context.Background(), false, uint64(time.Now().UnixNano())), test.ShouldBeNil)
		test.That(t, eB.Tick(context.Background(), true, uint64(time.Now().UnixNano())), test.ShouldBeNil)
		test.That(t, eA.Tick(context.Background(), true, uint64(time.Now().UnixNano())), test.ShouldBeNil)

		testutils.WaitForAssertion(t, func(tb testing.TB) {
			tb.Helper()
			c, err = m.GetPosition(context.Background())
			test.That(tb, err, test.ShouldBeNil)
			test.That(tb, c, test.ShouldEqual, 1)
		})

		_, err = motor.FromRobot(robot, "m2")
		test.That(t, err, test.ShouldNotBeNil)

		_, err = motor.FromRobot(robot, "m3")
		test.That(t, err, test.ShouldNotBeNil)

		_, err = motor.FromRobot(robot, "m4")
		test.That(t, err, test.ShouldNotBeNil)

		_, err = base.FromRobot(robot, "base1")
		test.That(t, err, test.ShouldNotBeNil)

		_, err = base.FromRobot(robot, "base2")
		test.That(t, err, test.ShouldNotBeNil)

		_, err = board.FromRobot(robot, "board2")
		test.That(t, err, test.ShouldBeNil)

		mock1, err := robot.ResourceByName(mockNamed("mock1"))
		test.That(t, err, test.ShouldBeNil)
		test.That(t, mock1.(*mockFake).x, test.ShouldEqual, 5)
		test.That(t, mock1.(*mockFake).reconfCount, test.ShouldEqual, 0)

		mock2, err := robot.ResourceByName(mockNamed("mock2"))
		test.That(t, err, test.ShouldBeNil)
		test.That(t, mock2.(*mockFake).x, test.ShouldEqual, 5)
		test.That(t, mock2.(*mockFake).reconfCount, test.ShouldEqual, 0)

		mock3, err := robot.ResourceByName(mockNamed("mock3"))
		test.That(t, err, test.ShouldBeNil)
		test.That(t, mock3.(*mockFake).x, test.ShouldEqual, 5)
		test.That(t, mock3.(*mockFake).reconfCount, test.ShouldEqual, 0)

		mock4, err := robot.ResourceByName(mockNamed("mock4"))
		test.That(t, err, test.ShouldBeNil)
		test.That(t, mock4.(*mockFake).x, test.ShouldEqual, 5)
		test.That(t, mock4.(*mockFake).reconfCount, test.ShouldEqual, 0)

		mock5, err := robot.ResourceByName(mockNamed("mock5"))
		test.That(t, err, test.ShouldBeNil)
		test.That(t, mock5.(*mockFake).x, test.ShouldEqual, 5)
		test.That(t, mock5.(*mockFake).reconfCount, test.ShouldEqual, 0)

		_, ok = robot.ProcessManager().ProcessByID("1")
		test.That(t, ok, test.ShouldBeTrue)
		_, ok = robot.ProcessManager().ProcessByID("2")
		test.That(t, ok, test.ShouldBeTrue)
		sorted := robot.(*localRobot).manager.resources.TopologicalSort()
		test.That(t, rdktestutils.NewResourceNameSet(sorted...), test.ShouldResemble, rdktestutils.NewResourceNameSet(
			rdktestutils.ConcatResourceNames(
				motorNames,
				serviceNames,
				boardNames,
				mockNames,
			)...))
		err = robot.Reconfigure(context.Background(), conf9)
		test.That(t, err, test.ShouldNotBeNil)
<<<<<<< HEAD
		test.That(t, err.Error(), test.ShouldContainSubstring, "error processing draft changes: cannot build \"mock4\" for some obscure reason")
=======
		test.That(
			t,
			err.Error(),
			test.ShouldContainSubstring,
			"error processing draft changes: cannot build \"mock4\" for some obscure reason",
		)
		test.That(t, robot.Close(context.Background()), test.ShouldBeNil)
>>>>>>> e202cf43
	})
}

func TestSensorsServiceUpdate(t *testing.T) {
	logger := golog.NewTestLogger(t)

	emptyCfg, err := config.Read(context.Background(), "data/diff_config_empty.json", logger)
	test.That(t, err, test.ShouldBeNil)
	cfg, err := config.Read(context.Background(), "data/fake.json", logger)
	test.That(t, err, test.ShouldBeNil)

	sensorNames := []resource.Name{gps.Named("gps1"), gps.Named("gps2")}

	t.Run("empty to two sensors", func(t *testing.T) {
		robot, err := New(context.Background(), emptyCfg, logger)
		test.That(t, err, test.ShouldBeNil)
		defer func() {
			test.That(t, robot.Close(context.Background()), test.ShouldBeNil)
		}()

		svc, err := sensors.FromRobot(robot)
		test.That(t, err, test.ShouldBeNil)

		foundSensors, err := svc.GetSensors(context.Background())
		test.That(t, err, test.ShouldBeNil)
		test.That(t, foundSensors, test.ShouldBeEmpty)

		err = robot.Reconfigure(context.Background(), cfg)
		test.That(t, err, test.ShouldBeNil)

		foundSensors, err = svc.GetSensors(context.Background())
		test.That(t, err, test.ShouldBeNil)
		test.That(t, rdktestutils.NewResourceNameSet(foundSensors...), test.ShouldResemble, rdktestutils.NewResourceNameSet(sensorNames...))
	})

	t.Run("two sensors to empty", func(t *testing.T) {
		robot, err := New(context.Background(), cfg, logger)
		test.That(t, err, test.ShouldBeNil)
		defer func() {
			test.That(t, robot.Close(context.Background()), test.ShouldBeNil)
		}()

		svc, err := sensors.FromRobot(robot)
		test.That(t, err, test.ShouldBeNil)

		foundSensors, err := svc.GetSensors(context.Background())
		test.That(t, err, test.ShouldBeNil)
		test.That(t, rdktestutils.NewResourceNameSet(foundSensors...), test.ShouldResemble, rdktestutils.NewResourceNameSet(sensorNames...))

		err = robot.Reconfigure(context.Background(), emptyCfg)
		test.That(t, err, test.ShouldBeNil)

		foundSensors, err = svc.GetSensors(context.Background())
		test.That(t, err, test.ShouldBeNil)
		test.That(t, foundSensors, test.ShouldBeEmpty)
	})

	t.Run("two sensors to two sensors", func(t *testing.T) {
		robot, err := New(context.Background(), cfg, logger)
		test.That(t, err, test.ShouldBeNil)
		defer func() {
			test.That(t, robot.Close(context.Background()), test.ShouldBeNil)
		}()

		svc, err := sensors.FromRobot(robot)
		test.That(t, err, test.ShouldBeNil)

		foundSensors, err := svc.GetSensors(context.Background())
		test.That(t, err, test.ShouldBeNil)
		test.That(t, rdktestutils.NewResourceNameSet(foundSensors...), test.ShouldResemble, rdktestutils.NewResourceNameSet(sensorNames...))

		err = robot.Reconfigure(context.Background(), cfg)
		test.That(t, err, test.ShouldBeNil)

		foundSensors, err = svc.GetSensors(context.Background())
		test.That(t, err, test.ShouldBeNil)
		test.That(t, rdktestutils.NewResourceNameSet(foundSensors...), test.ShouldResemble, rdktestutils.NewResourceNameSet(sensorNames...))
	})
}

func TestStatusServiceUpdate(t *testing.T) {
	logger := golog.NewTestLogger(t)

	emptyCfg, err := config.Read(context.Background(), "data/diff_config_empty.json", logger)
	test.That(t, err, test.ShouldBeNil)
	cfg, err := config.Read(context.Background(), "data/fake.json", logger)
	test.That(t, err, test.ShouldBeNil)

	resourceNames := []resource.Name{gps.Named("gps1"), gps.Named("gps2")}
	expected := map[resource.Name]interface{}{
		gps.Named("gps1"): map[string]interface{}{},
		gps.Named("gps2"): map[string]interface{}{},
	}

	t.Run("empty to not empty", func(t *testing.T) {
		robot, err := New(context.Background(), emptyCfg, logger)
		test.That(t, err, test.ShouldBeNil)
		defer func() {
			test.That(t, robot.Close(context.Background()), test.ShouldBeNil)
		}()

		_, err = robot.GetStatus(context.Background(), resourceNames)
		test.That(t, err.Error(), test.ShouldContainSubstring, "not found")

		err = robot.Reconfigure(context.Background(), cfg)
		test.That(t, err, test.ShouldBeNil)

		statuses, err := robot.GetStatus(context.Background(), resourceNames)
		test.That(t, err, test.ShouldBeNil)
		test.That(t, len(statuses), test.ShouldEqual, 2)
		test.That(t, statuses[0].Status, test.ShouldResemble, expected[statuses[0].Name])
		test.That(t, statuses[1].Status, test.ShouldResemble, expected[statuses[1].Name])
	})

	t.Run("not empty to empty", func(t *testing.T) {
		robot, err := New(context.Background(), cfg, logger)
		test.That(t, err, test.ShouldBeNil)
		defer func() {
			test.That(t, robot.Close(context.Background()), test.ShouldBeNil)
		}()

		statuses, err := robot.GetStatus(context.Background(), resourceNames)
		test.That(t, err, test.ShouldBeNil)
		test.That(t, len(statuses), test.ShouldEqual, 2)
		test.That(t, statuses[0].Status, test.ShouldResemble, expected[statuses[0].Name])
		test.That(t, statuses[1].Status, test.ShouldResemble, expected[statuses[1].Name])

		err = robot.Reconfigure(context.Background(), emptyCfg)
		test.That(t, err, test.ShouldBeNil)

		_, err = robot.GetStatus(context.Background(), resourceNames)
		test.That(t, err.Error(), test.ShouldContainSubstring, "not found")
	})

	t.Run("no change", func(t *testing.T) {
		robot, err := New(context.Background(), cfg, logger)
		test.That(t, err, test.ShouldBeNil)
		defer func() {
			test.That(t, robot.Close(context.Background()), test.ShouldBeNil)
		}()

		statuses, err := robot.GetStatus(context.Background(), resourceNames)
		test.That(t, err, test.ShouldBeNil)
		test.That(t, len(statuses), test.ShouldEqual, 2)
		test.That(t, statuses[0].Status, test.ShouldResemble, expected[statuses[0].Name])
		test.That(t, statuses[1].Status, test.ShouldResemble, expected[statuses[1].Name])

		err = robot.Reconfigure(context.Background(), cfg)
		test.That(t, err, test.ShouldBeNil)

		statuses, err = robot.GetStatus(context.Background(), resourceNames)
		test.That(t, err, test.ShouldBeNil)
		test.That(t, len(statuses), test.ShouldEqual, 2)
		test.That(t, statuses[0].Status, test.ShouldResemble, expected[statuses[0].Name])
		test.That(t, statuses[1].Status, test.ShouldResemble, expected[statuses[1].Name])
	})
}

type mockFake struct {
	x           int
	reconfCount int
}

func (m *mockFake) Reconfigure(ctx context.Context, newResource resource.Reconfigurable) error {
	res, ok := newResource.(*mockFake)
	if !ok {
		return errors.Errorf("expected new mock to be %T but got %T", m, newResource)
	}
	m.x = res.x
	m.reconfCount++
	return nil
}

func (m *mockFake) UpdateAction(cfg *config.Component) config.UpdateActionType {
	return config.Reconfigure
}

type mockFake2 struct {
	x           int
	reconfCount int
}<|MERGE_RESOLUTION|>--- conflicted
+++ resolved
@@ -2556,17 +2556,12 @@
 			)...))
 		err = robot.Reconfigure(context.Background(), conf9)
 		test.That(t, err, test.ShouldNotBeNil)
-<<<<<<< HEAD
-		test.That(t, err.Error(), test.ShouldContainSubstring, "error processing draft changes: cannot build \"mock4\" for some obscure reason")
-=======
 		test.That(
 			t,
 			err.Error(),
 			test.ShouldContainSubstring,
 			"error processing draft changes: cannot build \"mock4\" for some obscure reason",
 		)
-		test.That(t, robot.Close(context.Background()), test.ShouldBeNil)
->>>>>>> e202cf43
 	})
 }
 
