--- conflicted
+++ resolved
@@ -1414,14 +1414,6 @@
 		_, err = board.FromRobot(robot, "board1")
 		test.That(t, err, test.ShouldBeNil)
 
-<<<<<<< HEAD
-		eA, err := b.DigitalInterruptByName("encoder")
-		test.That(t, err, test.ShouldBeNil)
-		eB, err := b.DigitalInterruptByName("encoder-b")
-		test.That(t, err, test.ShouldBeNil)
-
-=======
->>>>>>> 5e4ee4aa
 		m, err := motor.FromRobot(robot, "m1")
 		test.That(t, err, test.ShouldBeNil)
 		c, err := m.Position(context.Background(), nil)
@@ -1537,14 +1529,6 @@
 		_, err = board.FromRobot(robot, "board1")
 		test.That(t, err, test.ShouldBeNil)
 
-<<<<<<< HEAD
-		eA, err = b.DigitalInterruptByName("encoder")
-		test.That(t, err, test.ShouldBeNil)
-		eB, err = b.DigitalInterruptByName("encoder-b")
-		test.That(t, err, test.ShouldBeNil)
-
-=======
->>>>>>> 5e4ee4aa
 		m, err = motor.FromRobot(robot, "m1")
 		test.That(t, err, test.ShouldBeNil)
 		c, err = m.Position(context.Background(), nil)
@@ -1648,14 +1632,6 @@
 		_, err := board.FromRobot(robot, "board1")
 		test.That(t, err, test.ShouldBeNil)
 
-<<<<<<< HEAD
-		eA, err := b.DigitalInterruptByName("encoder")
-		test.That(t, err, test.ShouldBeNil)
-		eB, err := b.DigitalInterruptByName("encoder-b")
-		test.That(t, err, test.ShouldBeNil)
-
-=======
->>>>>>> 5e4ee4aa
 		m, err := motor.FromRobot(robot, "m1")
 		test.That(t, err, test.ShouldBeNil)
 		c, err := m.Position(context.Background(), nil)
@@ -1759,14 +1735,6 @@
 		_, err = board.FromRobot(robot, "board1")
 		test.That(t, err, test.ShouldBeNil)
 
-<<<<<<< HEAD
-		eA, err = b.DigitalInterruptByName("encoder")
-		test.That(t, err, test.ShouldBeNil)
-		eB, err = b.DigitalInterruptByName("encoder-b")
-		test.That(t, err, test.ShouldBeNil)
-
-=======
->>>>>>> 5e4ee4aa
 		m, err = motor.FromRobot(robot, "m1")
 		test.That(t, err, test.ShouldBeNil)
 		c, err = m.Position(context.Background(), nil)
@@ -1864,14 +1832,6 @@
 		_, err = board.FromRobot(robot, "board1")
 		test.That(t, err, test.ShouldBeNil)
 
-<<<<<<< HEAD
-		eA, err = b.DigitalInterruptByName("encoder")
-		test.That(t, err, test.ShouldBeNil)
-		eB, err = b.DigitalInterruptByName("encoder-b")
-		test.That(t, err, test.ShouldBeNil)
-
-=======
->>>>>>> 5e4ee4aa
 		m, err = motor.FromRobot(robot, "m1")
 		test.That(t, err, test.ShouldBeNil)
 		c, err = m.Position(context.Background(), nil)
