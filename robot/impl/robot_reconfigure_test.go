--- conflicted
+++ resolved
@@ -2680,17 +2680,7 @@
 		arm.Named("foo:remoteArm"),
 		motion.Named("foo:builtin"),
 		sensors.Named("foo:builtin"),
-<<<<<<< HEAD
-		arm.Named("bar:pieceArm"),
-		audioinput.Named("bar:mic1"),
-		camera.Named("bar:cameraOver"),
-		movementsensor.Named("bar:movement_sensor1"),
-		movementsensor.Named("bar:movement_sensor2"),
-		gripper.Named("bar:pieceGripper"),
-=======
-		datamanager.Named("foo:builtin"),
 		arm.Named("bar:remoteArm"),
->>>>>>> 9ecff59e
 		motion.Named("bar:builtin"),
 		sensors.Named("bar:builtin"),
 	)
@@ -2856,28 +2846,6 @@
 		},
 	}
 	r := setupLocalRobot(t, ctx, localConfig, logger.Sublogger("local"))
-<<<<<<< HEAD
-	test.That(
-		t,
-		rdktestutils.NewResourceNameSet(r.ResourceNames()...),
-		test.ShouldResemble,
-		rdktestutils.NewResourceNameSet(
-			motion.Named(resource.DefaultServiceName),
-			sensors.Named(resource.DefaultServiceName),
-			arm.Named("arm1"),
-			arm.Named("foo:pieceArm"),
-			motion.Named("foo:builtin"),
-			sensors.Named("foo:builtin"),
-		),
-	)
-
-	rr, ok := r.(*localRobot)
-	test.That(t, ok, test.ShouldBeTrue)
-
-	rr.triggerConfig <- struct{}{}
-
-=======
->>>>>>> 9ecff59e
 	expectedSet := rdktestutils.NewResourceNameSet(
 		motion.Named(resource.DefaultServiceName),
 		sensors.Named(resource.DefaultServiceName),
