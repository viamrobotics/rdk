package robotimpl

import (
	"context"
	"fmt"

	"go.viam.com/core/motionplan"
	"go.viam.com/core/referenceframe"
	"go.viam.com/core/robot"
	"go.viam.com/core/spatialmath"

	"github.com/go-errors/errors"
)

// MoveGripper needs a robot with exactly one arm and one gripper and will move the gripper position to the goalPose in the reference frame specified by goalFrameName
func MoveGripper(ctx context.Context, r robot.Robot, goalPose spatialmath.Pose, goalFrameName string) error {
	logger := r.Logger()
	logger.Debugf("goal given in frame of %q", goalFrameName)
	if len(r.ArmNames()) != 1 {
		return errors.New("robot needs exactly 1 arm for MoveGripper")
	}
	if len(r.GripperNames()) != 1 {
		return errors.New("robot needs exactly 1 gripper for MoveGripper")
	}

	// get all necessary parameters
	armName := r.ArmNames()[0]
	arm, ok := r.ArmByName(armName)
	if !ok {
		return fmt.Errorf("failed to find arm %q", armName)
	}
	logger.Debugf("using arm %q", armName)

	gripperName := r.GripperNames()[0]
	if goalFrameName == gripperName {
		return errors.New("cannot move gripper with respect to gripper frame, gripper will always be at its own origin")
	}
	logger.Debugf("using gripper %q", gripperName)

	// get the frame system of the robot
	frameSys, err := r.FrameSystem(ctx, "move_gripper", "")
	if err != nil {
		return err
	}
	solver := motionplan.NewSolvableFrameSystem(frameSys, r.Logger())
	// get the initial inputs
	input := referenceframe.StartPositions(solver)
	pos, err := arm.CurrentJointPositions(ctx)
	if err != nil {
		return err
	}
	input[armName] = referenceframe.JointPosToInputs(pos)
	logger.Debugf("frame system inputs: %v", input)

	worldGoalPose, err := solver.TransformPose(input, goalPose, solver.GetFrame(goalFrameName), solver.World())
	if err != nil {
		return err
	}

	// update the goal orientation to match the current orientation, keep the point from goalPose
	armPose, err := solver.TransformFrame(input, solver.GetFrame(gripperName), solver.World())
	if err != nil {
		return err
	}
	newGoalPose := spatialmath.NewPoseFromOrientation(worldGoalPose.Point(), armPose.Orientation())

	// the goal is to move the gripper to newGoalPose (which is given in coord of frame goalFrameName).
<<<<<<< HEAD
	gripFrame := frameSys.GetFrame(gripperName)
	path, err := solver.SolvePose(ctx, input, newGoalPose, gripFrame, solver.World())
=======
	output, err := solver.SolvePose(ctx, input, newGoalPose, solver.GetFrame(gripperName), solver.World())
>>>>>>> 6d45c23d
	if err != nil {
		return err
	}
	
	for _, output := range path {
		err = arm.MoveToJointPositions(ctx, referenceframe.InputsToJointPos(output[armName]))
		if err != nil {
			return err
		}
	}

	return nil

}<|MERGE_RESOLUTION|>--- conflicted
+++ resolved
@@ -65,16 +65,11 @@
 	newGoalPose := spatialmath.NewPoseFromOrientation(worldGoalPose.Point(), armPose.Orientation())
 
 	// the goal is to move the gripper to newGoalPose (which is given in coord of frame goalFrameName).
-<<<<<<< HEAD
-	gripFrame := frameSys.GetFrame(gripperName)
-	path, err := solver.SolvePose(ctx, input, newGoalPose, gripFrame, solver.World())
-=======
-	output, err := solver.SolvePose(ctx, input, newGoalPose, solver.GetFrame(gripperName), solver.World())
->>>>>>> 6d45c23d
+	path, err := solver.SolvePose(ctx, input, newGoalPose, solver.GetFrame(gripperName), solver.World())
 	if err != nil {
 		return err
 	}
-	
+
 	for _, output := range path {
 		err = arm.MoveToJointPositions(ctx, referenceframe.InputsToJointPos(output[armName]))
 		if err != nil {
