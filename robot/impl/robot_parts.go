package robotimpl

import (
	"context"
	"os"

	"github.com/alessio/shellescape"
	"github.com/edaniels/golog"
	"github.com/pkg/errors"
	"go.uber.org/multierr"
	"go.viam.com/utils"
	"go.viam.com/utils/pexec"
	"go.viam.com/utils/rpc"

	"go.viam.com/rdk/component/board"
	"go.viam.com/rdk/component/motor"
	"go.viam.com/rdk/config"
	"go.viam.com/rdk/grpc/client"
	"go.viam.com/rdk/resource"
	"go.viam.com/rdk/robot"
)

// robotParts are the actual parts that make up a robot.
type robotParts struct {
	remotes         map[string]*remoteRobot
	functions       map[string]struct{}
	resources       *resource.Graph
	processManager  pexec.ProcessManager
	robotClientOpts []client.RobotClientOption
}

// newRobotParts returns a properly initialized set of parts.
func newRobotParts(logger golog.Logger, opts ...client.RobotClientOption) *robotParts {
	return &robotParts{
		remotes:         map[string]*remoteRobot{},
		functions:       map[string]struct{}{},
		resources:       resource.NewGraph(),
		processManager:  pexec.NewProcessManager(logger),
		robotClientOpts: opts,
	}
}

// addRemote adds a remote to the parts.
func (parts *robotParts) addRemote(r *remoteRobot, c config.Remote) {
	parts.remotes[c.Name] = r
}

// addFunction adds a function to the parts.
func (parts *robotParts) addFunction(name string) {
	parts.functions[name] = struct{}{}
}

// addResource adds a resource to the parts.
func (parts *robotParts) addResource(name resource.Name, r interface{}) {
	parts.resources.AddNode(name, r)
}

// RemoteNames returns the names of all remotes in the parts.
func (parts *robotParts) RemoteNames() []string {
	names := []string{}
	for k := range parts.remotes {
		names = append(names, k)
	}
	return names
}

// mergeNamesWithRemotes merges names from the parts itself as well as its
// remotes.
func (parts *robotParts) mergeNamesWithRemotes(names []string, namesFunc func(remote robot.Robot) []string) []string {
	// use this to filter out seen names and preserve order
	seen := utils.NewStringSet()
	for _, name := range names {
		seen[name] = struct{}{}
	}
	for _, r := range parts.remotes {
		remoteNames := namesFunc(r)
		for _, name := range remoteNames {
			if _, ok := seen[name]; ok {
				continue
			}
			names = append(names, name)
			seen[name] = struct{}{}
		}
	}
	return names
}

// mergeResourceNamesWithRemotes merges names from the parts itself as well as its
// remotes.
func (parts *robotParts) mergeResourceNamesWithRemotes(names []resource.Name) []resource.Name {
	// use this to filter out seen names and preserve order
	seen := make(map[resource.Name]struct{}, len(parts.resources.Nodes))
	for _, name := range names {
		seen[name] = struct{}{}
	}
	for _, r := range parts.remotes {
		remoteNames := r.ResourceNames()
		for _, name := range remoteNames {
			if _, ok := seen[name]; ok {
				continue
			}
			names = append(names, name)
			seen[name] = struct{}{}
		}
	}
	return names
}

<<<<<<< HEAD
// CameraNames returns the names of all cameras in the parts.
func (parts *robotParts) CameraNames() []string {
	names := []string{}
	for _, n := range parts.ResourceNames() {
		if n.Subtype == camera.Subtype {
			names = append(names, n.Name)
		}
	}
	return parts.mergeNamesWithRemotes(names, robot.Robot.CameraNames)
=======
// BaseNames returns the names of all bases in the parts.
func (parts *robotParts) BaseNames() []string {
	names := []string{}
	for _, n := range parts.ResourceNames() {
		if n.Subtype == base.Subtype {
			names = append(names, n.Name)
		}
	}
	return parts.mergeNamesWithRemotes(names, robot.Robot.BaseNames)
>>>>>>> a720281a
}

// BoardNames returns the names of all boards in the parts.
func (parts *robotParts) BoardNames() []string {
	names := []string{}
	for _, n := range parts.ResourceNames() {
		if n.Subtype == board.Subtype {
			names = append(names, n.Name)
		}
	}
	return parts.mergeNamesWithRemotes(names, robot.Robot.BoardNames)
}

// MotorNames returns the names of all motors in the parts.
func (parts *robotParts) MotorNames() []string {
	names := []string{}
	for _, n := range parts.ResourceNames() {
		if n.Subtype == motor.Subtype {
			names = append(names, n.Name)
		}
	}
	return parts.mergeNamesWithRemotes(names, robot.Robot.MotorNames)
}

// FunctionNames returns the names of all functions in the parts.
func (parts *robotParts) FunctionNames() []string {
	names := []string{}
	for k := range parts.functions {
		names = append(names, k)
	}
	return parts.mergeNamesWithRemotes(names, robot.Robot.FunctionNames)
}

// ResourceNames returns the names of all resources in the parts.
func (parts *robotParts) ResourceNames() []resource.Name {
	names := []resource.Name{}
	for k := range parts.resources.Nodes {
		names = append(names, k)
	}
	return parts.mergeResourceNamesWithRemotes(names)
}

// Clone provides a shallow copy of each part.
func (parts *robotParts) Clone() *robotParts {
	var clonedParts robotParts
	if len(parts.remotes) != 0 {
		clonedParts.remotes = make(map[string]*remoteRobot, len(parts.remotes))
		for k, v := range parts.remotes {
			clonedParts.remotes[k] = v
		}
	}
	if len(parts.functions) != 0 {
		clonedParts.functions = make(map[string]struct{}, len(parts.functions))
		for k, v := range parts.functions {
			clonedParts.functions[k] = v
		}
	}
	if len(parts.resources.Nodes) != 0 {
		clonedParts.resources = parts.resources.Clone()
	}
	if parts.processManager != nil {
		clonedParts.processManager = parts.processManager.Clone()
	}
	return &clonedParts
}

// Close attempts to close/stop all parts.
func (parts *robotParts) Close(ctx context.Context) error {
	var allErrs error
	if err := parts.processManager.Stop(); err != nil {
		allErrs = multierr.Combine(allErrs, errors.Wrap(err, "error stopping process manager"))
	}

	for _, x := range parts.remotes {
		if err := utils.TryClose(ctx, x); err != nil {
			allErrs = multierr.Combine(allErrs, errors.Wrap(err, "error closing remote"))
		}
	}

	order := parts.resources.TopologicalSort()
	for _, x := range order {
		if err := utils.TryClose(ctx, parts.resources.Nodes[x]); err != nil {
			allErrs = multierr.Combine(allErrs, errors.Wrap(err, "error closing resource"))
		}
	}

	return allErrs
}

// processConfig ingests a given config and constructs all constituent parts.
func (parts *robotParts) processConfig(
	ctx context.Context,
	config *config.Config,
	robot *localRobot,
	logger golog.Logger,
) error {
	if err := parts.newProcesses(ctx, config.Processes); err != nil {
		return err
	}

	if err := parts.newRemotes(ctx, config.Remotes, logger); err != nil {
		return err
	}

	if err := parts.newComponents(ctx, config.Components, robot); err != nil {
		return err
	}

	if err := parts.newServices(ctx, config.Services, robot); err != nil {
		return err
	}

	for _, f := range config.Functions {
		parts.addFunction(f.Name)
	}

	return nil
}

// processModifiedConfig ingests a given config and constructs all constituent parts.
func (parts *robotParts) processModifiedConfig(
	ctx context.Context,
	config *config.ModifiedConfigDiff,
	robot *localRobot,
	logger golog.Logger,
) error {
	if err := parts.newProcesses(ctx, config.Processes); err != nil {
		return err
	}

	if err := parts.newRemotes(ctx, config.Remotes, logger); err != nil {
		return err
	}

	if err := parts.newComponents(ctx, config.Components, robot); err != nil {
		return err
	}

	if err := parts.newServices(ctx, config.Services, robot); err != nil {
		return err
	}

	for _, f := range config.Functions {
		parts.addFunction(f.Name)
	}

	return nil
}

// newProcesses constructs all processes defined.
func (parts *robotParts) newProcesses(ctx context.Context, processes []pexec.ProcessConfig) error {
	for _, procConf := range processes {
		// In an AppImage execve() is meant to be hooked to swap out the AppImage's libraries and the system ones.
		// Go doesn't use libc's execve() though, so the hooks fail and trying to exec binaries outside the AppImage can fail.
		// We work around this by execing through a bash shell (included in the AppImage) which then gets hooked properly.
		_, isAppImage := os.LookupEnv("APPIMAGE")
		if isAppImage {
			procConf.Args = []string{"-c", shellescape.QuoteCommand(append([]string{procConf.Name}, procConf.Args...))}
			procConf.Name = "bash"
		}

		if _, err := parts.processManager.AddProcessFromConfig(ctx, procConf); err != nil {
			return err
		}
	}
	return parts.processManager.Start(ctx)
}

// newRemotes constructs all remotes defined and integrates their parts in.
func (parts *robotParts) newRemotes(ctx context.Context, remotes []config.Remote, logger golog.Logger) error {
	for _, config := range remotes {
		opts := make([]client.RobotClientOption, len(parts.robotClientOpts))
		copy(opts, parts.robotClientOpts)
		dialOpts := client.ExtractDialOptions(opts...)

		if config.Auth.Credentials != nil {
			if config.Auth.Entity == "" {
				dialOpts = append(dialOpts, rpc.WithCredentials(*config.Auth.Credentials))
			} else {
				dialOpts = append(dialOpts, rpc.WithEntityCredentials(config.Auth.Entity, *config.Auth.Credentials))
			}
		} else {
			// explicitly unset credentials so they are not fed to remotes unintentionally.
			dialOpts = append(dialOpts, rpc.WithEntityCredentials("", rpc.Credentials{}))
		}
		//nolint:makezero
		opts = append(opts, client.WithDialOptions(dialOpts...))

		robotClient, err := client.New(ctx, config.Address, logger, opts...)
		if err != nil {
			return errors.Wrapf(err, "couldn't connect to robot remote (%s)", config.Address)
		}

		configCopy := config
		parts.addRemote(newRemoteRobot(robotClient, configCopy), configCopy)
	}
	return nil
}

// newComponents constructs all components defined.
func (parts *robotParts) newComponents(ctx context.Context, components []config.Component, robot *localRobot) error {
	for _, c := range components {
		r, err := robot.newResource(ctx, c)
		if err != nil {
			return err
		}
		rName := c.ResourceName()
		parts.addResource(rName, r)
		for _, dep := range c.DependsOn {
			if comp := robot.config.FindComponent(dep); comp != nil {
				if err := parts.resources.AddChildren(rName, comp.ResourceName()); err != nil {
					return err
				}
			} else {
				return errors.Errorf("componenent %s depends on non-existent component %s",
					rName.Name, dep)
			}
		}
	}

	return nil
}

// newServices constructs all services defined.
func (parts *robotParts) newServices(ctx context.Context, services []config.Service, r *localRobot) error {
	for _, c := range services {
		svc, err := r.newService(ctx, c)
		if err != nil {
			return err
		}
		parts.addResource(c.ResourceName(), svc)
	}

	return nil
}

// RemoteByName returns the given remote robot by name, if it exists;
// returns nil otherwise.
func (parts *robotParts) RemoteByName(name string) (robot.Robot, bool) {
	part, ok := parts.remotes[name]
	if ok {
		return part, true
	}
	for _, remote := range parts.remotes {
		part, ok := remote.RemoteByName(name)
		if ok {
			return part, true
		}
	}
	return nil, false
}

// BoardByName returns the given board by name, if it exists;
// returns nil otherwise.
func (parts *robotParts) BoardByName(name string) (board.Board, bool) {
	rName := board.Named(name)
	r, ok := parts.resources.Nodes[rName]
	if ok {
		part, ok := r.(board.Board)
		if ok {
			return part, true
		}
	}
	for _, remote := range parts.remotes {
		part, ok := remote.BoardByName(name)
		if ok {
			return part, true
		}
	}
	return nil, false
}

<<<<<<< HEAD
// CameraByName returns the given camera by name, if it exists;
// returns nil otherwise.
func (parts *robotParts) CameraByName(name string) (camera.Camera, bool) {
	rName := camera.Named(name)
	r, ok := parts.resources.Nodes[rName]
	if ok {
		part, ok := r.(camera.Camera)
=======
// BaseByName returns the given base by name, if it exists;
// returns nil otherwise.
func (parts *robotParts) BaseByName(name string) (base.Base, bool) {
	rName := base.Named(name)
	r, ok := parts.resources.Nodes[rName]
	if ok {
		part, ok := r.(base.Base)
>>>>>>> a720281a
		if ok {
			return part, true
		}
	}
	for _, remote := range parts.remotes {
<<<<<<< HEAD
		part, ok := remote.CameraByName(name)
=======
		part, ok := remote.BaseByName(name)
>>>>>>> a720281a
		if ok {
			return part, true
		}
	}
	return nil, false
}

// MotorByName returns the given motor by name, if it exists;
// returns nil otherwise.
func (parts *robotParts) MotorByName(name string) (motor.Motor, bool) {
	motorResourceName := motor.Named(name)
	resource, ok := parts.resources.Nodes[motorResourceName]
	if ok {
		part, ok := resource.(motor.Motor)
		if ok {
			return part, true
		}
	}
	for _, remote := range parts.remotes {
		part, ok := remote.MotorByName(name)
		if ok {
			return part, true
		}
	}
	return nil, false
}

// ResourceByName returns the given resource by fully qualified name, if it exists;
// returns nil otherwise.
func (parts *robotParts) ResourceByName(name resource.Name) (interface{}, bool) {
	part, ok := parts.resources.Nodes[name]
	if ok {
		return part, true
	}
	for _, remote := range parts.remotes {
		part, ok := remote.ResourceByName(name)
		if ok {
			return part, true
		}
	}
	return nil, false
}

// PartsMergeResult is the result of merging in parts together.
type PartsMergeResult struct {
	ReplacedProcesses []pexec.ManagedProcess
}

// Process integrates the results into the given parts.
func (result *PartsMergeResult) Process(ctx context.Context, parts *robotParts) error {
	for _, proc := range result.ReplacedProcesses {
		if replaced, err := parts.processManager.AddProcess(ctx, proc, false); err != nil {
			return err
		} else if replaced != nil {
			return errors.Errorf("unexpected process replacement %v", replaced)
		}
	}
	return nil
}

// MergeAdd merges in the given added parts and returns results for
// later processing.
func (parts *robotParts) MergeAdd(toAdd *robotParts) (*PartsMergeResult, error) {
	if len(toAdd.remotes) != 0 {
		if parts.remotes == nil {
			parts.remotes = make(map[string]*remoteRobot, len(toAdd.remotes))
		}
		for k, v := range toAdd.remotes {
			parts.remotes[k] = v
		}
	}

	if len(toAdd.functions) != 0 {
		if parts.functions == nil {
			parts.functions = make(map[string]struct{}, len(toAdd.functions))
		}
		for k, v := range toAdd.functions {
			parts.functions[k] = v
		}
	}

	err := parts.resources.MergeAdd(toAdd.resources)
	if err != nil {
		return nil, err
	}

	var result PartsMergeResult
	if toAdd.processManager != nil {
		// assume parts.processManager is non-nil
		replaced, err := pexec.MergeAddProcessManagers(parts.processManager, toAdd.processManager)
		if err != nil {
			return nil, err
		}
		result.ReplacedProcesses = replaced
	}

	return &result, nil
}

// MergeModify merges in the given modified parts and returns results for
// later processing.
func (parts *robotParts) MergeModify(ctx context.Context, toModify *robotParts, diff *config.Diff) (*PartsMergeResult, error) {
	var result PartsMergeResult
	if toModify.processManager != nil {
		// assume parts.processManager is non-nil
		// adding also replaces here
		replaced, err := pexec.MergeAddProcessManagers(parts.processManager, toModify.processManager)
		if err != nil {
			return nil, err
		}
		result.ReplacedProcesses = replaced
	}

	// this is the point of no return during reconfiguration

	if len(toModify.remotes) != 0 {
		for k, v := range toModify.remotes {
			old, ok := parts.remotes[k]
			if !ok {
				// should not happen
				continue
			}
			old.replace(ctx, v)
		}
	}

	if len(toModify.resources.Nodes) != 0 {
		for k, v := range toModify.resources.Nodes {
			old, ok := parts.resources.Nodes[k]
			if !ok {
				// should not happen
				continue
			}
			oldPart, oldIsReconfigurable := old.(resource.Reconfigurable)
			newPart, newIsReconfigurable := v.(resource.Reconfigurable)

			switch {
			case oldIsReconfigurable != newIsReconfigurable:
				// this is an indicator of a serious constructor problem
				// for the resource subtype.
				reconfError := errors.Errorf(
					"new type %T is reconfigurable whereas old type %T is not",
					v, old)
				if oldIsReconfigurable {
					reconfError = errors.Errorf(
						"old type %T is reconfigurable whereas new type %T is not",
						old, v)
				}
				return nil, reconfError
			case oldIsReconfigurable && newIsReconfigurable:
				// if we are dealing with a reconfigurable resource
				// use the new resource to reconfigure the old one.
				if err := oldPart.Reconfigure(ctx, newPart); err != nil {
					return nil, err
				}
			case !oldIsReconfigurable && !newIsReconfigurable:
				// if we are not dealing with a reconfigurable resource
				// we want to close the old resource and replace it with the
				// new.
				if err := utils.TryClose(ctx, old); err != nil {
					return nil, err
				}
				// Not sure if this is the best approach, here I assume both ressources share the same dependencies
				parts.resources.Nodes[k] = v
			}
		}
	}

	return &result, nil
}

// MergeRemove merges in the given removed parts but does no work
// to stop the individual parts.
func (parts *robotParts) MergeRemove(toRemove *robotParts) {
	if len(toRemove.remotes) != 0 {
		for k := range toRemove.remotes {
			delete(parts.remotes, k)
		}
	}

	if len(toRemove.functions) != 0 {
		for k := range toRemove.functions {
			delete(parts.functions, k)
		}
	}
	parts.resources.MergeRemove(toRemove.resources)

	if toRemove.processManager != nil {
		// assume parts.processManager is non-nil
		// ignoring result as we will filter out the processes to remove and stop elsewhere
		pexec.MergeRemoveProcessManagers(parts.processManager, toRemove.processManager)
	}
}

// FilterFromConfig returns a shallow copy of the parts reflecting
// a given config.
func (parts *robotParts) FilterFromConfig(ctx context.Context, conf *config.Config, logger golog.Logger) (*robotParts, error) {
	filtered := newRobotParts(logger, parts.robotClientOpts...)

	for _, conf := range conf.Processes {
		proc, ok := parts.processManager.ProcessByID(conf.ID)
		if !ok {
			continue
		}
		if _, err := filtered.processManager.AddProcess(ctx, proc, false); err != nil {
			return nil, err
		}
	}

	for _, conf := range conf.Remotes {
		part, ok := parts.remotes[conf.Name]
		if !ok {
			continue
		}
		filtered.addRemote(part, conf)
	}

	for _, compConf := range conf.Components {
		rName := compConf.ResourceName()
		_, ok := parts.ResourceByName(rName)
		if !ok {
			continue
		}
		if err := filtered.resources.MergeNode(rName, parts.resources); err != nil {
			return nil, err
		}
	}

	for _, conf := range conf.Services {
		rName := conf.ResourceName()
		_, ok := parts.ResourceByName(rName)
		if !ok {
			continue
		}
		if err := filtered.resources.MergeNode(rName, parts.resources); err != nil {
			return nil, err
		}
	}

	for _, conf := range conf.Functions {
		_, ok := parts.functions[conf.Name]
		if !ok {
			continue
		}
		filtered.addFunction(conf.Name)
	}

	return filtered, nil
}<|MERGE_RESOLUTION|>--- conflicted
+++ resolved
@@ -104,29 +104,6 @@
 		}
 	}
 	return names
-}
-
-<<<<<<< HEAD
-// CameraNames returns the names of all cameras in the parts.
-func (parts *robotParts) CameraNames() []string {
-	names := []string{}
-	for _, n := range parts.ResourceNames() {
-		if n.Subtype == camera.Subtype {
-			names = append(names, n.Name)
-		}
-	}
-	return parts.mergeNamesWithRemotes(names, robot.Robot.CameraNames)
-=======
-// BaseNames returns the names of all bases in the parts.
-func (parts *robotParts) BaseNames() []string {
-	names := []string{}
-	for _, n := range parts.ResourceNames() {
-		if n.Subtype == base.Subtype {
-			names = append(names, n.Name)
-		}
-	}
-	return parts.mergeNamesWithRemotes(names, robot.Robot.BaseNames)
->>>>>>> a720281a
 }
 
 // BoardNames returns the names of all boards in the parts.
@@ -392,40 +369,6 @@
 	}
 	for _, remote := range parts.remotes {
 		part, ok := remote.BoardByName(name)
-		if ok {
-			return part, true
-		}
-	}
-	return nil, false
-}
-
-<<<<<<< HEAD
-// CameraByName returns the given camera by name, if it exists;
-// returns nil otherwise.
-func (parts *robotParts) CameraByName(name string) (camera.Camera, bool) {
-	rName := camera.Named(name)
-	r, ok := parts.resources.Nodes[rName]
-	if ok {
-		part, ok := r.(camera.Camera)
-=======
-// BaseByName returns the given base by name, if it exists;
-// returns nil otherwise.
-func (parts *robotParts) BaseByName(name string) (base.Base, bool) {
-	rName := base.Named(name)
-	r, ok := parts.resources.Nodes[rName]
-	if ok {
-		part, ok := r.(base.Base)
->>>>>>> a720281a
-		if ok {
-			return part, true
-		}
-	}
-	for _, remote := range parts.remotes {
-<<<<<<< HEAD
-		part, ok := remote.CameraByName(name)
-=======
-		part, ok := remote.BaseByName(name)
->>>>>>> a720281a
 		if ok {
 			return part, true
 		}
