--- conflicted
+++ resolved
@@ -31,17 +31,7 @@
 
 // robotParts are the actual parts that make up a robot.
 type robotParts struct {
-<<<<<<< HEAD
-	remotes        map[string]*remoteRobot
-	bases          map[string]*proxyBase
-	sensors        map[string]sensor.Sensor
-	services       map[string]interface{}
-	functions      map[string]struct{}
-	resources      map[resource.Name]interface{}
-	processManager pexec.ProcessManager
-=======
 	remotes         map[string]*remoteRobot
-	boards          map[string]*proxyBoard
 	bases           map[string]*proxyBase
 	sensors         map[string]sensor.Sensor
 	services        map[string]interface{}
@@ -49,23 +39,12 @@
 	resources       map[resource.Name]interface{}
 	processManager  pexec.ProcessManager
 	robotClientOpts []client.RobotClientOption
->>>>>>> a82c7304
 }
 
 // newRobotParts returns a properly initialized set of parts.
 func newRobotParts(logger golog.Logger, opts ...client.RobotClientOption) *robotParts {
 	return &robotParts{
-<<<<<<< HEAD
-		remotes:        map[string]*remoteRobot{},
-		bases:          map[string]*proxyBase{},
-		sensors:        map[string]sensor.Sensor{},
-		services:       map[string]interface{}{},
-		functions:      map[string]struct{}{},
-		resources:      map[resource.Name]interface{}{},
-		processManager: pexec.NewProcessManager(logger),
-=======
 		remotes:         map[string]*remoteRobot{},
-		boards:          map[string]*proxyBoard{},
 		bases:           map[string]*proxyBase{},
 		sensors:         map[string]sensor.Sensor{},
 		services:        map[string]interface{}{},
@@ -73,7 +52,6 @@
 		resources:       map[resource.Name]interface{}{},
 		processManager:  pexec.NewProcessManager(logger),
 		robotClientOpts: opts,
->>>>>>> a82c7304
 	}
 }
 
