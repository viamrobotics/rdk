package robotimpl

import (
	"context"
	"os"

	"github.com/alessio/shellescape"
	"github.com/edaniels/golog"
	"github.com/pkg/errors"
	"go.uber.org/multierr"
	"go.viam.com/utils"
	"go.viam.com/utils/pexec"
	"go.viam.com/utils/rpc"

<<<<<<< HEAD
	"go.viam.com/rdk/component/base"
	"go.viam.com/rdk/component/camera"
=======
	"go.viam.com/rdk/component/board"
>>>>>>> bc5ac5c6
	"go.viam.com/rdk/component/motor"
	"go.viam.com/rdk/config"
	"go.viam.com/rdk/grpc/client"
	"go.viam.com/rdk/resource"
	"go.viam.com/rdk/robot"
)

// robotParts are the actual parts that make up a robot.
type robotParts struct {
	remotes         map[string]*remoteRobot
	functions       map[string]struct{}
	resources       *resource.Graph
	processManager  pexec.ProcessManager
	robotClientOpts []client.RobotClientOption
}

// newRobotParts returns a properly initialized set of parts.
func newRobotParts(logger golog.Logger, opts ...client.RobotClientOption) *robotParts {
	return &robotParts{
		remotes:         map[string]*remoteRobot{},
		functions:       map[string]struct{}{},
		resources:       resource.NewGraph(),
		processManager:  pexec.NewProcessManager(logger),
		robotClientOpts: opts,
	}
}

// addRemote adds a remote to the parts.
func (parts *robotParts) addRemote(r *remoteRobot, c config.Remote) {
	parts.remotes[c.Name] = r
}

// addFunction adds a function to the parts.
func (parts *robotParts) addFunction(name string) {
	parts.functions[name] = struct{}{}
}

// addResource adds a resource to the parts.
func (parts *robotParts) addResource(name resource.Name, r interface{}) {
	parts.resources.AddNode(name, r)
}

// RemoteNames returns the names of all remotes in the parts.
func (parts *robotParts) RemoteNames() []string {
	names := []string{}
	for k := range parts.remotes {
		names = append(names, k)
	}
	return names
}

// mergeNamesWithRemotes merges names from the parts itself as well as its
// remotes.
func (parts *robotParts) mergeNamesWithRemotes(names []string, namesFunc func(remote robot.Robot) []string) []string {
	// use this to filter out seen names and preserve order
	seen := utils.NewStringSet()
	for _, name := range names {
		seen[name] = struct{}{}
	}
	for _, r := range parts.remotes {
		remoteNames := namesFunc(r)
		for _, name := range remoteNames {
			if _, ok := seen[name]; ok {
				continue
			}
			names = append(names, name)
			seen[name] = struct{}{}
		}
	}
	return names
}

// mergeResourceNamesWithRemotes merges names from the parts itself as well as its
// remotes.
func (parts *robotParts) mergeResourceNamesWithRemotes(names []resource.Name) []resource.Name {
	// use this to filter out seen names and preserve order
	seen := make(map[resource.Name]struct{}, len(parts.resources.Nodes))
	for _, name := range names {
		seen[name] = struct{}{}
	}
	for _, r := range parts.remotes {
		remoteNames := r.ResourceNames()
		for _, name := range remoteNames {
			if _, ok := seen[name]; ok {
				continue
			}
			names = append(names, name)
			seen[name] = struct{}{}
		}
	}
	return names
}

<<<<<<< HEAD
// CameraNames returns the names of all cameras in the parts.
func (parts *robotParts) CameraNames() []string {
	names := []string{}
	for _, n := range parts.ResourceNames() {
		if n.Subtype == camera.Subtype {
			names = append(names, n.Name)
		}
	}
	return parts.mergeNamesWithRemotes(names, robot.Robot.CameraNames)
}

// BaseNames returns the names of all bases in the parts.
func (parts *robotParts) BaseNames() []string {
	names := []string{}
	for _, n := range parts.ResourceNames() {
		if n.Subtype == base.Subtype {
			names = append(names, n.Name)
		}
	}
	return parts.mergeNamesWithRemotes(names, robot.Robot.BaseNames)
=======
// BoardNames returns the names of all boards in the parts.
func (parts *robotParts) BoardNames() []string {
	names := []string{}
	for _, n := range parts.ResourceNames() {
		if n.Subtype == board.Subtype {
			names = append(names, n.Name)
		}
	}
	return parts.mergeNamesWithRemotes(names, robot.Robot.BoardNames)
>>>>>>> bc5ac5c6
}

// MotorNames returns the names of all motors in the parts.
func (parts *robotParts) MotorNames() []string {
	names := []string{}
	for _, n := range parts.ResourceNames() {
		if n.Subtype == motor.Subtype {
			names = append(names, n.Name)
		}
	}
	return parts.mergeNamesWithRemotes(names, robot.Robot.MotorNames)
}

// FunctionNames returns the names of all functions in the parts.
func (parts *robotParts) FunctionNames() []string {
	names := []string{}
	for k := range parts.functions {
		names = append(names, k)
	}
	return parts.mergeNamesWithRemotes(names, robot.Robot.FunctionNames)
}

// ResourceNames returns the names of all resources in the parts.
func (parts *robotParts) ResourceNames() []resource.Name {
	names := []resource.Name{}
	for k := range parts.resources.Nodes {
		names = append(names, k)
	}
	return parts.mergeResourceNamesWithRemotes(names)
}

// Clone provides a shallow copy of each part.
func (parts *robotParts) Clone() *robotParts {
	var clonedParts robotParts
	if len(parts.remotes) != 0 {
		clonedParts.remotes = make(map[string]*remoteRobot, len(parts.remotes))
		for k, v := range parts.remotes {
			clonedParts.remotes[k] = v
		}
	}
	if len(parts.functions) != 0 {
		clonedParts.functions = make(map[string]struct{}, len(parts.functions))
		for k, v := range parts.functions {
			clonedParts.functions[k] = v
		}
	}
	if len(parts.resources.Nodes) != 0 {
		clonedParts.resources = parts.resources.Clone()
	}
	if parts.processManager != nil {
		clonedParts.processManager = parts.processManager.Clone()
	}
	return &clonedParts
}

// Close attempts to close/stop all parts.
func (parts *robotParts) Close(ctx context.Context) error {
	var allErrs error
	if err := parts.processManager.Stop(); err != nil {
		allErrs = multierr.Combine(allErrs, errors.Wrap(err, "error stopping process manager"))
	}

	for _, x := range parts.remotes {
		if err := utils.TryClose(ctx, x); err != nil {
			allErrs = multierr.Combine(allErrs, errors.Wrap(err, "error closing remote"))
		}
	}

	order := parts.resources.TopologicalSort()
	for _, x := range order {
		if err := utils.TryClose(ctx, parts.resources.Nodes[x]); err != nil {
			allErrs = multierr.Combine(allErrs, errors.Wrap(err, "error closing resource"))
		}
	}

	return allErrs
}

// processConfig ingests a given config and constructs all constituent parts.
func (parts *robotParts) processConfig(
	ctx context.Context,
	config *config.Config,
	robot *localRobot,
	logger golog.Logger,
) error {
	if err := parts.newProcesses(ctx, config.Processes); err != nil {
		return err
	}

	if err := parts.newRemotes(ctx, config.Remotes, logger); err != nil {
		return err
	}

	if err := parts.newComponents(ctx, config.Components, robot); err != nil {
		return err
	}

	if err := parts.newServices(ctx, config.Services, robot); err != nil {
		return err
	}

	for _, f := range config.Functions {
		parts.addFunction(f.Name)
	}

	return nil
}

// processModifiedConfig ingests a given config and constructs all constituent parts.
func (parts *robotParts) processModifiedConfig(
	ctx context.Context,
	config *config.ModifiedConfigDiff,
	robot *localRobot,
	logger golog.Logger,
) error {
	if err := parts.newProcesses(ctx, config.Processes); err != nil {
		return err
	}

	if err := parts.newRemotes(ctx, config.Remotes, logger); err != nil {
		return err
	}

	if err := parts.newComponents(ctx, config.Components, robot); err != nil {
		return err
	}

	if err := parts.newServices(ctx, config.Services, robot); err != nil {
		return err
	}

	for _, f := range config.Functions {
		parts.addFunction(f.Name)
	}

	return nil
}

// newProcesses constructs all processes defined.
func (parts *robotParts) newProcesses(ctx context.Context, processes []pexec.ProcessConfig) error {
	for _, procConf := range processes {
		// In an AppImage execve() is meant to be hooked to swap out the AppImage's libraries and the system ones.
		// Go doesn't use libc's execve() though, so the hooks fail and trying to exec binaries outside the AppImage can fail.
		// We work around this by execing through a bash shell (included in the AppImage) which then gets hooked properly.
		_, isAppImage := os.LookupEnv("APPIMAGE")
		if isAppImage {
			procConf.Args = []string{"-c", shellescape.QuoteCommand(append([]string{procConf.Name}, procConf.Args...))}
			procConf.Name = "bash"
		}

		if _, err := parts.processManager.AddProcessFromConfig(ctx, procConf); err != nil {
			return err
		}
	}
	return parts.processManager.Start(ctx)
}

// newRemotes constructs all remotes defined and integrates their parts in.
func (parts *robotParts) newRemotes(ctx context.Context, remotes []config.Remote, logger golog.Logger) error {
	for _, config := range remotes {
		opts := make([]client.RobotClientOption, len(parts.robotClientOpts))
		copy(opts, parts.robotClientOpts)
		dialOpts := client.ExtractDialOptions(opts...)

		if config.Auth.Credentials != nil {
			if config.Auth.Entity == "" {
				dialOpts = append(dialOpts, rpc.WithCredentials(*config.Auth.Credentials))
			} else {
				dialOpts = append(dialOpts, rpc.WithEntityCredentials(config.Auth.Entity, *config.Auth.Credentials))
			}
		} else {
			// explicitly unset credentials so they are not fed to remotes unintentionally.
			dialOpts = append(dialOpts, rpc.WithEntityCredentials("", rpc.Credentials{}))
		}
		//nolint:makezero
		opts = append(opts, client.WithDialOptions(dialOpts...))

		robotClient, err := client.New(ctx, config.Address, logger, opts...)
		if err != nil {
			return errors.Wrapf(err, "couldn't connect to robot remote (%s)", config.Address)
		}

		configCopy := config
		parts.addRemote(newRemoteRobot(robotClient, configCopy), configCopy)
	}
	return nil
}

// newComponents constructs all components defined.
func (parts *robotParts) newComponents(ctx context.Context, components []config.Component, robot *localRobot) error {
	for _, c := range components {
		r, err := robot.newResource(ctx, c)
		if err != nil {
			return err
		}
		rName := c.ResourceName()
		parts.addResource(rName, r)
		for _, dep := range c.DependsOn {
			if comp := robot.config.FindComponent(dep); comp != nil {
				if err := parts.resources.AddChildren(rName, comp.ResourceName()); err != nil {
					return err
				}
			} else {
				return errors.Errorf("componenent %s depends on non-existent component %s",
					rName.Name, dep)
			}
		}
	}

	return nil
}

// newServices constructs all services defined.
func (parts *robotParts) newServices(ctx context.Context, services []config.Service, r *localRobot) error {
	for _, c := range services {
		svc, err := r.newService(ctx, c)
		if err != nil {
			return err
		}
		parts.addResource(c.ResourceName(), svc)
	}

	return nil
}

// RemoteByName returns the given remote robot by name, if it exists;
// returns nil otherwise.
func (parts *robotParts) RemoteByName(name string) (robot.Robot, bool) {
	part, ok := parts.remotes[name]
	if ok {
		return part, true
	}
	for _, remote := range parts.remotes {
		part, ok := remote.RemoteByName(name)
		if ok {
			return part, true
		}
	}
	return nil, false
}

<<<<<<< HEAD
// BaseByName returns the given base by name, if it exists;
// returns nil otherwise.
func (parts *robotParts) BaseByName(name string) (base.Base, bool) {
	rName := base.Named(name)
	r, ok := parts.resources.Nodes[rName]
	if ok {
		part, ok := r.(base.Base)
=======
// BoardByName returns the given board by name, if it exists;
// returns nil otherwise.
func (parts *robotParts) BoardByName(name string) (board.Board, bool) {
	rName := board.Named(name)
	r, ok := parts.resources.Nodes[rName]
	if ok {
		part, ok := r.(board.Board)
>>>>>>> bc5ac5c6
		if ok {
			return part, true
		}
	}
	for _, remote := range parts.remotes {
<<<<<<< HEAD
		part, ok := remote.BaseByName(name)
		if ok {
			return part, true
		}
	}
	return nil, false
}

// CameraByName returns the given camera by name, if it exists;
// returns nil otherwise.
func (parts *robotParts) CameraByName(name string) (camera.Camera, bool) {
	rName := camera.Named(name)
	r, ok := parts.resources.Nodes[rName]
	if ok {
		part, ok := r.(camera.Camera)
		if ok {
			return part, true
		}
	}
	for _, remote := range parts.remotes {
		part, ok := remote.CameraByName(name)
=======
		part, ok := remote.BoardByName(name)
>>>>>>> bc5ac5c6
		if ok {
			return part, true
		}
	}
	return nil, false
}

// MotorByName returns the given motor by name, if it exists;
// returns nil otherwise.
func (parts *robotParts) MotorByName(name string) (motor.Motor, bool) {
	motorResourceName := motor.Named(name)
	resource, ok := parts.resources.Nodes[motorResourceName]
	if ok {
		part, ok := resource.(motor.Motor)
		if ok {
			return part, true
		}
	}
	for _, remote := range parts.remotes {
		part, ok := remote.MotorByName(name)
		if ok {
			return part, true
		}
	}
	return nil, false
}

// ResourceByName returns the given resource by fully qualified name, if it exists;
// returns nil otherwise.
func (parts *robotParts) ResourceByName(name resource.Name) (interface{}, bool) {
	part, ok := parts.resources.Nodes[name]
	if ok {
		return part, true
	}
	for _, remote := range parts.remotes {
		part, ok := remote.ResourceByName(name)
		if ok {
			return part, true
		}
	}
	return nil, false
}

// PartsMergeResult is the result of merging in parts together.
type PartsMergeResult struct {
	ReplacedProcesses []pexec.ManagedProcess
}

// Process integrates the results into the given parts.
func (result *PartsMergeResult) Process(ctx context.Context, parts *robotParts) error {
	for _, proc := range result.ReplacedProcesses {
		if replaced, err := parts.processManager.AddProcess(ctx, proc, false); err != nil {
			return err
		} else if replaced != nil {
			return errors.Errorf("unexpected process replacement %v", replaced)
		}
	}
	return nil
}

// MergeAdd merges in the given added parts and returns results for
// later processing.
func (parts *robotParts) MergeAdd(toAdd *robotParts) (*PartsMergeResult, error) {
	if len(toAdd.remotes) != 0 {
		if parts.remotes == nil {
			parts.remotes = make(map[string]*remoteRobot, len(toAdd.remotes))
		}
		for k, v := range toAdd.remotes {
			parts.remotes[k] = v
		}
	}

	if len(toAdd.functions) != 0 {
		if parts.functions == nil {
			parts.functions = make(map[string]struct{}, len(toAdd.functions))
		}
		for k, v := range toAdd.functions {
			parts.functions[k] = v
		}
	}

	err := parts.resources.MergeAdd(toAdd.resources)
	if err != nil {
		return nil, err
	}

	var result PartsMergeResult
	if toAdd.processManager != nil {
		// assume parts.processManager is non-nil
		replaced, err := pexec.MergeAddProcessManagers(parts.processManager, toAdd.processManager)
		if err != nil {
			return nil, err
		}
		result.ReplacedProcesses = replaced
	}

	return &result, nil
}

// MergeModify merges in the given modified parts and returns results for
// later processing.
func (parts *robotParts) MergeModify(ctx context.Context, toModify *robotParts, diff *config.Diff) (*PartsMergeResult, error) {
	var result PartsMergeResult
	if toModify.processManager != nil {
		// assume parts.processManager is non-nil
		// adding also replaces here
		replaced, err := pexec.MergeAddProcessManagers(parts.processManager, toModify.processManager)
		if err != nil {
			return nil, err
		}
		result.ReplacedProcesses = replaced
	}

	// this is the point of no return during reconfiguration

	if len(toModify.remotes) != 0 {
		for k, v := range toModify.remotes {
			old, ok := parts.remotes[k]
			if !ok {
				// should not happen
				continue
			}
			old.replace(ctx, v)
		}
	}

	if len(toModify.resources.Nodes) != 0 {
		for k, v := range toModify.resources.Nodes {
			old, ok := parts.resources.Nodes[k]
			if !ok {
				// should not happen
				continue
			}
			oldPart, oldIsReconfigurable := old.(resource.Reconfigurable)
			newPart, newIsReconfigurable := v.(resource.Reconfigurable)

			switch {
			case oldIsReconfigurable != newIsReconfigurable:
				// this is an indicator of a serious constructor problem
				// for the resource subtype.
				reconfError := errors.Errorf(
					"new type %T is reconfigurable whereas old type %T is not",
					v, old)
				if oldIsReconfigurable {
					reconfError = errors.Errorf(
						"old type %T is reconfigurable whereas new type %T is not",
						old, v)
				}
				return nil, reconfError
			case oldIsReconfigurable && newIsReconfigurable:
				// if we are dealing with a reconfigurable resource
				// use the new resource to reconfigure the old one.
				if err := oldPart.Reconfigure(ctx, newPart); err != nil {
					return nil, err
				}
			case !oldIsReconfigurable && !newIsReconfigurable:
				// if we are not dealing with a reconfigurable resource
				// we want to close the old resource and replace it with the
				// new.
				if err := utils.TryClose(ctx, old); err != nil {
					return nil, err
				}
				// Not sure if this is the best approach, here I assume both ressources share the same dependencies
				parts.resources.Nodes[k] = v
			}
		}
	}

	return &result, nil
}

// MergeRemove merges in the given removed parts but does no work
// to stop the individual parts.
func (parts *robotParts) MergeRemove(toRemove *robotParts) {
	if len(toRemove.remotes) != 0 {
		for k := range toRemove.remotes {
			delete(parts.remotes, k)
		}
	}

	if len(toRemove.functions) != 0 {
		for k := range toRemove.functions {
			delete(parts.functions, k)
		}
	}
	parts.resources.MergeRemove(toRemove.resources)

	if toRemove.processManager != nil {
		// assume parts.processManager is non-nil
		// ignoring result as we will filter out the processes to remove and stop elsewhere
		pexec.MergeRemoveProcessManagers(parts.processManager, toRemove.processManager)
	}
}

// FilterFromConfig returns a shallow copy of the parts reflecting
// a given config.
func (parts *robotParts) FilterFromConfig(ctx context.Context, conf *config.Config, logger golog.Logger) (*robotParts, error) {
	filtered := newRobotParts(logger, parts.robotClientOpts...)

	for _, conf := range conf.Processes {
		proc, ok := parts.processManager.ProcessByID(conf.ID)
		if !ok {
			continue
		}
		if _, err := filtered.processManager.AddProcess(ctx, proc, false); err != nil {
			return nil, err
		}
	}

	for _, conf := range conf.Remotes {
		part, ok := parts.remotes[conf.Name]
		if !ok {
			continue
		}
		filtered.addRemote(part, conf)
	}

	for _, compConf := range conf.Components {
		rName := compConf.ResourceName()
		_, ok := parts.ResourceByName(rName)
		if !ok {
			continue
		}
		if err := filtered.resources.MergeNode(rName, parts.resources); err != nil {
			return nil, err
		}
	}

	for _, conf := range conf.Services {
		rName := conf.ResourceName()
		_, ok := parts.ResourceByName(rName)
		if !ok {
			continue
		}
		if err := filtered.resources.MergeNode(rName, parts.resources); err != nil {
			return nil, err
		}
	}

	for _, conf := range conf.Functions {
		_, ok := parts.functions[conf.Name]
		if !ok {
			continue
		}
		filtered.addFunction(conf.Name)
	}

	return filtered, nil
}<|MERGE_RESOLUTION|>--- conflicted
+++ resolved
@@ -12,12 +12,6 @@
 	"go.viam.com/utils/pexec"
 	"go.viam.com/utils/rpc"
 
-<<<<<<< HEAD
-	"go.viam.com/rdk/component/base"
-	"go.viam.com/rdk/component/camera"
-=======
-	"go.viam.com/rdk/component/board"
->>>>>>> bc5ac5c6
 	"go.viam.com/rdk/component/motor"
 	"go.viam.com/rdk/config"
 	"go.viam.com/rdk/grpc/client"
@@ -109,40 +103,6 @@
 		}
 	}
 	return names
-}
-
-<<<<<<< HEAD
-// CameraNames returns the names of all cameras in the parts.
-func (parts *robotParts) CameraNames() []string {
-	names := []string{}
-	for _, n := range parts.ResourceNames() {
-		if n.Subtype == camera.Subtype {
-			names = append(names, n.Name)
-		}
-	}
-	return parts.mergeNamesWithRemotes(names, robot.Robot.CameraNames)
-}
-
-// BaseNames returns the names of all bases in the parts.
-func (parts *robotParts) BaseNames() []string {
-	names := []string{}
-	for _, n := range parts.ResourceNames() {
-		if n.Subtype == base.Subtype {
-			names = append(names, n.Name)
-		}
-	}
-	return parts.mergeNamesWithRemotes(names, robot.Robot.BaseNames)
-=======
-// BoardNames returns the names of all boards in the parts.
-func (parts *robotParts) BoardNames() []string {
-	names := []string{}
-	for _, n := range parts.ResourceNames() {
-		if n.Subtype == board.Subtype {
-			names = append(names, n.Name)
-		}
-	}
-	return parts.mergeNamesWithRemotes(names, robot.Robot.BoardNames)
->>>>>>> bc5ac5c6
 }
 
 // MotorNames returns the names of all motors in the parts.
@@ -377,60 +337,6 @@
 	}
 	for _, remote := range parts.remotes {
 		part, ok := remote.RemoteByName(name)
-		if ok {
-			return part, true
-		}
-	}
-	return nil, false
-}
-
-<<<<<<< HEAD
-// BaseByName returns the given base by name, if it exists;
-// returns nil otherwise.
-func (parts *robotParts) BaseByName(name string) (base.Base, bool) {
-	rName := base.Named(name)
-	r, ok := parts.resources.Nodes[rName]
-	if ok {
-		part, ok := r.(base.Base)
-=======
-// BoardByName returns the given board by name, if it exists;
-// returns nil otherwise.
-func (parts *robotParts) BoardByName(name string) (board.Board, bool) {
-	rName := board.Named(name)
-	r, ok := parts.resources.Nodes[rName]
-	if ok {
-		part, ok := r.(board.Board)
->>>>>>> bc5ac5c6
-		if ok {
-			return part, true
-		}
-	}
-	for _, remote := range parts.remotes {
-<<<<<<< HEAD
-		part, ok := remote.BaseByName(name)
-		if ok {
-			return part, true
-		}
-	}
-	return nil, false
-}
-
-// CameraByName returns the given camera by name, if it exists;
-// returns nil otherwise.
-func (parts *robotParts) CameraByName(name string) (camera.Camera, bool) {
-	rName := camera.Named(name)
-	r, ok := parts.resources.Nodes[rName]
-	if ok {
-		part, ok := r.(camera.Camera)
-		if ok {
-			return part, true
-		}
-	}
-	for _, remote := range parts.remotes {
-		part, ok := remote.CameraByName(name)
-=======
-		part, ok := remote.BoardByName(name)
->>>>>>> bc5ac5c6
 		if ok {
 			return part, true
 		}
