--- conflicted
+++ resolved
@@ -371,15 +371,6 @@
 		}
 	}
 
-<<<<<<< HEAD
-=======
-	for _, x := range parts.boards {
-		if err := utils.TryClose(x); err != nil {
-			allErrs = multierr.Combine(allErrs, errors.Wrap(err, "error closing board"))
-		}
-	}
-
->>>>>>> 3fc644c3
 	for _, x := range parts.resources {
 		if err := utils.TryClose(x); err != nil {
 			allErrs = multierr.Combine(allErrs, errors.Wrap(err, "error closing resource"))
