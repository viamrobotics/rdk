package robotimpl

import (
	"context"
	"fmt"

	"github.com/edaniels/golog"
	"github.com/go-errors/errors"
	"go.uber.org/multierr"

	"go.viam.com/utils"
	"go.viam.com/utils/pexec"

	"go.viam.com/core/base"
	"go.viam.com/core/component/arm"
	"go.viam.com/core/component/board"
	"go.viam.com/core/component/camera"
	"go.viam.com/core/component/gripper"
	"go.viam.com/core/component/input"
	"go.viam.com/core/component/motor"
	"go.viam.com/core/component/servo"
	"go.viam.com/core/config"
	"go.viam.com/core/grpc/client"
	"go.viam.com/core/resource"
	"go.viam.com/core/robot"
	"go.viam.com/core/sensor"
	"go.viam.com/core/sensor/compass"
	"go.viam.com/core/sensor/forcematrix"
	"go.viam.com/core/sensor/gps"
)

// robotParts are the actual parts that make up a robot.
type robotParts struct {
<<<<<<< HEAD
	remotes          map[string]*remoteRobot
	bases            map[string]*proxyBase
	sensors          map[string]sensor.Sensor
	inputControllers map[string]*proxyInputController
	services         map[string]interface{}
	functions        map[string]struct{}
	resources        map[resource.Name]interface{}
	processManager   pexec.ProcessManager
=======
	remotes        map[string]*remoteRobot
	boards         map[string]*proxyBoard
	bases          map[string]*proxyBase
	sensors        map[string]sensor.Sensor
	services       map[string]interface{}
	functions      map[string]struct{}
	resources      map[resource.Name]interface{}
	processManager pexec.ProcessManager
>>>>>>> 6b1902a3
}

// newRobotParts returns a properly initialized set of parts.
func newRobotParts(logger golog.Logger) *robotParts {
	return &robotParts{
<<<<<<< HEAD
		remotes:          map[string]*remoteRobot{},
		bases:            map[string]*proxyBase{},
		sensors:          map[string]sensor.Sensor{},
		inputControllers: map[string]*proxyInputController{},
		services:         map[string]interface{}{},
		functions:        map[string]struct{}{},
		resources:        map[resource.Name]interface{}{},
		processManager:   pexec.NewProcessManager(logger),
=======
		remotes:        map[string]*remoteRobot{},
		boards:         map[string]*proxyBoard{},
		bases:          map[string]*proxyBase{},
		sensors:        map[string]sensor.Sensor{},
		services:       map[string]interface{}{},
		functions:      map[string]struct{}{},
		resources:      map[resource.Name]interface{}{},
		processManager: pexec.NewProcessManager(logger),
>>>>>>> 6b1902a3
	}
}

// fixType ensures that the component has correct type information.
func fixType(c config.Component, whichType config.ComponentType, pos int) config.Component {
	if c.Type == "" {
		c.Type = whichType
	} else if c.Type != whichType {
		panic(fmt.Sprintf("different types (%s) != (%s)", whichType, c.Type))
	}
	return c
}

// addRemote adds a remote to the parts.
func (parts *robotParts) addRemote(r *remoteRobot, c config.Remote) {
	parts.remotes[c.Name] = r
}

// AddBase adds a base to the parts.
func (parts *robotParts) AddBase(b base.Base, c config.Component) {
	c = fixType(c, config.ComponentTypeBase, len(parts.bases))
	if proxy, ok := b.(*proxyBase); ok {
		b = proxy.actual
	}
	parts.bases[c.Name] = &proxyBase{actual: b}
}

// AddSensor adds a sensor to the parts.
func (parts *robotParts) AddSensor(s sensor.Sensor, c config.Component) {
	c = fixType(c, config.ComponentTypeSensor, len(parts.sensors))
	switch pType := s.(type) {
	case *proxySensor:
		parts.sensors[c.Name] = &proxySensor{actual: pType.actual}
	case *proxyCompass:
		parts.sensors[c.Name] = newProxyCompass(pType.actual)
	case *proxyForceMatrix:
		parts.sensors[c.Name] = newProxyForceMatrix(pType.actual)
	case *proxyRelativeCompass:
		parts.sensors[c.Name] = newProxyRelativeCompass(pType.actual)
	case *proxyGPS:
		parts.sensors[c.Name] = newProxyGPS(pType.actual)
	default:
		switch s.Desc().Type {
		case compass.Type:
			parts.sensors[c.Name] = newProxyCompass(s.(compass.Compass))
		case compass.RelativeType:
			parts.sensors[c.Name] = newProxyRelativeCompass(s.(compass.RelativeCompass))
		case gps.Type:
			parts.sensors[c.Name] = newProxyGPS(s.(gps.GPS))
		case forcematrix.Type:
			parts.sensors[c.Name] = newProxyForceMatrix(s.(forcematrix.ForceMatrix))
		default:
			parts.sensors[c.Name] = &proxySensor{actual: s}
		}
	}
}

// AddService adds a service to the parts.
func (parts *robotParts) AddService(svc interface{}, c config.Service) {
	parts.services[c.Name] = svc
}

// addFunction adds a function to the parts.
func (parts *robotParts) addFunction(name string) {
	parts.functions[name] = struct{}{}
}

// addResource adds a resource to the parts.
func (parts *robotParts) addResource(name resource.Name, r interface{}) {
	parts.resources[name] = r
}

// RemoteNames returns the names of all remotes in the parts.
func (parts *robotParts) RemoteNames() []string {
	names := []string{}
	for k := range parts.remotes {
		names = append(names, k)
	}
	return names
}

// mergeNamesWithRemotes merges names from the parts itself as well as its
// remotes.
func (parts *robotParts) mergeNamesWithRemotes(names []string, namesFunc func(remote robot.Robot) []string) []string {
	// use this to filter out seen names and preserve order
	seen := utils.NewStringSet()
	for _, name := range names {
		seen[name] = struct{}{}
	}
	for _, r := range parts.remotes {
		remoteNames := namesFunc(r)
		for _, name := range remoteNames {
			if _, ok := seen[name]; ok {
				continue
			}
			names = append(names, name)
		}
	}
	return names
}

// mergeResourceNamesWithRemotes merges names from the parts itself as well as its
// remotes.
func (parts *robotParts) mergeResourceNamesWithRemotes(names []resource.Name) []resource.Name {
	// use this to filter out seen names and preserve order
	seen := make(map[resource.Name]struct{}, len(parts.resources))
	for _, name := range names {
		seen[name] = struct{}{}
	}
	for _, r := range parts.remotes {
		remoteNames := r.ResourceNames()
		for _, name := range remoteNames {
			if _, ok := seen[name]; ok {
				continue
			}
			names = append(names, name)
		}
	}
	return names
}

// ArmNames returns the names of all arms in the parts.
func (parts *robotParts) ArmNames() []string {
	names := []string{}
	for _, n := range parts.ResourceNames() {
		if n.Subtype == arm.Subtype {
			names = append(names, n.Name)
		}
	}
	return parts.mergeNamesWithRemotes(names, robot.Robot.ArmNames)
}

// GripperNames returns the names of all grippers in the parts.
func (parts *robotParts) GripperNames() []string {
	names := []string{}
	for _, n := range parts.ResourceNames() {
		if n.Subtype == gripper.Subtype {
			names = append(names, n.Name)
		}
	}
	return parts.mergeNamesWithRemotes(names, robot.Robot.GripperNames)
}

// CameraNames returns the names of all cameras in the parts.
func (parts *robotParts) CameraNames() []string {
	names := []string{}
	for _, n := range parts.ResourceNames() {
		if n.Subtype == camera.Subtype {
			names = append(names, n.Name)
		}
	}
	return parts.mergeNamesWithRemotes(names, robot.Robot.CameraNames)
}

// BaseNames returns the names of all bases in the parts.
func (parts *robotParts) BaseNames() []string {
	names := []string{}
	for k := range parts.bases {
		names = append(names, k)
	}
	return parts.mergeNamesWithRemotes(names, robot.Robot.BaseNames)
}

// BoardNames returns the names of all boards in the parts.
func (parts *robotParts) BoardNames() []string {
	names := []string{}
	for _, n := range parts.ResourceNames() {
		if n.Subtype == board.Subtype {
			names = append(names, n.Name)
		}
	}
	return parts.mergeNamesWithRemotes(names, robot.Robot.BoardNames)
}

// SensorNames returns the names of all sensors in the parts.
func (parts *robotParts) SensorNames() []string {
	names := []string{}
	for k := range parts.sensors {
		names = append(names, k)
	}
	return parts.mergeNamesWithRemotes(names, robot.Robot.SensorNames)
}

// ServoNames returns the names of all servos in the parts.
func (parts *robotParts) ServoNames() []string {
	names := []string{}
	for _, n := range parts.ResourceNames() {
		if n.Subtype == servo.Subtype {
			names = append(names, n.Name)
		}
	}
	return parts.mergeNamesWithRemotes(names, robot.Robot.ServoNames)
}

// MotorNames returns the names of all motors in the parts.
func (parts *robotParts) MotorNames() []string {
	names := []string{}
	for _, n := range parts.ResourceNames() {
		if n.Subtype == motor.Subtype {
			names = append(names, n.Name)
		}
	}
	return parts.mergeNamesWithRemotes(names, robot.Robot.MotorNames)
}

// InputControllerNames returns the names of all controllers in the parts.
func (parts *robotParts) InputControllerNames() []string {
	names := []string{}
	for _, n := range parts.ResourceNames() {
		if n.Subtype == input.Subtype {
			names = append(names, n.Name)
		}
	}
	return parts.mergeNamesWithRemotes(names, robot.Robot.InputControllerNames)
}

// FunctionNames returns the names of all functions in the parts.
func (parts *robotParts) FunctionNames() []string {
	names := []string{}
	for k := range parts.functions {
		names = append(names, k)
	}
	return parts.mergeNamesWithRemotes(names, robot.Robot.FunctionNames)
}

// ServiceNames returns the names of all service in the parts.
func (parts *robotParts) ServiceNames() []string {
	names := []string{}
	for k := range parts.services {
		names = append(names, k)
	}
	return parts.mergeNamesWithRemotes(names, robot.Robot.ServiceNames)
}

// ResourceNames returns the names of all resources in the parts.
func (parts *robotParts) ResourceNames() []resource.Name {
	names := []resource.Name{}
	for k := range parts.resources {
		names = append(names, k)
	}
	return parts.mergeResourceNamesWithRemotes(names)
}

// Clone provides a shallow copy of each part.
func (parts *robotParts) Clone() *robotParts {
	var clonedParts robotParts
	if len(parts.remotes) != 0 {
		clonedParts.remotes = make(map[string]*remoteRobot, len(parts.remotes))
		for k, v := range parts.remotes {
			clonedParts.remotes[k] = v
		}
	}
	if len(parts.bases) != 0 {
		clonedParts.bases = make(map[string]*proxyBase, len(parts.bases))
		for k, v := range parts.bases {
			clonedParts.bases[k] = v
		}
	}
	if len(parts.sensors) != 0 {
		clonedParts.sensors = make(map[string]sensor.Sensor, len(parts.sensors))
		for k, v := range parts.sensors {
			clonedParts.sensors[k] = v
		}
	}
	if len(parts.functions) != 0 {
		clonedParts.functions = make(map[string]struct{}, len(parts.functions))
		for k, v := range parts.functions {
			clonedParts.functions[k] = v
		}
	}
	if len(parts.services) != 0 {
		clonedParts.services = make(map[string]interface{}, len(parts.services))
		for k, v := range parts.services {
			clonedParts.services[k] = v
		}
	}
	if len(parts.resources) != 0 {
		clonedParts.resources = make(map[resource.Name]interface{}, len(parts.resources))
		for k, v := range parts.resources {
			clonedParts.resources[k] = v
		}
	}
	if parts.processManager != nil {
		clonedParts.processManager = parts.processManager.Clone()
	}
	return &clonedParts
}

// Close attempts to close/stop all parts.
func (parts *robotParts) Close() error {
	var allErrs error
	if err := parts.processManager.Stop(); err != nil {
		allErrs = multierr.Combine(allErrs, errors.Errorf("error stopping process manager: %w", err))
	}

	for _, x := range parts.services {
		if err := utils.TryClose(x); err != nil {
			allErrs = multierr.Combine(allErrs, errors.Errorf("error closing service: %w", err))
		}
	}

	for _, x := range parts.remotes {
		if err := utils.TryClose(x); err != nil {
			allErrs = multierr.Combine(allErrs, errors.Errorf("error closing remote: %w", err))
		}
	}

	for _, x := range parts.bases {
		if err := utils.TryClose(x); err != nil {
			allErrs = multierr.Combine(allErrs, errors.Errorf("error closing base: %w", err))
		}
	}

	for _, x := range parts.sensors {
		if err := utils.TryClose(x); err != nil {
			allErrs = multierr.Combine(allErrs, errors.Errorf("error closing sensor: %w", err))
		}
	}

<<<<<<< HEAD
	for _, x := range parts.inputControllers {
		if err := utils.TryClose(x); err != nil {
			allErrs = multierr.Combine(allErrs, errors.Errorf("error closing input controller: %w", err))
=======
	for _, x := range parts.boards {
		if err := utils.TryClose(x); err != nil {
			allErrs = multierr.Combine(allErrs, errors.Errorf("error closing board: %w", err))
>>>>>>> 6b1902a3
		}
	}

	for _, x := range parts.resources {
		if err := utils.TryClose(x); err != nil {
			allErrs = multierr.Combine(allErrs, errors.Errorf("error closing resource: %w", err))
		}
	}

	return allErrs
}

// processConfig ingests a given config and constructs all constituent parts.
func (parts *robotParts) processConfig(
	ctx context.Context,
	config *config.Config,
	robot *localRobot,
	logger golog.Logger,
) error {
	if err := parts.newProcesses(ctx, config.Processes); err != nil {
		return err
	}

	if err := parts.newRemotes(ctx, config.Remotes, logger); err != nil {
		return err
	}

	if err := parts.newComponents(ctx, config.Components, robot); err != nil {
		return err
	}

	if err := parts.newServices(ctx, config.Services, robot); err != nil {
		return err
	}

	for _, f := range config.Functions {
		parts.addFunction(f.Name)
	}

	return nil
}

// processModifiedConfig ingests a given config and constructs all constituent parts.
func (parts *robotParts) processModifiedConfig(
	ctx context.Context,
	config *config.ModifiedConfigDiff,
	robot *localRobot,
	logger golog.Logger,
) error {
	if err := parts.newProcesses(ctx, config.Processes); err != nil {
		return err
	}

	if err := parts.newRemotes(ctx, config.Remotes, logger); err != nil {
		return err
	}

	if err := parts.newComponents(ctx, config.Components, robot); err != nil {
		return err
	}

	for _, f := range config.Functions {
		parts.addFunction(f.Name)
	}

	return nil
}

// newProcesses constructs all processes defined.
func (parts *robotParts) newProcesses(ctx context.Context, processes []pexec.ProcessConfig) error {
	for _, procConf := range processes {
		if _, err := parts.processManager.AddProcessFromConfig(ctx, procConf); err != nil {
			return err
		}
	}
	return parts.processManager.Start(ctx)
}

// newRemotes constructs all remotes defined and integrates their parts in.
func (parts *robotParts) newRemotes(ctx context.Context, remotes []config.Remote, logger golog.Logger) error {
	for _, config := range remotes {
		robotClient, err := client.NewClient(ctx, config.Address, logger)
		if err != nil {
			return errors.Errorf("couldn't connect to robot remote (%s): %w", config.Address, err)
		}

		configCopy := config
		parts.addRemote(newRemoteRobot(robotClient, configCopy), configCopy)
	}
	return nil
}

// newComponents constructs all components defined.
func (parts *robotParts) newComponents(ctx context.Context, components []config.Component, r *localRobot) error {
	for _, c := range components {
		switch c.Type {
		case config.ComponentTypeBase:
			b, err := r.newBase(ctx, c)
			if err != nil {
				return err
			}
			parts.AddBase(b, c)
		case config.ComponentTypeSensor:
			if c.SubType == "" {
				return errors.New("sensor component requires subtype")
			}
			sensorDevice, err := r.newSensor(ctx, c, sensor.Type(c.SubType))
			if err != nil {
				return err
			}
			parts.AddSensor(sensorDevice, c)
<<<<<<< HEAD
		case config.ComponentTypeInputController:
			controller, err := r.newInputController(ctx, c)
			if err != nil {
				return err
			}
			parts.AddInputController(controller, c)
=======
		case config.ComponentTypeBoard:
			board, err := r.newBoard(ctx, c)
			if err != nil {
				return err
			}
			parts.AddBoard(board, c)
>>>>>>> 6b1902a3
		default:
			r, err := r.newResource(ctx, c)
			if err != nil {
				return err
			}
			rName := c.ResourceName()
			parts.addResource(rName, r)
		}
	}

	return nil
}

// newServices constructs all services defined.
func (parts *robotParts) newServices(ctx context.Context, services []config.Service, r *localRobot) error {
	for _, c := range services {
		svc, err := r.newService(ctx, c)
		if err != nil {
			return err
		}
		parts.AddService(svc, c)
	}

	return nil
}

// RemoteByName returns the given remote robot by name, if it exists;
// returns nil otherwise.
func (parts *robotParts) RemoteByName(name string) (robot.Robot, bool) {
	part, ok := parts.remotes[name]
	if ok {
		return part, true
	}
	for _, remote := range parts.remotes {
		part, ok := remote.RemoteByName(name)
		if ok {
			return part, true
		}
	}
	return nil, false
}

// BoardByName returns the given board by name, if it exists;
// returns nil otherwise.
func (parts *robotParts) BoardByName(name string) (board.Board, bool) {
	rName := board.Named(name)
	r, ok := parts.resources[rName]
	if ok {
		part, ok := r.(board.Board)
		if ok {
			return part, true
		}
	}
	for _, remote := range parts.remotes {
		part, ok := remote.BoardByName(name)
		if ok {
			return part, true
		}
	}
	return nil, false
}

// ArmByName returns the given arm by name, if it exists;
// returns nil otherwise.
func (parts *robotParts) ArmByName(name string) (arm.Arm, bool) {
	rName := arm.Named(name)
	r, ok := parts.resources[rName]
	if ok {
		part, ok := r.(arm.Arm)
		if ok {
			return part, true
		}
	}
	for _, remote := range parts.remotes {
		part, ok := remote.ArmByName(name)
		if ok {
			return part, true
		}
	}
	return nil, false
}

// BaseByName returns the given base by name, if it exists;
// returns nil otherwise.
func (parts *robotParts) BaseByName(name string) (base.Base, bool) {
	part, ok := parts.bases[name]
	if ok {
		return part, true
	}
	for _, remote := range parts.remotes {
		part, ok := remote.BaseByName(name)
		if ok {
			return part, true
		}
	}
	return nil, false
}

// GripperByName returns the given gripper by name, if it exists;
// returns nil otherwise.
func (parts *robotParts) GripperByName(name string) (gripper.Gripper, bool) {
	rName := gripper.Named(name)
	r, ok := parts.resources[rName]
	if ok {
		part, ok := r.(gripper.Gripper)
		if ok {
			return part, true
		}
	}
	for _, remote := range parts.remotes {
		part, ok := remote.GripperByName(name)
		if ok {
			return part, true
		}
	}
	return nil, false
}

// CameraByName returns the given camera by name, if it exists;
// returns nil otherwise.
func (parts *robotParts) CameraByName(name string) (camera.Camera, bool) {
	rName := camera.Named(name)
	r, ok := parts.resources[rName]
	if ok {
		part, ok := r.(camera.Camera)
		if ok {
			return part, true
		}
	}
	for _, remote := range parts.remotes {
		part, ok := remote.CameraByName(name)
		if ok {
			return part, true
		}
	}
	return nil, false
}

// SensorByName returns the given sensor by name, if it exists;
// returns nil otherwise.
func (parts *robotParts) SensorByName(name string) (sensor.Sensor, bool) {
	part, ok := parts.sensors[name]
	if ok {
		return part, true
	}
	for _, remote := range parts.remotes {
		part, ok := remote.SensorByName(name)
		if ok {
			return part, true
		}
	}
	return nil, false
}

// ServoByName returns the given servo by name, if it exists;
// returns nil otherwise.
func (parts *robotParts) ServoByName(name string) (servo.Servo, bool) {
	servoResourceName := servo.Named(name)
	resource, ok := parts.resources[servoResourceName]
	if ok {
		part, ok := resource.(servo.Servo)
		if ok {
			return part, true
		}
	}
	for _, remote := range parts.remotes {
		part, ok := remote.ServoByName(name)
		if ok {
			return part, true
		}
	}
	return nil, false
}

// MotorByName returns the given motor by name, if it exists;
// returns nil otherwise.
func (parts *robotParts) MotorByName(name string) (motor.Motor, bool) {
	motorResourceName := motor.Named(name)
	resource, ok := parts.resources[motorResourceName]
	if ok {
		part, ok := resource.(motor.Motor)
		if ok {
			return part, true
		}
	}
	for _, remote := range parts.remotes {
		part, ok := remote.MotorByName(name)
		if ok {
			return part, true
		}
	}
	return nil, false
}

// InputControllerByName returns the given input.Controller by name, if it exists;
// returns nil otherwise.
func (parts *robotParts) InputControllerByName(name string) (input.Controller, bool) {
	rName := input.Named(name)
	resource, ok := parts.resources[rName]
	if ok {
		part, ok := resource.(input.Controller)
		if ok {
			return part, true
		}
	}
	for _, remote := range parts.remotes {
		part, ok := remote.InputControllerByName(name)
		if ok {
			return part, true
		}
	}
	return nil, false
}

func (parts *robotParts) ServiceByName(name string) (interface{}, bool) {
	part, ok := parts.services[name]
	if ok {
		return part, true
	}
	for _, remote := range parts.remotes {
		part, ok := remote.ServiceByName(name)
		if ok {
			return part, true
		}
	}
	return nil, false
}

// ResourceByName returns the given resource by fully qualified name, if it exists;
// returns nil otherwise.
func (parts *robotParts) ResourceByName(name resource.Name) (interface{}, bool) {
	part, ok := parts.resources[name]
	if ok {
		return part, true
	}
	for _, remote := range parts.remotes {
		part, ok := remote.ResourceByName(name)
		if ok {
			return part, true
		}
	}
	return nil, false
}

// PartsMergeResult is the result of merging in parts together.
type PartsMergeResult struct {
	ReplacedProcesses []pexec.ManagedProcess
}

// Process integrates the results into the given parts.
func (result *PartsMergeResult) Process(parts *robotParts) error {
	for _, proc := range result.ReplacedProcesses {
		if replaced, err := parts.processManager.AddProcess(context.Background(), proc, false); err != nil {
			return err
		} else if replaced != nil {
			return errors.Errorf("unexpected process replacement %v", replaced)
		}
	}
	return nil
}

// MergeAdd merges in the given added parts and returns results for
// later processing.
func (parts *robotParts) MergeAdd(toAdd *robotParts) (*PartsMergeResult, error) {
	if len(toAdd.remotes) != 0 {
		if parts.remotes == nil {
			parts.remotes = make(map[string]*remoteRobot, len(toAdd.remotes))
		}
		for k, v := range toAdd.remotes {
			parts.remotes[k] = v
		}
	}

	if len(toAdd.bases) != 0 {
		if parts.bases == nil {
			parts.bases = make(map[string]*proxyBase, len(toAdd.bases))
		}
		for k, v := range toAdd.bases {
			parts.bases[k] = v
		}
	}

	if len(toAdd.sensors) != 0 {
		if parts.sensors == nil {
			parts.sensors = make(map[string]sensor.Sensor, len(toAdd.sensors))
		}
		for k, v := range toAdd.sensors {
			parts.sensors[k] = v
		}
	}

	if len(toAdd.functions) != 0 {
		if parts.functions == nil {
			parts.functions = make(map[string]struct{}, len(toAdd.functions))
		}
		for k, v := range toAdd.functions {
			parts.functions[k] = v
		}
	}

	if len(toAdd.services) != 0 {
		if parts.services == nil {
			parts.services = make(map[string]interface{}, len(toAdd.services))
		}
		for k, v := range toAdd.services {
			parts.services[k] = v
		}
	}

	if len(toAdd.resources) != 0 {
		if parts.resources == nil {
			parts.resources = make(map[resource.Name]interface{}, len(toAdd.resources))
		}
		for k, v := range toAdd.resources {
			parts.resources[k] = v
		}
	}

	var result PartsMergeResult
	if toAdd.processManager != nil {
		// assume parts.processManager is non-nil
		replaced, err := pexec.MergeAddProcessManagers(parts.processManager, toAdd.processManager)
		if err != nil {
			return nil, err
		}
		result.ReplacedProcesses = replaced
	}

	return &result, nil
}

// MergeModify merges in the given modified parts and returns results for
// later processing.
func (parts *robotParts) MergeModify(ctx context.Context, toModify *robotParts, diff *config.Diff) (*PartsMergeResult, error) {
	var result PartsMergeResult
	if toModify.processManager != nil {
		// assume parts.processManager is non-nil
		// adding also replaces here
		replaced, err := pexec.MergeAddProcessManagers(parts.processManager, toModify.processManager)
		if err != nil {
			return nil, err
		}
		result.ReplacedProcesses = replaced
	}

	// this is the point of no return during reconfiguration

	if len(toModify.remotes) != 0 {
		for k, v := range toModify.remotes {
			old, ok := parts.remotes[k]
			if !ok {
				// should not happen
				continue
			}
			old.replace(v)
		}
	}

	if len(toModify.bases) != 0 {
		for k, v := range toModify.bases {
			old, ok := parts.bases[k]
			if !ok {
				// should not happen
				continue
			}
			old.replace(v)
		}
	}

	if len(toModify.sensors) != 0 {
		for k, v := range toModify.sensors {
			old, ok := parts.sensors[k]
			if !ok {
				// should not happen
				continue
			}
			old.(interface{ replace(newSensor sensor.Sensor) }).replace(v)
		}
	}

	// TODO(erd): how to handle service replacement?

	if len(toModify.resources) != 0 {
		for k, v := range toModify.resources {
			old, ok := parts.resources[k]
			if !ok {
				// should not happen
				continue
			}
			oldPart, ok := old.(resource.Reconfigurable)
			if !ok {
				return nil, errors.Errorf("old type %T is not reconfigurable", old)
			}
			newPart, ok := v.(resource.Reconfigurable)
			if !ok {
				return nil, errors.Errorf("new type %T is not reconfigurable", v)
			}
			if err := oldPart.Reconfigure(newPart); err != nil {
				return nil, err
			}
		}
	}

	return &result, nil
}

// MergeRemove merges in the given removed parts but does no work
// to stop the individual parts.
func (parts *robotParts) MergeRemove(toRemove *robotParts) {
	if len(toRemove.remotes) != 0 {
		for k := range toRemove.remotes {
			delete(parts.remotes, k)
		}
	}

	if len(toRemove.bases) != 0 {
		for k := range toRemove.bases {
			delete(parts.bases, k)
		}
	}

	if len(toRemove.sensors) != 0 {
		for k := range toRemove.sensors {
			delete(parts.sensors, k)
		}
	}

	if len(toRemove.functions) != 0 {
		for k := range toRemove.functions {
			delete(parts.functions, k)
		}
	}

	if len(toRemove.services) != 0 {
		for k := range toRemove.services {
			delete(parts.services, k)
		}
	}

	if len(toRemove.resources) != 0 {
		for k := range toRemove.resources {
			delete(parts.resources, k)
		}
	}

	if toRemove.processManager != nil {
		// assume parts.processManager is non-nil
		// ignoring result as we will filter out the processes to remove and stop elsewhere
		pexec.MergeRemoveProcessManagers(parts.processManager, toRemove.processManager)
	}
}

// FilterFromConfig returns a shallow copy of the parts reflecting
// a given config.
func (parts *robotParts) FilterFromConfig(conf *config.Config, logger golog.Logger) (*robotParts, error) {
	filtered := newRobotParts(logger)

	for _, conf := range conf.Processes {
		proc, ok := parts.processManager.ProcessByID(conf.ID)
		if !ok {
			continue
		}
		if _, err := filtered.processManager.AddProcess(context.Background(), proc, false); err != nil {
			return nil, err
		}
	}

	for _, conf := range conf.Remotes {
		part, ok := parts.remotes[conf.Name]
		if !ok {
			continue
		}
		filtered.addRemote(part, conf)
	}

	for _, compConf := range conf.Components {
		switch compConf.Type {
		case config.ComponentTypeBase:
			part, ok := parts.BaseByName(compConf.Name)
			if !ok {
				continue
			}
			filtered.AddBase(part, compConf)
		case config.ComponentTypeSensor:
			part, ok := parts.SensorByName(compConf.Name)
			if !ok {
				continue
			}
			filtered.AddSensor(part, compConf)
		default:
			rName := compConf.ResourceName()
			resource, ok := parts.ResourceByName(rName)
			if !ok {
				continue
			}
			filtered.addResource(rName, resource)
		}
	}

	for _, conf := range conf.Functions {
		_, ok := parts.functions[conf.Name]
		if !ok {
			continue
		}
		filtered.addFunction(conf.Name)
	}

	for _, conf := range conf.Services {
		part, ok := parts.services[conf.Name]
		if !ok {
			continue
		}
		filtered.AddService(part, conf)
	}

	return filtered, nil
}<|MERGE_RESOLUTION|>--- conflicted
+++ resolved
@@ -31,49 +31,25 @@
 
 // robotParts are the actual parts that make up a robot.
 type robotParts struct {
-<<<<<<< HEAD
-	remotes          map[string]*remoteRobot
-	bases            map[string]*proxyBase
-	sensors          map[string]sensor.Sensor
-	inputControllers map[string]*proxyInputController
-	services         map[string]interface{}
-	functions        map[string]struct{}
-	resources        map[resource.Name]interface{}
-	processManager   pexec.ProcessManager
-=======
 	remotes        map[string]*remoteRobot
-	boards         map[string]*proxyBoard
 	bases          map[string]*proxyBase
 	sensors        map[string]sensor.Sensor
 	services       map[string]interface{}
 	functions      map[string]struct{}
 	resources      map[resource.Name]interface{}
 	processManager pexec.ProcessManager
->>>>>>> 6b1902a3
 }
 
 // newRobotParts returns a properly initialized set of parts.
 func newRobotParts(logger golog.Logger) *robotParts {
 	return &robotParts{
-<<<<<<< HEAD
-		remotes:          map[string]*remoteRobot{},
-		bases:            map[string]*proxyBase{},
-		sensors:          map[string]sensor.Sensor{},
-		inputControllers: map[string]*proxyInputController{},
-		services:         map[string]interface{}{},
-		functions:        map[string]struct{}{},
-		resources:        map[resource.Name]interface{}{},
-		processManager:   pexec.NewProcessManager(logger),
-=======
 		remotes:        map[string]*remoteRobot{},
-		boards:         map[string]*proxyBoard{},
 		bases:          map[string]*proxyBase{},
 		sensors:        map[string]sensor.Sensor{},
 		services:       map[string]interface{}{},
 		functions:      map[string]struct{}{},
 		resources:      map[resource.Name]interface{}{},
 		processManager: pexec.NewProcessManager(logger),
->>>>>>> 6b1902a3
 	}
 }
 
@@ -393,18 +369,6 @@
 		}
 	}
 
-<<<<<<< HEAD
-	for _, x := range parts.inputControllers {
-		if err := utils.TryClose(x); err != nil {
-			allErrs = multierr.Combine(allErrs, errors.Errorf("error closing input controller: %w", err))
-=======
-	for _, x := range parts.boards {
-		if err := utils.TryClose(x); err != nil {
-			allErrs = multierr.Combine(allErrs, errors.Errorf("error closing board: %w", err))
->>>>>>> 6b1902a3
-		}
-	}
-
 	for _, x := range parts.resources {
 		if err := utils.TryClose(x); err != nil {
 			allErrs = multierr.Combine(allErrs, errors.Errorf("error closing resource: %w", err))
@@ -513,21 +477,6 @@
 				return err
 			}
 			parts.AddSensor(sensorDevice, c)
-<<<<<<< HEAD
-		case config.ComponentTypeInputController:
-			controller, err := r.newInputController(ctx, c)
-			if err != nil {
-				return err
-			}
-			parts.AddInputController(controller, c)
-=======
-		case config.ComponentTypeBoard:
-			board, err := r.newBoard(ctx, c)
-			if err != nil {
-				return err
-			}
-			parts.AddBoard(board, c)
->>>>>>> 6b1902a3
 		default:
 			r, err := r.newResource(ctx, c)
 			if err != nil {
