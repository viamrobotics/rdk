package robotimpl

import (
	"context"
	"fmt"
	"sync"

	geo "github.com/kellydunn/golang-geo"
	"go.viam.com/utils"

<<<<<<< HEAD
	"go.viam.com/core/base"
	"go.viam.com/core/rlog"
	"go.viam.com/core/sensor"
	"go.viam.com/core/sensor/compass"
	"go.viam.com/core/sensor/forcematrix"
	"go.viam.com/core/sensor/gps"
=======
	"go.viam.com/rdk/base"
	"go.viam.com/rdk/rlog"
	"go.viam.com/rdk/sensor"
	"go.viam.com/rdk/sensor/compass"
	"go.viam.com/rdk/sensor/forcematrix"
	"go.viam.com/rdk/sensor/gps"
>>>>>>> 0784b938
)

type proxyBase struct {
	mu     sync.RWMutex
	actual base.Base
}

func (p *proxyBase) ProxyFor() interface{} {
	p.mu.RLock()
	defer p.mu.RUnlock()
	return p.actual
}

func (p *proxyBase) MoveStraight(ctx context.Context, distanceMillis int, millisPerSec float64, block bool) error {
	p.mu.RLock()
	defer p.mu.RUnlock()
	return p.actual.MoveStraight(ctx, distanceMillis, millisPerSec, block)
}

func (p *proxyBase) MoveArc(ctx context.Context, distanceMillis int, millisPerSec float64, degsPerSec float64, block bool) error {
	p.mu.RLock()
	defer p.mu.RUnlock()
	return p.actual.MoveArc(ctx, distanceMillis, millisPerSec, degsPerSec, block)
}

func (p *proxyBase) Spin(ctx context.Context, angleDeg float64, degsPerSec float64, block bool) error {
	p.mu.RLock()
	defer p.mu.RUnlock()
	return p.actual.Spin(ctx, angleDeg, degsPerSec, block)
}

func (p *proxyBase) Stop(ctx context.Context) error {
	p.mu.RLock()
	defer p.mu.RUnlock()
	return p.actual.Stop(ctx)
}

func (p *proxyBase) WidthMillis(ctx context.Context) (int, error) {
	p.mu.RLock()
	defer p.mu.RUnlock()
	return p.actual.WidthMillis(ctx)
}

func (p *proxyBase) Close(ctx context.Context) error {
	p.mu.RLock()
	defer p.mu.RUnlock()
	return utils.TryClose(ctx, p.actual)
}

func (p *proxyBase) replace(ctx context.Context, newBase base.Base) {
	p.mu.Lock()
	defer p.mu.Unlock()
	actual, ok := newBase.(*proxyBase)
	if !ok {
		panic(fmt.Errorf("expected new base to be %T but got %T", actual, newBase))
	}
	if err := utils.TryClose(ctx, p.actual); err != nil {
		rlog.Logger.Errorw("error closing old", "error", err)
	}
	p.actual = actual.actual
}

type proxySensor struct {
	mu     sync.RWMutex
	actual sensor.Sensor
}

func (p *proxySensor) ProxyFor() interface{} {
	p.mu.RLock()
	defer p.mu.RUnlock()
	return p.actual
}

func (p *proxySensor) Readings(ctx context.Context) ([]interface{}, error) {
	p.mu.RLock()
	defer p.mu.RUnlock()
	return p.actual.Readings(ctx)
}

func (p *proxySensor) Desc() sensor.Description {
	p.mu.RLock()
	defer p.mu.RUnlock()
	return p.actual.Desc()
}

func (p *proxySensor) Close(ctx context.Context) error {
	p.mu.RLock()
	defer p.mu.RUnlock()
	return utils.TryClose(ctx, p.actual)
}

func (p *proxySensor) replace(ctx context.Context, newSensor sensor.Sensor) {
	p.mu.Lock()
	defer p.mu.Unlock()
	actual, ok := newSensor.(*proxySensor)
	if !ok {
		panic(fmt.Errorf("expected new sensor to be %T but got %T", actual, newSensor))
	}
	if err := utils.TryClose(ctx, p.actual); err != nil {
		rlog.Logger.Errorw("error closing old", "error", err)
	}
	p.actual = actual.actual
}

type proxyCompass struct {
	*proxySensor
	mu     sync.RWMutex
	actual compass.Compass
}

func (p *proxyCompass) ProxyFor() interface{} {
	p.mu.RLock()
	defer p.mu.RUnlock()
	return p.actual
}

func newProxyCompass(actual compass.Compass) *proxyCompass {
	return &proxyCompass{proxySensor: &proxySensor{actual: actual}, actual: actual}
}

func (p *proxyCompass) Heading(ctx context.Context) (float64, error) {
	p.mu.RLock()
	defer p.mu.RUnlock()
	return p.actual.Heading(ctx)
}

func (p *proxyCompass) StartCalibration(ctx context.Context) error {
	p.mu.RLock()
	defer p.mu.RUnlock()
	return p.actual.StartCalibration(ctx)
}

func (p *proxyCompass) StopCalibration(ctx context.Context) error {
	p.mu.RLock()
	defer p.mu.RUnlock()
	return p.actual.StopCalibration(ctx)
}

func (p *proxyCompass) replace(ctx context.Context, newSensor sensor.Sensor) {
	p.mu.Lock()
	defer p.mu.Unlock()
	actual, ok := newSensor.(*proxyCompass)
	if !ok {
		panic(fmt.Errorf("expected new compass to be %T but got %T", actual, newSensor))
	}
	if err := utils.TryClose(ctx, p.actual); err != nil {
		rlog.Logger.Errorw("error closing old", "error", err)
	}
	p.actual = actual.actual
	p.proxySensor.actual = actual.actual
}

type proxyRelativeCompass struct {
	*proxyCompass
	mu     sync.RWMutex
	actual compass.RelativeCompass
}

func (p *proxyRelativeCompass) ProxyFor() interface{} {
	p.mu.RLock()
	defer p.mu.RUnlock()
	return p.actual
}

func newProxyRelativeCompass(actual compass.RelativeCompass) *proxyRelativeCompass {
	return &proxyRelativeCompass{proxyCompass: newProxyCompass(actual), actual: actual}
}

func (p *proxyRelativeCompass) Mark(ctx context.Context) error {
	p.mu.RLock()
	defer p.mu.RUnlock()
	return p.actual.Mark(ctx)
}

func (p *proxyRelativeCompass) replace(ctx context.Context, newSensor sensor.Sensor) {
	p.mu.Lock()
	defer p.mu.Unlock()
	actual, ok := newSensor.(*proxyRelativeCompass)
	if !ok {
		panic(fmt.Errorf("expected new compass to be %T but got %T", actual, newSensor))
	}
	if err := utils.TryClose(ctx, p.actual); err != nil {
		rlog.Logger.Errorw("error closing old", "error", err)
	}
	p.actual = actual.actual
	p.proxyCompass.actual = actual.actual
	p.proxySensor.actual = actual.actual
}

type proxyGPS struct {
	*proxySensor
	mu     sync.RWMutex
	actual gps.GPS
}

func newProxyGPS(actual gps.GPS) *proxyGPS {
	return &proxyGPS{proxySensor: &proxySensor{actual: actual}, actual: actual}
}

func (p *proxyGPS) Location(ctx context.Context) (*geo.Point, error) {
	p.mu.RLock()
	defer p.mu.RUnlock()
	return p.actual.Location(ctx)
}

func (p *proxyGPS) Altitude(ctx context.Context) (float64, error) {
	p.mu.RLock()
	defer p.mu.RUnlock()
	return p.actual.Altitude(ctx)
}

func (p *proxyGPS) Speed(ctx context.Context) (float64, error) {
	p.mu.RLock()
	defer p.mu.RUnlock()
	return p.actual.Speed(ctx)
}

func (p *proxyGPS) Satellites(ctx context.Context) (int, int, error) {
	p.mu.RLock()
	defer p.mu.RUnlock()
	return p.actual.Satellites(ctx)
}

func (p *proxyGPS) Accuracy(ctx context.Context) (float64, float64, error) {
	p.mu.RLock()
	defer p.mu.RUnlock()
	return p.actual.Accuracy(ctx)
}

func (p *proxyGPS) Valid(ctx context.Context) (bool, error) {
	p.mu.RLock()
	defer p.mu.RUnlock()
	return p.actual.Valid(ctx)
}

func (p *proxyGPS) replace(ctx context.Context, newSensor sensor.Sensor) {
	p.mu.Lock()
	defer p.mu.Unlock()
	actual, ok := newSensor.(*proxyGPS)
	if !ok {
		panic(fmt.Errorf("expected new gps to be %T but got %T", actual, newSensor))
	}
	if err := utils.TryClose(ctx, p.actual); err != nil {
		rlog.Logger.Errorw("error closing old", "error", err)
	}
	p.actual = actual.actual
	p.proxySensor.actual = actual.actual
}

func (p *proxyGPS) ProxyFor() interface{} {
	p.mu.RLock()
	defer p.mu.RUnlock()
	return p.actual
}

type proxyForceMatrix struct {
	*proxySensor
	mu     sync.RWMutex
	actual forcematrix.ForceMatrix
}

func (p *proxyForceMatrix) ProxyFor() interface{} {
	p.mu.RLock()
	defer p.mu.RUnlock()
	return p.actual
}

func newProxyForceMatrix(actual forcematrix.ForceMatrix) *proxyForceMatrix {
	return &proxyForceMatrix{proxySensor: &proxySensor{actual: actual}, actual: actual}
}

func (p *proxyForceMatrix) Matrix(ctx context.Context) ([][]int, error) {
	p.mu.RLock()
	defer p.mu.RUnlock()
	return p.actual.Matrix(ctx)
}

func (p *proxyForceMatrix) IsSlipping(ctx context.Context) (bool, error) {
	p.mu.RLock()
	defer p.mu.RUnlock()
	return p.actual.IsSlipping(ctx)
}

func (p *proxyForceMatrix) replace(ctx context.Context, newSensor sensor.Sensor) {
	p.mu.Lock()
	defer p.mu.Unlock()
	actual, ok := newSensor.(*proxyForceMatrix)
	if !ok {
		panic(fmt.Errorf("expected new forcematrix to be %T but got %T", actual, newSensor))
	}
<<<<<<< HEAD
	if err := utils.TryClose(p.actual); err != nil {
=======
	if err := utils.TryClose(ctx, p.actual); err != nil {
>>>>>>> 0784b938
		rlog.Logger.Errorw("error closing old", "error", err)
	}
	p.actual = actual.actual
}<|MERGE_RESOLUTION|>--- conflicted
+++ resolved
@@ -8,21 +8,12 @@
 	geo "github.com/kellydunn/golang-geo"
 	"go.viam.com/utils"
 
-<<<<<<< HEAD
-	"go.viam.com/core/base"
-	"go.viam.com/core/rlog"
-	"go.viam.com/core/sensor"
-	"go.viam.com/core/sensor/compass"
-	"go.viam.com/core/sensor/forcematrix"
-	"go.viam.com/core/sensor/gps"
-=======
 	"go.viam.com/rdk/base"
 	"go.viam.com/rdk/rlog"
 	"go.viam.com/rdk/sensor"
 	"go.viam.com/rdk/sensor/compass"
 	"go.viam.com/rdk/sensor/forcematrix"
 	"go.viam.com/rdk/sensor/gps"
->>>>>>> 0784b938
 )
 
 type proxyBase struct {
@@ -313,11 +304,7 @@
 	if !ok {
 		panic(fmt.Errorf("expected new forcematrix to be %T but got %T", actual, newSensor))
 	}
-<<<<<<< HEAD
-	if err := utils.TryClose(p.actual); err != nil {
-=======
-	if err := utils.TryClose(ctx, p.actual); err != nil {
->>>>>>> 0784b938
+	if err := utils.TryClose(ctx, p.actual); err != nil {
 		rlog.Logger.Errorw("error closing old", "error", err)
 	}
 	p.actual = actual.actual
