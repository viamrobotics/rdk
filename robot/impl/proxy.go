package robotimpl

import (
	"context"
	"fmt"
	"image"
	"sync"

	"github.com/golang/geo/r2"

	"go.viam.com/utils"

	"go.viam.com/core/arm"
	"go.viam.com/core/base"
	"go.viam.com/core/board"
	"go.viam.com/core/camera"
	"go.viam.com/core/gripper"
	"go.viam.com/core/lidar"
	"go.viam.com/core/pointcloud"
	pb "go.viam.com/core/proto/api/v1"
	"go.viam.com/core/rlog"
	"go.viam.com/core/robot"
	"go.viam.com/core/sensor"
	"go.viam.com/core/sensor/compass"
)

type proxyProvider struct {
	mu     sync.RWMutex
	actual robot.Provider
}

func (p *proxyProvider) Close() error {
	p.mu.RLock()
	defer p.mu.RUnlock()
	return utils.TryClose(p.actual)
}

func (p *proxyProvider) Ready(r robot.Robot) error {
	p.mu.RLock()
	defer p.mu.RUnlock()
	return p.actual.Ready(r)
}

func (p *proxyProvider) replace(newProvider robot.Provider) {
	p.mu.Lock()
	defer p.mu.Unlock()
	actual, ok := newProvider.(*proxyProvider)
	if !ok {
		panic(fmt.Errorf("expected new provider to be %T but got %T", actual, newProvider))
	}
	if err := utils.TryClose(p.actual); err != nil {
		rlog.Logger.Errorw("error closing old", "error", err)
	}
	p.actual = actual.actual
}

type proxyBase struct {
	mu     sync.RWMutex
	actual base.Base
}

func (p *proxyBase) MoveStraight(ctx context.Context, distanceMillis int, millisPerSec float64, block bool) (int, error) {
	p.mu.RLock()
	defer p.mu.RUnlock()
	return p.actual.MoveStraight(ctx, distanceMillis, millisPerSec, block)
}

func (p *proxyBase) Spin(ctx context.Context, angleDeg float64, degsPerSec float64, block bool) (float64, error) {
	p.mu.RLock()
	defer p.mu.RUnlock()
	return p.actual.Spin(ctx, angleDeg, degsPerSec, block)
}

func (p *proxyBase) Stop(ctx context.Context) error {
	p.mu.RLock()
	defer p.mu.RUnlock()
	return p.actual.Stop(ctx)
}

func (p *proxyBase) WidthMillis(ctx context.Context) (int, error) {
	p.mu.RLock()
	defer p.mu.RUnlock()
	return p.actual.WidthMillis(ctx)
}

func (p *proxyBase) Close() error {
	p.mu.RLock()
	defer p.mu.RUnlock()
	return utils.TryClose(p.actual)
}

func (p *proxyBase) replace(newBase base.Base) {
	p.mu.Lock()
	defer p.mu.Unlock()
	actual, ok := newBase.(*proxyBase)
	if !ok {
		panic(fmt.Errorf("expected new base to be %T but got %T", actual, newBase))
	}
	if err := utils.TryClose(p.actual); err != nil {
		rlog.Logger.Errorw("error closing old", "error", err)
	}
	p.actual = actual.actual
}

type proxyArm struct {
	mu     sync.RWMutex
	actual arm.Arm
}

func (p *proxyArm) CurrentPosition(ctx context.Context) (*pb.ArmPosition, error) {
	p.mu.RLock()
	defer p.mu.RUnlock()
	return p.actual.CurrentPosition(ctx)
}

func (p *proxyArm) MoveToPosition(ctx context.Context, c *pb.ArmPosition) error {
	p.mu.RLock()
	defer p.mu.RUnlock()
	return p.actual.MoveToPosition(ctx, c)
}

func (p *proxyArm) MoveToJointPositions(ctx context.Context, pos *pb.JointPositions) error {
	p.mu.RLock()
	defer p.mu.RUnlock()
	return p.actual.MoveToJointPositions(ctx, pos)
}

func (p *proxyArm) CurrentJointPositions(ctx context.Context) (*pb.JointPositions, error) {
	p.mu.RLock()
	defer p.mu.RUnlock()
	return p.actual.CurrentJointPositions(ctx)
}

func (p *proxyArm) JointMoveDelta(ctx context.Context, joint int, amountDegs float64) error {
	p.mu.RLock()
	defer p.mu.RUnlock()
	return p.actual.JointMoveDelta(ctx, joint, amountDegs)
}

func (p *proxyArm) Close() error {
	p.mu.RLock()
	defer p.mu.RUnlock()
	return utils.TryClose(p.actual)
}

func (p *proxyArm) replace(newArm arm.Arm) {
	p.mu.Lock()
	defer p.mu.Unlock()
	actual, ok := newArm.(*proxyArm)
	if !ok {
		panic(fmt.Errorf("expected new arm to be %T but got %T", actual, newArm))
	}
	if err := utils.TryClose(p.actual); err != nil {
		rlog.Logger.Errorw("error closing old", "error", err)
	}
	p.actual = actual.actual
}

type proxyGripper struct {
	mu     sync.RWMutex
	actual gripper.Gripper
}

func (p *proxyGripper) Open(ctx context.Context) error {
	p.mu.RLock()
	defer p.mu.RUnlock()
	return p.actual.Open(ctx)
}

func (p *proxyGripper) Grab(ctx context.Context) (bool, error) {
	p.mu.RLock()
	defer p.mu.RUnlock()
	return p.actual.Grab(ctx)
}

func (p *proxyGripper) Close() error {
	p.mu.RLock()
	defer p.mu.RUnlock()
	return utils.TryClose(p.actual)
}

func (p *proxyGripper) replace(newGripper gripper.Gripper) {
	p.mu.Lock()
	defer p.mu.Unlock()
	actual, ok := newGripper.(*proxyGripper)
	if !ok {
		panic(fmt.Errorf("expected new gripper to be %T but got %T", actual, newGripper))
	}
	if err := utils.TryClose(p.actual); err != nil {
		rlog.Logger.Errorw("error closing old", "error", err)
	}
	p.actual = actual.actual
}

type proxyCamera struct {
	mu     sync.RWMutex
	actual camera.Camera
}

func (p *proxyCamera) Next(ctx context.Context) (image.Image, func(), error) {
	p.mu.RLock()
	defer p.mu.RUnlock()
	return p.actual.Next(ctx)
}

func (p *proxyCamera) NextPointCloud(ctx context.Context) (pointcloud.PointCloud, error) {
	p.mu.RLock()
	defer p.mu.RUnlock()
	return p.actual.NextPointCloud(ctx)
}

func (p *proxyCamera) Close() error {
	p.mu.RLock()
	defer p.mu.RUnlock()
	return utils.TryClose(p.actual)
}

func (p *proxyCamera) replace(newCamera camera.Camera) {
	p.mu.Lock()
	defer p.mu.Unlock()
	actual, ok := newCamera.(*proxyCamera)
	if !ok {
		panic(fmt.Errorf("expected new camera to be %T but got %T", actual, newCamera))
	}
	if err := utils.TryClose(p.actual); err != nil {
		rlog.Logger.Errorw("error closing old", "error", err)
	}
	p.actual = actual.actual
}

type proxyLidar struct {
	mu     sync.RWMutex
	actual lidar.Lidar
}

func (p *proxyLidar) Info(ctx context.Context) (map[string]interface{}, error) {
	p.mu.RLock()
	defer p.mu.RUnlock()
	return p.actual.Info(ctx)
}

func (p *proxyLidar) Start(ctx context.Context) error {
	p.mu.RLock()
	defer p.mu.RUnlock()
	return p.actual.Start(ctx)
}

func (p *proxyLidar) Stop(ctx context.Context) error {
	p.mu.RLock()
	defer p.mu.RUnlock()
	return p.actual.Stop(ctx)
}

func (p *proxyLidar) Scan(ctx context.Context, options lidar.ScanOptions) (lidar.Measurements, error) {
	p.mu.RLock()
	defer p.mu.RUnlock()
	return p.actual.Scan(ctx, options)
}

func (p *proxyLidar) Range(ctx context.Context) (float64, error) {
	p.mu.RLock()
	defer p.mu.RUnlock()
	return p.actual.Range(ctx)
}

func (p *proxyLidar) Bounds(ctx context.Context) (r2.Point, error) {
	p.mu.RLock()
	defer p.mu.RUnlock()
	return p.actual.Bounds(ctx)
}

func (p *proxyLidar) AngularResolution(ctx context.Context) (float64, error) {
	p.mu.RLock()
	defer p.mu.RUnlock()
	return p.actual.AngularResolution(ctx)
}

func (p *proxyLidar) Close() error {
	p.mu.RLock()
	defer p.mu.RUnlock()
	return utils.TryClose(p.actual)
}

func (p *proxyLidar) replace(newLidar lidar.Lidar) {
	p.mu.Lock()
	defer p.mu.Unlock()
	actual, ok := newLidar.(*proxyLidar)
	if !ok {
		panic(fmt.Errorf("expected new lidar to be %T but got %T", actual, newLidar))
	}
	if err := utils.TryClose(p.actual); err != nil {
		rlog.Logger.Errorw("error closing old", "error", err)
	}
	p.actual = actual.actual
}

type proxySensor struct {
	mu     sync.RWMutex
	actual sensor.Sensor
}

func (p *proxySensor) Readings(ctx context.Context) ([]interface{}, error) {
	p.mu.RLock()
	defer p.mu.RUnlock()
	return p.actual.Readings(ctx)
}

func (p *proxySensor) Desc() sensor.Description {
	p.mu.RLock()
	defer p.mu.RUnlock()
	return p.actual.Desc()
}

func (p *proxySensor) Close() error {
	p.mu.RLock()
	defer p.mu.RUnlock()
	return utils.TryClose(p.actual)
}

func (p *proxySensor) replace(newSensor sensor.Sensor) {
	p.mu.Lock()
	defer p.mu.Unlock()
	actual, ok := newSensor.(*proxySensor)
	if !ok {
		panic(fmt.Errorf("expected new sensor to be %T but got %T", actual, newSensor))
	}
	if err := utils.TryClose(p.actual); err != nil {
		rlog.Logger.Errorw("error closing old", "error", err)
	}
	p.actual = actual.actual
}

type proxyCompass struct {
	*proxySensor
	mu     sync.RWMutex
	actual compass.Compass
}

func newProxyCompass(actual compass.Compass) *proxyCompass {
	return &proxyCompass{proxySensor: &proxySensor{actual: actual}, actual: actual}
}

func (p *proxyCompass) Heading(ctx context.Context) (float64, error) {
	p.mu.RLock()
	defer p.mu.RUnlock()
	return p.actual.Heading(ctx)
}

func (p *proxyCompass) StartCalibration(ctx context.Context) error {
	p.mu.RLock()
	defer p.mu.RUnlock()
	return p.actual.StartCalibration(ctx)
}

func (p *proxyCompass) StopCalibration(ctx context.Context) error {
	p.mu.RLock()
	defer p.mu.RUnlock()
	return p.actual.StopCalibration(ctx)
}

func (p *proxyCompass) replace(newSensor sensor.Sensor) {
	p.mu.Lock()
	defer p.mu.Unlock()
	actual, ok := newSensor.(*proxyCompass)
	if !ok {
		panic(fmt.Errorf("expected new compass to be %T but got %T", actual, newSensor))
	}
	if err := utils.TryClose(p.actual); err != nil {
		rlog.Logger.Errorw("error closing old", "error", err)
	}
	p.actual = actual.actual
	p.proxySensor.actual = actual.actual
}

type proxyRelativeCompass struct {
	*proxyCompass
	mu     sync.RWMutex
	actual compass.RelativeCompass
}

func newProxyRelativeCompass(actual compass.RelativeCompass) *proxyRelativeCompass {
	return &proxyRelativeCompass{proxyCompass: newProxyCompass(actual), actual: actual}
}

func (p *proxyRelativeCompass) Mark(ctx context.Context) error {
	p.mu.RLock()
	defer p.mu.RUnlock()
	return p.actual.Mark(ctx)
}

func (p *proxyRelativeCompass) replace(newSensor sensor.Sensor) {
	p.mu.Lock()
	defer p.mu.Unlock()
	actual, ok := newSensor.(*proxyRelativeCompass)
	if !ok {
		panic(fmt.Errorf("expected new compass to be %T but got %T", actual, newSensor))
	}
	if err := utils.TryClose(p.actual); err != nil {
		rlog.Logger.Errorw("error closing old", "error", err)
	}
	p.actual = actual.actual
	p.proxyCompass.actual = actual.actual
	p.proxySensor.actual = actual.actual
}

type proxyBoard struct {
	mu       sync.RWMutex
	actual   board.Board
	motors   map[string]*proxyBoardMotor
	servos   map[string]*proxyBoardServo
	spis     map[string]*proxyBoardSPI
	analogs  map[string]*proxyBoardAnalogReader
	digitals map[string]*proxyBoardDigitalInterrupt
}

func newProxyBoard(actual board.Board) *proxyBoard {
	p := &proxyBoard{
		actual:   actual,
		motors:   map[string]*proxyBoardMotor{},
		servos:   map[string]*proxyBoardServo{},
		spis:     map[string]*proxyBoardSPI{},
		analogs:  map[string]*proxyBoardAnalogReader{},
		digitals: map[string]*proxyBoardDigitalInterrupt{},
	}

	for _, name := range actual.MotorNames() {
		actualPart, ok := actual.MotorByName(name)
		if !ok {
			continue
		}
		p.motors[name] = &proxyBoardMotor{actual: actualPart}
	}
	for _, name := range actual.ServoNames() {
		actualPart, ok := actual.ServoByName(name)
		if !ok {
			continue
		}
		p.servos[name] = &proxyBoardServo{actual: actualPart}
	}
	for _, name := range actual.SPINames() {
		actualPart, ok := actual.SPIByName(name)
		if !ok {
			continue
		}
		p.spis[name] = &proxyBoardSPI{actual: actualPart}
	}
	for _, name := range actual.AnalogReaderNames() {
		actualPart, ok := actual.AnalogReaderByName(name)
		if !ok {
			continue
		}
		p.analogs[name] = &proxyBoardAnalogReader{actual: actualPart}
	}
	for _, name := range actual.DigitalInterruptNames() {
		actualPart, ok := actual.DigitalInterruptByName(name)
		if !ok {
			continue
		}
		p.digitals[name] = &proxyBoardDigitalInterrupt{actual: actualPart}
	}

	return p
}

func (p *proxyBoard) MotorByName(name string) (board.Motor, bool) {
	p.mu.RLock()
	defer p.mu.RUnlock()
<<<<<<< HEAD
	if motor, ok := p.motors[name]; ok {
		return motor
	}
	return nil
=======
	m, ok := p.motors[name]
	return m, ok
>>>>>>> 9a1f5d09
}

func (p *proxyBoard) ServoByName(name string) (board.Servo, bool) {
	p.mu.RLock()
	defer p.mu.RUnlock()
	s, ok := p.servos[name]
	return s, ok
}

func (p *proxyBoard) SPIByName(name string) (board.SPI, bool) {
	p.mu.RLock()
	defer p.mu.RUnlock()
	s, ok := p.spis[name]
	return s, ok
}

func (p *proxyBoard) AnalogReaderByName(name string) (board.AnalogReader, bool) {
	p.mu.RLock()
	defer p.mu.RUnlock()
	a, ok := p.analogs[name]
	return a, ok
}

func (p *proxyBoard) DigitalInterruptByName(name string) (board.DigitalInterrupt, bool) {
	p.mu.RLock()
	defer p.mu.RUnlock()
	d, ok := p.digitals[name]
	return d, ok
}

func (p *proxyBoard) GPIOSet(pin string, high bool) error {
	p.mu.RLock()
	defer p.mu.RUnlock()
	return p.actual.GPIOSet(pin, high)
}

func (p *proxyBoard) GPIOGet(pin string) (bool, error) {
	p.mu.RLock()
	defer p.mu.RUnlock()
	return p.actual.GPIOGet(pin)
}

func (p *proxyBoard) PWMSet(pin string, dutyCycle byte) error {
	p.mu.RLock()
	defer p.mu.RUnlock()
	return p.actual.PWMSet(pin, dutyCycle)
}

func (p *proxyBoard) PWMSetFreq(pin string, freq uint) error {
	p.mu.RLock()
	defer p.mu.RUnlock()
	return p.actual.PWMSetFreq(pin, freq)
}

func (p *proxyBoard) MotorNames() []string {
	p.mu.RLock()
	defer p.mu.RUnlock()
	names := []string{}
	for k := range p.motors {
		names = append(names, k)
	}
	return names
}

func (p *proxyBoard) ServoNames() []string {
	p.mu.RLock()
	defer p.mu.RUnlock()
	names := []string{}
	for k := range p.servos {
		names = append(names, k)
	}
	return names
}

func (p *proxyBoard) SPINames() []string {
	p.mu.RLock()
	defer p.mu.RUnlock()
	names := []string{}
	for k := range p.spis {
		names = append(names, k)
	}
	return names
}

func (p *proxyBoard) AnalogReaderNames() []string {
	p.mu.RLock()
	defer p.mu.RUnlock()
	names := []string{}
	for k := range p.analogs {
		names = append(names, k)
	}
	return names
}

func (p *proxyBoard) DigitalInterruptNames() []string {
	p.mu.RLock()
	defer p.mu.RUnlock()
	names := []string{}
	for k := range p.digitals {
		names = append(names, k)
	}
	return names
}

func (p *proxyBoard) Status(ctx context.Context) (*pb.BoardStatus, error) {
	p.mu.RLock()
	defer p.mu.RUnlock()
	if p.actual.ModelAttributes().Remote {
		return p.actual.Status(ctx)
	}
	return board.CreateStatus(ctx, p)
}

func (p *proxyBoard) merge(newBoard board.Board, diff board.ConfigDiff) {
	p.mu.Lock()
	defer p.mu.Unlock()

	actual, ok := newBoard.(*proxyBoard)
	if !ok {
		panic(fmt.Errorf("expected new board to be %T but got %T", actual, newBoard))
	}

	if p.motors == nil && len(diff.Added.Motors) != 0 {
		p.motors = make(map[string]*proxyBoardMotor, len(diff.Added.Motors))
	}
	if p.servos == nil && len(diff.Added.Servos) != 0 {
		p.servos = make(map[string]*proxyBoardServo, len(diff.Added.Servos))
	}
	if p.spis == nil && len(diff.Added.SPIs) != 0 {
		p.spis = make(map[string]*proxyBoardSPI, len(diff.Added.SPIs))
	}
	if p.analogs == nil && len(diff.Added.Analogs) != 0 {
		p.analogs = make(map[string]*proxyBoardAnalogReader, len(diff.Added.Analogs))
	}
	if p.digitals == nil && len(diff.Added.DigitalInterrupts) != 0 {
		p.digitals = make(map[string]*proxyBoardDigitalInterrupt, len(diff.Added.DigitalInterrupts))
	}

	for _, c := range diff.Added.Motors {
		p.motors[c.Name] = actual.motors[c.Name]
	}
	for _, c := range diff.Added.Servos {
		p.servos[c.Name] = actual.servos[c.Name]
	}
	for _, c := range diff.Added.SPIs {
		p.spis[c.Name] = actual.spis[c.Name]
	}
	for _, c := range diff.Added.Analogs {
		p.analogs[c.Name] = actual.analogs[c.Name]
	}
	for _, c := range diff.Added.DigitalInterrupts {
		p.digitals[c.Name] = actual.digitals[c.Name]
	}

	for _, c := range diff.Modified.Motors {
		p.motors[c.Name].replace(actual.motors[c.Name])
	}
	for _, c := range diff.Modified.Servos {
		p.servos[c.Name].replace(actual.servos[c.Name])
	}
	for _, c := range diff.Modified.SPIs {
		p.spis[c.Name].replace(actual.spis[c.Name])
	}
	for _, c := range diff.Modified.Analogs {
		p.analogs[c.Name].replace(actual.analogs[c.Name])
	}
	for _, c := range diff.Modified.DigitalInterrupts {
		p.digitals[c.Name].replace(actual.digitals[c.Name])
	}

	for _, c := range diff.Removed.Motors {
		toRemove, ok := p.motors[c.Name]
		if !ok {
			continue // should not happen
		}
		if err := utils.TryClose(toRemove); err != nil {
			rlog.Logger.Errorw("error closing motor but still reconfiguring", "error", err)
		}
		delete(p.motors, c.Name)
	}
	for _, c := range diff.Removed.Servos {
		toRemove, ok := p.servos[c.Name]
		if !ok {
			continue // should not happen
		}
		if err := utils.TryClose(toRemove); err != nil {
			rlog.Logger.Errorw("error closing servo but still reconfiguring", "error", err)
		}
		delete(p.servos, c.Name)
	}
	for _, c := range diff.Removed.SPIs {
		toRemove, ok := p.spis[c.Name]
		if !ok {
			continue // should not happen
		}
		if err := utils.TryClose(toRemove); err != nil {
			rlog.Logger.Errorw("error closing SPI but still reconfiguring", "error", err)
		}
		delete(p.spis, c.Name)
	}
	for _, c := range diff.Removed.Analogs {
		toRemove, ok := p.analogs[c.Name]
		if !ok {
			continue // should not happen
		}
		if err := utils.TryClose(toRemove); err != nil {
			rlog.Logger.Errorw("error closing analog but still reconfiguring", "error", err)
		}
		delete(p.analogs, c.Name)
	}
	for _, c := range diff.Removed.DigitalInterrupts {
		toRemove, ok := p.digitals[c.Name]
		if !ok {
			continue // should not happen
		}
		if err := utils.TryClose(toRemove); err != nil {
			rlog.Logger.Errorw("error closing digital interrupt but still reconfiguring", "error", err)
		}
		delete(p.digitals, c.Name)
	}

	if diff.Left.Model != diff.Right.Model {
		if err := utils.TryClose(p.actual); err != nil {
			rlog.Logger.Errorw("error closing old", "error", err)
		}
	}

	p.actual = actual.actual
}

func (p *proxyBoard) replace(newBoard board.Board) {
	p.mu.Lock()
	defer p.mu.Unlock()

	actual, ok := newBoard.(*proxyBoard)
	if !ok {
		panic(fmt.Errorf("expected new board to be %T but got %T", actual, newBoard))
	}

	var oldMotorNames map[string]struct{}
	var oldServoNames map[string]struct{}
	var oldSPINames map[string]struct{}
	var oldAnalogReaderNames map[string]struct{}
	var oldDigitalInterruptNames map[string]struct{}

	if len(p.motors) != 0 {
		oldMotorNames = make(map[string]struct{}, len(p.motors))
		for name := range p.motors {
			oldMotorNames[name] = struct{}{}
		}
	}
	if len(p.servos) != 0 {
		oldServoNames = make(map[string]struct{}, len(p.servos))
		for name := range p.servos {
			oldServoNames[name] = struct{}{}
		}
	}
	if len(p.spis) != 0 {
		oldSPINames = make(map[string]struct{}, len(p.spis))
		for name := range p.spis {
			oldSPINames[name] = struct{}{}
		}
	}
	if len(p.analogs) != 0 {
		oldAnalogReaderNames = make(map[string]struct{}, len(p.analogs))
		for name := range p.analogs {
			oldAnalogReaderNames[name] = struct{}{}
		}
	}
	if len(p.digitals) != 0 {
		oldDigitalInterruptNames = make(map[string]struct{}, len(p.digitals))
		for name := range p.digitals {
			oldDigitalInterruptNames[name] = struct{}{}
		}
	}

	for name, newPart := range actual.motors {
		oldPart, ok := p.motors[name]
		delete(oldMotorNames, name)
		if ok {
			oldPart.replace(newPart)
			continue
		}
		p.motors[name] = newPart
	}
	for name, newPart := range actual.servos {
		oldPart, ok := p.servos[name]
		delete(oldServoNames, name)
		if ok {
			oldPart.replace(newPart)
			continue
		}
		p.servos[name] = newPart
	}
	for name, newPart := range actual.spis {
		oldPart, ok := p.spis[name]
		delete(oldSPINames, name)
		if ok {
			oldPart.replace(newPart)
			continue
		}
		p.spis[name] = newPart
	}
	for name, newPart := range actual.analogs {
		oldPart, ok := p.analogs[name]
		delete(oldAnalogReaderNames, name)
		if ok {
			oldPart.replace(newPart)
			continue
		}
		p.analogs[name] = newPart
	}
	for name, newPart := range actual.digitals {
		oldPart, ok := p.digitals[name]
		delete(oldDigitalInterruptNames, name)
		if ok {
			oldPart.replace(newPart)
			continue
		}
		p.digitals[name] = newPart
	}

	for name := range oldMotorNames {
		delete(p.motors, name)
	}
	for name := range oldServoNames {
		delete(p.servos, name)
	}
	for name := range oldSPINames {
		delete(p.spis, name)
	}
	for name := range oldAnalogReaderNames {
		delete(p.analogs, name)
	}
	for name := range oldDigitalInterruptNames {
		delete(p.digitals, name)
	}

	p.actual = actual
}

func (p *proxyBoard) ModelAttributes() board.ModelAttributes {
	p.mu.RLock()
	defer p.mu.RUnlock()
	return p.actual.ModelAttributes()
}

// Close attempts to cleanly close each part of the board.
func (p *proxyBoard) Close() error {
	p.mu.RLock()
	defer p.mu.RUnlock()
	return utils.TryClose(p.actual)
}

type proxyBoardMotor struct {
	mu     sync.RWMutex
	actual board.Motor
}

func (p *proxyBoardMotor) GetRaw(ctx context.Context) board.Motor {
	return p.actual
}

func (p *proxyBoardMotor) replace(newMotor board.Motor) {
	p.mu.Lock()
	defer p.mu.Unlock()
	actual, ok := newMotor.(*proxyBoardMotor)
	if !ok {
		panic(fmt.Errorf("expected new motor to be %T but got %T", actual, newMotor))
	}
	if err := utils.TryClose(p.actual); err != nil {
		rlog.Logger.Errorw("error closing old", "error", err)
	}
	p.actual = actual.actual
}

func (p *proxyBoardMotor) Power(ctx context.Context, powerPct float32) error {
	p.mu.RLock()
	defer p.mu.RUnlock()
	return p.actual.Power(ctx, powerPct)
}

func (p *proxyBoardMotor) Go(ctx context.Context, d pb.DirectionRelative, powerPct float32) error {
	p.mu.RLock()
	defer p.mu.RUnlock()
	return p.actual.Go(ctx, d, powerPct)
}

func (p *proxyBoardMotor) GoFor(ctx context.Context, d pb.DirectionRelative, rpm float64, revolutions float64) error {
	p.mu.RLock()
	defer p.mu.RUnlock()
	return p.actual.GoFor(ctx, d, rpm, revolutions)
}

func (p *proxyBoardMotor) Position(ctx context.Context) (float64, error) {
	p.mu.RLock()
	defer p.mu.RUnlock()
	return p.actual.Position(ctx)
}

func (p *proxyBoardMotor) PositionSupported(ctx context.Context) (bool, error) {
	p.mu.RLock()
	defer p.mu.RUnlock()
	return p.actual.PositionSupported(ctx)
}

func (p *proxyBoardMotor) Off(ctx context.Context) error {
	p.mu.RLock()
	defer p.mu.RUnlock()
	return p.actual.Off(ctx)
}

func (p *proxyBoardMotor) IsOn(ctx context.Context) (bool, error) {
	p.mu.RLock()
	defer p.mu.RUnlock()
	return p.actual.IsOn(ctx)
}

func (p *proxyBoardMotor) Close() error {
	return utils.TryClose(p.actual)
}

type proxyBoardServo struct {
	mu     sync.RWMutex
	actual board.Servo
}

func (p *proxyBoardServo) replace(newServo board.Servo) {
	p.mu.Lock()
	defer p.mu.Unlock()
	actual, ok := newServo.(*proxyBoardServo)
	if !ok {
		panic(fmt.Errorf("expected new servo to be %T but got %T", actual, newServo))
	}
	if err := utils.TryClose(p.actual); err != nil {
		rlog.Logger.Errorw("error closing old", "error", err)
	}
	p.actual = actual.actual
}

func (p *proxyBoardServo) Move(ctx context.Context, angleDegs uint8) error {
	p.mu.RLock()
	defer p.mu.RUnlock()
	return p.actual.Move(ctx, angleDegs)
}

func (p *proxyBoardServo) Current(ctx context.Context) (uint8, error) {
	p.mu.RLock()
	defer p.mu.RUnlock()
	return p.actual.Current(ctx)
}

func (p *proxyBoardServo) Close() error {
	return utils.TryClose(p.actual)
}

type proxyBoardSPI struct {
	mu     sync.RWMutex
	actual board.SPI
}

func (p *proxyBoardSPI) replace(newSPI board.SPI) {
	p.mu.Lock()
	defer p.mu.Unlock()
	actual, ok := newSPI.(*proxyBoardSPI)
	if !ok {
		panic(fmt.Errorf("expected new SPI to be %T but got %T", actual, newSPI))
	}
	if err := utils.TryClose(p.actual); err != nil {
		rlog.Logger.Errorw("error closing old", "error", err)
	}
	p.actual = actual.actual
}

func (p *proxyBoardSPI) Open() (board.SPIHandle, error) {
	return p.actual.Open()
}

type proxyBoardAnalogReader struct {
	mu     sync.RWMutex
	actual board.AnalogReader
}

func (p *proxyBoardAnalogReader) replace(newAnalogReader board.AnalogReader) {
	p.mu.Lock()
	defer p.mu.Unlock()
	actual, ok := newAnalogReader.(*proxyBoardAnalogReader)
	if !ok {
		panic(fmt.Errorf("expected new analog reader to be %T but got %T", actual, newAnalogReader))
	}
	if err := utils.TryClose(p.actual); err != nil {
		rlog.Logger.Errorw("error closing old", "error", err)
	}
	p.actual = actual.actual
}

func (p *proxyBoardAnalogReader) Read(ctx context.Context) (int, error) {
	p.mu.RLock()
	defer p.mu.RUnlock()
	return p.actual.Read(ctx)
}

func (p *proxyBoardAnalogReader) Close() error {
	return utils.TryClose(p.actual)
}

type proxyBoardDigitalInterrupt struct {
	mu     sync.RWMutex
	actual board.DigitalInterrupt
}

func (p *proxyBoardDigitalInterrupt) replace(newDigitalInterrupt board.DigitalInterrupt) {
	p.mu.Lock()
	defer p.mu.Unlock()
	actual, ok := newDigitalInterrupt.(*proxyBoardDigitalInterrupt)
	if !ok {
		panic(fmt.Errorf("expected new digital interrupt to be %T but got %T", actual, newDigitalInterrupt))
	}
	if err := utils.TryClose(p.actual); err != nil {
		rlog.Logger.Errorw("error closing old", "error", err)
	}
	p.actual = actual.actual
}

func (p *proxyBoardDigitalInterrupt) Config() board.DigitalInterruptConfig {
	p.mu.RLock()
	defer p.mu.RUnlock()
	return p.actual.Config()
}

func (p *proxyBoardDigitalInterrupt) Value() int64 {
	p.mu.RLock()
	defer p.mu.RUnlock()
	return p.actual.Value()
}

func (p *proxyBoardDigitalInterrupt) Tick(high bool, nanos uint64) {
	p.mu.RLock()
	defer p.mu.RUnlock()
	p.actual.Tick(high, nanos)
}

func (p *proxyBoardDigitalInterrupt) AddCallback(c chan bool) {
	p.mu.RLock()
	defer p.mu.RUnlock()
	p.actual.AddCallback(c)
}

func (p *proxyBoardDigitalInterrupt) AddPostProcessor(pp board.PostProcessor) {
	p.mu.RLock()
	defer p.mu.RUnlock()
	p.actual.AddPostProcessor(pp)
}

func (p *proxyBoardDigitalInterrupt) Close() error {
	p.mu.RLock()
	defer p.mu.RUnlock()
	return utils.TryClose(p.actual)
}<|MERGE_RESOLUTION|>--- conflicted
+++ resolved
@@ -465,15 +465,8 @@
 func (p *proxyBoard) MotorByName(name string) (board.Motor, bool) {
 	p.mu.RLock()
 	defer p.mu.RUnlock()
-<<<<<<< HEAD
-	if motor, ok := p.motors[name]; ok {
-		return motor
-	}
-	return nil
-=======
 	m, ok := p.motors[name]
 	return m, ok
->>>>>>> 9a1f5d09
 }
 
 func (p *proxyBoard) ServoByName(name string) (board.Servo, bool) {
