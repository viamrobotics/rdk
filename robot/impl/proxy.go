--- conflicted
+++ resolved
@@ -472,15 +472,8 @@
 func (p *proxyBoard) ServoByName(name string) (board.Servo, bool) {
 	p.mu.RLock()
 	defer p.mu.RUnlock()
-<<<<<<< HEAD
-	if motor, ok := p.motors[name]; ok {
-		return motor
-	}
-	return nil
-=======
 	s, ok := p.servos[name]
 	return s, ok
->>>>>>> 24c6b64b
 }
 
 func (p *proxyBoard) SPIByName(name string) (board.SPI, bool) {
