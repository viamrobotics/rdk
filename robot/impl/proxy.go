--- conflicted
+++ resolved
@@ -531,145 +531,6 @@
 	return board.CreateStatus(ctx, p)
 }
 
-<<<<<<< HEAD
-func (p *proxyBoard) merge(newBoard board.Board, diff board.ConfigDiff) {
-	p.mu.Lock()
-	defer p.mu.Unlock()
-
-	actual, ok := newBoard.(*proxyBoard)
-	if !ok {
-		panic(fmt.Errorf("expected new board to be %T but got %T", actual, newBoard))
-	}
-
-	if p.motors == nil && len(diff.Added.Motors) != 0 {
-		p.motors = make(map[string]*proxyBoardMotor, len(diff.Added.Motors))
-	}
-	if p.servos == nil && len(diff.Added.Servos) != 0 {
-		p.servos = make(map[string]*proxyBoardServo, len(diff.Added.Servos))
-	}
-	if p.spis == nil && len(diff.Added.SPIs) != 0 {
-		p.spis = make(map[string]*proxyBoardSPI, len(diff.Added.SPIs))
-	}
-	if p.i2cs == nil && len(diff.Added.I2Cs) != 0 {
-		p.i2cs = make(map[string]*proxyBoardI2C, len(diff.Added.I2Cs))
-	}
-	if p.analogs == nil && len(diff.Added.Analogs) != 0 {
-		p.analogs = make(map[string]*proxyBoardAnalogReader, len(diff.Added.Analogs))
-	}
-	if p.digitals == nil && len(diff.Added.DigitalInterrupts) != 0 {
-		p.digitals = make(map[string]*proxyBoardDigitalInterrupt, len(diff.Added.DigitalInterrupts))
-	}
-
-	for _, c := range diff.Added.Motors {
-		p.motors[c.Name] = actual.motors[c.Name]
-	}
-	for _, c := range diff.Added.Servos {
-		p.servos[c.Name] = actual.servos[c.Name]
-	}
-	for _, c := range diff.Added.SPIs {
-		p.spis[c.Name] = actual.spis[c.Name]
-	}
-	for _, c := range diff.Added.I2Cs {
-		p.i2cs[c.Name] = actual.i2cs[c.Name]
-	}
-	for _, c := range diff.Added.Analogs {
-		p.analogs[c.Name] = actual.analogs[c.Name]
-	}
-	for _, c := range diff.Added.DigitalInterrupts {
-		p.digitals[c.Name] = actual.digitals[c.Name]
-	}
-
-	for _, c := range diff.Modified.Motors {
-		p.motors[c.Name].replace(actual.motors[c.Name])
-	}
-	for _, c := range diff.Modified.Servos {
-		p.servos[c.Name].replace(actual.servos[c.Name])
-	}
-	for _, c := range diff.Modified.SPIs {
-		p.spis[c.Name].replace(actual.spis[c.Name])
-	}
-	for _, c := range diff.Modified.I2Cs {
-		p.i2cs[c.Name].replace(actual.i2cs[c.Name])
-	}
-	for _, c := range diff.Modified.Analogs {
-		p.analogs[c.Name].replace(actual.analogs[c.Name])
-	}
-	for _, c := range diff.Modified.DigitalInterrupts {
-		p.digitals[c.Name].replace(actual.digitals[c.Name])
-	}
-
-	for _, c := range diff.Removed.Motors {
-		toRemove, ok := p.motors[c.Name]
-		if !ok {
-			continue // should not happen
-		}
-		if err := utils.TryClose(toRemove); err != nil {
-			rlog.Logger.Errorw("error closing motor but still reconfiguring", "error", err)
-		}
-		delete(p.motors, c.Name)
-	}
-	for _, c := range diff.Removed.Servos {
-		toRemove, ok := p.servos[c.Name]
-		if !ok {
-			continue // should not happen
-		}
-		if err := utils.TryClose(toRemove); err != nil {
-			rlog.Logger.Errorw("error closing servo but still reconfiguring", "error", err)
-		}
-		delete(p.servos, c.Name)
-	}
-	for _, c := range diff.Removed.SPIs {
-		toRemove, ok := p.spis[c.Name]
-		if !ok {
-			continue // should not happen
-		}
-		if err := utils.TryClose(toRemove); err != nil {
-			rlog.Logger.Errorw("error closing SPI but still reconfiguring", "error", err)
-		}
-		delete(p.spis, c.Name)
-	}
-	for _, c := range diff.Removed.I2Cs {
-		toRemove, ok := p.i2cs[c.Name]
-		if !ok {
-			continue // should not happen
-		}
-		if err := utils.TryClose(toRemove); err != nil {
-			rlog.Logger.Errorw("error closing I2C but still reconfiguring", "error", err)
-		}
-		delete(p.i2cs, c.Name)
-	}
-	for _, c := range diff.Removed.Analogs {
-		toRemove, ok := p.analogs[c.Name]
-		if !ok {
-			continue // should not happen
-		}
-		if err := utils.TryClose(toRemove); err != nil {
-			rlog.Logger.Errorw("error closing analog but still reconfiguring", "error", err)
-		}
-		delete(p.analogs, c.Name)
-	}
-	for _, c := range diff.Removed.DigitalInterrupts {
-		toRemove, ok := p.digitals[c.Name]
-		if !ok {
-			continue // should not happen
-		}
-		if err := utils.TryClose(toRemove); err != nil {
-			rlog.Logger.Errorw("error closing digital interrupt but still reconfiguring", "error", err)
-		}
-		delete(p.digitals, c.Name)
-	}
-
-	if diff.Left.Model != diff.Right.Model {
-		if err := utils.TryClose(p.actual); err != nil {
-			rlog.Logger.Errorw("error closing old", "error", err)
-		}
-	}
-
-	p.actual = actual.actual
-}
-
-=======
->>>>>>> ee67daea
 func (p *proxyBoard) replace(newBoard board.Board) {
 	p.mu.Lock()
 	defer p.mu.Unlock()
@@ -749,6 +610,9 @@
 	for name := range oldSPINames {
 		delete(p.spis, name)
 	}
+	for name := range oldI2CNames {
+		delete(p.i2cs, name)
+	}
 	for name := range oldAnalogReaderNames {
 		delete(p.analogs, name)
 	}
@@ -794,145 +658,6 @@
 	return p.actual.OpenHandle()
 }
 
-type proxyBoardAnalogReader struct {
-	mu     sync.RWMutex
-	actual board.AnalogReader
-}
-
-func (p *proxyBoardAnalogReader) replace(newAnalogReader board.AnalogReader) {
-	p.mu.Lock()
-	defer p.mu.Unlock()
-	actual, ok := newAnalogReader.(*proxyBoardAnalogReader)
-	if !ok {
-		panic(fmt.Errorf("expected new analog reader to be %T but got %T", actual, newAnalogReader))
-	}
-	if err := utils.TryClose(p.actual); err != nil {
-		rlog.Logger.Errorw("error closing old", "error", err)
-	}
-	p.actual = actual.actual
-}
-
-func (p *proxyBoardAnalogReader) Read(ctx context.Context) (int, error) {
-	p.mu.RLock()
-	defer p.mu.RUnlock()
-	return p.actual.Read(ctx)
-}
-
-func (p *proxyBoardAnalogReader) Close() error {
-	return utils.TryClose(p.actual)
-}
-
-type proxyBoardDigitalInterrupt struct {
-	mu     sync.RWMutex
-	actual board.DigitalInterrupt
-}
-
-func (p *proxyBoardDigitalInterrupt) replace(newDigitalInterrupt board.DigitalInterrupt) {
-	p.mu.Lock()
-	defer p.mu.Unlock()
-	actual, ok := newDigitalInterrupt.(*proxyBoardDigitalInterrupt)
-	if !ok {
-		panic(fmt.Errorf("expected new digital interrupt to be %T but got %T", actual, newDigitalInterrupt))
-	}
-	if err := utils.TryClose(p.actual); err != nil {
-		rlog.Logger.Errorw("error closing old", "error", err)
-	}
-	p.actual = actual.actual
-}
-
-func (p *proxyBoardDigitalInterrupt) Config(ctx context.Context) (board.DigitalInterruptConfig, error) {
-	p.mu.RLock()
-	defer p.mu.RUnlock()
-	return p.actual.Config(ctx)
-}
-
-func (p *proxyBoardDigitalInterrupt) Value(ctx context.Context) (int64, error) {
-	p.mu.RLock()
-	defer p.mu.RUnlock()
-	return p.actual.Value(ctx)
-}
-
-func (p *proxyBoardDigitalInterrupt) Tick(ctx context.Context, high bool, nanos uint64) error {
-	p.mu.RLock()
-	defer p.mu.RUnlock()
-	return p.actual.Tick(ctx, high, nanos)
-}
-
-func (p *proxyBoardDigitalInterrupt) AddCallback(c chan bool) {
-	p.mu.RLock()
-	defer p.mu.RUnlock()
-	p.actual.AddCallback(c)
-}
-
-func (p *proxyBoardDigitalInterrupt) AddPostProcessor(pp board.PostProcessor) {
-	p.mu.RLock()
-	defer p.mu.RUnlock()
-	p.actual.AddPostProcessor(pp)
-}
-
-func (p *proxyBoardDigitalInterrupt) Close() error {
-	p.mu.RLock()
-	defer p.mu.RUnlock()
-	return utils.TryClose(p.actual)
-}
-
-type proxyServo struct {
-	mu     sync.RWMutex
-	actual servo.Servo
-}
-
-func (p *proxyServo) replace(newServo servo.Servo) {
-	p.mu.Lock()
-	defer p.mu.Unlock()
-	actual, ok := newServo.(*proxyServo)
-	if !ok {
-		panic(fmt.Errorf("expected new servo to be %T but got %T", actual, newServo))
-	}
-	if err := utils.TryClose(p.actual); err != nil {
-		rlog.Logger.Errorw("error closing old", "error", err)
-	}
-	p.actual = actual.actual
-}
-
-func (p *proxyServo) Move(ctx context.Context, angleDegs uint8) error {
-	p.mu.RLock()
-	defer p.mu.RUnlock()
-	return p.actual.Move(ctx, angleDegs)
-}
-
-func (p *proxyServo) Current(ctx context.Context) (uint8, error) {
-	p.mu.RLock()
-	defer p.mu.RUnlock()
-	return p.actual.Current(ctx)
-}
-
-func (p *proxyServo) Close() error {
-	return utils.TryClose(p.actual)
-}
-
-type proxyMotor struct {
-	mu     sync.RWMutex
-	actual motor.Motor
-}
-
-func (p *proxyMotor) replace(newMotor motor.Motor) {
-	p.mu.Lock()
-	defer p.mu.Unlock()
-	actual, ok := newMotor.(*proxyMotor)
-	if !ok {
-<<<<<<< HEAD
-		panic(fmt.Errorf("expected new SPI to be %T but got %T", actual, newSPI))
-	}
-	if err := utils.TryClose(p.actual); err != nil {
-		rlog.Logger.Errorw("error closing old", "error", err)
-	}
-	p.actual = actual.actual
-}
-
-func (p *proxyBoardSPI) OpenHandle() (board.SPIHandle, error) {
-	return p.actual.OpenHandle()
-}
-
 type proxyBoardI2C struct {
 	mu     sync.RWMutex
 	actual board.I2C
@@ -966,9 +691,122 @@
 	actual, ok := newAnalogReader.(*proxyBoardAnalogReader)
 	if !ok {
 		panic(fmt.Errorf("expected new analog reader to be %T but got %T", actual, newAnalogReader))
-=======
+	}
+	if err := utils.TryClose(p.actual); err != nil {
+		rlog.Logger.Errorw("error closing old", "error", err)
+	}
+	p.actual = actual.actual
+}
+
+func (p *proxyBoardAnalogReader) Read(ctx context.Context) (int, error) {
+	p.mu.RLock()
+	defer p.mu.RUnlock()
+	return p.actual.Read(ctx)
+}
+
+func (p *proxyBoardAnalogReader) Close() error {
+	return utils.TryClose(p.actual)
+}
+
+type proxyBoardDigitalInterrupt struct {
+	mu     sync.RWMutex
+	actual board.DigitalInterrupt
+}
+
+func (p *proxyBoardDigitalInterrupt) replace(newDigitalInterrupt board.DigitalInterrupt) {
+	p.mu.Lock()
+	defer p.mu.Unlock()
+	actual, ok := newDigitalInterrupt.(*proxyBoardDigitalInterrupt)
+	if !ok {
+		panic(fmt.Errorf("expected new digital interrupt to be %T but got %T", actual, newDigitalInterrupt))
+	}
+	if err := utils.TryClose(p.actual); err != nil {
+		rlog.Logger.Errorw("error closing old", "error", err)
+	}
+	p.actual = actual.actual
+}
+
+func (p *proxyBoardDigitalInterrupt) Config(ctx context.Context) (board.DigitalInterruptConfig, error) {
+	p.mu.RLock()
+	defer p.mu.RUnlock()
+	return p.actual.Config(ctx)
+}
+
+func (p *proxyBoardDigitalInterrupt) Value(ctx context.Context) (int64, error) {
+	p.mu.RLock()
+	defer p.mu.RUnlock()
+	return p.actual.Value(ctx)
+}
+
+func (p *proxyBoardDigitalInterrupt) Tick(ctx context.Context, high bool, nanos uint64) error {
+	p.mu.RLock()
+	defer p.mu.RUnlock()
+	return p.actual.Tick(ctx, high, nanos)
+}
+
+func (p *proxyBoardDigitalInterrupt) AddCallback(c chan bool) {
+	p.mu.RLock()
+	defer p.mu.RUnlock()
+	p.actual.AddCallback(c)
+}
+
+func (p *proxyBoardDigitalInterrupt) AddPostProcessor(pp board.PostProcessor) {
+	p.mu.RLock()
+	defer p.mu.RUnlock()
+	p.actual.AddPostProcessor(pp)
+}
+
+func (p *proxyBoardDigitalInterrupt) Close() error {
+	p.mu.RLock()
+	defer p.mu.RUnlock()
+	return utils.TryClose(p.actual)
+}
+
+type proxyServo struct {
+	mu     sync.RWMutex
+	actual servo.Servo
+}
+
+func (p *proxyServo) replace(newServo servo.Servo) {
+	p.mu.Lock()
+	defer p.mu.Unlock()
+	actual, ok := newServo.(*proxyServo)
+	if !ok {
+		panic(fmt.Errorf("expected new servo to be %T but got %T", actual, newServo))
+	}
+	if err := utils.TryClose(p.actual); err != nil {
+		rlog.Logger.Errorw("error closing old", "error", err)
+	}
+	p.actual = actual.actual
+}
+
+func (p *proxyServo) Move(ctx context.Context, angleDegs uint8) error {
+	p.mu.RLock()
+	defer p.mu.RUnlock()
+	return p.actual.Move(ctx, angleDegs)
+}
+
+func (p *proxyServo) Current(ctx context.Context) (uint8, error) {
+	p.mu.RLock()
+	defer p.mu.RUnlock()
+	return p.actual.Current(ctx)
+}
+
+func (p *proxyServo) Close() error {
+	return utils.TryClose(p.actual)
+}
+
+type proxyMotor struct {
+	mu     sync.RWMutex
+	actual motor.Motor
+}
+
+func (p *proxyMotor) replace(newMotor motor.Motor) {
+	p.mu.Lock()
+	defer p.mu.Unlock()
+	actual, ok := newMotor.(*proxyMotor)
+	if !ok {
 		panic(fmt.Errorf("expected new motor to be %T but got %T", actual, newMotor))
->>>>>>> ee67daea
 	}
 	if err := utils.TryClose(p.actual); err != nil {
 		rlog.Logger.Errorw("error closing old", "error", err)
