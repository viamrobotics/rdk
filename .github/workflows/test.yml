--- conflicted
+++ resolved
@@ -73,12 +73,7 @@
       - name: Run go unit tests
         run: |
           chmod -R a+rwx . # temporary fix for arm runners
-<<<<<<< HEAD
-          sudo apt-get update
-          sudo apt-get install -y python3-venv
-=======
           sudo apt-get update && sudo apt-get install -y python3-venv
->>>>>>> d4a0e861
           sudo --preserve-env=MONGODB_TEST_OUTPUT_URI,GITHUB_SHA,GITHUB_RUN_ID,GITHUB_RUN_NUMBER,GITHUB_RUN_ATTEMPT,GITHUB_X_PR_BASE_SHA,GITHUB_X_PR_BASE_REF,GITHUB_X_HEAD_REF,GITHUB_X_HEAD_SHA,GITHUB_REPOSITORY -Hu testbot bash -lc 'make test-go'
 
       - name: Upload test.json
@@ -113,12 +108,7 @@
             --platform linux/arm/v7 \
             -v `pwd`:/rdk \
             ghcr.io/viamrobotics/rdk-devenv:armhf-cache \
-<<<<<<< HEAD
-            sudo apt-get update
-            sudo -Hu testbot bash -lc 'sudo apt-get install -y python3-venv && cd /rdk && go test -v ./...'
-=======
             sudo -Hu testbot bash -lc 'sudo apt-get update && sudo apt-get install -y python3-venv && cd /rdk && go test -v ./...'
->>>>>>> d4a0e861
 
   motion_tests:
     name: Test Longer-running Motion Plans if affected
