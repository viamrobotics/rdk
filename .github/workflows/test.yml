--- conflicted
+++ resolved
@@ -202,11 +202,7 @@
 
   motion_tests:
     name: Test Longer-running Motion Plans if affected
-<<<<<<< HEAD
-    uses: viamrobotics/rdk/.github/workflows/motion-tests.yml@20240620_test_updates
-=======
     uses: viamrobotics/rdk/.github/workflows/motion-tests.yml@main
->>>>>>> 7af7dabe
 
   test_web_e2e:
     name: Test End-to-End and Web
