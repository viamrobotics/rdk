--- conflicted
+++ resolved
@@ -153,7 +153,6 @@
 	g.addNode(node, iface)
 }
 
-<<<<<<< HEAD
 // Node returns the node named name.
 func (g *Graph) Node(node Name) (interface{}, bool) {
 	g.mu.Lock()
@@ -175,14 +174,12 @@
 	return names
 }
 
-// GetAllChildrenOf returns all direct children of a node.
-=======
 // FindNodesByShortNameAndSubtype will look for resources matching both the subtype and the Name.
 func (g *Graph) FindNodesByShortNameAndSubtype(name Name) []Name {
 	g.mu.Lock()
 	defer g.mu.Unlock()
 	var ret []Name
-	for k, v := range g.Nodes {
+	for k, v := range g.nodes {
 		if name.Name == k.Name && name.Subtype == k.Subtype && v != nil {
 			ret = append(ret, k)
 		}
@@ -190,8 +187,7 @@
 	return ret
 }
 
-// GetAllChildrenOf returns all direct childrend of a node.
->>>>>>> 51fcd9ca
+// GetAllChildrenOf returns all direct children of a node.
 func (g *Graph) GetAllChildrenOf(node Name) []Name {
 	g.mu.Lock()
 	defer g.mu.Unlock()
@@ -462,7 +458,7 @@
 // FindNodeByName returns a full resource name based on name, note if name is a duplicate the first one found will be returned.
 func (g *Graph) FindNodeByName(name string) (*Name, bool) {
 	for nodeName := range g.nodes {
-		if nodeName.Name == name && !nodeName.IsRemoteResource() {
+		if nodeName.Name == name && !nodeName.ContainsRemoteNames() {
 			return &nodeName, true
 		}
 	}
