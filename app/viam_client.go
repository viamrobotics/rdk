// Package app contains all logic needed for communication and interaction with app.
package app

import (
	"context"
	"errors"
	"net/url"
	"strings"

	"go.viam.com/utils/rpc"

	"go.viam.com/rdk/logging"
)

// ViamClient is a gRPC client for method calls to Viam app.
type ViamClient struct {
<<<<<<< HEAD
	conn             rpc.ClientConn
	appClient        *AppClient
	billingClient    *BillingClient
	dataClient       *DataClient
	mlTrainingClient *MLTrainingClient
=======
	conn               rpc.ClientConn
	appClient          *AppClient
	billingClient      *BillingClient
	dataClient         *DataClient
	provisioningClient *ProvisioningClient
>>>>>>> 8f51b887
}

// Options has the options necessary to connect through gRPC.
type Options struct {
	baseURL     string
	entity      string
	credentials rpc.Credentials
}

var dialDirectGRPC = rpc.DialDirectGRPC

// CreateViamClientWithOptions creates a ViamClient with an Options struct.
func CreateViamClientWithOptions(ctx context.Context, options Options, logger logging.Logger) (*ViamClient, error) {
	if options.baseURL == "" {
		options.baseURL = "https://app.viam.com"
	} else if !strings.HasPrefix(options.baseURL, "http://") && !strings.HasPrefix(options.baseURL, "https://") {
		return nil, errors.New("use valid URL")
	}
	serviceHost, err := url.Parse(options.baseURL + ":443")
	if err != nil {
		return nil, err
	}

	if options.credentials.Payload == "" || options.entity == "" {
		return nil, errors.New("entity and payload cannot be empty")
	}
	opts := rpc.WithEntityCredentials(options.entity, options.credentials)

	conn, err := dialDirectGRPC(ctx, serviceHost.Host, logger, opts)
	if err != nil {
		return nil, err
	}
	return &ViamClient{conn: conn}, nil
}

// CreateViamClientWithAPIKey creates a ViamClient with an API key.
func CreateViamClientWithAPIKey(
	ctx context.Context, options Options, apiKey, apiKeyID string, logger logging.Logger,
) (*ViamClient, error) {
	options.entity = apiKeyID
	options.credentials = rpc.Credentials{
		Type:    rpc.CredentialsTypeAPIKey,
		Payload: apiKey,
	}
	return CreateViamClientWithOptions(ctx, options, logger)
}

// AppClient initializes and returns an AppClient instance used to make app method calls.
// To use AppClient, you must first instantiate a ViamClient.
func (c *ViamClient) AppClient() *AppClient {
	if c.appClient != nil {
		return c.appClient
	}
	c.appClient = newAppClient(c.conn)
	return c.appClient
}

// BillingClient initializes and returns a BillingClient instance used to make app method calls.
// To use BillingClient, you must first instantiate a ViamClient.
func (c *ViamClient) BillingClient() *BillingClient {
	if c.billingClient != nil {
		return c.billingClient
	}
	c.billingClient = newBillingClient(c.conn)
	return c.billingClient
}

// DataClient initializes and returns a DataClient instance used to make data method calls.
// To use DataClient, you must first instantiate a ViamClient.
func (c *ViamClient) DataClient() *DataClient {
	if c.dataClient != nil {
		return c.dataClient
	}
	c.dataClient = newDataClient(c.conn)
	return c.dataClient
}

<<<<<<< HEAD
// MLTrainingClient initializes and returns a MLTrainingClient instance used to make ML training method calls.
// To use MLTrainingClient, you must first instantiate a ViamClient.
func (c *ViamClient) MLTrainingClient() *MLTrainingClient {
	if c.mlTrainingClient != nil {
		return c.mlTrainingClient
	}
	c.mlTrainingClient = newMLTrainingClient(c.conn)
	return c.mlTrainingClient
=======
// ProvisioningClient initializes and returns a ProvisioningClient instance used to make provisioning method calls.
// To use ProvisioningClient, you must first instantiate a ViamClient.
func (c *ViamClient) ProvisioningClient() *ProvisioningClient {
	if c.provisioningClient != nil {
		return c.provisioningClient
	}
	c.provisioningClient = newProvisioningClient(c.conn)
	return c.provisioningClient
>>>>>>> 8f51b887
}

// Close closes the gRPC connection.
func (c *ViamClient) Close() error {
	return c.conn.Close()
}<|MERGE_RESOLUTION|>--- conflicted
+++ resolved
@@ -14,19 +14,12 @@
 
 // ViamClient is a gRPC client for method calls to Viam app.
 type ViamClient struct {
-<<<<<<< HEAD
-	conn             rpc.ClientConn
-	appClient        *AppClient
-	billingClient    *BillingClient
-	dataClient       *DataClient
-	mlTrainingClient *MLTrainingClient
-=======
 	conn               rpc.ClientConn
 	appClient          *AppClient
 	billingClient      *BillingClient
 	dataClient         *DataClient
+  mlTrainingClient.  *MLTrainingClient
 	provisioningClient *ProvisioningClient
->>>>>>> 8f51b887
 }
 
 // Options has the options necessary to connect through gRPC.
@@ -104,7 +97,7 @@
 	return c.dataClient
 }
 
-<<<<<<< HEAD
+
 // MLTrainingClient initializes and returns a MLTrainingClient instance used to make ML training method calls.
 // To use MLTrainingClient, you must first instantiate a ViamClient.
 func (c *ViamClient) MLTrainingClient() *MLTrainingClient {
@@ -113,7 +106,8 @@
 	}
 	c.mlTrainingClient = newMLTrainingClient(c.conn)
 	return c.mlTrainingClient
-=======
+}
+
 // ProvisioningClient initializes and returns a ProvisioningClient instance used to make provisioning method calls.
 // To use ProvisioningClient, you must first instantiate a ViamClient.
 func (c *ViamClient) ProvisioningClient() *ProvisioningClient {
@@ -122,7 +116,6 @@
 	}
 	c.provisioningClient = newProvisioningClient(c.conn)
 	return c.provisioningClient
->>>>>>> 8f51b887
 }
 
 // Close closes the gRPC connection.
