// Package app contains a gRPC based data client.
package app

import (
	"context"
	"errors"
	"fmt"
	"os"
	"path/filepath"
	"time"

	"go.mongodb.org/mongo-driver/bson"
	"go.mongodb.org/mongo-driver/bson/primitive"
	pb "go.viam.com/api/app/data/v1"
	syncPb "go.viam.com/api/app/datasync/v1"
	"go.viam.com/utils/rpc"
	"google.golang.org/protobuf/types/known/anypb"
	"google.golang.org/protobuf/types/known/structpb"
	"google.golang.org/protobuf/types/known/timestamppb"

	"go.viam.com/rdk/protoutils"
)

// DataClient implements the DataServiceClient interface.
type DataClient struct {
	dataClient     pb.DataServiceClient
	dataSyncClient syncPb.DataSyncServiceClient
}

const (
	UploadChunkSize = 64 * 1024 // UploadChunkSize is 64 KB
)

// Order specifies the order in which data is returned.
type Order int32

// Order constants define the possible ordering options.
const (
	Unspecified Order = iota
	Descending
	Ascending
)

// DataRequest encapsulates the filter for the data, a limit on the max results returned,
// a last string associated with the last returned document, and the sorting order by time.

//nolint:revive // stutter: Ignore the "stuttering" warning for this type name
type DataRequest struct {
	Filter    Filter
	Limit     uint64
	Last      string
	SortOrder Order
}

// Filter defines the fields over which we can filter data using a logic AND.
type Filter struct {
	ComponentName   string
	ComponentType   string
	Method          string
	RobotName       string
	RobotID         string
	PartName        string
	PartID          string
	LocationIDs     []string
	OrganizationIDs []string
	MimeType        []string
	Interval        CaptureInterval
	TagsFilter      TagsFilter
	BboxLabels      []string
	DatasetID       string
}

// TagsFilterType specifies how data can be filtered based on tags.
type TagsFilterType int32

// TagsFilterType constants define the ways data can be filtered based on tag matching criteria.
const (
	TagsFilterTypeUnspecified TagsFilterType = iota
	TagsFilterTypeMatchByOr
	TagsFilterTypeTagged
	TagsFilterTypeUntagged
)

// TagsFilter defines the type of filtering and, if applicable, over which tags to perform a logical OR.
type TagsFilter struct {
	Type TagsFilterType
	Tags []string
}

// CaptureMetadata contains information on the settings used for the data capture.
type CaptureMetadata struct {
	OrganizationID   string
	LocationID       string
	RobotName        string
	RobotID          string
	PartName         string
	PartID           string
	ComponentType    string
	ComponentName    string
	MethodName       string
	MethodParameters map[string]interface{}
	Tags             []string
	MimeType         string
}

// CaptureInterval describes the start and end time of the capture in this file.
type CaptureInterval struct {
	Start time.Time
	End   time.Time
}

// TabularData contains data and metadata associated with tabular data.
type TabularData struct {
	Data          map[string]interface{}
	MetadataIndex uint32
	Metadata      CaptureMetadata
	TimeRequested time.Time
	TimeReceived  time.Time
}

// BinaryData contains data and metadata associated with binary data.
type BinaryData struct {
	Binary   []byte
	Metadata BinaryMetadata
}

// BinaryMetadata is the metadata associated with binary data.
type BinaryMetadata struct {
	ID              string
	CaptureMetadata CaptureMetadata
	TimeRequested   time.Time
	TimeReceived    time.Time
	FileName        string
	FileExt         string
	URI             string
	Annotations     Annotations
	DatasetIDs      []string
}

// BinaryID is the unique identifier for a file that one can request to be retrieved or modified.
type BinaryID struct {
	FileID         string
	OrganizationID string
	LocationID     string
}

// BoundingBox represents a labeled bounding box on an image.
// x and y values are normalized ratios between 0 and 1.
type BoundingBox struct {
	ID             string
	Label          string
	XMinNormalized float64
	YMinNormalized float64
	XMaxNormalized float64
	YMaxNormalized float64
}

// Annotations are data annotations used for machine learning.
type Annotations struct {
	Bboxes []BoundingBox
}

// TabularDataReturn represents the result of a TabularDataByFilter query.
// It contains the retrieved tabular data and associated metadata,
// the total number of entries retrieved (Count), and the ID of the last returned page (Last).
type TabularDataReturn struct {
	TabularData []TabularData
	Count       uint64
	Last        string
}

// BinaryDataReturn represents the result of a BinaryDataByFilter query.
// It contains the retrieved binary data and associated metadata,
// the total number of entries retrieved (Count), and the ID of the last returned page (Last).
type BinaryDataReturn struct {
	BinaryData []BinaryData
	Count      uint64
	Last       string
}

// DatabaseConnReturn represents the response returned by GetDatabaseConnection.
// It contains the hostname endpoint, a URI for connecting to the MongoDB Atlas Data Federation instance,
// and a flag indicating whether a database user is configured for the Viam organization.
type DatabaseConnReturn struct {
	Hostname        string
	MongodbURI      string
	HasDatabaseUser bool
}

<<<<<<< HEAD
// NewDataClient constructs a new DataClient using the connection passed in by the ViamClient.
func NewDataClient(
	conn rpc.ClientConn,
) *DataClient {
=======
// DataSyncClient structs

// SensorMetadata contains the time the sensor data was requested and was received.
type SensorMetadata struct {
	TimeRequested time.Time
	TimeReceived  time.Time
	MimeType      MimeType
	Annotations   Annotations
}

// SensorData contains the contents and metadata for tabular data.
type SensorData struct {
	Metadata SensorMetadata
	SDStruct map[string]interface{}
	SDBinary []byte
}

// DataType specifies the type of data uploaded.
type DataType int32

// DataType constants define the possible DataType options.
const (
	DataTypeUnspecified DataType = iota
	DataTypeBinarySensor
	DataTypeTabularSensor
	DataTypeFile
)

// MimeType specifies the format of a file being uploaded.
type MimeType int32

// MimeType constants define the possible MimeType options.
const (
	MimeTypeUnspecified MimeType = iota
	MimeTypeJPEG
	MimeTypePNG
	MimeTypePCD
)

// UploadMetadata contains the metadata for binary (image + file) data.
type UploadMetadata struct {
	PartID           string
	ComponentType    string
	ComponentName    string
	MethodName       string
	Type             DataType
	FileName         string
	MethodParameters map[string]interface{}
	FileExtension    string
	Tags             []string
}

// FileData contains the contents of binary (image + file) data.
type FileData struct {
	Data []byte
}

// BinaryOptions represents optional parameters for the BinaryDataCaptureUpload method.
type BinaryOptions struct {
	Type             *DataType
	FileName         *string
	MethodParameters map[string]interface{}
	Tags             []string
	DataRequestTimes *[2]time.Time
}

// TabularOptions represents optional parameters for the TabularDataCaptureUpload method.
type TabularOptions struct {
	Type             *DataType
	FileName         *string
	MethodParameters map[string]interface{}
	FileExtension    *string
	Tags             []string
}

// StreamingOptions represents optional parameters for the StreamingDataCaptureUpload method.
type StreamingOptions struct {
	ComponentType    *string
	ComponentName    *string
	MethodName       *string
	Type             *DataType
	FileName         *string
	MethodParameters map[string]interface{}
	Tags             []string
	DataRequestTimes *[2]time.Time
}

// FileUploadOptions represents optional parameters for the FileUploadFromPath & FileUploadFromBytes methods.
type FileUploadOptions struct {
	ComponentType    *string
	ComponentName    *string
	MethodName       *string
	FileName         *string
	MethodParameters map[string]interface{}
	FileExtension    *string
	Tags             []string
}

// NewDataClient constructs a new DataClient using the connection passed in by the viamClient.
func NewDataClient(conn rpc.ClientConn) *DataClient {
>>>>>>> 407305d9
	d := pb.NewDataServiceClient(conn)
	s := syncPb.NewDataSyncServiceClient(conn)
	return &DataClient{
		dataClient:     d,
		dataSyncClient: s,
	}
}

func boundingBoxFromProto(proto *pb.BoundingBox) BoundingBox {
	return BoundingBox{
		ID:             proto.Id,
		Label:          proto.Label,
		XMinNormalized: proto.XMinNormalized,
		YMinNormalized: proto.YMinNormalized,
		XMaxNormalized: proto.XMaxNormalized,
		YMaxNormalized: proto.YMaxNormalized,
	}
}

func annotationsFromProto(proto *pb.Annotations) Annotations {
	if proto == nil {
		return Annotations{}
	}
	bboxes := make([]BoundingBox, len(proto.Bboxes))
	for i, bboxProto := range proto.Bboxes {
		bboxes[i] = boundingBoxFromProto(bboxProto)
	}
	return Annotations{
		Bboxes: bboxes,
	}
}

func methodParamsFromProto(proto map[string]*anypb.Any) map[string]interface{} {
	methodParameters := make(map[string]interface{})
	for key, value := range proto {
		structValue := &structpb.Value{}
		if err := value.UnmarshalTo(structValue); err != nil {
			return nil
		}
		methodParameters[key] = structValue.String()
	}
	return methodParameters
}

func captureMetadataFromProto(proto *pb.CaptureMetadata) CaptureMetadata {
	if proto == nil {
		return CaptureMetadata{}
	}
	return CaptureMetadata{
		OrganizationID:   proto.OrganizationId,
		LocationID:       proto.LocationId,
		RobotName:        proto.RobotName,
		RobotID:          proto.RobotId,
		PartName:         proto.PartName,
		PartID:           proto.PartId,
		ComponentType:    proto.ComponentType,
		ComponentName:    proto.ComponentName,
		MethodName:       proto.MethodName,
		MethodParameters: methodParamsFromProto(proto.MethodParameters),
		Tags:             proto.Tags,
		MimeType:         proto.MimeType,
	}
}

func binaryDataFromProto(proto *pb.BinaryData) BinaryData {
	return BinaryData{
		Binary:   proto.Binary,
		Metadata: binaryMetadataFromProto(proto.Metadata),
	}
}

func binaryMetadataFromProto(proto *pb.BinaryMetadata) BinaryMetadata {
	return BinaryMetadata{
		ID:              proto.Id,
		CaptureMetadata: captureMetadataFromProto(proto.CaptureMetadata),
		TimeRequested:   proto.TimeRequested.AsTime(),
		TimeReceived:    proto.TimeReceived.AsTime(),
		FileName:        proto.FileName,
		FileExt:         proto.FileExt,
		URI:             proto.Uri,
		Annotations:     annotationsFromProto(proto.Annotations),
		DatasetIDs:      proto.DatasetIds,
	}
}

func tabularDataFromProto(proto *pb.TabularData, metadata *pb.CaptureMetadata) TabularData {
	return TabularData{
		Data:          proto.Data.AsMap(),
		MetadataIndex: proto.MetadataIndex,
		Metadata:      captureMetadataFromProto(metadata),
		TimeRequested: proto.TimeRequested.AsTime(),
		TimeReceived:  proto.TimeReceived.AsTime(),
	}
}

func binaryIDToProto(binaryID BinaryID) *pb.BinaryID {
	return &pb.BinaryID{
		FileId:         binaryID.FileID,
		OrganizationId: binaryID.OrganizationID,
		LocationId:     binaryID.LocationID,
	}
}

func binaryIDsToProto(binaryIDs []BinaryID) []*pb.BinaryID {
	var protoBinaryIDs []*pb.BinaryID
	for _, binaryID := range binaryIDs {
		protoBinaryIDs = append(protoBinaryIDs, binaryIDToProto(binaryID))
	}
	return protoBinaryIDs
}

func filterToProto(filter Filter) *pb.Filter {
	return &pb.Filter{
		ComponentName:   filter.ComponentName,
		ComponentType:   filter.ComponentType,
		Method:          filter.Method,
		RobotName:       filter.RobotName,
		RobotId:         filter.RobotID,
		PartName:        filter.PartName,
		PartId:          filter.PartID,
		LocationIds:     filter.LocationIDs,
		OrganizationIds: filter.OrganizationIDs,
		MimeType:        filter.MimeType,
		Interval:        captureIntervalToProto(filter.Interval),
		TagsFilter:      tagsFilterToProto(filter.TagsFilter),
		BboxLabels:      filter.BboxLabels,
		DatasetId:       filter.DatasetID,
	}
}

func captureIntervalToProto(interval CaptureInterval) *pb.CaptureInterval {
	return &pb.CaptureInterval{
		Start: timestamppb.New(interval.Start),
		End:   timestamppb.New(interval.End),
	}
}

func tagsFilterToProto(tagsFilter TagsFilter) *pb.TagsFilter {
	return &pb.TagsFilter{
		Type: pb.TagsFilterType(tagsFilter.Type),
		Tags: tagsFilter.Tags,
	}
}

func orderToProto(sortOrder Order) pb.Order {
	switch sortOrder {
	case Ascending:
		return pb.Order_ORDER_ASCENDING
	case Descending:
		return pb.Order_ORDER_DESCENDING
	case Unspecified:
		return pb.Order_ORDER_UNSPECIFIED
	}
	return pb.Order_ORDER_UNSPECIFIED
}

// convertBsonToNative recursively converts BSON datetime objects to Go DateTime and BSON arrays to slices of interface{}.
// For slices and maps of specific types, the best we can do is use interface{} as the container type.
func convertBsonToNative(data interface{}) interface{} {
	switch v := data.(type) {
	case primitive.DateTime:
		return v.Time().UTC()
	case primitive.A: // Handle BSON arrays/slices
		nativeArray := make([]interface{}, len(v))
		for i, item := range v {
			nativeArray[i] = convertBsonToNative(item)
		}
		return nativeArray
	case bson.M: // Handle BSON maps
		convertedMap := make(map[string]interface{})
		for key, value := range v {
			convertedMap[key] = convertBsonToNative(value)
		}
		return convertedMap
	case map[string]interface{}: // Handle Go maps
		for key, value := range v {
			v[key] = convertBsonToNative(value)
		}
		return v
	case int32:
		return int(v)
	case int64:
		return int(v)
	default:
		return v
	}
}

// BsonToGo converts raw BSON data (as [][]byte) into native Go types and interfaces.
// Returns a slice of maps representing the data objects.
func BsonToGo(rawData [][]byte) ([]map[string]interface{}, error) {
	dataObjects := []map[string]interface{}{}
	for _, byteSlice := range rawData {
		// Unmarshal each BSON byte slice into a Go map
		obj := map[string]interface{}{}
		if err := bson.Unmarshal(byteSlice, &obj); err != nil {
			return nil, err
		}
		// Convert the unmarshalled map to native Go types
		convertedObj := convertBsonToNative(obj).(map[string]interface{})
		dataObjects = append(dataObjects, convertedObj)
	}
	return dataObjects, nil
}

// TabularDataByFilter queries tabular data and metadata based on given filters.
func (d *DataClient) TabularDataByFilter(
	ctx context.Context,
	filter Filter,
	limit uint64,
	last string,
	sortOrder Order,
	countOnly bool,
	includeInternalData bool,
) (TabularDataReturn, error) {
	resp, err := d.dataClient.TabularDataByFilter(ctx, &pb.TabularDataByFilterRequest{
		DataRequest: &pb.DataRequest{
			Filter:    filterToProto(filter),
			Limit:     limit,
			Last:      last,
			SortOrder: orderToProto(sortOrder),
		},
		CountOnly:           countOnly,
		IncludeInternalData: includeInternalData,
	})
	if err != nil {
		return TabularDataReturn{}, err
	}
	// TabularData contains tabular data and associated metadata
	dataArray := []TabularData{}
	var metadata *pb.CaptureMetadata
	for _, data := range resp.Data {
		if int(data.MetadataIndex) < len(resp.Metadata) {
			metadata = resp.Metadata[data.MetadataIndex]
		} else {
			metadata = &pb.CaptureMetadata{}
		}
		dataArray = append(dataArray, tabularDataFromProto(data, metadata))
	}

	return TabularDataReturn{
		TabularData: dataArray,
		Count:       resp.Count,
		Last:        resp.Last,
	}, nil
}

// TabularDataBySQL queries tabular data with a SQL query.
func (d *DataClient) TabularDataBySQL(ctx context.Context, organizationID, sqlQuery string) ([]map[string]interface{}, error) {
	resp, err := d.dataClient.TabularDataBySQL(ctx, &pb.TabularDataBySQLRequest{
		OrganizationId: organizationID,
		SqlQuery:       sqlQuery,
	})
	if err != nil {
		return nil, err
	}
	dataObjects, err := BsonToGo(resp.RawData)
	if err != nil {
		return nil, err
	}
	return dataObjects, nil
}

// TabularDataByMQL queries tabular data with an MQL (MongoDB Query Language) query.
func (d *DataClient) TabularDataByMQL(ctx context.Context, organizationID string, mqlbinary [][]byte) ([]map[string]interface{}, error) {
	resp, err := d.dataClient.TabularDataByMQL(ctx, &pb.TabularDataByMQLRequest{
		OrganizationId: organizationID,
		MqlBinary:      mqlbinary,
	})
	if err != nil {
		return nil, err
	}

	result, err := BsonToGo(resp.RawData)
	if err != nil {
		return nil, err
	}
	return result, nil
}

// BinaryDataByFilter queries binary data and metadata based on given filters.
func (d *DataClient) BinaryDataByFilter(
	ctx context.Context,
	filter Filter,
	limit uint64,
	sortOrder Order,
	last string,
	includeBinary bool,
	countOnly bool,
	includeInternalData bool,
) (BinaryDataReturn, error) {
	resp, err := d.dataClient.BinaryDataByFilter(ctx, &pb.BinaryDataByFilterRequest{
		DataRequest: &pb.DataRequest{
			Filter:    filterToProto(filter),
			Limit:     limit,
			Last:      last,
			SortOrder: orderToProto(sortOrder),
		},
		IncludeBinary:       includeBinary,
		CountOnly:           countOnly,
		IncludeInternalData: includeInternalData,
	})
	if err != nil {
		return BinaryDataReturn{}, err
	}
	data := make([]BinaryData, len(resp.Data))
	for i, protoData := range resp.Data {
		data[i] = binaryDataFromProto(protoData)
	}
	return BinaryDataReturn{
		BinaryData: data,
		Count:      resp.Count,
		Last:       resp.Last,
	}, nil
}

// BinaryDataByIDs queries binary data and metadata based on given IDs.
func (d *DataClient) BinaryDataByIDs(ctx context.Context, binaryIDs []BinaryID) ([]BinaryData, error) {
	resp, err := d.dataClient.BinaryDataByIDs(ctx, &pb.BinaryDataByIDsRequest{
		IncludeBinary: true,
		BinaryIds:     binaryIDsToProto(binaryIDs),
	})
	if err != nil {
		return nil, err
	}
	data := make([]BinaryData, len(resp.Data))
	for i, protoData := range resp.Data {
		data[i] = binaryDataFromProto(protoData)
	}
	return data, nil
}

// DeleteTabularData deletes tabular data older than a number of days, based on the given organization ID.
// It returns the number of tabular datapoints deleted.
func (d *DataClient) DeleteTabularData(ctx context.Context, organizationID string, deleteOlderThanDays uint32) (uint64, error) {
	resp, err := d.dataClient.DeleteTabularData(ctx, &pb.DeleteTabularDataRequest{
		OrganizationId:      organizationID,
		DeleteOlderThanDays: deleteOlderThanDays,
	})
	if err != nil {
		return 0, err
	}
	return resp.DeletedCount, nil
}

// DeleteBinaryDataByFilter deletes binary data based on given filters.
// It returns the number of binary datapoints deleted.
func (d *DataClient) DeleteBinaryDataByFilter(ctx context.Context, filter Filter) (uint64, error) {
	resp, err := d.dataClient.DeleteBinaryDataByFilter(ctx, &pb.DeleteBinaryDataByFilterRequest{
		Filter:              filterToProto(filter),
		IncludeInternalData: true,
	})
	if err != nil {
		return 0, err
	}
	return resp.DeletedCount, nil
}

// DeleteBinaryDataByIDs deletes binary data based on given IDs.
// It returns the number of binary datapoints deleted.
func (d *DataClient) DeleteBinaryDataByIDs(ctx context.Context, binaryIDs []BinaryID) (uint64, error) {
	resp, err := d.dataClient.DeleteBinaryDataByIDs(ctx, &pb.DeleteBinaryDataByIDsRequest{
		BinaryIds: binaryIDsToProto(binaryIDs),
	})
	if err != nil {
		return 0, err
	}
	return resp.DeletedCount, nil
}

// AddTagsToBinaryDataByIDs adds string tags, unless the tags are already present, to binary data based on given IDs.
func (d *DataClient) AddTagsToBinaryDataByIDs(ctx context.Context, tags []string, binaryIDs []BinaryID) error {
	_, err := d.dataClient.AddTagsToBinaryDataByIDs(ctx, &pb.AddTagsToBinaryDataByIDsRequest{
		BinaryIds: binaryIDsToProto(binaryIDs),
		Tags:      tags,
	})
	return err
}

// AddTagsToBinaryDataByFilter adds string tags, unless the tags are already present, to binary data based on the given filter.
func (d *DataClient) AddTagsToBinaryDataByFilter(ctx context.Context, tags []string, filter Filter) error {
	_, err := d.dataClient.AddTagsToBinaryDataByFilter(ctx, &pb.AddTagsToBinaryDataByFilterRequest{
		Filter: filterToProto(filter),
		Tags:   tags,
	})
	return err
}

// RemoveTagsFromBinaryDataByIDs removes string tags from binary data based on given IDs.
// It returns the number of binary files which had tags removed.
func (d *DataClient) RemoveTagsFromBinaryDataByIDs(ctx context.Context,
	tags []string, binaryIDs []BinaryID,
) (uint64, error) {
	resp, err := d.dataClient.RemoveTagsFromBinaryDataByIDs(ctx, &pb.RemoveTagsFromBinaryDataByIDsRequest{
		BinaryIds: binaryIDsToProto(binaryIDs),
		Tags:      tags,
	})
	if err != nil {
		return 0, err
	}
	return resp.DeletedCount, nil
}

// RemoveTagsFromBinaryDataByFilter removes the specified string tags from binary data that match the given filter.
// It returns the number of binary files from which tags were removed.
func (d *DataClient) RemoveTagsFromBinaryDataByFilter(ctx context.Context,
	tags []string, filter Filter,
) (uint64, error) {
	resp, err := d.dataClient.RemoveTagsFromBinaryDataByFilter(ctx, &pb.RemoveTagsFromBinaryDataByFilterRequest{
		Filter: filterToProto(filter),
		Tags:   tags,
	})
	if err != nil {
		return 0, err
	}
	return resp.DeletedCount, nil
}

// TagsByFilter retrieves all unique tags associated with the data that match the specified filter.
// It returns the list of these unique tags.
func (d *DataClient) TagsByFilter(ctx context.Context, filter Filter) ([]string, error) {
	resp, err := d.dataClient.TagsByFilter(ctx, &pb.TagsByFilterRequest{
		Filter: filterToProto(filter),
	})
	if err != nil {
		return nil, err
	}
	return resp.Tags, nil
}

// AddBoundingBoxToImageByID adds a bounding box to an image with the specified ID,
// using the provided label and position in normalized coordinates.
// All normalized coordinates (xMin, yMin, xMax, yMax) must be float values in the range [0, 1].
func (d *DataClient) AddBoundingBoxToImageByID(
	ctx context.Context,
	binaryID BinaryID,
	label string,
	xMinNormalized float64,
	yMinNormalized float64,
	xMaxNormalized float64,
	yMaxNormalized float64,
) (string, error) {
	resp, err := d.dataClient.AddBoundingBoxToImageByID(ctx, &pb.AddBoundingBoxToImageByIDRequest{
		BinaryId:       binaryIDToProto(binaryID),
		Label:          label,
		XMinNormalized: xMinNormalized,
		YMinNormalized: yMinNormalized,
		XMaxNormalized: xMaxNormalized,
		YMaxNormalized: yMaxNormalized,
	})
	if err != nil {
		return "", err
	}
	return resp.BboxId, nil
}

// RemoveBoundingBoxFromImageByID removes a bounding box from an image with the given ID.
func (d *DataClient) RemoveBoundingBoxFromImageByID(
	ctx context.Context,
	bboxID string,
	binaryID BinaryID,
) error {
	_, err := d.dataClient.RemoveBoundingBoxFromImageByID(ctx, &pb.RemoveBoundingBoxFromImageByIDRequest{
		BinaryId: binaryIDToProto(binaryID),
		BboxId:   bboxID,
	})
	return err
}

// BoundingBoxLabelsByFilter retrieves all unique string labels for bounding boxes that match the specified filter.
// It returns a list of these labels.
func (d *DataClient) BoundingBoxLabelsByFilter(ctx context.Context, filter Filter) ([]string, error) {
	resp, err := d.dataClient.BoundingBoxLabelsByFilter(ctx, &pb.BoundingBoxLabelsByFilterRequest{
		Filter: filterToProto(filter),
	})
	if err != nil {
		return nil, err
	}
	return resp.Labels, nil
}

// UpdateBoundingBox updates the bounding box for a given bbox ID for the file represented by the binary ID,
// modifying its label and position using optional normalized coordinates (xMin, yMin, xMax, yMax),
// where all coordinates must be in the range [0, 1].
func (d *DataClient) UpdateBoundingBox(ctx context.Context,
	binaryID BinaryID,
	bboxID string,
	label *string, // optional
	xMinNormalized *float64, // optional
	yMinNormalized *float64, // optional
	xMaxNormalized *float64, // optional
	yMaxNormalized *float64, // optional
) error {
	_, err := d.dataClient.UpdateBoundingBox(ctx, &pb.UpdateBoundingBoxRequest{
		BinaryId:       binaryIDToProto(binaryID),
		BboxId:         bboxID,
		Label:          label,
		XMinNormalized: xMinNormalized,
		YMinNormalized: yMinNormalized,
		XMaxNormalized: xMaxNormalized,
		YMaxNormalized: yMaxNormalized,
	})
	return err
}

// GetDatabaseConnection establishes a connection to a MongoDB Atlas Data Federation instance.
// It returns the hostname endpoint, a URI for connecting to the database via MongoDB clients,
// and a flag indicating whether a database user is configured for the Viam organization.
func (d *DataClient) GetDatabaseConnection(ctx context.Context, organizationID string) (DatabaseConnReturn, error) {
	resp, err := d.dataClient.GetDatabaseConnection(ctx, &pb.GetDatabaseConnectionRequest{
		OrganizationId: organizationID,
	})
	if err != nil {
		return DatabaseConnReturn{}, err
	}
	return DatabaseConnReturn{
		Hostname:        resp.Hostname,
		MongodbURI:      resp.MongodbUri,
		HasDatabaseUser: resp.HasDatabaseUser,
	}, nil
}

// ConfigureDatabaseUser configures a database user for the Viam organization's MongoDB Atlas Data Federation instance.
func (d *DataClient) ConfigureDatabaseUser(
	ctx context.Context,
	organizationID string,
	password string,
) error {
	_, err := d.dataClient.ConfigureDatabaseUser(ctx, &pb.ConfigureDatabaseUserRequest{
		OrganizationId: organizationID,
		Password:       password,
	})
	return err
}

// AddBinaryDataToDatasetByIDs adds the binary data with the given binary IDs to the dataset.
func (d *DataClient) AddBinaryDataToDatasetByIDs(
	ctx context.Context,
	binaryIDs []BinaryID,
	datasetID string,
) error {
	_, err := d.dataClient.AddBinaryDataToDatasetByIDs(ctx, &pb.AddBinaryDataToDatasetByIDsRequest{
		BinaryIds: binaryIDsToProto(binaryIDs),
		DatasetId: datasetID,
	})
	return err
}

// RemoveBinaryDataFromDatasetByIDs removes the binary data with the given binary IDs from the dataset.
func (d *DataClient) RemoveBinaryDataFromDatasetByIDs(
	ctx context.Context,
	binaryIDs []BinaryID,
	datasetID string,
) error {
	_, err := d.dataClient.RemoveBinaryDataFromDatasetByIDs(ctx, &pb.RemoveBinaryDataFromDatasetByIDsRequest{
		BinaryIds: binaryIDsToProto(binaryIDs),
		DatasetId: datasetID,
	})
	return err
}

func uploadMetadataToProto(metadata UploadMetadata) *syncPb.UploadMetadata {
	var methodParams map[string]*anypb.Any
	if metadata.MethodParameters != nil {
		var err error
		methodParams, err = protoutils.ConvertMapToProtoAny(metadata.MethodParameters)
		if err != nil {
			return nil
		}
	}
	return &syncPb.UploadMetadata{
		PartId:           metadata.PartID,
		ComponentType:    metadata.ComponentType,
		ComponentName:    metadata.ComponentName,
		MethodName:       metadata.MethodName,
		Type:             syncPb.DataType(metadata.Type),
		FileName:         metadata.FileName,
		MethodParameters: methodParams,
		FileExtension:    metadata.FileExtension,
		Tags:             metadata.Tags,
	}
}

func annotationsToProto(annotations Annotations) *pb.Annotations {
	var protoBboxes []*pb.BoundingBox
	for _, bbox := range annotations.Bboxes {
		protoBboxes = append(protoBboxes, &pb.BoundingBox{
			Id:             bbox.ID,
			Label:          bbox.Label,
			XMinNormalized: bbox.XMinNormalized,
			YMinNormalized: bbox.YMinNormalized,
			XMaxNormalized: bbox.XMaxNormalized,
			YMaxNormalized: bbox.YMaxNormalized,
		})
	}
	return &pb.Annotations{
		Bboxes: protoBboxes,
	}
}

func sensorMetadataToProto(metadata SensorMetadata) *syncPb.SensorMetadata {
	return &syncPb.SensorMetadata{
		TimeRequested: timestamppb.New(metadata.TimeRequested),
		TimeReceived:  timestamppb.New(metadata.TimeReceived),
		MimeType:      syncPb.MimeType(metadata.MimeType),
		Annotations:   annotationsToProto(metadata.Annotations),
	}
}

// Ensure only one of SDStruct or SDBinary is set.
func validateSensorData(sensorData SensorData) error {
	if sensorData.SDStruct != nil && len(sensorData.SDBinary) > 0 {
		return errors.New("sensorData cannot have both SDStruct and SDBinary set")
	}
	return nil
}

func sensorDataToProto(sensorData SensorData) (*syncPb.SensorData, error) {
	if err := validateSensorData(sensorData); err != nil {
		return nil, err
	}
	switch {
	case len(sensorData.SDBinary) > 0:
		return &syncPb.SensorData{
			Metadata: sensorMetadataToProto(sensorData.Metadata),
			Data: &syncPb.SensorData_Binary{
				Binary: sensorData.SDBinary,
			},
		}, nil
	case sensorData.SDStruct != nil:
		pbStruct, err := structpb.NewStruct(sensorData.SDStruct)
		if err != nil {
			return nil, err
		}
		return &syncPb.SensorData{
			Metadata: sensorMetadataToProto(sensorData.Metadata),
			Data: &syncPb.SensorData_Struct{
				Struct: pbStruct,
			},
		}, nil
	default:
		return nil, errors.New("sensorData must have either SDStruct or SDBinary set")
	}
}

func sensorContentsToProto(sensorContents []SensorData) ([]*syncPb.SensorData, error) {
	var protoSensorContents []*syncPb.SensorData
	for _, item := range sensorContents {
		protoItem, err := sensorDataToProto(item)
		if err != nil {
			return nil, err // Propagate the error
		}
		protoSensorContents = append(protoSensorContents, protoItem)
	}
	return protoSensorContents, nil
}

func formatFileExtension(fileExt string) string {
	if fileExt == "" {
		return fileExt
	}
	if fileExt[0] == '.' {
		return fileExt
	}
	return "." + fileExt
}

// BinaryDataCaptureUpload uploads the contents and metadata for binary data.
func (d *DataClient) BinaryDataCaptureUpload(
	ctx context.Context,
	binaryData []byte,
	partID string,
	componentType string,
	componentName string,
	methodName string,
	fileExtension string,
	options *BinaryOptions,
) (string, error) {
	var sensorMetadata SensorMetadata
	if options.DataRequestTimes != nil && len(options.DataRequestTimes) == 2 {
		sensorMetadata = SensorMetadata{
			TimeRequested: options.DataRequestTimes[0],
			TimeReceived:  options.DataRequestTimes[1],
		}
	}
	sensorData := SensorData{
		Metadata: sensorMetadata,
		SDStruct: nil,
		SDBinary: binaryData,
	}
	metadata := UploadMetadata{
		PartID:        partID,
		ComponentType: componentType,
		ComponentName: componentName,
		MethodName:    methodName,
		Type:          DataTypeBinarySensor,
		FileExtension: formatFileExtension(fileExtension),
	}
	if options.FileName != nil {
		metadata.FileName = *options.FileName
	}
	if options.MethodParameters != nil {
		metadata.MethodParameters = options.MethodParameters
	}
	if options.Tags != nil {
		metadata.Tags = options.Tags
	}

	response, err := d.dataCaptureUpload(ctx, metadata, []SensorData{sensorData})
	if err != nil {
		return "", err
	}
	return response, nil
}

// TabularDataCaptureUpload uploads the contents and metadata for tabular data.
func (d *DataClient) TabularDataCaptureUpload(
	ctx context.Context,
	tabularData []map[string]interface{},
	partID string,
	componentType string,
	componentName string,
	methodName string,
	dataRequestTimes [][2]time.Time,
	options *TabularOptions,
) (string, error) {
	if len(dataRequestTimes) != len(tabularData) {
		return "", errors.New("dataRequestTimes and tabularData lengths must be equal")
	}
	var sensorContents []SensorData
	for i, tabData := range tabularData {
		sensorMetadata := SensorMetadata{}
		dates := dataRequestTimes[i]
		if len(dates) == 2 {
			sensorMetadata.TimeRequested = dates[0]
			sensorMetadata.TimeReceived = dates[1]
		}
		sensorData := SensorData{
			Metadata: sensorMetadata,
			SDStruct: tabData,
			SDBinary: nil,
		}
		sensorContents = append(sensorContents, sensorData)
	}
	metadata := UploadMetadata{
		PartID:        partID,
		ComponentType: componentType,
		ComponentName: componentName,
		MethodName:    methodName,
		Type:          DataTypeTabularSensor,
	}

	if options.FileName != nil {
		metadata.FileName = *options.FileName
	}
	if options.MethodParameters != nil {
		metadata.MethodParameters = options.MethodParameters
	}
	if options.FileExtension != nil {
		metadata.FileExtension = formatFileExtension(*options.FileExtension)
	}
	if options.Tags != nil {
		metadata.Tags = options.Tags
	}
	response, err := d.dataCaptureUpload(ctx, metadata, sensorContents)
	if err != nil {
		return "", err
	}
	return response, nil
}

// dataCaptureUpload uploads the metadata and contents for either tabular or binary data,
// and returns the file ID associated with the uploaded data and metadata.
func (d *DataClient) dataCaptureUpload(ctx context.Context, metadata UploadMetadata, sensorContents []SensorData) (string, error) {
	sensorContentsPb, err := sensorContentsToProto(sensorContents)
	if err != nil {
		return "", err
	}
	resp, err := d.dataSyncClient.DataCaptureUpload(ctx, &syncPb.DataCaptureUploadRequest{
		Metadata:       uploadMetadataToProto(metadata),
		SensorContents: sensorContentsPb,
	})
	if err != nil {
		return "", err
	}
	return resp.FileId, nil
}

// StreamingDataCaptureUpload uploads metadata and streaming binary data in chunks.
func (d *DataClient) StreamingDataCaptureUpload(
	ctx context.Context,
	data []byte,
	partID string,
	fileExt string,
	options *StreamingOptions,
) (string, error) {
	uploadMetadata := UploadMetadata{
		PartID:        partID,
		Type:          DataTypeBinarySensor,
		FileExtension: fileExt,
	}
	if options.ComponentType != nil {
		uploadMetadata.ComponentType = *options.ComponentType
	}
	if options.ComponentName != nil {
		uploadMetadata.ComponentName = *options.ComponentName
	}
	if options.MethodName != nil {
		uploadMetadata.MethodName = *options.MethodName
	}
	if options.FileName != nil {
		uploadMetadata.FileName = *options.FileName
	}
	if options.MethodParameters != nil {
		uploadMetadata.MethodParameters = options.MethodParameters
	}
	if options.Tags != nil {
		uploadMetadata.Tags = options.Tags
	}
	uploadMetadataPb := uploadMetadataToProto(uploadMetadata)
	var sensorMetadata SensorMetadata
	if options.DataRequestTimes != nil && len(options.DataRequestTimes) == 2 {
		sensorMetadata = SensorMetadata{
			TimeRequested: options.DataRequestTimes[0],
			TimeReceived:  options.DataRequestTimes[1],
		}
	}
	sensorMetadataPb := sensorMetadataToProto(sensorMetadata)
	metadata := &syncPb.DataCaptureUploadMetadata{
		UploadMetadata: uploadMetadataPb,
		SensorMetadata: sensorMetadataPb,
	}
	// establish a streaming connection.
	stream, err := d.dataSyncClient.StreamingDataCaptureUpload(ctx)
	if err != nil {
		return "", err
	}
	// send the metadata as the first packet.
	metaReq := &syncPb.StreamingDataCaptureUploadRequest{
		UploadPacket: &syncPb.StreamingDataCaptureUploadRequest_Metadata{
			Metadata: metadata,
		},
	}
	if err := stream.Send(metaReq); err != nil {
		return "", err
	}

	// send the binary data in chunks.
	for start := 0; start < len(data); start += UploadChunkSize {
		end := start + UploadChunkSize
		if end > len(data) {
			end = len(data)
		}
		dataReq := &syncPb.StreamingDataCaptureUploadRequest{
			UploadPacket: &syncPb.StreamingDataCaptureUploadRequest_Data{
				Data: data[start:end],
			},
		}
		if err := stream.Send(dataReq); err != nil {
			return "", err
		}
	}
	// close the stream and get the response.
	resp, err := stream.CloseAndRecv()
	if err != nil {
		return "", err
	}
	return resp.FileId, nil
}

// FileUploadFromBytes uploads the contents and metadata for binary data such as encoded images or other data represented by bytes
// and returns the file id of the uploaded data.
func (d *DataClient) FileUploadFromBytes(
	ctx context.Context,
	partID string,
	data []byte,
	opts *FileUploadOptions,
) (string, error) {
	metadata := &syncPb.UploadMetadata{
		PartId: partID,
		Type:   syncPb.DataType_DATA_TYPE_FILE,
	}
	if opts.MethodParameters != nil {
		methodParams, err := protoutils.ConvertMapToProtoAny(opts.MethodParameters)
		if err != nil {
			return "", err
		}
		metadata.MethodParameters = methodParams
	}
	if opts.ComponentType != nil {
		metadata.ComponentType = *opts.ComponentType
	}
	if opts.ComponentName != nil {
		metadata.ComponentName = *opts.ComponentName
	}
	if opts.MethodName != nil {
		metadata.MethodName = *opts.MethodName
	}
	if opts.FileName != nil {
		metadata.FileName = *opts.FileName
	}
	if opts.FileExtension != nil {
		metadata.FileExtension = formatFileExtension(*opts.FileExtension)
	}
	if opts.Tags != nil {
		metadata.Tags = opts.Tags
	}
	return d.fileUploadStreamResp(metadata, data)
}

// FileUploadFromPath uploads the contents and metadata for binary data created from a filepath
// and returns the file id of the uploaded data.
func (d *DataClient) FileUploadFromPath(
	ctx context.Context,
	partID string,
	filePath string,
	opts *FileUploadOptions,
) (string, error) {
	metadata := &syncPb.UploadMetadata{
		PartId: partID,
		Type:   syncPb.DataType_DATA_TYPE_FILE,
	}
	if opts.MethodParameters != nil {
		methodParams, err := protoutils.ConvertMapToProtoAny(opts.MethodParameters)
		if err != nil {
			return "", err
		}
		metadata.MethodParameters = methodParams
	}
	if opts.ComponentType != nil {
		metadata.ComponentType = *opts.ComponentType
	}
	if opts.ComponentName != nil {
		metadata.ComponentName = *opts.ComponentName
	}
	if opts.MethodName != nil {
		metadata.MethodName = *opts.MethodName
	}
	if opts.FileExtension != nil {
		metadata.FileExtension = formatFileExtension(*opts.FileExtension)
	}
	if opts.Tags != nil {
		metadata.Tags = opts.Tags
	}
	if opts.FileName != nil {
		metadata.FileName = *opts.FileName
	} else if filePath != "" {
		metadata.FileName = filepath.Base(filePath)
		metadata.FileExtension = filepath.Ext(filePath)
	}

	var data []byte
	// Prepare file data from filepath
	if filePath != "" {
		//nolint:gosec
		fileData, err := os.ReadFile(filePath)
		if err != nil {
			return "", err
		}
		data = fileData
	}
	return d.fileUploadStreamResp(metadata, data)
}

func (d *DataClient) fileUploadStreamResp(metadata *syncPb.UploadMetadata, data []byte) (string, error) {
	// establish a streaming connection.
	stream, err := d.dataSyncClient.FileUpload(context.Background())
	if err != nil {
		return "", err
	}
	// send the metadata as the first packet.
	metaReq := &syncPb.FileUploadRequest{
		UploadPacket: &syncPb.FileUploadRequest_Metadata{
			Metadata: metadata,
		},
	}
	if err := stream.Send(metaReq); err != nil {
		return "", fmt.Errorf("failed to send metadata: %w", err)
	}
	// send file contents in chunks
	for start := 0; start < len(data); start += UploadChunkSize {
		end := start + UploadChunkSize
		if end > len(data) {
			end = len(data)
		}
		dataReq := &syncPb.FileUploadRequest{
			UploadPacket: &syncPb.FileUploadRequest_FileContents{
				FileContents: &syncPb.FileData{
					Data: data[start:end],
				},
			},
		}
		if err := stream.Send(dataReq); err != nil {
			return "", err
		}
	}
	// close stream and get response
	resp, err := stream.CloseAndRecv()
	if err != nil {
		return "", err
	}
	return resp.FileId, nil
}<|MERGE_RESOLUTION|>--- conflicted
+++ resolved
@@ -187,12 +187,6 @@
 	HasDatabaseUser bool
 }
 
-<<<<<<< HEAD
-// NewDataClient constructs a new DataClient using the connection passed in by the ViamClient.
-func NewDataClient(
-	conn rpc.ClientConn,
-) *DataClient {
-=======
 // DataSyncClient structs
 
 // SensorMetadata contains the time the sensor data was requested and was received.
@@ -291,9 +285,8 @@
 	Tags             []string
 }
 
-// NewDataClient constructs a new DataClient using the connection passed in by the viamClient.
+// NewDataClient constructs a new DataClient using the connection passed in by the ViamClient.
 func NewDataClient(conn rpc.ClientConn) *DataClient {
->>>>>>> 407305d9
 	d := pb.NewDataServiceClient(conn)
 	s := syncPb.NewDataSyncServiceClient(conn)
 	return &DataClient{
