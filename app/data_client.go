--- conflicted
+++ resolved
@@ -688,17 +688,6 @@
 	options *BinaryOptions,
 ) (string, error) {
 	var sensorMetadata SensorMetadata
-	if options.DataRequestTimes != nil && len(options.DataRequestTimes) == 2 {
-		sensorMetadata = SensorMetadata{
-			TimeRequested: options.DataRequestTimes[0],
-			TimeReceived:  options.DataRequestTimes[1],
-		}
-	}
-	sensorData := SensorData{
-		Metadata: sensorMetadata,
-		SDStruct: nil,
-		SDBinary: binaryData,
-	}
 	metadata := UploadMetadata{
 		PartID:        partID,
 		ComponentType: componentType,
@@ -707,99 +696,6 @@
 		Type:          DataTypeBinarySensor,
 		FileExtension: formatFileExtension(fileExtension),
 	}
-<<<<<<< HEAD
-	return &pb.Annotations{
-		Bboxes: protoBboxes,
-	}
-}
-
-func sensorMetadataToProto(metadata SensorMetadata) *syncPb.SensorMetadata {
-	return &syncPb.SensorMetadata{
-		TimeRequested: timestamppb.New(metadata.TimeRequested),
-		TimeReceived:  timestamppb.New(metadata.TimeReceived),
-		MimeType:      syncPb.MimeType(metadata.MimeType),
-		Annotations:   annotationsToProto(metadata.Annotations),
-	}
-}
-
-// Ensure only one of SDStruct or SDBinary is set.
-func validateSensorData(sensorData SensorData) error {
-	if sensorData.SDStruct != nil && len(sensorData.SDBinary) > 0 {
-		return errors.New("sensorData cannot have both SDStruct and SDBinary set")
-	}
-	return nil
-}
-
-func sensorDataToProto(sensorData SensorData) (*syncPb.SensorData, error) {
-	if err := validateSensorData(sensorData); err != nil {
-		return nil, err
-	}
-	switch {
-	case len(sensorData.SDBinary) > 0:
-		return &syncPb.SensorData{
-			Metadata: sensorMetadataToProto(sensorData.Metadata),
-			Data: &syncPb.SensorData_Binary{
-				Binary: sensorData.SDBinary,
-			},
-		}, nil
-	case sensorData.SDStruct != nil:
-		pbStruct, err := structpb.NewStruct(sensorData.SDStruct)
-		if err != nil {
-			return nil, err
-		}
-		return &syncPb.SensorData{
-			Metadata: sensorMetadataToProto(sensorData.Metadata),
-			Data: &syncPb.SensorData_Struct{
-				Struct: pbStruct,
-			},
-		}, nil
-	default:
-		return nil, errors.New("sensorData must have either SDStruct or SDBinary set")
-	}
-}
-
-func sensorContentsToProto(sensorContents []SensorData) ([]*syncPb.SensorData, error) {
-	var protoSensorContents []*syncPb.SensorData
-	for _, item := range sensorContents {
-		protoItem, err := sensorDataToProto(item)
-		if err != nil {
-			return nil, err // Propagate the error
-		}
-		protoSensorContents = append(protoSensorContents, protoItem)
-	}
-	return protoSensorContents, nil
-}
-
-func formatFileExtension(fileExt string) string {
-	if fileExt == "" {
-		return fileExt
-	}
-	if fileExt[0] == '.' {
-		return fileExt
-	}
-	return "." + fileExt
-}
-
-// BinaryDataCaptureUpload uploads the contents and metadata for binary data.
-func (d *DataClient) BinaryDataCaptureUpload(
-	ctx context.Context,
-	binaryData []byte,
-	partID string,
-	componentType string,
-	componentName string,
-	methodName string,
-	fileExtension string,
-	options *BinaryOptions,
-) (string, error) {
-	var sensorMetadata SensorMetadata
-	metadata := UploadMetadata{
-		PartID:        partID,
-		ComponentType: componentType,
-		ComponentName: componentName,
-		MethodName:    methodName,
-		Type:          DataTypeBinarySensor,
-		FileExtension: formatFileExtension(fileExtension),
-	}
 	if options != nil {
 		if options.FileName != nil {
 			metadata.FileName = *options.FileName
@@ -816,13 +712,6 @@
 				TimeReceived:  options.DataRequestTimes[1],
 			}
 		}
-=======
-	if options.FileName != nil {
-		metadata.FileName = *options.FileName
-	}
-	if options.MethodParameters != nil {
-		metadata.MethodParameters = options.MethodParameters
->>>>>>> 4f6620c7
 	}
 	sensorData := SensorData{
 		Metadata: sensorMetadata,
