--- conflicted
+++ resolved
@@ -12,12 +12,9 @@
 	robotName       = "robot_name"
 	partName        = "part_name"
 	host            = "host_name"
-<<<<<<< HEAD
-	secret          = "secret"
+	email           = "email"
+  secret          = "secret"
 	fragmentID      = "fragment_id"
-=======
-	email           = "email"
->>>>>>> 07c109bd
 )
 
 // Variables used throughout app testing.
