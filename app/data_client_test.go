package app

import (
	"context"
	"io"
	"os"
	"testing"
	"time"

	"go.mongodb.org/mongo-driver/bson"
	pb "go.viam.com/api/app/data/v1"
	datapipelinesPb "go.viam.com/api/app/datapipelines/v1"
	setPb "go.viam.com/api/app/dataset/v1"
	syncPb "go.viam.com/api/app/datasync/v1"
	"go.viam.com/test"
	utils "go.viam.com/utils/protoutils"
	"google.golang.org/grpc"
	"google.golang.org/protobuf/types/known/structpb"
	"google.golang.org/protobuf/types/known/timestamppb"

	"go.viam.com/rdk/protoutils"
	"go.viam.com/rdk/testutils/inject"
)

const (
	password     = "password"
	mimeType     = "mime_type"
	uri          = "some.robot.uri"
	bboxLabel    = "bbox_label"
	binaryMetaID = "binary_id"
	mongodbURI   = "mongo_uri"
	last         = "last"
	fileID       = "file_id"
)

var (
	binaryDataType      = DataTypeBinarySensor
	tabularDataType     = DataTypeTabularSensor
	locationIDs         = []string{locationID}
	orgIDs              = []string{organizationID}
	mimeTypes           = []string{mimeType}
	bboxLabels          = []string{bboxLabel}
	methodParameters    = map[string]interface{}{}
	dataRequestTimes    = [2]time.Time{start, end}
	count               = 5
	countOnly           = true
	includeInternalData = true
	data                = map[string]interface{}{
		"key": "value",
	}
	fileName        = "file_name"
	fileExt         = ".file_ext.ext"
	componentName   = "component_name"
	componentType   = "component_type"
	method          = "method"
	tabularMetadata = CaptureMetadata{
		OrganizationID:   organizationID,
		LocationID:       locationID,
		RobotName:        robotName,
		RobotID:          robotID,
		PartName:         partName,
		PartID:           partID,
		ComponentType:    componentType,
		ComponentName:    componentName,
		MethodName:       method,
		MethodParameters: methodParameters,
		Tags:             tags,
		MimeType:         mimeType,
	}
	tabularData = TabularData{
		Data:          data,
		MetadataIndex: 0,
		Metadata:      &tabularMetadata,
		TimeRequested: start,
		TimeReceived:  end,
	}
	exportTabularResponse = &pb.ExportTabularDataResponse{
		PartId:           partID,
		ResourceName:     componentName,
		ResourceSubtype:  componentType,
		MethodName:       method,
		TimeCaptured:     timestamppb.Now(),
		OrganizationId:   organizationID,
		LocationId:       parentLocationID,
		RobotName:        robotName,
		RobotId:          robotID,
		PartName:         partName,
		MethodParameters: &structpb.Struct{},
		Tags:             tags,
		Payload:          &structpb.Struct{},
	}

	binaryDataID   = "binary_data_id"
	binaryDataIDs  = []string{binaryDataID}
	binaryDataByte = []byte("BYTE")
	sqlQuery       = "SELECT * FROM readings WHERE organization_id='e76d1b3b-0468-4efd-bb7f-fb1d2b352fcb' LIMIT 1"
	rawData        = []map[string]interface{}{
		{
			"key1": start,
			"key2": "2",
			"key3": []interface{}{1, 2, 3},
			"key4": map[string]interface{}{
				"key4sub1": end,
			},
			"key5": 4.05,
			"key6": []interface{}{true, false, true},
			"key7": []interface{}{
				map[string]interface{}{
					"nestedKey1": "simpleValue",
				},
				map[string]interface{}{
					"nestedKey2": start,
				},
			},
		},
	}
	datasetIDs = []string{datasetID}
	dataset    = Dataset{
		ID:             datasetID,
		Name:           name,
		OrganizationID: organizationID,
		TimeCreated:    &createdOn,
	}
	datasets   = []*Dataset{&dataset}
	pbDatasets = []*setPb.Dataset{
		{
			Id:             dataset.ID,
			Name:           dataset.Name,
			OrganizationId: dataset.OrganizationID,
			TimeCreated:    pbCreatedOn,
		},
	}
	annotations = Annotations{
		Bboxes: []*BoundingBox{
			{
				ID:             "bbox1",
				Label:          "label1",
				XMinNormalized: 0.1,
				YMinNormalized: 0.2,
				XMaxNormalized: 0.8,
				YMaxNormalized: 0.9,
			},
			{
				ID:             "bbox2",
				Label:          "label2",
				XMinNormalized: 0.15,
				YMinNormalized: 0.25,
				XMaxNormalized: 0.75,
				YMaxNormalized: 0.85,
			},
		},
	}

	dataPipelineID = "data_pipeline_id"
	dataPipeline   = DataPipeline{
		ID:             dataPipelineID,
		Name:           name,
		OrganizationID: organizationID,
		Schedule:       "0 0 * * *",
		MqlBinary:      [][]byte{[]byte("mql_binary")},
		Enabled:        true,
		CreatedOn:      time.Date(2023, 1, 1, 12, 0, 0, 0, time.UTC),
		UpdatedAt:      time.Date(2023, 1, 1, 12, 30, 0, 0, time.UTC),
		DataSourceType: TabularDataSourceTypeStandard,
	}

	pbDataSourceType = pb.TabularDataSourceType_TABULAR_DATA_SOURCE_TYPE_STANDARD
	pbDataPipeline   = &datapipelinesPb.DataPipeline{
		Id:             dataPipelineID,
		Name:           name,
		OrganizationId: organizationID,
		Schedule:       "0 0 * * *",
		MqlBinary:      [][]byte{[]byte("mql_binary")},
		Enabled:        true,
		CreatedOn:      timestamppb.New(time.Date(2023, 1, 1, 12, 0, 0, 0, time.UTC)),
		UpdatedAt:      timestamppb.New(time.Date(2023, 1, 1, 12, 30, 0, 0, time.UTC)),
		DataSourceType: &pbDataSourceType,
	}
	pbDataPipelines    = []*datapipelinesPb.DataPipeline{pbDataPipeline}
	dataPipelines      = []*DataPipeline{&dataPipeline}
	pbDataPipelineRuns = []*datapipelinesPb.DataPipelineRun{
		{
			Id:            "run1",
			Status:        datapipelinesPb.DataPipelineRunStatus_DATA_PIPELINE_RUN_STATUS_STARTED,
			StartTime:     timestamppb.New(time.Date(2023, 1, 1, 12, 0, 0, 0, time.UTC)),
			EndTime:       timestamppb.New(time.Date(2023, 1, 1, 12, 5, 0, 0, time.UTC)),
			DataStartTime: timestamppb.New(time.Date(2023, 1, 1, 11, 0, 0, 0, time.UTC)),
			DataEndTime:   timestamppb.New(time.Date(2023, 1, 1, 12, 30, 0, 0, time.UTC)),
		},
	}
	dataPipelineRuns = []*DataPipelineRun{
		{
			ID:            "run1",
			Status:        DataPipelineRunStatusStarted,
			StartTime:     time.Date(2023, 1, 1, 12, 0, 0, 0, time.UTC),
			EndTime:       time.Date(2023, 1, 1, 12, 5, 0, 0, time.UTC),
			DataStartTime: time.Date(2023, 1, 1, 11, 0, 0, 0, time.UTC),
			DataEndTime:   time.Date(2023, 1, 1, 12, 30, 0, 0, time.UTC),
		},
	}
)

func binaryDataToProto(binaryData BinaryData) *pb.BinaryData {
	return &pb.BinaryData{
		Binary:   binaryData.Binary,
		Metadata: binaryMetadataToProto(binaryData.Metadata),
	}
}

func captureMetadataToProto(metadata CaptureMetadata) *pb.CaptureMetadata {
	methodParams, err := protoutils.ConvertMapToProtoAny(metadata.MethodParameters)
	if err != nil {
		return nil
	}
	return &pb.CaptureMetadata{
		OrganizationId:   metadata.OrganizationID,
		LocationId:       metadata.LocationID,
		RobotName:        metadata.RobotName,
		RobotId:          metadata.RobotID,
		PartName:         metadata.PartName,
		PartId:           metadata.PartID,
		ComponentType:    metadata.ComponentType,
		ComponentName:    metadata.ComponentName,
		MethodName:       metadata.MethodName,
		MethodParameters: methodParams,
		Tags:             metadata.Tags,
		MimeType:         metadata.MimeType,
	}
}

func binaryMetadataToProto(binaryMetadata *BinaryMetadata) *pb.BinaryMetadata {
	return &pb.BinaryMetadata{
		Id:              binaryMetadata.ID,
		BinaryDataId:    binaryMetadata.BinaryDataID,
		CaptureMetadata: captureMetadataToProto(binaryMetadata.CaptureMetadata),
		TimeRequested:   timestamppb.New(binaryMetadata.TimeRequested),
		TimeReceived:    timestamppb.New(binaryMetadata.TimeReceived),
		FileName:        binaryMetadata.FileName,
		FileExt:         binaryMetadata.FileExt,
		Uri:             binaryMetadata.URI,
		Annotations:     annotationsToProto(binaryMetadata.Annotations),
		DatasetIds:      binaryMetadata.DatasetIDs,
	}
}

func dataRequestToProto(dataRequest DataRequest) *pb.DataRequest {
	return &pb.DataRequest{
		Filter:    filterToProto(&dataRequest.Filter),
		Limit:     uint64(dataRequest.Limit),
		Last:      dataRequest.Last,
		SortOrder: orderToProto(dataRequest.SortOrder),
	}
}

func createDataGrpcClient() *inject.DataServiceClient {
	return &inject.DataServiceClient{}
}

func createDataSyncGrpcClient() *inject.DataSyncServiceClient {
	return &inject.DataSyncServiceClient{}
}

func createDatasetGrpcClient() *inject.DatasetServiceClient {
	return &inject.DatasetServiceClient{}
}

func createDataPipelineGrpcClient() *inject.DataPipelinesServiceClient {
	return &inject.DataPipelinesServiceClient{}
}

func TestDataClient(t *testing.T) {
	grpcClient := createDataGrpcClient()
	client := DataClient{dataClient: grpcClient}

	captureInterval := CaptureInterval{
		Start: time.Now(),
		End:   time.Now(),
	}
	tagsFilter := TagsFilter{
		Type: TagsFilterTypeUnspecified,
		Tags: []string{"tag1", "tag2"},
	}

	filter := Filter{
		ComponentName:   componentName,
		ComponentType:   componentType,
		Method:          method,
		RobotName:       robotName,
		RobotID:         robotID,
		PartName:        partName,
		PartID:          partID,
		LocationIDs:     locationIDs,
		OrganizationIDs: orgIDs,
		MimeType:        mimeTypes,
		Interval:        captureInterval,
		TagsFilter:      tagsFilter,
		BboxLabels:      bboxLabels,
		DatasetID:       datasetID,
	}
	pbFilter := filterToProto(&filter)

	binaryMetadata := BinaryMetadata{
		ID:              binaryMetaID,
		BinaryDataID:    binaryDataID,
		CaptureMetadata: tabularMetadata,
		TimeRequested:   start,
		TimeReceived:    end,
		FileName:        fileName,
		FileExt:         fileExt,
		URI:             uri,
		Annotations:     &annotations,
		DatasetIDs:      datasetIDs,
	}

	dataRequest := DataRequest{
		Filter:    filter,
		Limit:     limit,
		Last:      last,
		SortOrder: Unspecified,
	}

	pbCount := uint64(count)

	binaryData := BinaryData{
		Binary:   binaryDataByte,
		Metadata: &binaryMetadata,
	}

	t.Run("TabularDataByFilter", func(t *testing.T) {
		dataStruct, _ := utils.StructToStructPb(data)
		//nolint:staticcheck
		tabularDataPb := &pb.TabularData{
			Data:          dataStruct,
			MetadataIndex: 0,
			TimeRequested: timestamppb.New(start),
			TimeReceived:  timestamppb.New(end),
		}
		//nolint:staticcheck
		grpcClient.TabularDataByFilterFunc = func(ctx context.Context, in *pb.TabularDataByFilterRequest,
			opts ...grpc.CallOption,
			//nolint:staticcheck
		) (*pb.TabularDataByFilterResponse, error) {
			test.That(t, in.DataRequest, test.ShouldResemble, dataRequestToProto(dataRequest))
			test.That(t, in.CountOnly, test.ShouldBeTrue)
			test.That(t, in.IncludeInternalData, test.ShouldBeTrue)
			//nolint:staticcheck
			return &pb.TabularDataByFilterResponse{
				//nolint:staticcheck
				Data:     []*pb.TabularData{tabularDataPb},
				Count:    pbCount,
				Last:     last,
				Metadata: []*pb.CaptureMetadata{captureMetadataToProto(tabularMetadata)},
			}, nil
		}
		resp, err := client.TabularDataByFilter(context.Background(), &DataByFilterOptions{
			&filter, limit, last, dataRequest.SortOrder, countOnly, includeInternalData,
		})
		test.That(t, err, test.ShouldBeNil)
		test.That(t, resp.TabularData[0], test.ShouldResemble, &tabularData)
		test.That(t, resp.Count, test.ShouldEqual, count)
		test.That(t, resp.Last, test.ShouldEqual, last)
	})

	t.Run("TabularDataBySQL", func(t *testing.T) {
		// convert rawData to BSON
		var expectedRawDataPb [][]byte
		for _, byte := range rawData {
			bsonByte, err := bson.Marshal(byte)
			if err != nil {
				t.Fatalf("Failed to marshal expectedRawData: %v", err)
			}
			expectedRawDataPb = append(expectedRawDataPb, bsonByte)
		}
		grpcClient.TabularDataBySQLFunc = func(ctx context.Context, in *pb.TabularDataBySQLRequest,
			opts ...grpc.CallOption,
		) (*pb.TabularDataBySQLResponse, error) {
			test.That(t, in.OrganizationId, test.ShouldEqual, organizationID)
			test.That(t, in.SqlQuery, test.ShouldResemble, sqlQuery)
			return &pb.TabularDataBySQLResponse{
				RawData: expectedRawDataPb,
			}, nil
		}
		response, err := client.TabularDataBySQL(context.Background(), organizationID, sqlQuery)
		test.That(t, err, test.ShouldBeNil)
		test.That(t, response, test.ShouldResemble, rawData)
	})

	t.Run("TabularDataByMQL", func(t *testing.T) {
		// convert to BSON byte arrays
		matchQuery := bson.M{"$match": bson.M{"organization_id": "e76d1b3b-0468-4efd-bb7f-fb1d2b352fcb"}}
		matchBytes, _ := bson.Marshal(matchQuery)
		limitQuery := bson.M{"$limit": 1}
		limitBytes, _ := bson.Marshal(limitQuery)
		mqlQueries := []map[string]interface{}{matchQuery, limitQuery}
		mqlBinary := [][]byte{matchBytes, limitBytes}

		// convert rawData to BSON
		var expectedRawDataPb [][]byte
		for _, byte := range rawData {
			bsonByte, err := bson.Marshal(byte)
			if err != nil {
				t.Fatalf("Failed to marshal expectedRawData: %v", err)
			}
			expectedRawDataPb = append(expectedRawDataPb, bsonByte)
		}
		grpcClient.TabularDataByMQLFunc = func(ctx context.Context, in *pb.TabularDataByMQLRequest,
			opts ...grpc.CallOption,
		) (*pb.TabularDataByMQLResponse, error) {
			test.That(t, in.OrganizationId, test.ShouldEqual, organizationID)
			test.That(t, in.MqlBinary, test.ShouldResemble, mqlBinary)
			if in.DataSource != nil {
				test.That(t, in.DataSource.Type, test.ShouldNotEqual, pb.TabularDataSourceType_TABULAR_DATA_SOURCE_TYPE_UNSPECIFIED)
			}
			return &pb.TabularDataByMQLResponse{
				RawData: expectedRawDataPb,
			}, nil
		}
		response, err := client.TabularDataByMQL(context.Background(), organizationID, mqlQueries, nil)
		test.That(t, err, test.ShouldBeNil)
		test.That(t, response, test.ShouldResemble, rawData)
		response, err = client.TabularDataByMQL(context.Background(), organizationID, mqlQueries, &TabularDataByMQLOptions{
			TabularDataSourceType: TabularDataSourceTypeStandard,
		})
		test.That(t, err, test.ShouldBeNil)
		test.That(t, response, test.ShouldResemble, rawData)
		response, err = client.TabularDataByMQL(context.Background(), organizationID, mqlQueries, &TabularDataByMQLOptions{
			TabularDataSourceType: TabularDataSourceTypeHotStorage,
		})
		test.That(t, err, test.ShouldBeNil)
		test.That(t, response, test.ShouldResemble, rawData)
	})

	t.Run("GetLatestTabularData", func(t *testing.T) {
		dataStruct, _ := utils.StructToStructPb(data)
		latestTabularData := GetLatestTabularDataResponse{
			TimeCaptured: start,
			TimeSynced:   end,
			Payload:      dataStruct.AsMap(),
		}

		grpcClient.GetLatestTabularDataFunc = func(ctx context.Context, in *pb.GetLatestTabularDataRequest,
			opts ...grpc.CallOption,
		) (*pb.GetLatestTabularDataResponse, error) {
			test.That(t, in.PartId, test.ShouldEqual, partID)
			test.That(t, in.ResourceName, test.ShouldEqual, componentName)
			test.That(t, in.ResourceSubtype, test.ShouldEqual, componentType)
			test.That(t, in.MethodName, test.ShouldResemble, method)
			return &pb.GetLatestTabularDataResponse{
				TimeCaptured: timestamppb.New(start),
				TimeSynced:   timestamppb.New(end),
				Payload:      dataStruct,
			}, nil
		}

		resp, err := client.GetLatestTabularData(context.Background(), partID, componentName, componentType, method, nil)
		test.That(t, err, test.ShouldBeNil)
		test.That(t, resp, test.ShouldResemble, &latestTabularData)
	})

	t.Run("ExportTabularData", func(t *testing.T) {
		sentOnce := false
		mockStream := &inject.DataServiceExportTabularDataClient{
			RecvFunc: func() (*pb.ExportTabularDataResponse, error) {
				if sentOnce {
					return nil, io.EOF
				}

				sentOnce = true
				return exportTabularResponse, nil
			},
		}

		grpcClient.ExportTabularDataFunc = func(ctx context.Context, in *pb.ExportTabularDataRequest,
			opts ...grpc.CallOption,
		) (pb.DataService_ExportTabularDataClient, error) {
			test.That(t, in.PartId, test.ShouldEqual, partID)
			test.That(t, in.ResourceName, test.ShouldEqual, componentName)
			test.That(t, in.ResourceSubtype, test.ShouldEqual, componentType)
			test.That(t, in.MethodName, test.ShouldEqual, method)
			test.That(t, in.Interval, test.ShouldResemble, captureIntervalToProto(captureInterval))
			return mockStream, nil
		}

		responses, err := client.ExportTabularData(context.Background(), partID, componentName, componentType, method, captureInterval, nil)
		test.That(t, err, test.ShouldBeNil)
		test.That(t, responses[0], test.ShouldResemble, exportTabularDataResponseFromProto(exportTabularResponse))
	})

	t.Run("BinaryDataByFilter", func(t *testing.T) {
		includeBinary := true
		grpcClient.BinaryDataByFilterFunc = func(ctx context.Context, in *pb.BinaryDataByFilterRequest,
			opts ...grpc.CallOption,
		) (*pb.BinaryDataByFilterResponse, error) {
			expectedDataReq := dataRequestToProto(dataRequest)
			test.That(t, in.DataRequest, test.ShouldResemble, expectedDataReq)
			test.That(t, in.IncludeBinary, test.ShouldBeTrue)
			test.That(t, in.CountOnly, test.ShouldBeTrue)
			test.That(t, in.IncludeInternalData, test.ShouldBeTrue)
			return &pb.BinaryDataByFilterResponse{
				Data:  []*pb.BinaryData{binaryDataToProto(binaryData)},
				Count: pbCount,
				Last:  last,
			}, nil
		}
		resp, err := client.BinaryDataByFilter(
			context.Background(), includeBinary, &DataByFilterOptions{
				&filter, limit, last, dataRequest.SortOrder, countOnly, includeInternalData,
			})
		test.That(t, err, test.ShouldBeNil)
		test.That(t, resp.BinaryData[0], test.ShouldResemble, &binaryData)
		test.That(t, resp.Count, test.ShouldEqual, count)
		test.That(t, resp.Last, test.ShouldEqual, last)
	})

	t.Run("BinaryDataByIDs", func(t *testing.T) {
		grpcClient.BinaryDataByIDsFunc = func(ctx context.Context, in *pb.BinaryDataByIDsRequest,
			opts ...grpc.CallOption,
		) (*pb.BinaryDataByIDsResponse, error) {
			test.That(t, in.IncludeBinary, test.ShouldBeTrue)
			test.That(t, in.BinaryDataIds, test.ShouldResemble, binaryDataIDs)
			expectedBinaryDataList := []*pb.BinaryData{binaryDataToProto(binaryData)}

			return &pb.BinaryDataByIDsResponse{Data: expectedBinaryDataList, Count: uint64(len(expectedBinaryDataList))}, nil
		}
		respBinaryData, err := client.BinaryDataByIDs(context.Background(), binaryDataIDs)
		test.That(t, err, test.ShouldBeNil)
		test.That(t, respBinaryData[0], test.ShouldResemble, &binaryData)
	})

	t.Run("DeleteTabularData", func(t *testing.T) {
		deleteOlderThanDays := 1
		pbDeleteOlderThanDays := uint32(deleteOlderThanDays)
		grpcClient.DeleteTabularDataFunc = func(ctx context.Context, in *pb.DeleteTabularDataRequest,
			opts ...grpc.CallOption,
		) (*pb.DeleteTabularDataResponse, error) {
			test.That(t, in.OrganizationId, test.ShouldEqual, organizationID)
			test.That(t, in.DeleteOlderThanDays, test.ShouldEqual, pbDeleteOlderThanDays)

			return &pb.DeleteTabularDataResponse{
				DeletedCount: pbCount,
			}, nil
		}
		resp, err := client.DeleteTabularData(context.Background(), organizationID, deleteOlderThanDays)
		test.That(t, err, test.ShouldBeNil)
		test.That(t, resp, test.ShouldEqual, count)
	})

	t.Run("DeleteBinaryDataByFilter", func(t *testing.T) {
		grpcClient.DeleteBinaryDataByFilterFunc = func(ctx context.Context, in *pb.DeleteBinaryDataByFilterRequest,
			opts ...grpc.CallOption,
		) (*pb.DeleteBinaryDataByFilterResponse, error) {
			test.That(t, in.Filter, test.ShouldResemble, pbFilter)
			test.That(t, in.IncludeInternalData, test.ShouldBeTrue)
			return &pb.DeleteBinaryDataByFilterResponse{
				DeletedCount: pbCount,
			}, nil
		}
		resp, err := client.DeleteBinaryDataByFilter(context.Background(), &filter)
		test.That(t, err, test.ShouldBeNil)
		test.That(t, resp, test.ShouldEqual, count)
	})

	t.Run("DeleteBinaryDataByIDs", func(t *testing.T) {
		grpcClient.DeleteBinaryDataByIDsFunc = func(ctx context.Context, in *pb.DeleteBinaryDataByIDsRequest,
			opts ...grpc.CallOption,
		) (*pb.DeleteBinaryDataByIDsResponse, error) {
			test.That(t, in.BinaryDataIds, test.ShouldResemble, binaryDataIDs)
			return &pb.DeleteBinaryDataByIDsResponse{
				DeletedCount: pbCount,
			}, nil
		}
		resp, err := client.DeleteBinaryDataByIDs(context.Background(), binaryDataIDs)
		test.That(t, err, test.ShouldBeNil)
		test.That(t, resp, test.ShouldEqual, count)
	})

	t.Run("AddTagsToBinaryDataByIDs", func(t *testing.T) {
		grpcClient.AddTagsToBinaryDataByIDsFunc = func(ctx context.Context, in *pb.AddTagsToBinaryDataByIDsRequest,
			opts ...grpc.CallOption,
		) (*pb.AddTagsToBinaryDataByIDsResponse, error) {
			test.That(t, in.BinaryDataIds, test.ShouldResemble, binaryDataIDs)
			test.That(t, in.Tags, test.ShouldResemble, tags)
			return &pb.AddTagsToBinaryDataByIDsResponse{}, nil
		}
		err := client.AddTagsToBinaryDataByIDs(context.Background(), tags, binaryDataIDs)
		test.That(t, err, test.ShouldBeNil)
	})

	t.Run("AddTagsToBinaryDataByFilter", func(t *testing.T) {
		grpcClient.AddTagsToBinaryDataByFilterFunc = func(ctx context.Context, in *pb.AddTagsToBinaryDataByFilterRequest,
			opts ...grpc.CallOption,
		) (*pb.AddTagsToBinaryDataByFilterResponse, error) {
			test.That(t, in.Filter, test.ShouldResemble, pbFilter)
			test.That(t, in.Tags, test.ShouldResemble, tags)
			return &pb.AddTagsToBinaryDataByFilterResponse{}, nil
		}
		err := client.AddTagsToBinaryDataByFilter(context.Background(), tags, &filter)
		test.That(t, err, test.ShouldBeNil)
	})

	t.Run("RemoveTagsFromBinaryDataByIDs", func(t *testing.T) {
		grpcClient.RemoveTagsFromBinaryDataByIDsFunc = func(ctx context.Context, in *pb.RemoveTagsFromBinaryDataByIDsRequest,
			opts ...grpc.CallOption,
		) (*pb.RemoveTagsFromBinaryDataByIDsResponse, error) {
			test.That(t, in.BinaryDataIds, test.ShouldResemble, binaryDataIDs)
			test.That(t, in.Tags, test.ShouldResemble, tags)
			return &pb.RemoveTagsFromBinaryDataByIDsResponse{
				DeletedCount: pbCount,
			}, nil
		}
		resp, err := client.RemoveTagsFromBinaryDataByIDs(context.Background(), tags, binaryDataIDs)
		test.That(t, err, test.ShouldBeNil)
		test.That(t, resp, test.ShouldEqual, count)
	})

	t.Run("RemoveTagsFromBinaryDataByFilter", func(t *testing.T) {
		grpcClient.RemoveTagsFromBinaryDataByFilterFunc = func(ctx context.Context, in *pb.RemoveTagsFromBinaryDataByFilterRequest,
			opts ...grpc.CallOption,
		) (*pb.RemoveTagsFromBinaryDataByFilterResponse, error) {
			test.That(t, in.Filter, test.ShouldResemble, pbFilter)
			test.That(t, in.Tags, test.ShouldResemble, tags)
			return &pb.RemoveTagsFromBinaryDataByFilterResponse{
				DeletedCount: pbCount,
			}, nil
		}
		resp, err := client.RemoveTagsFromBinaryDataByFilter(context.Background(), tags, &filter)
		test.That(t, err, test.ShouldBeNil)
		test.That(t, resp, test.ShouldEqual, count)
	})

	t.Run("AddBoundingBoxToImageByID", func(t *testing.T) {
		grpcClient.AddBoundingBoxToImageByIDFunc = func(ctx context.Context,
			in *pb.AddBoundingBoxToImageByIDRequest,
			opts ...grpc.CallOption,
		) (*pb.AddBoundingBoxToImageByIDResponse, error) {
			test.That(t, in.BinaryDataId, test.ShouldResemble, binaryDataID)
			test.That(t, in.Label, test.ShouldEqual, bboxLabel)
			test.That(t, in.XMinNormalized, test.ShouldEqual, annotations.Bboxes[0].XMinNormalized)
			test.That(t, in.YMinNormalized, test.ShouldEqual, annotations.Bboxes[0].YMinNormalized)
			test.That(t, in.XMaxNormalized, test.ShouldEqual, annotations.Bboxes[0].XMaxNormalized)
			test.That(t, in.YMaxNormalized, test.ShouldEqual, annotations.Bboxes[0].YMaxNormalized)

			return &pb.AddBoundingBoxToImageByIDResponse{
				BboxId: annotations.Bboxes[0].ID,
			}, nil
		}
		resp, err := client.AddBoundingBoxToImageByID(
			context.Background(), binaryDataID, bboxLabel, annotations.Bboxes[0].XMinNormalized,
			annotations.Bboxes[0].YMinNormalized, annotations.Bboxes[0].XMaxNormalized, annotations.Bboxes[0].YMaxNormalized)
		test.That(t, err, test.ShouldBeNil)
		test.That(t, resp, test.ShouldResemble, annotations.Bboxes[0].ID)
	})

	t.Run("RemoveBoundingBoxFromImageByID", func(t *testing.T) {
		grpcClient.RemoveBoundingBoxFromImageByIDFunc = func(ctx context.Context, in *pb.RemoveBoundingBoxFromImageByIDRequest,
			opts ...grpc.CallOption,
		) (*pb.RemoveBoundingBoxFromImageByIDResponse, error) {
			test.That(t, in.BinaryDataId, test.ShouldResemble, binaryDataID)
			test.That(t, in.BboxId, test.ShouldEqual, annotations.Bboxes[0].ID)

			return &pb.RemoveBoundingBoxFromImageByIDResponse{}, nil
		}
		err := client.RemoveBoundingBoxFromImageByID(context.Background(), annotations.Bboxes[0].ID, binaryDataID)
		test.That(t, err, test.ShouldBeNil)
	})

	t.Run("BoundingBoxLabelsByFilter", func(t *testing.T) {
		expectedBBoxLabels := []string{
			annotations.Bboxes[0].Label,
			annotations.Bboxes[1].Label,
		}
		expectedBBoxLabelsPb := []string{
			annotationsToProto(&annotations).Bboxes[0].Label,
			annotationsToProto(&annotations).Bboxes[1].Label,
		}
		grpcClient.BoundingBoxLabelsByFilterFunc = func(ctx context.Context, in *pb.BoundingBoxLabelsByFilterRequest,
			opts ...grpc.CallOption,
		) (*pb.BoundingBoxLabelsByFilterResponse, error) {
			test.That(t, in.Filter, test.ShouldResemble, pbFilter)
			return &pb.BoundingBoxLabelsByFilterResponse{
				Labels: expectedBBoxLabelsPb,
			}, nil
		}
		resp, err := client.BoundingBoxLabelsByFilter(context.Background(), &filter)
		test.That(t, err, test.ShouldBeNil)
		test.That(t, resp, test.ShouldResemble, expectedBBoxLabels)
	})
	t.Run("UpdateBoundingBox", func(t *testing.T) {
		annotationsPb := annotationsToProto(&annotations)
		grpcClient.UpdateBoundingBoxFunc = func(ctx context.Context, in *pb.UpdateBoundingBoxRequest,
			opts ...grpc.CallOption,
		) (*pb.UpdateBoundingBoxResponse, error) {
			test.That(t, in.BinaryDataId, test.ShouldResemble, binaryDataID)
			test.That(t, in.BboxId, test.ShouldResemble, annotationsPb.Bboxes[0].Id)
			test.That(t, *in.Label, test.ShouldEqual, annotationsPb.Bboxes[0].Label)
			test.That(t, *in.XMinNormalized, test.ShouldEqual, annotationsPb.Bboxes[0].XMinNormalized)
			test.That(t, *in.YMinNormalized, test.ShouldEqual, annotationsPb.Bboxes[0].YMinNormalized)
			test.That(t, *in.XMaxNormalized, test.ShouldEqual, annotationsPb.Bboxes[0].XMaxNormalized)
			test.That(t, *in.YMaxNormalized, test.ShouldEqual, annotationsPb.Bboxes[0].YMaxNormalized)
			return &pb.UpdateBoundingBoxResponse{}, nil
		}
		err := client.UpdateBoundingBox(context.Background(), binaryDataID, annotations.Bboxes[0].ID, &UpdateBoundingBoxOptions{
			&annotationsPb.Bboxes[0].Label,
			&annotationsPb.Bboxes[0].XMinNormalized,
			&annotationsPb.Bboxes[0].YMinNormalized,
			&annotationsPb.Bboxes[0].XMaxNormalized,
			&annotationsPb.Bboxes[0].YMaxNormalized,
		})
		test.That(t, err, test.ShouldBeNil)
	})

	t.Run("GetDatabaseConnection", func(t *testing.T) {
		grpcClient.GetDatabaseConnectionFunc = func(ctx context.Context, in *pb.GetDatabaseConnectionRequest,
			opts ...grpc.CallOption,
		) (*pb.GetDatabaseConnectionResponse, error) {
			test.That(t, in.OrganizationId, test.ShouldResemble, organizationID)
			return &pb.GetDatabaseConnectionResponse{
				Hostname:        host,
				MongodbUri:      mongodbURI,
				HasDatabaseUser: true,
			}, nil
		}
		resp, err := client.GetDatabaseConnection(context.Background(), organizationID)
		test.That(t, err, test.ShouldBeNil)
		test.That(t, resp.Hostname, test.ShouldResemble, host)
		test.That(t, resp.MongodbURI, test.ShouldResemble, mongodbURI)
		test.That(t, resp.HasDatabaseUser, test.ShouldBeTrue)
	})

	t.Run("ConfigureDatabaseUser", func(t *testing.T) {
		grpcClient.ConfigureDatabaseUserFunc = func(ctx context.Context, in *pb.ConfigureDatabaseUserRequest,
			opts ...grpc.CallOption,
		) (*pb.ConfigureDatabaseUserResponse, error) {
			test.That(t, in.OrganizationId, test.ShouldResemble, organizationID)
			test.That(t, in.Password, test.ShouldResemble, password)
			return &pb.ConfigureDatabaseUserResponse{}, nil
		}
		err := client.ConfigureDatabaseUser(context.Background(), organizationID, password)
		test.That(t, err, test.ShouldBeNil)
	})

	t.Run("AddBinaryDataToDatasetByIDs", func(t *testing.T) {
		grpcClient.AddBinaryDataToDatasetByIDsFunc = func(ctx context.Context, in *pb.AddBinaryDataToDatasetByIDsRequest,
			opts ...grpc.CallOption,
		) (*pb.AddBinaryDataToDatasetByIDsResponse, error) {
			test.That(t, in.BinaryDataIds, test.ShouldResemble, binaryDataIDs)
			test.That(t, in.DatasetId, test.ShouldResemble, datasetID)
			return &pb.AddBinaryDataToDatasetByIDsResponse{}, nil
		}
		err := client.AddBinaryDataToDatasetByIDs(context.Background(), binaryDataIDs, datasetID)
		test.That(t, err, test.ShouldBeNil)
	})

	t.Run("RemoveBinaryDataFromDatasetByIDs", func(t *testing.T) {
		grpcClient.RemoveBinaryDataFromDatasetByIDsFunc = func(ctx context.Context, in *pb.RemoveBinaryDataFromDatasetByIDsRequest,
			opts ...grpc.CallOption,
		) (*pb.RemoveBinaryDataFromDatasetByIDsResponse, error) {
			test.That(t, in.BinaryDataIds, test.ShouldResemble, binaryDataIDs)
			test.That(t, in.DatasetId, test.ShouldResemble, datasetID)
			return &pb.RemoveBinaryDataFromDatasetByIDsResponse{}, nil
		}
		err := client.RemoveBinaryDataFromDatasetByIDs(context.Background(), binaryDataIDs, datasetID)
		test.That(t, err, test.ShouldBeNil)
	})
}

func TestDataSyncClient(t *testing.T) {
	grpcClient := createDataSyncGrpcClient()
	client := DataClient{dataSyncClient: grpcClient}

	uploadMetadata := UploadMetadata{
		PartID:           partID,
		ComponentType:    componentType,
		ComponentName:    componentName,
		MethodName:       method,
		Type:             DataTypeBinarySensor,
		FileName:         fileName,
		MethodParameters: methodParameters,
		FileExtension:    fileExt,
		Tags:             tags,
	}

	t.Run("BinaryDataCaptureUpload", func(t *testing.T) {
		uploadMetadata.Type = DataTypeBinarySensor
		options := BinaryDataCaptureUploadOptions{
			Type:             &binaryDataType,
			FileName:         &fileName,
			MethodParameters: methodParameters,
			Tags:             tags,
			DataRequestTimes: &dataRequestTimes,
		}
		grpcClient.DataCaptureUploadFunc = func(ctx context.Context, in *syncPb.DataCaptureUploadRequest,
			opts ...grpc.CallOption,
		) (*syncPb.DataCaptureUploadResponse, error) {
			methodParams, _ := protoutils.ConvertMapToProtoAny(methodParameters)

			test.That(t, in.Metadata.PartId, test.ShouldEqual, partID)
			test.That(t, in.Metadata.ComponentType, test.ShouldEqual, componentType)
			test.That(t, in.Metadata.ComponentName, test.ShouldEqual, componentName)
			test.That(t, in.Metadata.MethodName, test.ShouldEqual, method)
			test.That(t, in.Metadata.Type, test.ShouldEqual, binaryDataType)
			test.That(t, in.Metadata.FileName, test.ShouldEqual, fileName)
			test.That(t, in.Metadata.MethodParameters, test.ShouldResemble, methodParams)
			test.That(t, in.Metadata.FileExtension, test.ShouldEqual, fileExt)
			test.That(t, in.Metadata.Tags, test.ShouldResemble, tags)

			test.That(t, in.SensorContents[0].Metadata.TimeRequested, test.ShouldResemble, timestamppb.New(start))
			test.That(t, in.SensorContents[0].Metadata.TimeReceived, test.ShouldResemble, timestamppb.New(end))
			dataField, ok := in.SensorContents[0].Data.(*syncPb.SensorData_Binary)
			test.That(t, ok, test.ShouldBeTrue)
			test.That(t, dataField.Binary, test.ShouldResemble, binaryDataByte)
			return &syncPb.DataCaptureUploadResponse{
				BinaryDataId: binaryDataID,
			}, nil
		}
		resp, err := client.BinaryDataCaptureUpload(context.Background(),
			binaryDataByte, partID, componentType, componentName,
			method, fileExt, &options)
		test.That(t, err, test.ShouldBeNil)
		test.That(t, resp, test.ShouldResemble, binaryDataID)
	})

	t.Run("TabularDataCaptureUpload", func(t *testing.T) {
		uploadMetadata.Type = DataTypeTabularSensor
		dataStruct, _ := utils.StructToStructPb(data)
		//nolint:staticcheck
		tabularDataPb := &pb.TabularData{
			Data:          dataStruct,
			MetadataIndex: 0,
			TimeRequested: timestamppb.New(start),
			TimeReceived:  timestamppb.New(end),
		}
		options := TabularDataCaptureUploadOptions{
			Type:             &binaryDataType,
			FileName:         &fileName,
			MethodParameters: methodParameters,
			FileExtension:    &fileExt,
			Tags:             tags,
		}
		grpcClient.DataCaptureUploadFunc = func(ctx context.Context, in *syncPb.DataCaptureUploadRequest,
			opts ...grpc.CallOption,
		) (*syncPb.DataCaptureUploadResponse, error) {
			methodParams, _ := protoutils.ConvertMapToProtoAny(methodParameters)

			test.That(t, in.Metadata.PartId, test.ShouldEqual, partID)
			test.That(t, in.Metadata.ComponentType, test.ShouldEqual, componentType)
			test.That(t, in.Metadata.ComponentName, test.ShouldEqual, componentName)
			test.That(t, in.Metadata.MethodName, test.ShouldEqual, method)
			test.That(t, in.Metadata.Type, test.ShouldEqual, tabularDataType)
			test.That(t, in.Metadata.FileName, test.ShouldEqual, fileName)
			test.That(t, in.Metadata.MethodParameters, test.ShouldResemble, methodParams)
			test.That(t, in.Metadata.FileExtension, test.ShouldEqual, fileExt)
			test.That(t, in.Metadata.Tags, test.ShouldResemble, tags)

			test.That(t, in.SensorContents[0].Metadata.TimeRequested, test.ShouldResemble, timestamppb.New(start))
			test.That(t, in.SensorContents[0].Metadata.TimeReceived, test.ShouldResemble, timestamppb.New(end))
			dataField, ok := in.SensorContents[0].Data.(*syncPb.SensorData_Struct)
			test.That(t, ok, test.ShouldBeTrue)
			test.That(t, dataField.Struct, test.ShouldResemble, tabularDataPb.Data)
			return &syncPb.DataCaptureUploadResponse{
				FileId: fileID,
			}, nil
		}
		tabularData := []map[string]interface{}{data}
		dataRequestTimes := [][2]time.Time{
			{start, end},
		}
		resp, err := client.TabularDataCaptureUpload(context.Background(),
			tabularData, partID, componentType, componentName, method,
			dataRequestTimes, &options)
		test.That(t, err, test.ShouldBeNil)
		test.That(t, resp, test.ShouldResemble, fileID)
	})

	t.Run("StreamingDataCaptureUpload", func(t *testing.T) {
		options := StreamingDataCaptureUploadOptions{
			ComponentType:    &componentType,
			ComponentName:    &componentName,
			MethodName:       &method,
			Type:             &binaryDataType,
			FileName:         &fileName,
			MethodParameters: methodParameters,
			Tags:             tags,
			DataRequestTimes: &dataRequestTimes,
		}
		// Mock implementation of the streaming client.
		mockStream := &inject.DataSyncServiceStreamingDataCaptureUploadClient{
			SendFunc: func(req *syncPb.StreamingDataCaptureUploadRequest) error {
				switch packet := req.UploadPacket.(type) {
				case *syncPb.StreamingDataCaptureUploadRequest_Metadata:
					meta := packet.Metadata
					test.That(t, meta.UploadMetadata.PartId, test.ShouldEqual, partID)
					test.That(t, meta.UploadMetadata.FileExtension, test.ShouldEqual, fileExt)
					test.That(t, meta.UploadMetadata.ComponentType, test.ShouldEqual, componentType)
					test.That(t, meta.UploadMetadata.ComponentName, test.ShouldEqual, componentName)
					test.That(t, meta.UploadMetadata.MethodName, test.ShouldEqual, method)
					test.That(t, meta.UploadMetadata.Tags, test.ShouldResemble, tags)
					test.That(t, meta.SensorMetadata.TimeRequested, test.ShouldResemble, timestamppb.New(start))
					test.That(t, meta.SensorMetadata.TimeReceived, test.ShouldResemble, timestamppb.New(end))
				case *syncPb.StreamingDataCaptureUploadRequest_Data:
					test.That(t, packet.Data, test.ShouldResemble, binaryDataByte)
				default:
					t.Errorf("unexpected packet type: %T", packet)
				}
				return nil
			},
			CloseAndRecvFunc: func() (*syncPb.StreamingDataCaptureUploadResponse, error) {
				return &syncPb.StreamingDataCaptureUploadResponse{
					BinaryDataId: binaryDataID,
				}, nil
			},
		}
		grpcClient.StreamingDataCaptureUploadFunc = func(ctx context.Context,
			opts ...grpc.CallOption,
		) (syncPb.DataSyncService_StreamingDataCaptureUploadClient, error) {
			return mockStream, nil
		}
		resp, err := client.StreamingDataCaptureUpload(context.Background(), binaryDataByte, partID, fileExt, &options)
		test.That(t, err, test.ShouldBeNil)
		test.That(t, resp, test.ShouldEqual, binaryDataID)
	})
	t.Run("FileUploadFromBytes", func(t *testing.T) {
		options := FileUploadOptions{
			ComponentType:    &componentType,
			ComponentName:    &componentName,
			MethodName:       &method,
			FileName:         &fileName,
			MethodParameters: methodParameters,
			FileExtension:    &fileExt,
			Tags:             tags,
		}
		// Mock implementation of the streaming client.
		//nolint:dupl
		mockStream := &inject.DataSyncServiceFileUploadClient{
			SendFunc: func(req *syncPb.FileUploadRequest) error {
				switch packet := req.UploadPacket.(type) {
				case *syncPb.FileUploadRequest_Metadata:
					methodParams, _ := protoutils.ConvertMapToProtoAny(methodParameters)
					meta := packet.Metadata
					test.That(t, meta.PartId, test.ShouldEqual, partID)
					test.That(t, meta.ComponentType, test.ShouldEqual, componentType)
					test.That(t, meta.ComponentName, test.ShouldEqual, componentName)
					test.That(t, meta.MethodName, test.ShouldEqual, method)
					test.That(t, meta.Type, test.ShouldEqual, DataTypeFile)
					test.That(t, meta.FileName, test.ShouldEqual, fileName)
					test.That(t, meta.MethodParameters, test.ShouldResemble, methodParams)
					test.That(t, meta.FileExtension, test.ShouldEqual, fileExt)
					test.That(t, meta.Tags, test.ShouldResemble, tags)
				case *syncPb.FileUploadRequest_FileContents:
					test.That(t, packet.FileContents.Data, test.ShouldResemble, binaryDataByte)
				default:
					t.Errorf("unexpected packet type: %T", packet)
				}
				return nil
			},
			CloseAndRecvFunc: func() (*syncPb.FileUploadResponse, error) {
				return &syncPb.FileUploadResponse{
					BinaryDataId: binaryDataID,
				}, nil
			},
		}
		grpcClient.FileUploadFunc = func(ctx context.Context,
			opts ...grpc.CallOption,
		) (syncPb.DataSyncService_FileUploadClient, error) {
			return mockStream, nil
		}
		resp, err := client.FileUploadFromBytes(context.Background(), partID, binaryDataByte, &options)
		test.That(t, err, test.ShouldBeNil)
		test.That(t, resp, test.ShouldEqual, binaryDataID)
	})

	t.Run("FileUploadFromPath", func(t *testing.T) {
		options := FileUploadOptions{
			ComponentType:    &componentType,
			ComponentName:    &componentName,
			MethodName:       &method,
			FileName:         &fileName,
			MethodParameters: methodParameters,
			FileExtension:    &fileExt,
			Tags:             tags,
		}
		// Create a temporary file for testing
		tempContent := []byte("test file content")
		tempFile, err := os.CreateTemp("", "test-upload-*.txt")
		test.That(t, err, test.ShouldBeNil)
		defer os.Remove(tempFile.Name())
		// Mock implementation of the streaming client.
		//nolint:dupl
		mockStream := &inject.DataSyncServiceFileUploadClient{
			SendFunc: func(req *syncPb.FileUploadRequest) error {
				switch packet := req.UploadPacket.(type) {
				case *syncPb.FileUploadRequest_Metadata:
					methodParams, _ := protoutils.ConvertMapToProtoAny(methodParameters)
					meta := packet.Metadata
					test.That(t, meta.PartId, test.ShouldEqual, partID)
					test.That(t, meta.ComponentType, test.ShouldEqual, componentType)
					test.That(t, meta.ComponentName, test.ShouldEqual, componentName)
					test.That(t, meta.MethodName, test.ShouldEqual, method)
					test.That(t, meta.Type, test.ShouldEqual, DataTypeFile)
					test.That(t, meta.FileName, test.ShouldEqual, fileName)
					test.That(t, meta.MethodParameters, test.ShouldResemble, methodParams)
					test.That(t, meta.FileExtension, test.ShouldEqual, fileExt)
					test.That(t, meta.Tags, test.ShouldResemble, tags)
				case *syncPb.FileUploadRequest_FileContents:
					test.That(t, packet.FileContents.Data, test.ShouldResemble, tempContent)
				default:
					t.Errorf("unexpected packet type: %T", packet)
				}
				return nil
			},
			CloseAndRecvFunc: func() (*syncPb.FileUploadResponse, error) {
				return &syncPb.FileUploadResponse{
					BinaryDataId: binaryDataID,
				}, nil
			},
		}
		grpcClient.FileUploadFunc = func(ctx context.Context,
			opts ...grpc.CallOption,
		) (syncPb.DataSyncService_FileUploadClient, error) {
			return mockStream, nil
		}
		resp, err := client.FileUploadFromPath(context.Background(), partID, tempFile.Name(), &options)
		test.That(t, err, test.ShouldBeNil)
		test.That(t, resp, test.ShouldEqual, binaryDataID)
	})
}

func TestDatasetClient(t *testing.T) {
	grpcClient := createDatasetGrpcClient()
	client := DataClient{datasetClient: grpcClient}

	t.Run("CreateDataset", func(t *testing.T) {
		grpcClient.CreateDatasetFunc = func(
			ctx context.Context, in *setPb.CreateDatasetRequest, opts ...grpc.CallOption,
		) (*setPb.CreateDatasetResponse, error) {
			test.That(t, in.Name, test.ShouldEqual, name)
			test.That(t, in.OrganizationId, test.ShouldEqual, organizationID)
			return &setPb.CreateDatasetResponse{
				Id: datasetID,
			}, nil
		}
		resp, err := client.CreateDataset(context.Background(), name, organizationID)
		test.That(t, err, test.ShouldBeNil)
		test.That(t, resp, test.ShouldEqual, datasetID)
	})

	t.Run("DeleteDataset", func(t *testing.T) {
		grpcClient.DeleteDatasetFunc = func(
			ctx context.Context, in *setPb.DeleteDatasetRequest, opts ...grpc.CallOption,
		) (*setPb.DeleteDatasetResponse, error) {
			test.That(t, in.Id, test.ShouldEqual, datasetID)
			return &setPb.DeleteDatasetResponse{}, nil
		}
		err := client.DeleteDataset(context.Background(), datasetID)
		test.That(t, err, test.ShouldBeNil)
	})

	t.Run("RenameDataset", func(t *testing.T) {
		grpcClient.RenameDatasetFunc = func(
			ctx context.Context, in *setPb.RenameDatasetRequest, opts ...grpc.CallOption,
		) (*setPb.RenameDatasetResponse, error) {
			test.That(t, in.Id, test.ShouldEqual, datasetID)
			test.That(t, in.Name, test.ShouldEqual, name)
			return &setPb.RenameDatasetResponse{}, nil
		}
		err := client.RenameDataset(context.Background(), datasetID, name)
		test.That(t, err, test.ShouldBeNil)
	})

	t.Run("ListDatasetsByOrganizationID", func(t *testing.T) {
		grpcClient.ListDatasetsByOrganizationIDFunc = func(
			ctx context.Context, in *setPb.ListDatasetsByOrganizationIDRequest, opts ...grpc.CallOption,
		) (*setPb.ListDatasetsByOrganizationIDResponse, error) {
			test.That(t, in.OrganizationId, test.ShouldEqual, organizationID)
			return &setPb.ListDatasetsByOrganizationIDResponse{
				Datasets: pbDatasets,
			}, nil
		}
		resp, err := client.ListDatasetsByOrganizationID(context.Background(), organizationID)
		test.That(t, err, test.ShouldBeNil)
		test.That(t, &resp, test.ShouldResemble, &datasets)
	})

	t.Run("ListDatasetsByIDs", func(t *testing.T) {
		grpcClient.ListDatasetsByIDsFunc = func(
			ctx context.Context, in *setPb.ListDatasetsByIDsRequest, opts ...grpc.CallOption,
		) (*setPb.ListDatasetsByIDsResponse, error) {
			test.That(t, in.Ids, test.ShouldResemble, datasetIDs)
			return &setPb.ListDatasetsByIDsResponse{
				Datasets: pbDatasets,
			}, nil
		}
		resp, err := client.ListDatasetsByIDs(context.Background(), datasetIDs)
		test.That(t, err, test.ShouldBeNil)
		test.That(t, &resp, test.ShouldResemble, &datasets)
	})
}

func TestDataPipelineClient(t *testing.T) {
	grpcClient := createDataPipelineGrpcClient()
	client := DataClient{datapipelinesClient: grpcClient}

	matchQuery := bson.M{"$match": bson.M{"organization_id": "e76d1b3b-0468-4efd-bb7f-fb1d2b352fcb"}}
	matchBytes, _ := bson.Marshal(matchQuery)
	limitQuery := bson.M{"$limit": 1}
	limitBytes, _ := bson.Marshal(limitQuery)
	mqlQueries := []map[string]interface{}{matchQuery, limitQuery}
	mqlBinary := [][]byte{matchBytes, limitBytes}

	t.Run("ListDataPipelines", func(t *testing.T) {
		grpcClient.ListDataPipelinesFunc = func(
			ctx context.Context, in *datapipelinesPb.ListDataPipelinesRequest, opts ...grpc.CallOption,
		) (*datapipelinesPb.ListDataPipelinesResponse, error) {
			test.That(t, in.OrganizationId, test.ShouldEqual, organizationID)
			return &datapipelinesPb.ListDataPipelinesResponse{
				DataPipelines: pbDataPipelines,
			}, nil
		}

		resp, err := client.ListDataPipelines(context.Background(), organizationID)
		test.That(t, err, test.ShouldBeNil)
		test.That(t, &resp, test.ShouldResemble, &dataPipelines)
	})

	t.Run("GetDataPipeline", func(t *testing.T) {
		grpcClient.GetDataPipelineFunc = func(
			ctx context.Context, in *datapipelinesPb.GetDataPipelineRequest, opts ...grpc.CallOption,
		) (*datapipelinesPb.GetDataPipelineResponse, error) {
			test.That(t, in.Id, test.ShouldEqual, dataPipelineID)
			return &datapipelinesPb.GetDataPipelineResponse{
				DataPipeline: pbDataPipeline,
			}, nil
		}
		resp, err := client.GetDataPipeline(context.Background(), dataPipelineID)
		test.That(t, err, test.ShouldBeNil)
		test.That(t, resp, test.ShouldResemble, &dataPipeline)
	})

	t.Run("CreateDataPipeline", func(t *testing.T) {
		grpcClient.CreateDataPipelineFunc = func(
			ctx context.Context, in *datapipelinesPb.CreateDataPipelineRequest, opts ...grpc.CallOption,
		) (*datapipelinesPb.CreateDataPipelineResponse, error) {
			test.That(t, in.OrganizationId, test.ShouldEqual, organizationID)
			test.That(t, in.Name, test.ShouldEqual, name)
			test.That(t, in.MqlBinary, test.ShouldResemble, mqlBinary)
			test.That(t, in.Schedule, test.ShouldEqual, "0 9 * * *")
			test.That(t, *in.EnableBackfill, test.ShouldBeTrue)
			test.That(t, *in.DataSourceType, test.ShouldEqual, pb.TabularDataSourceType_TABULAR_DATA_SOURCE_TYPE_STANDARD)
			return &datapipelinesPb.CreateDataPipelineResponse{
				Id: "new-data-pipeline-id",
			}, nil
		}
		options := &CreateDataPipelineOptions{
			TabularDataSourceType: TabularDataSourceTypeStandard,
		}
		resp, err := client.CreateDataPipeline(context.Background(), organizationID, name, mqlQueries, "0 9 * * *", true, options)
		test.That(t, err, test.ShouldBeNil)
		test.That(t, resp, test.ShouldEqual, "new-data-pipeline-id")
	})

<<<<<<< HEAD
	t.Run("RenameDataPipeline", func(t *testing.T) {
		grpcClient.RenameDataPipelineFunc = func(
			ctx context.Context, in *datapipelinesPb.RenameDataPipelineRequest, opts ...grpc.CallOption,
		) (*datapipelinesPb.RenameDataPipelineResponse, error) {
			test.That(t, in.Id, test.ShouldEqual, dataPipelineID)
			test.That(t, in.Name, test.ShouldEqual, name)
			return &datapipelinesPb.RenameDataPipelineResponse{}, nil
		}
		err := client.RenameDataPipeline(context.Background(), dataPipelineID, name)
		test.That(t, err, test.ShouldBeNil)
	})

=======
>>>>>>> 52a86947
	t.Run("DeleteDataPipeline", func(t *testing.T) {
		grpcClient.DeleteDataPipelineFunc = func(
			ctx context.Context, in *datapipelinesPb.DeleteDataPipelineRequest, opts ...grpc.CallOption,
		) (*datapipelinesPb.DeleteDataPipelineResponse, error) {
			test.That(t, in.Id, test.ShouldEqual, dataPipelineID)
			return &datapipelinesPb.DeleteDataPipelineResponse{}, nil
		}
		err := client.DeleteDataPipeline(context.Background(), dataPipelineID)
		test.That(t, err, test.ShouldBeNil)
	})

	t.Run("EnableDataPipeline", func(t *testing.T) {
		grpcClient.EnableDataPipelineFunc = func(
			ctx context.Context, in *datapipelinesPb.EnableDataPipelineRequest, opts ...grpc.CallOption,
		) (*datapipelinesPb.EnableDataPipelineResponse, error) {
			test.That(t, in.Id, test.ShouldEqual, dataPipelineID)
			return &datapipelinesPb.EnableDataPipelineResponse{}, nil
		}
		err := client.EnableDataPipeline(context.Background(), dataPipelineID)
		test.That(t, err, test.ShouldBeNil)
	})

	t.Run("DisableDataPipeline", func(t *testing.T) {
		grpcClient.DisableDataPipelineFunc = func(
			ctx context.Context, in *datapipelinesPb.DisableDataPipelineRequest, opts ...grpc.CallOption,
		) (*datapipelinesPb.DisableDataPipelineResponse, error) {
			test.That(t, in.Id, test.ShouldEqual, dataPipelineID)
			return &datapipelinesPb.DisableDataPipelineResponse{}, nil
		}
		err := client.DisableDataPipeline(context.Background(), dataPipelineID)
		test.That(t, err, test.ShouldBeNil)
	})

	t.Run("ListDataPipelineRuns", func(t *testing.T) {
		grpcClient.ListDataPipelineRunsFunc = func(
			ctx context.Context, in *datapipelinesPb.ListDataPipelineRunsRequest, opts ...grpc.CallOption,
		) (*datapipelinesPb.ListDataPipelineRunsResponse, error) {
			test.That(t, in.Id, test.ShouldEqual, dataPipelineID)
			test.That(t, in.PageSize, test.ShouldEqual, limit)
			return &datapipelinesPb.ListDataPipelineRunsResponse{
				Runs:          pbDataPipelineRuns,
				NextPageToken: "next1",
			}, nil
		}

		resp, err := client.ListDataPipelineRuns(context.Background(), dataPipelineID, uint32(limit))
		test.That(t, err, test.ShouldBeNil)
		test.That(t, &resp.Runs, test.ShouldResemble, &dataPipelineRuns)

		grpcClient.ListDataPipelineRunsFunc = func(
			ctx context.Context, in *datapipelinesPb.ListDataPipelineRunsRequest, opts ...grpc.CallOption,
		) (*datapipelinesPb.ListDataPipelineRunsResponse, error) {
			test.That(t, in.Id, test.ShouldEqual, dataPipelineID)
			test.That(t, in.PageSize, test.ShouldEqual, limit)
			test.That(t, in.PageToken, test.ShouldEqual, "next1")
			return &datapipelinesPb.ListDataPipelineRunsResponse{
				Runs:          pbDataPipelineRuns,
				NextPageToken: "next2",
			}, nil
		}
		resp, err = resp.NextPage(context.Background())
		test.That(t, err, test.ShouldBeNil)
		test.That(t, &resp.Runs, test.ShouldResemble, &dataPipelineRuns)
	})
}<|MERGE_RESOLUTION|>--- conflicted
+++ resolved
@@ -1157,8 +1157,7 @@
 		test.That(t, err, test.ShouldBeNil)
 		test.That(t, resp, test.ShouldEqual, "new-data-pipeline-id")
 	})
-
-<<<<<<< HEAD
+  
 	t.Run("RenameDataPipeline", func(t *testing.T) {
 		grpcClient.RenameDataPipelineFunc = func(
 			ctx context.Context, in *datapipelinesPb.RenameDataPipelineRequest, opts ...grpc.CallOption,
@@ -1171,8 +1170,6 @@
 		test.That(t, err, test.ShouldBeNil)
 	})
 
-=======
->>>>>>> 52a86947
 	t.Run("DeleteDataPipeline", func(t *testing.T) {
 		grpcClient.DeleteDataPipelineFunc = func(
 			ctx context.Context, in *datapipelinesPb.DeleteDataPipelineRequest, opts ...grpc.CallOption,
