package app

import (
	"context"
	"os"
	"testing"
	"time"

	"go.mongodb.org/mongo-driver/bson"
	pb "go.viam.com/api/app/data/v1"
	syncPb "go.viam.com/api/app/datasync/v1"
	"go.viam.com/test"
	utils "go.viam.com/utils/protoutils"
	"google.golang.org/grpc"
	"google.golang.org/protobuf/types/known/timestamppb"

	"go.viam.com/rdk/protoutils"
	"go.viam.com/rdk/testutils/inject"
)

const (
<<<<<<< HEAD
	componentName = "component_name"
	componentType = "component_type"
	method        = "method"
	robotName     = "robot_name"
	robotID       = "robot_id"
	partName      = "part_name"
	partID        = "part_id"
	locationID    = "location_id"
	password      = "password"
	mimeType      = "mime_type"
	uri           = "some.robot.uri"
	bboxLabel     = "bbox_label"
	tag           = "tag"
	fileName      = "file_name"
	fileExt       = "file_ext.ext"
	datasetID     = "dataset_id"
	binaryMetaID  = "binary_id"
	mongodbURI    = "mongo_uri"
	hostName      = "host_name"
	last          = "last"
=======
	componentName  = "component_name"
	componentType  = "component_type"
	method         = "method"
	robotName      = "robot_name"
	robotID        = "robot_id"
	partName       = "part_name"
	partID         = "part_id"
	locationID     = "location_id"
	organizationID = "organization_id"
	password       = "password"
	mimeType       = "mime_type"
	uri            = "some.robot.uri"
	bboxLabel      = "bbox_label"
	tag            = "tag"
	fileName       = "file_name"
	fileExt        = ".ext"
	datasetID      = "dataset_id"
	binaryMetaID   = "binary_id"
	mongodbURI     = "mongo_uri"
	hostName       = "host_name"
	last           = "last"
	fileID         = "file_id"
>>>>>>> 407305d9
)

var (
	binaryDataType      = DataTypeBinarySensor
	tabularDataType     = DataTypeTabularSensor
	locationIDs         = []string{locationID}
	orgIDs              = []string{organizationID}
	mimeTypes           = []string{mimeType}
	bboxLabels          = []string{bboxLabel}
	methodParameters    = map[string]interface{}{}
	tags                = []string{tag}
	startTime           = time.Now().UTC().Round(time.Millisecond)
	endTime             = time.Now().UTC().Round(time.Millisecond)
	dataRequestTimes    = [2]time.Time{startTime, endTime}
	count               = uint64(5)
	limit               = uint64(5)
	countOnly           = true
	includeInternalData = true
	data                = map[string]interface{}{
		"key": "value",
	}
	fileNamePtr      = fileName
	fileExtPtr       = fileExt
	componentTypePtr = componentType
	componentNamePtr = componentName
	methodNamePtr    = method
	tabularMetadata  = CaptureMetadata{
		OrganizationID:   organizationID,
		LocationID:       locationID,
		RobotName:        robotName,
		RobotID:          robotID,
		PartName:         partName,
		PartID:           partID,
		ComponentType:    componentType,
		ComponentName:    componentName,
		MethodName:       method,
		MethodParameters: methodParameters,
		Tags:             tags,
		MimeType:         mimeType,
	}
	tabularData = TabularData{
		Data:          data,
		MetadataIndex: 0,
		Metadata:      tabularMetadata,
		TimeRequested: startTime,
		TimeReceived:  endTime,
	}
	binaryID = BinaryID{
		FileID:         "file1",
		OrganizationID: organizationID,
		LocationID:     locationID,
	}
	binaryIDs      = []BinaryID{binaryID}
	binaryDataByte = []byte("BYTE")
	sqlQuery       = "SELECT * FROM readings WHERE organization_id='e76d1b3b-0468-4efd-bb7f-fb1d2b352fcb' LIMIT 1"
	rawData        = []map[string]interface{}{
		{
			"key1": startTime,
			"key2": "2",
			"key3": []interface{}{1, 2, 3},
			"key4": map[string]interface{}{
				"key4sub1": endTime,
			},
			"key5": 4.05,
			"key6": []interface{}{true, false, true},
			"key7": []interface{}{
				map[string]interface{}{
					"nestedKey1": "simpleValue",
				},
				map[string]interface{}{
					"nestedKey2": startTime,
				},
			},
		},
	}
	datasetIDs  = []string{datasetID}
	annotations = Annotations{
		Bboxes: []BoundingBox{
			{
				ID:             "bbox1",
				Label:          "label1",
				XMinNormalized: 0.1,
				YMinNormalized: 0.2,
				XMaxNormalized: 0.8,
				YMaxNormalized: 0.9,
			},
			{
				ID:             "bbox2",
				Label:          "label2",
				XMinNormalized: 0.15,
				YMinNormalized: 0.25,
				XMaxNormalized: 0.75,
				YMaxNormalized: 0.85,
			},
		},
	}
)

func binaryDataToProto(binaryData BinaryData) *pb.BinaryData {
	return &pb.BinaryData{
		Binary:   binaryData.Binary,
		Metadata: binaryMetadataToProto(binaryData.Metadata),
	}
}

func captureMetadataToProto(metadata CaptureMetadata) *pb.CaptureMetadata {
	methodParams, err := protoutils.ConvertMapToProtoAny(metadata.MethodParameters)
	if err != nil {
		return nil
	}
	return &pb.CaptureMetadata{
		OrganizationId:   metadata.OrganizationID,
		LocationId:       metadata.LocationID,
		RobotName:        metadata.RobotName,
		RobotId:          metadata.RobotID,
		PartName:         metadata.PartName,
		PartId:           metadata.PartID,
		ComponentType:    metadata.ComponentType,
		ComponentName:    metadata.ComponentName,
		MethodName:       metadata.MethodName,
		MethodParameters: methodParams,
		Tags:             metadata.Tags,
		MimeType:         metadata.MimeType,
	}
}

func binaryMetadataToProto(binaryMetadata BinaryMetadata) *pb.BinaryMetadata {
	return &pb.BinaryMetadata{
		Id:              binaryMetadata.ID,
		CaptureMetadata: captureMetadataToProto(binaryMetadata.CaptureMetadata),
		TimeRequested:   timestamppb.New(binaryMetadata.TimeRequested),
		TimeReceived:    timestamppb.New(binaryMetadata.TimeReceived),
		FileName:        binaryMetadata.FileName,
		FileExt:         binaryMetadata.FileExt,
		Uri:             binaryMetadata.URI,
		Annotations:     annotationsToProto(binaryMetadata.Annotations),
		DatasetIds:      binaryMetadata.DatasetIDs,
	}
}

func dataRequestToProto(dataRequest DataRequest) *pb.DataRequest {
	return &pb.DataRequest{
		Filter:    filterToProto(dataRequest.Filter),
		Limit:     dataRequest.Limit,
		Last:      dataRequest.Last,
		SortOrder: orderToProto(dataRequest.SortOrder),
	}
}

func createDataGrpcClient() *inject.DataServiceClient {
	return &inject.DataServiceClient{}
}

func createGrpcDataSyncClient() *inject.DataSyncServiceClient {
	return &inject.DataSyncServiceClient{}
}

func TestDataClient(t *testing.T) {
<<<<<<< HEAD
	grpcClient := createDataGrpcClient()
	client := DataClient{client: grpcClient}
=======
	grpcClient := createGrpcClient()
	client := DataClient{dataClient: grpcClient}
>>>>>>> 407305d9

	captureInterval := CaptureInterval{
		Start: time.Now(),
		End:   time.Now(),
	}
	tagsFilter := TagsFilter{
		Type: TagsFilterTypeUnspecified,
		Tags: []string{"tag1", "tag2"},
	}

	filter := Filter{
		ComponentName:   componentName,
		ComponentType:   componentType,
		Method:          method,
		RobotName:       robotName,
		RobotID:         robotID,
		PartName:        partName,
		PartID:          partID,
		LocationIDs:     locationIDs,
		OrganizationIDs: orgIDs,
		MimeType:        mimeTypes,
		Interval:        captureInterval,
		TagsFilter:      tagsFilter,
		BboxLabels:      bboxLabels,
		DatasetID:       datasetID,
	}

	binaryMetadata := BinaryMetadata{
		ID:              binaryMetaID,
		CaptureMetadata: tabularMetadata,
		TimeRequested:   startTime,
		TimeReceived:    endTime,
		FileName:        fileName,
		FileExt:         fileExt,
		URI:             uri,
		Annotations:     annotations,
		DatasetIDs:      datasetIDs,
	}

	dataRequest := DataRequest{
		Filter:    filter,
		Limit:     count,
		Last:      last,
		SortOrder: Unspecified,
	}

	binaryData := BinaryData{
		Binary:   binaryDataByte,
		Metadata: binaryMetadata,
	}

	t.Run("TabularDataByFilter", func(t *testing.T) {
		dataStruct, _ := utils.StructToStructPb(data)
		tabularDataPb := &pb.TabularData{
			Data:          dataStruct,
			MetadataIndex: 0,
			TimeRequested: timestamppb.New(startTime),
			TimeReceived:  timestamppb.New(endTime),
		}
		grpcClient.TabularDataByFilterFunc = func(ctx context.Context, in *pb.TabularDataByFilterRequest,
			opts ...grpc.CallOption,
		) (*pb.TabularDataByFilterResponse, error) {
			test.That(t, in.DataRequest, test.ShouldResemble, dataRequestToProto(dataRequest))
			test.That(t, in.CountOnly, test.ShouldBeTrue)
			test.That(t, in.IncludeInternalData, test.ShouldBeTrue)
			return &pb.TabularDataByFilterResponse{
				Data:     []*pb.TabularData{tabularDataPb},
				Count:    count,
				Last:     last,
				Metadata: []*pb.CaptureMetadata{captureMetadataToProto(tabularMetadata)},
			}, nil
		}
		resp, _ := client.TabularDataByFilter(
			context.Background(), filter, limit, last,
			dataRequest.SortOrder, countOnly, includeInternalData)
		test.That(t, resp.TabularData[0], test.ShouldResemble, tabularData)
		test.That(t, resp.Count, test.ShouldEqual, count)
		test.That(t, resp.Last, test.ShouldEqual, last)
	})

	t.Run("TabularDataBySQL", func(t *testing.T) {
		// convert rawData to BSON
		var expectedRawDataPb [][]byte
		for _, byte := range rawData {
			bsonByte, err := bson.Marshal(byte)
			if err != nil {
				t.Fatalf("Failed to marshal expectedRawData: %v", err)
			}
			expectedRawDataPb = append(expectedRawDataPb, bsonByte)
		}
		grpcClient.TabularDataBySQLFunc = func(ctx context.Context, in *pb.TabularDataBySQLRequest,
			opts ...grpc.CallOption,
		) (*pb.TabularDataBySQLResponse, error) {
			test.That(t, in.OrganizationId, test.ShouldEqual, organizationID)
			test.That(t, in.SqlQuery, test.ShouldResemble, sqlQuery)
			return &pb.TabularDataBySQLResponse{
				RawData: expectedRawDataPb,
			}, nil
		}
		response, _ := client.TabularDataBySQL(context.Background(), organizationID, sqlQuery)
		test.That(t, response, test.ShouldResemble, rawData)
	})

	t.Run("TabularDataByMQL", func(t *testing.T) {
		// convert to BSON byte arrays
		matchBytes, _ := bson.Marshal(bson.M{"$match": bson.M{"organization_id": "e76d1b3b-0468-4efd-bb7f-fb1d2b352fcb"}})
		limitBytes, _ := bson.Marshal(bson.M{"$limit": 1})
		mqlbinary := [][]byte{matchBytes, limitBytes}

		// convert rawData to BSON
		var expectedRawDataPb [][]byte
		for _, byte := range rawData {
			bsonByte, err := bson.Marshal(byte)
			if err != nil {
				t.Fatalf("Failed to marshal expectedRawData: %v", err)
			}
			expectedRawDataPb = append(expectedRawDataPb, bsonByte)
		}
		grpcClient.TabularDataByMQLFunc = func(ctx context.Context, in *pb.TabularDataByMQLRequest,
			opts ...grpc.CallOption,
		) (*pb.TabularDataByMQLResponse, error) {
			test.That(t, in.OrganizationId, test.ShouldEqual, organizationID)
			test.That(t, in.MqlBinary, test.ShouldResemble, mqlbinary)
			return &pb.TabularDataByMQLResponse{
				RawData: expectedRawDataPb,
			}, nil
		}
		response, _ := client.TabularDataByMQL(context.Background(), organizationID, mqlbinary)
		test.That(t, response, test.ShouldResemble, rawData)
	})

	t.Run("BinaryDataByFilter", func(t *testing.T) {
		includeBinary := true
		grpcClient.BinaryDataByFilterFunc = func(ctx context.Context, in *pb.BinaryDataByFilterRequest,
			opts ...grpc.CallOption,
		) (*pb.BinaryDataByFilterResponse, error) {
			expectedDataReq := dataRequestToProto(dataRequest)
			test.That(t, in.DataRequest, test.ShouldResemble, expectedDataReq)
			test.That(t, in.IncludeBinary, test.ShouldBeTrue)
			test.That(t, in.CountOnly, test.ShouldBeTrue)
			test.That(t, in.IncludeInternalData, test.ShouldBeTrue)
			return &pb.BinaryDataByFilterResponse{
				Data:  []*pb.BinaryData{binaryDataToProto(binaryData)},
				Count: count,
				Last:  last,
			}, nil
		}
		resp, _ := client.BinaryDataByFilter(
			context.Background(), filter, count, dataRequest.SortOrder,
			last, includeBinary, countOnly, includeInternalData)
		test.That(t, resp.BinaryData[0], test.ShouldResemble, binaryData)
		test.That(t, resp.Count, test.ShouldEqual, count)
		test.That(t, resp.Last, test.ShouldEqual, last)
	})
	t.Run("BinaryDataByIDs", func(t *testing.T) {
		grpcClient.BinaryDataByIDsFunc = func(ctx context.Context, in *pb.BinaryDataByIDsRequest,
			opts ...grpc.CallOption,
		) (*pb.BinaryDataByIDsResponse, error) {
			test.That(t, in.IncludeBinary, test.ShouldBeTrue)
			test.That(t, in.BinaryIds, test.ShouldResemble, binaryIDsToProto(binaryIDs))
			expectedBinaryDataList := []*pb.BinaryData{binaryDataToProto(binaryData)}

			return &pb.BinaryDataByIDsResponse{Data: expectedBinaryDataList, Count: uint64(len(expectedBinaryDataList))}, nil
		}
		respBinaryData, _ := client.BinaryDataByIDs(context.Background(), binaryIDs)
		test.That(t, respBinaryData[0], test.ShouldResemble, binaryData)
	})

	t.Run("DeleteTabularData", func(t *testing.T) {
		deleteOlderThanDays := uint32(1)
		grpcClient.DeleteTabularDataFunc = func(ctx context.Context, in *pb.DeleteTabularDataRequest,
			opts ...grpc.CallOption,
		) (*pb.DeleteTabularDataResponse, error) {
			test.That(t, in.OrganizationId, test.ShouldEqual, organizationID)
			test.That(t, in.DeleteOlderThanDays, test.ShouldEqual, deleteOlderThanDays)

			return &pb.DeleteTabularDataResponse{
				DeletedCount: count,
			}, nil
		}
		resp, _ := client.DeleteTabularData(context.Background(), organizationID, deleteOlderThanDays)
		test.That(t, resp, test.ShouldEqual, count)
	})

	t.Run("DeleteBinaryDataByFilter", func(t *testing.T) {
		grpcClient.DeleteBinaryDataByFilterFunc = func(ctx context.Context, in *pb.DeleteBinaryDataByFilterRequest,
			opts ...grpc.CallOption,
		) (*pb.DeleteBinaryDataByFilterResponse, error) {
			test.That(t, in.Filter, test.ShouldResemble, filterToProto(filter))
			test.That(t, in.IncludeInternalData, test.ShouldBeTrue)
			return &pb.DeleteBinaryDataByFilterResponse{
				DeletedCount: count,
			}, nil
		}
		resp, _ := client.DeleteBinaryDataByFilter(context.Background(), filter)
		test.That(t, resp, test.ShouldEqual, count)
	})

	t.Run("DeleteBinaryDataByIDs", func(t *testing.T) {
		grpcClient.DeleteBinaryDataByIDsFunc = func(ctx context.Context, in *pb.DeleteBinaryDataByIDsRequest,
			opts ...grpc.CallOption,
		) (*pb.DeleteBinaryDataByIDsResponse, error) {
			test.That(t, in.BinaryIds, test.ShouldResemble, binaryIDsToProto(binaryIDs))
			return &pb.DeleteBinaryDataByIDsResponse{
				DeletedCount: count,
			}, nil
		}
		resp, _ := client.DeleteBinaryDataByIDs(context.Background(), binaryIDs)
		test.That(t, resp, test.ShouldEqual, count)
	})

	t.Run("AddTagsToBinaryDataByIDs", func(t *testing.T) {
		grpcClient.AddTagsToBinaryDataByIDsFunc = func(ctx context.Context, in *pb.AddTagsToBinaryDataByIDsRequest,
			opts ...grpc.CallOption,
		) (*pb.AddTagsToBinaryDataByIDsResponse, error) {
			test.That(t, in.BinaryIds, test.ShouldResemble, binaryIDsToProto(binaryIDs))
			test.That(t, in.Tags, test.ShouldResemble, tags)
			return &pb.AddTagsToBinaryDataByIDsResponse{}, nil
		}
		client.AddTagsToBinaryDataByIDs(context.Background(), tags, binaryIDs)
	})

	t.Run("AddTagsToBinaryDataByFilter", func(t *testing.T) {
		grpcClient.AddTagsToBinaryDataByFilterFunc = func(ctx context.Context, in *pb.AddTagsToBinaryDataByFilterRequest,
			opts ...grpc.CallOption,
		) (*pb.AddTagsToBinaryDataByFilterResponse, error) {
			test.That(t, in.Filter, test.ShouldResemble, filterToProto(filter))
			test.That(t, in.Tags, test.ShouldResemble, tags)
			return &pb.AddTagsToBinaryDataByFilterResponse{}, nil
		}
		client.AddTagsToBinaryDataByFilter(context.Background(), tags, filter)
	})

	t.Run("RemoveTagsFromBinaryDataByIDs", func(t *testing.T) {
		grpcClient.RemoveTagsFromBinaryDataByIDsFunc = func(ctx context.Context, in *pb.RemoveTagsFromBinaryDataByIDsRequest,
			opts ...grpc.CallOption,
		) (*pb.RemoveTagsFromBinaryDataByIDsResponse, error) {
			test.That(t, in.BinaryIds, test.ShouldResemble, binaryIDsToProto(binaryIDs))
			test.That(t, in.Tags, test.ShouldResemble, tags)
			return &pb.RemoveTagsFromBinaryDataByIDsResponse{
				DeletedCount: count,
			}, nil
		}
		resp, _ := client.RemoveTagsFromBinaryDataByIDs(context.Background(), tags, binaryIDs)
		test.That(t, resp, test.ShouldEqual, count)
	})

	t.Run("RemoveTagsFromBinaryDataByFilter", func(t *testing.T) {
		grpcClient.RemoveTagsFromBinaryDataByFilterFunc = func(ctx context.Context, in *pb.RemoveTagsFromBinaryDataByFilterRequest,
			opts ...grpc.CallOption,
		) (*pb.RemoveTagsFromBinaryDataByFilterResponse, error) {
			test.That(t, in.Filter, test.ShouldResemble, filterToProto(filter))
			test.That(t, in.Tags, test.ShouldResemble, tags)
			return &pb.RemoveTagsFromBinaryDataByFilterResponse{
				DeletedCount: count,
			}, nil
		}
		resp, _ := client.RemoveTagsFromBinaryDataByFilter(context.Background(), tags, filter)
		test.That(t, resp, test.ShouldEqual, count)
	})

	t.Run("TagsByFilter", func(t *testing.T) {
		grpcClient.TagsByFilterFunc = func(ctx context.Context, in *pb.TagsByFilterRequest,
			opts ...grpc.CallOption,
		) (*pb.TagsByFilterResponse, error) {
			test.That(t, in.Filter, test.ShouldResemble, filterToProto(filter))
			return &pb.TagsByFilterResponse{
				Tags: tags,
			}, nil
		}
		resp, _ := client.TagsByFilter(context.Background(), filter)
		test.That(t, resp, test.ShouldResemble, tags)
	})

	t.Run("AddBoundingBoxToImageByID", func(t *testing.T) {
		grpcClient.AddBoundingBoxToImageByIDFunc = func(ctx context.Context,
			in *pb.AddBoundingBoxToImageByIDRequest,
			opts ...grpc.CallOption,
		) (*pb.AddBoundingBoxToImageByIDResponse, error) {
			test.That(t, in.BinaryId, test.ShouldResemble, binaryIDToProto(binaryID))
			test.That(t, in.Label, test.ShouldEqual, bboxLabel)
			test.That(t, in.XMinNormalized, test.ShouldEqual, annotations.Bboxes[0].XMinNormalized)
			test.That(t, in.YMinNormalized, test.ShouldEqual, annotations.Bboxes[0].YMinNormalized)
			test.That(t, in.XMaxNormalized, test.ShouldEqual, annotations.Bboxes[0].XMaxNormalized)
			test.That(t, in.YMaxNormalized, test.ShouldEqual, annotations.Bboxes[0].YMaxNormalized)

			return &pb.AddBoundingBoxToImageByIDResponse{
				BboxId: annotations.Bboxes[0].ID,
			}, nil
		}
		resp, _ := client.AddBoundingBoxToImageByID(
			context.Background(), binaryID, bboxLabel, annotations.Bboxes[0].XMinNormalized,
			annotations.Bboxes[0].YMinNormalized, annotations.Bboxes[0].XMaxNormalized, annotations.Bboxes[0].YMaxNormalized)
		test.That(t, resp, test.ShouldResemble, annotations.Bboxes[0].ID)
	})

	t.Run("RemoveBoundingBoxFromImageByID", func(t *testing.T) {
		grpcClient.RemoveBoundingBoxFromImageByIDFunc = func(ctx context.Context, in *pb.RemoveBoundingBoxFromImageByIDRequest,
			opts ...grpc.CallOption,
		) (*pb.RemoveBoundingBoxFromImageByIDResponse, error) {
			test.That(t, in.BinaryId, test.ShouldResemble, binaryIDToProto(binaryID))
			test.That(t, in.BboxId, test.ShouldEqual, annotations.Bboxes[0].ID)

			return &pb.RemoveBoundingBoxFromImageByIDResponse{}, nil
		}
		client.RemoveBoundingBoxFromImageByID(context.Background(), annotations.Bboxes[0].ID, binaryID)
	})

	t.Run("BoundingBoxLabelsByFilter", func(t *testing.T) {
		expectedBBoxLabels := []string{
			annotations.Bboxes[0].Label,
			annotations.Bboxes[1].Label,
		}
		expectedBBoxLabelsPb := []string{
			annotationsToProto(annotations).Bboxes[0].Label,
			annotationsToProto(annotations).Bboxes[1].Label,
		}
		grpcClient.BoundingBoxLabelsByFilterFunc = func(ctx context.Context, in *pb.BoundingBoxLabelsByFilterRequest,
			opts ...grpc.CallOption,
		) (*pb.BoundingBoxLabelsByFilterResponse, error) {
			test.That(t, in.Filter, test.ShouldResemble, filterToProto(filter))
			return &pb.BoundingBoxLabelsByFilterResponse{
				Labels: expectedBBoxLabelsPb,
			}, nil
		}
		resp, _ := client.BoundingBoxLabelsByFilter(context.Background(), filter)
		test.That(t, resp, test.ShouldResemble, expectedBBoxLabels)
	})
	t.Run("UpdateBoundingBox", func(t *testing.T) {
		annotationsPb := annotationsToProto(annotations)
		grpcClient.UpdateBoundingBoxFunc = func(ctx context.Context, in *pb.UpdateBoundingBoxRequest,
			opts ...grpc.CallOption,
		) (*pb.UpdateBoundingBoxResponse, error) {
			test.That(t, in.BinaryId, test.ShouldResemble, binaryIDToProto(binaryID))
			test.That(t, in.BboxId, test.ShouldResemble, annotationsPb.Bboxes[0].Id)
			test.That(t, *in.Label, test.ShouldEqual, annotationsPb.Bboxes[0].Label)
			test.That(t, *in.XMinNormalized, test.ShouldEqual, annotationsPb.Bboxes[0].XMinNormalized)
			test.That(t, *in.YMinNormalized, test.ShouldEqual, annotationsPb.Bboxes[0].YMinNormalized)
			test.That(t, *in.XMaxNormalized, test.ShouldEqual, annotationsPb.Bboxes[0].XMaxNormalized)
			test.That(t, *in.YMaxNormalized, test.ShouldEqual, annotationsPb.Bboxes[0].YMaxNormalized)
			return &pb.UpdateBoundingBoxResponse{}, nil
		}
		client.UpdateBoundingBox(context.Background(), binaryID, annotations.Bboxes[0].ID, &annotationsPb.Bboxes[0].Label,
			&annotationsPb.Bboxes[0].XMinNormalized, &annotationsPb.Bboxes[0].YMinNormalized,
			&annotationsPb.Bboxes[0].XMaxNormalized, &annotationsPb.Bboxes[0].YMaxNormalized)
	})

	t.Run("GetDatabaseConnection", func(t *testing.T) {
		grpcClient.GetDatabaseConnectionFunc = func(ctx context.Context, in *pb.GetDatabaseConnectionRequest,
			opts ...grpc.CallOption,
		) (*pb.GetDatabaseConnectionResponse, error) {
			test.That(t, in.OrganizationId, test.ShouldResemble, organizationID)
			return &pb.GetDatabaseConnectionResponse{
				Hostname:        hostName,
				MongodbUri:      mongodbURI,
				HasDatabaseUser: true,
			}, nil
		}
		resp, _ := client.GetDatabaseConnection(context.Background(), organizationID)
		test.That(t, resp.Hostname, test.ShouldResemble, hostName)
		test.That(t, resp.MongodbURI, test.ShouldResemble, mongodbURI)
		test.That(t, resp.HasDatabaseUser, test.ShouldBeTrue)
	})

	t.Run("ConfigureDatabaseUser", func(t *testing.T) {
		grpcClient.ConfigureDatabaseUserFunc = func(ctx context.Context, in *pb.ConfigureDatabaseUserRequest,
			opts ...grpc.CallOption,
		) (*pb.ConfigureDatabaseUserResponse, error) {
			test.That(t, in.OrganizationId, test.ShouldResemble, organizationID)
			test.That(t, in.Password, test.ShouldResemble, password)
			return &pb.ConfigureDatabaseUserResponse{}, nil
		}
		client.ConfigureDatabaseUser(context.Background(), organizationID, password)
	})

	t.Run("AddBinaryDataToDatasetByIDs", func(t *testing.T) {
		grpcClient.AddBinaryDataToDatasetByIDsFunc = func(ctx context.Context, in *pb.AddBinaryDataToDatasetByIDsRequest,
			opts ...grpc.CallOption,
		) (*pb.AddBinaryDataToDatasetByIDsResponse, error) {
			test.That(t, in.BinaryIds, test.ShouldResemble, binaryIDsToProto(binaryIDs))
			test.That(t, in.DatasetId, test.ShouldResemble, datasetID)
			return &pb.AddBinaryDataToDatasetByIDsResponse{}, nil
		}
		client.AddBinaryDataToDatasetByIDs(context.Background(), binaryIDs, datasetID)
	})

	t.Run("RemoveBinaryDataFromDatasetByIDs", func(t *testing.T) {
		grpcClient.RemoveBinaryDataFromDatasetByIDsFunc = func(ctx context.Context, in *pb.RemoveBinaryDataFromDatasetByIDsRequest,
			opts ...grpc.CallOption,
		) (*pb.RemoveBinaryDataFromDatasetByIDsResponse, error) {
			test.That(t, in.BinaryIds, test.ShouldResemble, binaryIDsToProto(binaryIDs))
			test.That(t, in.DatasetId, test.ShouldResemble, datasetID)
			return &pb.RemoveBinaryDataFromDatasetByIDsResponse{}, nil
		}
		client.RemoveBinaryDataFromDatasetByIDs(context.Background(), binaryIDs, datasetID)
	})
}

func TestDataSyncClient(t *testing.T) {
	grpcClient := createGrpcDataSyncClient()
	client := DataClient{dataSyncClient: grpcClient}

	uploadMetadata := UploadMetadata{
		PartID:           partID,
		ComponentType:    componentType,
		ComponentName:    componentName,
		MethodName:       method,
		Type:             DataTypeBinarySensor,
		FileName:         fileName,
		MethodParameters: methodParameters,
		FileExtension:    fileExt,
		Tags:             tags,
	}

	t.Run("BinaryDataCaptureUpload", func(t *testing.T) {
		uploadMetadata.Type = DataTypeBinarySensor
		options := BinaryOptions{
			Type:             &binaryDataType,
			FileName:         &fileNamePtr,
			MethodParameters: methodParameters,
			Tags:             tags,
			DataRequestTimes: &dataRequestTimes,
		}
		grpcClient.DataCaptureUploadFunc = func(ctx context.Context, in *syncPb.DataCaptureUploadRequest,
			opts ...grpc.CallOption,
		) (*syncPb.DataCaptureUploadResponse, error) {
			methodParams, _ := protoutils.ConvertMapToProtoAny(methodParameters)

			test.That(t, in.Metadata.PartId, test.ShouldEqual, partID)
			test.That(t, in.Metadata.ComponentType, test.ShouldEqual, componentType)
			test.That(t, in.Metadata.ComponentName, test.ShouldEqual, componentName)
			test.That(t, in.Metadata.MethodName, test.ShouldEqual, method)
			test.That(t, in.Metadata.Type, test.ShouldEqual, binaryDataType)
			test.That(t, in.Metadata.FileName, test.ShouldEqual, fileName)
			test.That(t, in.Metadata.MethodParameters, test.ShouldResemble, methodParams)
			test.That(t, in.Metadata.FileExtension, test.ShouldEqual, fileExt)
			test.That(t, in.Metadata.Tags, test.ShouldResemble, tags)

			test.That(t, in.SensorContents[0].Metadata.TimeRequested, test.ShouldResemble, timestamppb.New(startTime))
			test.That(t, in.SensorContents[0].Metadata.TimeReceived, test.ShouldResemble, timestamppb.New(endTime))
			dataField, ok := in.SensorContents[0].Data.(*syncPb.SensorData_Binary)
			test.That(t, ok, test.ShouldBeTrue)
			test.That(t, dataField.Binary, test.ShouldResemble, binaryDataByte)
			return &syncPb.DataCaptureUploadResponse{
				FileId: fileID,
			}, nil
		}
		resp, _ := client.BinaryDataCaptureUpload(context.Background(),
			binaryDataByte, partID, componentType, componentName,
			method, fileExt, &options)
		test.That(t, resp, test.ShouldResemble, fileID)
	})

	t.Run("TabularDataCaptureUpload", func(t *testing.T) {
		uploadMetadata.Type = DataTypeTabularSensor
		dataStruct, _ := utils.StructToStructPb(data)
		tabularDataPb := &pb.TabularData{
			Data:          dataStruct,
			MetadataIndex: 0,
			TimeRequested: timestamppb.New(startTime),
			TimeReceived:  timestamppb.New(endTime),
		}
		options := TabularOptions{
			Type:             &binaryDataType,
			FileName:         &fileNamePtr,
			MethodParameters: methodParameters,
			FileExtension:    &fileExtPtr,
			Tags:             tags,
		}
		grpcClient.DataCaptureUploadFunc = func(ctx context.Context, in *syncPb.DataCaptureUploadRequest,
			opts ...grpc.CallOption,
		) (*syncPb.DataCaptureUploadResponse, error) {
			methodParams, _ := protoutils.ConvertMapToProtoAny(methodParameters)

			test.That(t, in.Metadata.PartId, test.ShouldEqual, partID)
			test.That(t, in.Metadata.ComponentType, test.ShouldEqual, componentType)
			test.That(t, in.Metadata.ComponentName, test.ShouldEqual, componentName)
			test.That(t, in.Metadata.MethodName, test.ShouldEqual, method)
			test.That(t, in.Metadata.Type, test.ShouldEqual, tabularDataType)
			test.That(t, in.Metadata.FileName, test.ShouldEqual, fileName)
			test.That(t, in.Metadata.MethodParameters, test.ShouldResemble, methodParams)
			test.That(t, in.Metadata.FileExtension, test.ShouldEqual, fileExt)
			test.That(t, in.Metadata.Tags, test.ShouldResemble, tags)

			test.That(t, in.SensorContents[0].Metadata.TimeRequested, test.ShouldResemble, timestamppb.New(startTime))
			test.That(t, in.SensorContents[0].Metadata.TimeReceived, test.ShouldResemble, timestamppb.New(endTime))
			dataField, ok := in.SensorContents[0].Data.(*syncPb.SensorData_Struct)
			test.That(t, ok, test.ShouldBeTrue)
			test.That(t, dataField.Struct, test.ShouldResemble, tabularDataPb.Data)
			return &syncPb.DataCaptureUploadResponse{
				FileId: fileID,
			}, nil
		}
		tabularData := []map[string]interface{}{data}
		dataRequestTimes := [][2]time.Time{
			{startTime, endTime},
		}
		resp, _ := client.TabularDataCaptureUpload(context.Background(),
			tabularData, partID, componentType, componentName, method,
			dataRequestTimes, &options)
		test.That(t, resp, test.ShouldResemble, fileID)
	})

	t.Run("StreamingDataCaptureUpload", func(t *testing.T) {
		options := StreamingOptions{
			ComponentType:    &componentTypePtr,
			ComponentName:    &componentNamePtr,
			MethodName:       &methodNamePtr,
			Type:             &binaryDataType,
			FileName:         &fileNamePtr,
			MethodParameters: methodParameters,
			Tags:             tags,
			DataRequestTimes: &dataRequestTimes,
		}
		// Mock implementation of the streaming client.
		mockStream := &inject.DataSyncServiceStreamingDataCaptureUploadClient{
			SendFunc: func(req *syncPb.StreamingDataCaptureUploadRequest) error {
				switch packet := req.UploadPacket.(type) {
				case *syncPb.StreamingDataCaptureUploadRequest_Metadata:
					meta := packet.Metadata
					test.That(t, meta.UploadMetadata.PartId, test.ShouldEqual, partID)
					test.That(t, meta.UploadMetadata.FileExtension, test.ShouldEqual, fileExt)
					test.That(t, meta.UploadMetadata.ComponentType, test.ShouldEqual, componentType)
					test.That(t, meta.UploadMetadata.ComponentName, test.ShouldEqual, componentName)
					test.That(t, meta.UploadMetadata.MethodName, test.ShouldEqual, method)
					test.That(t, meta.UploadMetadata.Tags, test.ShouldResemble, tags)
					test.That(t, meta.SensorMetadata.TimeRequested, test.ShouldResemble, timestamppb.New(startTime))
					test.That(t, meta.SensorMetadata.TimeReceived, test.ShouldResemble, timestamppb.New(endTime))
				case *syncPb.StreamingDataCaptureUploadRequest_Data:
					test.That(t, packet.Data, test.ShouldResemble, binaryDataByte)
				default:
					t.Errorf("unexpected packet type: %T", packet)
				}
				return nil
			},
			CloseAndRecvFunc: func() (*syncPb.StreamingDataCaptureUploadResponse, error) {
				return &syncPb.StreamingDataCaptureUploadResponse{
					FileId: fileID,
				}, nil
			},
		}
		grpcClient.StreamingDataCaptureUploadFunc = func(ctx context.Context,
			opts ...grpc.CallOption,
		) (syncPb.DataSyncService_StreamingDataCaptureUploadClient, error) {
			return mockStream, nil
		}
		resp, err := client.StreamingDataCaptureUpload(context.Background(), binaryDataByte, partID, fileExt, &options)
		test.That(t, err, test.ShouldBeNil)
		test.That(t, resp, test.ShouldEqual, fileID)
	})
	t.Run("FileUploadFromBytes", func(t *testing.T) {
		options := FileUploadOptions{
			ComponentType:    &componentTypePtr,
			ComponentName:    &componentNamePtr,
			MethodName:       &methodNamePtr,
			FileName:         &fileNamePtr,
			MethodParameters: methodParameters,
			FileExtension:    &fileExtPtr,
			Tags:             tags,
		}
		// Mock implementation of the streaming client.
		//nolint:dupl
		mockStream := &inject.DataSyncServiceFileUploadClient{
			SendFunc: func(req *syncPb.FileUploadRequest) error {
				switch packet := req.UploadPacket.(type) {
				case *syncPb.FileUploadRequest_Metadata:
					methodParams, _ := protoutils.ConvertMapToProtoAny(methodParameters)
					meta := packet.Metadata
					test.That(t, meta.PartId, test.ShouldEqual, partID)
					test.That(t, meta.ComponentType, test.ShouldEqual, componentType)
					test.That(t, meta.ComponentName, test.ShouldEqual, componentName)
					test.That(t, meta.MethodName, test.ShouldEqual, method)
					test.That(t, meta.Type, test.ShouldEqual, DataTypeFile)
					test.That(t, meta.FileName, test.ShouldEqual, fileName)
					test.That(t, meta.MethodParameters, test.ShouldResemble, methodParams)
					test.That(t, meta.FileExtension, test.ShouldEqual, fileExt)
					test.That(t, meta.Tags, test.ShouldResemble, tags)
				case *syncPb.FileUploadRequest_FileContents:
					test.That(t, packet.FileContents.Data, test.ShouldResemble, binaryDataByte)
				default:
					t.Errorf("unexpected packet type: %T", packet)
				}
				return nil
			},
			CloseAndRecvFunc: func() (*syncPb.FileUploadResponse, error) {
				return &syncPb.FileUploadResponse{
					FileId: fileID,
				}, nil
			},
		}
		grpcClient.FileUploadFunc = func(ctx context.Context,
			opts ...grpc.CallOption,
		) (syncPb.DataSyncService_FileUploadClient, error) {
			return mockStream, nil
		}
		resp, err := client.FileUploadFromBytes(context.Background(), partID, binaryDataByte, &options)
		test.That(t, err, test.ShouldBeNil)
		test.That(t, resp, test.ShouldEqual, fileID)
	})

	t.Run("FileUploadFromPath", func(t *testing.T) {
		options := FileUploadOptions{
			ComponentType:    &componentTypePtr,
			ComponentName:    &componentNamePtr,
			MethodName:       &methodNamePtr,
			FileName:         &fileNamePtr,
			MethodParameters: methodParameters,
			FileExtension:    &fileExtPtr,
			Tags:             tags,
		}
		// Create a temporary file for testing
		tempContent := []byte("test file content")
		tempFile, err := os.CreateTemp("", "test-upload-*.txt")
		test.That(t, err, test.ShouldBeNil)
		defer os.Remove(tempFile.Name())
		// Mock implementation of the streaming client.
		//nolint:dupl
		mockStream := &inject.DataSyncServiceFileUploadClient{
			SendFunc: func(req *syncPb.FileUploadRequest) error {
				switch packet := req.UploadPacket.(type) {
				case *syncPb.FileUploadRequest_Metadata:
					methodParams, _ := protoutils.ConvertMapToProtoAny(methodParameters)
					meta := packet.Metadata
					test.That(t, meta.PartId, test.ShouldEqual, partID)
					test.That(t, meta.ComponentType, test.ShouldEqual, componentType)
					test.That(t, meta.ComponentName, test.ShouldEqual, componentName)
					test.That(t, meta.MethodName, test.ShouldEqual, method)
					test.That(t, meta.Type, test.ShouldEqual, DataTypeFile)
					test.That(t, meta.FileName, test.ShouldEqual, fileName)
					test.That(t, meta.MethodParameters, test.ShouldResemble, methodParams)
					test.That(t, meta.FileExtension, test.ShouldEqual, fileExt)
					test.That(t, meta.Tags, test.ShouldResemble, tags)
				case *syncPb.FileUploadRequest_FileContents:
					test.That(t, packet.FileContents.Data, test.ShouldResemble, tempContent)
				default:
					t.Errorf("unexpected packet type: %T", packet)
				}
				return nil
			},
			CloseAndRecvFunc: func() (*syncPb.FileUploadResponse, error) {
				return &syncPb.FileUploadResponse{
					FileId: fileID,
				}, nil
			},
		}
		grpcClient.FileUploadFunc = func(ctx context.Context,
			opts ...grpc.CallOption,
		) (syncPb.DataSyncService_FileUploadClient, error) {
			return mockStream, nil
		}
		resp, err := client.FileUploadFromPath(context.Background(), partID, tempFile.Name(), &options)
		test.That(t, err, test.ShouldBeNil)
		test.That(t, resp, test.ShouldEqual, fileID)
	})
}<|MERGE_RESOLUTION|>--- conflicted
+++ resolved
@@ -19,7 +19,6 @@
 )
 
 const (
-<<<<<<< HEAD
 	componentName = "component_name"
 	componentType = "component_type"
 	method        = "method"
@@ -40,30 +39,7 @@
 	mongodbURI    = "mongo_uri"
 	hostName      = "host_name"
 	last          = "last"
-=======
-	componentName  = "component_name"
-	componentType  = "component_type"
-	method         = "method"
-	robotName      = "robot_name"
-	robotID        = "robot_id"
-	partName       = "part_name"
-	partID         = "part_id"
-	locationID     = "location_id"
-	organizationID = "organization_id"
-	password       = "password"
-	mimeType       = "mime_type"
-	uri            = "some.robot.uri"
-	bboxLabel      = "bbox_label"
-	tag            = "tag"
-	fileName       = "file_name"
-	fileExt        = ".ext"
-	datasetID      = "dataset_id"
-	binaryMetaID   = "binary_id"
-	mongodbURI     = "mongo_uri"
-	hostName       = "host_name"
-	last           = "last"
-	fileID         = "file_id"
->>>>>>> 407305d9
+  fileID         = "file_id"
 )
 
 var (
@@ -222,13 +198,8 @@
 }
 
 func TestDataClient(t *testing.T) {
-<<<<<<< HEAD
-	grpcClient := createDataGrpcClient()
-	client := DataClient{client: grpcClient}
-=======
 	grpcClient := createGrpcClient()
 	client := DataClient{dataClient: grpcClient}
->>>>>>> 407305d9
 
 	captureInterval := CaptureInterval{
 		Start: time.Now(),
