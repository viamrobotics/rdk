--- conflicted
+++ resolved
@@ -8,7 +8,6 @@
 	"fmt"
 	"io"
 	"sync"
-	"bytes"
 
 	"github.com/de-bkg/gognss/pkg/ntrip"
 	"github.com/edaniels/golog"
@@ -18,7 +17,6 @@
 
 	"go.viam.com/rdk/component/board"
 	"go.viam.com/rdk/component/generic"
-	"go.viam.com/rdk/component/board"
 	"go.viam.com/rdk/component/gps"
 	"go.viam.com/rdk/config"
 	"go.viam.com/rdk/registry"
@@ -56,12 +54,7 @@
 	correctionWriter   io.ReadWriteCloser
 	ntripStatus        bool
 
-<<<<<<< HEAD
-	bus    board.I2C
-	addr   byte
-=======
 	bus board.I2C
->>>>>>> b0315694
 
 	cancelCtx               context.Context
 	cancelFunc              func()
@@ -115,31 +108,6 @@
 		if err != nil {
 			return nil, err
 		}
-<<<<<<< HEAD
-		b, err := board.FromDependencies(deps, config.Attributes.String("board"))
-		if err != nil {
-			return nil, fmt.Errorf("gps init: failed to find board: %w", err)
-		}
-		localB, ok := b.(board.LocalBoard)
-		if !ok {
-			return nil, fmt.Errorf("board %s is not local", config.Attributes.String("board"))
-		}
-		i2cbus, ok := localB.I2CByName(config.Attributes.String("bus"))
-		if !ok {
-			return nil, fmt.Errorf("gps init: failed to find i2c bus %s", config.Attributes.String("bus"))
-		} else {
-			g.bus = i2cbus
-		}
-
-		addr := config.Attributes.Int("i2c_addr", -1)
-		if addr == -1 {
-			return nil, errors.New("must specify gps i2c address")
-		} else {
-			g.addr = byte(addr)
-		}
-=======
-
->>>>>>> b0315694
 	default:
 		// Invalid protocol
 		return nil, fmt.Errorf("%s is not a valid protocol", g.ntripInputProtocol)
@@ -179,14 +147,10 @@
 	if g.ntripClient.maxConnectAttempts == 10 {
 		g.logger.Info("ntrip_connect_attempts using default 10")
 	}
-<<<<<<< HEAD
-	g.logger.Info("Starting rtk START")
-=======
 
 	// I2C address only, assumes address is correct since this was checked when gps was initialized
 	g.ntripClient.addr = byte(config.Attributes.Int("i2c_addr", -1))
 
->>>>>>> b0315694
 	g.Start(ctx)
 
 	return g, nil
@@ -198,11 +162,7 @@
 	case "serial":
 		go g.ReceiveAndWriteSerial()
 	case "I2C":
-<<<<<<< HEAD
-		g.ReceiveAndWriteI2C(ctx)
-=======
 		go g.ReceiveAndWriteI2C(ctx)
->>>>>>> b0315694
 	}
 	g.nmeagps.Start(ctx)
 	
@@ -279,10 +239,7 @@
 	return nil
 }
 
-<<<<<<< HEAD
-=======
 // ReceiveAndWriteI2C connects to NTRIP receiver and sends correction stream to the GPS through I2C protocol.
->>>>>>> b0315694
 func (g *RTKGPS) ReceiveAndWriteI2C(ctx context.Context) {
 	g.activeBackgroundWorkers.Add(1)
 	defer g.activeBackgroundWorkers.Done()
@@ -295,24 +252,15 @@
 		g.logger.Infof("caster %s seems to be down", g.ntripClient.url)
 	}
 
-<<<<<<< HEAD
-	//establish I2C connection
-	handle, err := g.bus.OpenHandle(g.addr)
-=======
 	// establish I2C connection
 	handle, err := g.bus.OpenHandle(g.ntripClient.addr)
->>>>>>> b0315694
 	if err != nil {
 		g.logger.Fatalf("can't open gps i2c %s", err)
 		return
 	}
 	// Send GLL, RMC, VTG, GGA, GSA, and GSV sentences each 1000ms
-<<<<<<< HEAD
-	cmd251 := addChk([]byte("PMTK251,115200")) //set baud rate
-=======
 	baudcmd := fmt.Sprintf("PMTK251,%d", g.ntripClient.wbaud)
 	cmd251 := addChk([]byte(baudcmd))
->>>>>>> b0315694
 	cmd314 := addChk([]byte("PMTK314,1,1,1,1,1,0,0,0,0,0,0,0,0,0,0,0,0,0,0"))
 	cmd220 := addChk([]byte("PMTK220,1000"))
 
@@ -331,10 +279,6 @@
 		return
 	}
 
-<<<<<<< HEAD
-	
-=======
->>>>>>> b0315694
 	err = g.GetStream(g.ntripClient.mountPoint, g.ntripClient.maxConnectAttempts)
 	if err != nil {
 		return
@@ -343,21 +287,9 @@
 	// create a buffer
 	w := &bytes.Buffer{}
 	r := io.TeeReader(g.ntripClient.stream, w)
-<<<<<<< HEAD
-	
+
 	buf := make([]byte, 1100)
 	n, err := g.ntripClient.stream.Read(buf)
-	w_i2c := addChk(buf[:n])
-
-	//port still open
-	// g.logger.Infof("writing: %s", w_i2c)
-	err = handle.Write(ctx, w_i2c)
-	if err != nil {
-		g.logger.Fatalf("uh oh, i2c handle write failed %s", err)
-=======
-
-	buf := make([]byte, 1100)
-	n, err := g.ntripClient.stream.Read(buf)
 	if err != nil {
 		return
 	}
@@ -367,18 +299,11 @@
 	err = handle.Write(ctx, wI2C)
 	if err != nil {
 		g.logger.Fatalf("i2c handle write failed %s", err)
->>>>>>> b0315694
 		return
 	}
 
 	scanner := rtcm3.NewScanner(r)
 
-<<<<<<< HEAD
-	for err == nil {
-		msg, err := scanner.NextMessage()
-		//establish I2C connection
-		handle, err := g.bus.OpenHandle(g.addr)
-=======
 	g.ntripStatus = true
 
 	for g.ntripStatus {
@@ -390,123 +315,9 @@
 
 		// establish I2C connection
 		handle, err := g.bus.OpenHandle(g.ntripClient.addr)
->>>>>>> b0315694
 		if err != nil {
 			g.logger.Fatalf("can't open gps i2c %s", err)
 			return
-		}
-<<<<<<< HEAD
-		if err != nil {
-			if msg == nil {
-				fmt.Println("No message... reconnecting to stream...")
-=======
-
-		msg, err := scanner.NextMessage()
-		if err != nil {
-			g.ntripStatus = false
-			if msg == nil {
-				g.logger.Debug("No message... reconnecting to stream...")
->>>>>>> b0315694
-				err = g.GetStream(g.ntripClient.mountPoint, g.ntripClient.maxConnectAttempts)
-				if err != nil {
-					return
-				}
-
-				w = &bytes.Buffer{}
-				r = io.TeeReader(g.ntripClient.stream, w)
-<<<<<<< HEAD
-				
-				buf = make([]byte, 1100)
-				n, err := g.ntripClient.stream.Read(buf)
-				w_i2c := addChk(buf[:n])
-							
-				err = handle.Write(ctx, w_i2c)
-
-				if err != nil {
-					g.logger.Debug("i2c handle write failed %s", err)
-=======
-
-				buf = make([]byte, 1100)
-				n, err := g.ntripClient.stream.Read(buf)
-				if err != nil {
-					return
-				}
-				wI2C := addChk(buf[:n])
-
-				err = handle.Write(ctx, wI2C)
-
-				if err != nil {
-					g.logger.Fatalf("i2c handle write failed %s", err)
->>>>>>> b0315694
-					return
-				}
-
-				scanner = rtcm3.NewScanner(r)
-<<<<<<< HEAD
-				continue
-			}
-			g.logger.Fatal(err, msg)
-		}
-=======
-				g.ntripStatus = true
-				continue
-			}
-		}
-		// close I2C
->>>>>>> b0315694
-		err = handle.Close()
-		if err != nil {
-			g.logger.Debug("failed to close handle: %s", err)
-			return
-		}
-	}
-}
-
-// ReceiveAndWriteSerial connects to NTRIP receiver and sends correction stream to the GPS through serial.
-func (g *RTKGPS) ReceiveAndWriteSerial() {
-	g.activeBackgroundWorkers.Add(1)
-	defer g.activeBackgroundWorkers.Done()
-	err := g.Connect(g.ntripClient.url, g.ntripClient.username, g.ntripClient.password, g.ntripClient.maxConnectAttempts)
-	if err != nil {
-		return
-	}
-
-	if !g.ntripClient.client.IsCasterAlive() {
-		g.logger.Infof("caster %s seems to be down", g.ntripClient.url)
-	}
-
-	options := slib.OpenOptions{
-		PortName:        g.ntripClient.writepath,
-		BaudRate:        uint(g.ntripClient.wbaud),
-		DataBits:        8,
-		StopBits:        1,
-		MinimumReadSize: 1,
-	}
-
-	// Open the port.
-	g.correctionWriter, err = slib.Open(options)
-	if err != nil {
-		g.logger.Errorf("serial.Open: %v", err)
-		return
-	}
-
-	w := bufio.NewWriter(g.correctionWriter)
-
-	err = g.GetStream(g.ntripClient.mountPoint, g.ntripClient.maxConnectAttempts)
-	if err != nil {
-		return
-	}
-
-	r := io.TeeReader(g.ntripClient.stream, w)
-	scanner := rtcm3.NewScanner(r)
-
-	g.ntripStatus = true
-
-	for g.ntripStatus {
-		select {
-		case <-g.cancelCtx.Done():
-			return
-		default:
 		}
 
 		msg, err := scanner.NextMessage()
@@ -519,6 +330,94 @@
 					return
 				}
 
+				w = &bytes.Buffer{}
+				r = io.TeeReader(g.ntripClient.stream, w)
+
+				buf = make([]byte, 1100)
+				n, err := g.ntripClient.stream.Read(buf)
+				if err != nil {
+					return
+				}
+				wI2C := addChk(buf[:n])
+
+				err = handle.Write(ctx, wI2C)
+
+				if err != nil {
+					g.logger.Fatalf("i2c handle write failed %s", err)
+					return
+				}
+
+				scanner = rtcm3.NewScanner(r)
+				g.ntripStatus = true
+				continue
+			}
+		}
+		// close I2C
+		err = handle.Close()
+		if err != nil {
+			g.logger.Debug("failed to close handle: %s", err)
+			return
+		}
+	}
+}
+
+// ReceiveAndWriteSerial connects to NTRIP receiver and sends correction stream to the GPS through serial.
+func (g *RTKGPS) ReceiveAndWriteSerial() {
+	g.activeBackgroundWorkers.Add(1)
+	defer g.activeBackgroundWorkers.Done()
+	err := g.Connect(g.ntripClient.url, g.ntripClient.username, g.ntripClient.password, g.ntripClient.maxConnectAttempts)
+	if err != nil {
+		return
+	}
+
+	if !g.ntripClient.client.IsCasterAlive() {
+		g.logger.Infof("caster %s seems to be down", g.ntripClient.url)
+	}
+
+	options := slib.OpenOptions{
+		PortName:        g.ntripClient.writepath,
+		BaudRate:        uint(g.ntripClient.wbaud),
+		DataBits:        8,
+		StopBits:        1,
+		MinimumReadSize: 1,
+	}
+
+	// Open the port.
+	g.correctionWriter, err = slib.Open(options)
+	if err != nil {
+		g.logger.Errorf("serial.Open: %v", err)
+		return
+	}
+
+	w := bufio.NewWriter(g.correctionWriter)
+
+	err = g.GetStream(g.ntripClient.mountPoint, g.ntripClient.maxConnectAttempts)
+	if err != nil {
+		return
+	}
+
+	r := io.TeeReader(g.ntripClient.stream, w)
+	scanner := rtcm3.NewScanner(r)
+
+	g.ntripStatus = true
+
+	for g.ntripStatus {
+		select {
+		case <-g.cancelCtx.Done():
+			return
+		default:
+		}
+
+		msg, err := scanner.NextMessage()
+		if err != nil {
+			g.ntripStatus = false
+			if msg == nil {
+				g.logger.Debug("No message... reconnecting to stream...")
+				err = g.GetStream(g.ntripClient.mountPoint, g.ntripClient.maxConnectAttempts)
+				if err != nil {
+					return
+				}
+
 				r = io.TeeReader(g.ntripClient.stream, w)
 				scanner = rtcm3.NewScanner(r)
 				g.ntripStatus = true
