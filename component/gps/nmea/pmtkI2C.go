--- conflicted
+++ resolved
@@ -46,18 +46,8 @@
 	activeBackgroundWorkers sync.WaitGroup
 }
 
-<<<<<<< HEAD
 func newPmtkI2CNMEAGPS(ctx context.Context, r robot.Robot, config config.Component, logger golog.Logger) (nmeaGPS, error) {
 	b, err := board.FromRobot(r, config.Attributes.String("board"))
-=======
-func newPmtkI2CNMEAGPS(
-	ctx context.Context,
-	deps registry.Dependencies,
-	config config.Component,
-	logger golog.Logger,
-) (gps.LocalGPS, error) {
-	b, err := board.FromDependencies(deps, config.Attributes.String("board"))
->>>>>>> 9cb25be4
 	if err != nil {
 		return nil, fmt.Errorf("gps init: failed to find board: %w", err)
 	}
