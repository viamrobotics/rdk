// Package nmea implements an NMEA serial gps.
package nmea

import (
	"bufio"
	"context"
	"errors"
	"fmt"
	"io"
	"net/http"
	"strconv"
	"sync"

	"github.com/adrianmo/go-nmea"
	"github.com/edaniels/golog"
	"github.com/go-gnss/ntrip"
	slib "github.com/jacobsa/go-serial/serial"
	geo "github.com/kellydunn/golang-geo"
	"go.uber.org/multierr"
	"go.viam.com/utils"

	"go.viam.com/rdk/component/gps"
	"go.viam.com/rdk/config"
	"go.viam.com/rdk/registry"
	"go.viam.com/rdk/robot"
	"go.viam.com/rdk/sensor"
	"go.viam.com/rdk/serial"
)

func init() {
	registry.RegisterComponent(
		gps.Subtype,
		"nmea-serial",
		registry.Component{Constructor: func(
			ctx context.Context,
			r robot.Robot,
			config config.Component,
			logger golog.Logger,
		) (interface{}, error) {
			return newSerialNMEAGPS(ctx, config, logger)
		}})
}

type serialNMEAGPS struct {
	mu     sync.RWMutex
	dev    io.ReadWriteCloser
	logger golog.Logger

	data                    gpsData
	ntripClient             ntripInfo
	cancelCtx               context.Context
	cancelFunc              func()
	activeBackgroundWorkers sync.WaitGroup
}

type ntripInfo struct {
	url       string
	username  string
	password  string
	writepath string
	wbaud     int
	sendNMEA  bool
	nmeaR     *io.PipeReader
	nmeaW     *io.PipeWriter
}

const (
	pathAttrName      = "path"
	ntripAddrAttrName = "ntripAddr"
	ntripUserAttrName = "ntripUsername"
	ntripPassAttrName = "ntripPassword"
	ntripPathAttrName = "ntripPath"
	ntripBaudAttrName = "ntripBaud"
	ntripSendNmeaName = "ntripSendNMEA"
)

func newSerialNMEAGPS(ctx context.Context, config config.Component, logger golog.Logger) (gps.LocalGPS, error) {
	serialPath := config.Attributes.String(pathAttrName)
	if serialPath == "" {
		return nil, fmt.Errorf("serialNMEAGPS expected non-empty string for %q", pathAttrName)
	}
	dev, err := serial.Open(serialPath)
	if err != nil {
		return nil, err
	}

	cancelCtx, cancelFunc := context.WithCancel(ctx)

	g := &serialNMEAGPS{dev: dev, cancelCtx: cancelCtx, cancelFunc: cancelFunc, logger: logger}

	g.ntripClient.url = config.Attributes.String(ntripAddrAttrName)
	if g.ntripClient.url != "" {
		g.ntripClient.username = config.Attributes.String(ntripUserAttrName)
		g.ntripClient.password = config.Attributes.String(ntripPassAttrName)
		g.ntripClient.writepath = config.Attributes.String(ntripPathAttrName)
		g.ntripClient.wbaud = config.Attributes.Int(ntripBaudAttrName, 38400)
		g.ntripClient.sendNMEA = config.Attributes.Bool(ntripSendNmeaName, false)
		if g.ntripClient.writepath == "" {
			g.ntripClient.writepath = serialPath
		}
		g.startNtripClientRequest()
		g.Start()
	} else {
		g.ntripClient.sendNMEA = false
		g.Start()
	}

	return g, nil
}

func (g *serialNMEAGPS) fetchNtripAndUpdate() error {
	// setup the ntrip client and write the RTCM data stream to the gps
	// talk to the gps network, looking for mount points
	g.ntripClient.nmeaR, g.ntripClient.nmeaW = io.Pipe()
	req, err := ntrip.NewClientRequest(g.ntripClient.url)
	if err != nil {
		return err
	}
<<<<<<< HEAD
	req.SetBasicAuth(g.ntripClient.username, g.ntripClient.password)
=======
	req.SetBasicAuth(g.ntripUsername, g.ntripPassword)
>>>>>>> 4c20eff0
	req = req.WithContext(g.cancelCtx)

	resp, err := http.DefaultClient.Do(req)
	if err != nil {
		err = utils.FilterOutError(err, context.Canceled)
		if err == nil {
			g.logger.Debug("error send ntrip request: context cancelled")
		}
		return err
	} else if resp.StatusCode != http.StatusOK {
		return errors.New("received non-200 response code: " + strconv.Itoa(resp.StatusCode))
	}

	reqPost, err := ntrip.NewServerRequest(g.ntripClient.url, g.ntripClient.nmeaR)
	if err != nil {
		return multierr.Combine(err, resp.Body.Close())
	}
	reqPost = reqPost.WithContext(g.cancelCtx)

	respPost, err := http.DefaultClient.Do(reqPost)
	if err != nil {
		err = utils.FilterOutError(err, context.Canceled)
		if err == nil {
			g.logger.Debug("error send ntrip request: context cancelled")
		}
		return multierr.Combine(err, resp.Body.Close())
	} else if respPost.StatusCode != http.StatusOK {
		return multierr.Combine(err, errors.New("received non-200 response code: "+strconv.Itoa(respPost.StatusCode)), resp.Body.Close())
	}

	// setup port to write to
	options := slib.OpenOptions{
		BaudRate:        uint(g.ntripClient.wbaud),
		DataBits:        8,
		StopBits:        1,
		MinimumReadSize: 1,
	}
	options.PortName = g.ntripClient.writepath
	port, err := slib.Open(options)
	if err != nil {
		return multierr.Combine(err, resp.Body.Close(), respPost.Body.Close())
	}
	w := bufio.NewWriter(port)

	// Read from resp.Body until EOF
	r := io.TeeReader(resp.Body, w)
	_, err = io.ReadAll(r)
	if err != nil {
		return multierr.Combine(err, resp.Body.Close(), respPost.Body.Close())
	}

	return nil
}

func (g *serialNMEAGPS) startNtripClientRequest() {
	g.activeBackgroundWorkers.Add(1)
	utils.PanicCapturingGo(func() {
		defer g.activeBackgroundWorkers.Done()

		// loop to reconnect in case something breaks
		for {
			select {
			case <-g.cancelCtx.Done():
				return
			default:
			}

			err := g.fetchNtripAndUpdate()
			if err != nil {
				g.logger.Errorf("Error with ntrip client %s", err)
			}
		}
	})
}

func (g *serialNMEAGPS) Start() {
	g.activeBackgroundWorkers.Add(1)
	utils.PanicCapturingGo(func() {
		defer g.activeBackgroundWorkers.Done()
		r := bufio.NewReader(g.dev)
		for {
			select {
			case <-g.cancelCtx.Done():
				err := g.ntripClient.nmeaW.Close()
				if err != nil {
					g.logger.Debugf("can't close ntrip writer %s", err)
				}
				return
			default:
			}

			line, err := r.ReadString('\n')
			if err != nil {
				g.logger.Fatalf("can't read gps serial %s", err)
			}
			// Update our struct's gps data in-place
			g.mu.Lock()
			err = parseAndUpdate(line, &g.data, g.ntripClient)
			g.mu.Unlock()
			if err != nil {
				g.logger.Debugf("can't parse nmea %s : %s", line, err)
			}
		}
	})
}

func (g *serialNMEAGPS) Readings(ctx context.Context) ([]interface{}, error) {
	loc, err := g.Location(ctx)
	if err != nil {
		return nil, err
	}

	return []interface{}{loc}, nil
}

func (g *serialNMEAGPS) Location(ctx context.Context) (*geo.Point, error) {
	g.mu.RLock()
	defer g.mu.RUnlock()
	return g.data.location, nil
}

func (g *serialNMEAGPS) Altitude(ctx context.Context) (float64, error) {
	g.mu.RLock()
	defer g.mu.RUnlock()
	return g.data.alt, nil
}

func (g *serialNMEAGPS) Speed(ctx context.Context) (float64, error) {
	g.mu.RLock()
	defer g.mu.RUnlock()
	return g.data.speed, nil
}

func (g *serialNMEAGPS) Satellites(ctx context.Context) (int, int, error) {
	g.mu.RLock()
	defer g.mu.RUnlock()
	return g.data.satsInUse, g.data.satsInView, nil
}

func (g *serialNMEAGPS) Accuracy(ctx context.Context) (float64, float64, error) {
	g.mu.RLock()
	defer g.mu.RUnlock()
	return g.data.hDOP, g.data.vDOP, nil
}

func (g *serialNMEAGPS) Valid(ctx context.Context) (bool, error) {
	g.mu.RLock()
	defer g.mu.RUnlock()
	return g.data.valid, nil
}

func (g *serialNMEAGPS) Close() error {
	g.cancelFunc()
	g.activeBackgroundWorkers.Wait()
	g.mu.Lock()
	defer g.mu.Unlock()
	if g.dev != nil {
		if err := g.dev.Close(); err != nil {
			return err
		}
		g.dev = nil
	}
	return nil
}

// Desc returns that this is a GPS.
func (g *serialNMEAGPS) Desc() sensor.Description {
	return sensor.Description{sensor.Type(gps.SubtypeName), ""}
}

// toPoint converts a nmea.GLL to a geo.Point.
func toPoint(a nmea.GLL) *geo.Point {
	return geo.NewPoint(a.Latitude, a.Longitude)
}<|MERGE_RESOLUTION|>--- conflicted
+++ resolved
@@ -116,11 +116,7 @@
 	if err != nil {
 		return err
 	}
-<<<<<<< HEAD
 	req.SetBasicAuth(g.ntripClient.username, g.ntripClient.password)
-=======
-	req.SetBasicAuth(g.ntripUsername, g.ntripPassword)
->>>>>>> 4c20eff0
 	req = req.WithContext(g.cancelCtx)
 
 	resp, err := http.DefaultClient.Do(req)
