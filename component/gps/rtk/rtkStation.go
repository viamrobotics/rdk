package rtk

import (
	"context"
	"fmt"
	"io"
	"sync"
	"errors"
<<<<<<< HEAD
	// "bytes"
=======
>>>>>>> 57edfaed

	"github.com/edaniels/golog"
	geo "github.com/kellydunn/golang-geo"
	"go.viam.com/utils/serial"

	"go.viam.com/rdk/component/board"
	"go.viam.com/rdk/component/generic"
	"go.viam.com/rdk/component/gps"
	"go.viam.com/rdk/component/gps/nmea"
	"go.viam.com/rdk/config"
	"go.viam.com/rdk/registry"
	"go.viam.com/rdk/utils"
)

func init() {
	registry.RegisterComponent(
		gps.Subtype,
		"rtk-station",
		registry.Component{Constructor: func(
			ctx context.Context,
			deps registry.Dependencies,
			config config.Component,
			logger golog.Logger,
		) (interface{}, error) {
			return newRTKStation(ctx, deps, config, logger)
		}})
}

type RTKStation struct {
	generic.Unimplemented
	mu     					sync.RWMutex
	logger 					golog.Logger
	correction				correctionSource
	correctionType			string
	i2cPaths				[]i2cBusAddr
	serialPorts				[]io.Writer
	serialWriter			io.Writer
	gpsNames				[]string

	cancelCtx               context.Context
	cancelFunc              func()
	activeBackgroundWorkers sync.WaitGroup
}

type correctionSource interface {
	GetReader() (io.ReadCloser, error)
	Start(ctx context.Context, ready chan<- bool)
	Close() error
}

type i2cBusAddr struct {
	bus		board.I2C
	addr	byte
}

const (
	correctionSourceName		= "correction_source"
	childrenName				= "children"
)

func newRTKStation(ctx context.Context, deps registry.Dependencies, config config.Component, logger golog.Logger) (gps.LocalGPS, error) {
	cancelCtx, cancelFunc := context.WithCancel(ctx)

	r := &RTKStation{cancelCtx: cancelCtx, cancelFunc: cancelFunc, logger: logger}

	r.correctionType = config.Attributes.String(correctionSourceName)

	// Init correction source
	var err error
	switch r.correctionType {
	case "ntrip":
		r.correction, err = newNtripCorrectionSource(ctx, config, logger)
		if err != nil {
			return nil, err
		}
	case "serial":
		r.correction, err = newSerialCorrectionSource(ctx, config, logger)
		if err != nil {
			return nil, err
		}
	case "I2C":
		r.correction, err = newI2CCorrectionSource(ctx, deps, config, logger)
		if err != nil {
			return nil, err
		}
	default:
		// Invalid source
		return nil, fmt.Errorf("%s is not a valid correction source", r.correctionType)
	}

	r.gpsNames = config.Attributes.StringSlice(childrenName)

	// Init gps correction input addresses
	r.logger.Debug("Init gps")
	r.serialPorts = make([]io.Writer, 0)
	for _, gpsName := range r.gpsNames {
		gps, err := gps.FromDependencies(deps, gpsName)
		localgps := utils.UnwrapProxy(gps)
		if err != nil {
			return nil, err
		}

		switch localgps.(type) {
		case *nmea.SerialNMEAGPS:
			serialgps := localgps.(*nmea.SerialNMEAGPS)
			port, err := serial.Open(serialgps.GetCorrectionPath())
			if err != nil {
				return nil, err
			}

			r.serialPorts = append(r.serialPorts, port)
		case *nmea.PmtkI2CNMEAGPS:
			i2cgps := localgps.(*nmea.PmtkI2CNMEAGPS)
			bus, addr := i2cgps.GetBusAddr()
			busAddr := i2cBusAddr{bus: bus, addr: addr}

			r.i2cPaths = append(r.i2cPaths, busAddr)
		default:
			return nil, errors.New("Child is not valid nmeaGPS type")
		}
	}

	r.logger.Debug("Init multiwriter")
	r.serialWriter = io.MultiWriter(r.serialPorts...)
	r.logger.Debug("Starting")

	r.Start(ctx)
	return r, nil
}

// Start starts reading from the correction source and sends corrections to the child gps's
func (r *RTKStation) Start(ctx context.Context) {
	r.activeBackgroundWorkers.Add(1)
	defer r.activeBackgroundWorkers.Done()

	// read from correction source
    ready := make(chan bool)
	go r.correction.Start(ctx, ready)

	<-ready
	stream, err := r.correction.GetReader()
	if err != nil {
		r.logger.Fatalf("Unable to get reader: %s", err)
	}

<<<<<<< HEAD
	// w := &bytes.Buffer{}
=======
>>>>>>> 57edfaed
	reader := io.TeeReader(stream, r.serialWriter)

	if r.correctionType == "ntrip" {
		r.correction.(*ntripCorrectionSource).ntripStatus = true
	}

	// write corrections to all open ports and i2c handles
	for {
		select {
		case <-r.cancelCtx.Done():
			return
		default:
		}

		buf := make([]byte, 1100)
		_, err := reader.Read(buf)
		if err != nil {
			r.logger.Fatalf("Unable to read stream: %s", err)
		}
		
		// write buf to all i2c handles
		for _, busAddr := range r.i2cPaths {
			//open handle
			handle, err := busAddr.bus.OpenHandle(busAddr.addr)
			if err != nil {
				r.logger.Fatalf("can't open gps i2c handle: %s", err)
				return
			}
			//write to i2c handle
			err = handle.Write(ctx, buf)
			if err != nil {
				r.logger.Fatalf("i2c handle write failed %s", err)
				return
			}
			//close i2c handle
			err = handle.Close()
			if err != nil {
				r.logger.Fatalf("failed to close handle: %s", err)
				return
			}
		}
	}
}

// Close shuts down the RTKStation
func (r *RTKStation) Close() error {
	r.cancelFunc()
	r.activeBackgroundWorkers.Wait()

	// close correction source
	err := r.correction.Close()
	if err != nil {
		return err
	}

	// close all ports in slice
	for _, port := range r.serialPorts {
		port.(io.ReadWriteCloser).Close()
	}

	// close i2c handles?

	return nil
}

// ReadLocation implements a LocalGPS function, but returns nil since the RTKStation does not have GPS data
func (g *RTKStation) ReadLocation(ctx context.Context) (*geo.Point, error) {
	return nil, nil
}

// ReadAltitude implements a LocalGPS function, but returns 0 since the RTKStation does not have GPS data
func (g *RTKStation) ReadAltitude(ctx context.Context) (float64, error) {
	return 0, nil
}

// ReadSpeed implements a LocalGPS function, but returns 0 since the RTKStation does not have GPS data
func (g *RTKStation) ReadSpeed(ctx context.Context) (float64, error) {
	return 0, nil
}

// ReadSatellites implements a LocalGPS function, but returns 0, 0 since the RTKStation does not have GPS data
func (g *RTKStation) ReadSatellites(ctx context.Context) (int, int, error) {
	return 0, 0, nil
}

// ReadAccuracy implements a LocalGPS function, but returns 0, 0 since the RTKStation does not have GPS data
func (g *RTKStation) ReadAccuracy(ctx context.Context) (float64, float64, error) {
	return 0, 0, nil
}

// ReadAcReadValidcuracy implements a LocalGPS function, but returns false since the RTKStation does not have GPS data
func (g *RTKStation) ReadValid(ctx context.Context) (bool, error) {
	return false, nil
}<|MERGE_RESOLUTION|>--- conflicted
+++ resolved
@@ -6,10 +6,6 @@
 	"io"
 	"sync"
 	"errors"
-<<<<<<< HEAD
-	// "bytes"
-=======
->>>>>>> 57edfaed
 
 	"github.com/edaniels/golog"
 	geo "github.com/kellydunn/golang-geo"
@@ -155,10 +151,6 @@
 		r.logger.Fatalf("Unable to get reader: %s", err)
 	}
 
-<<<<<<< HEAD
-	// w := &bytes.Buffer{}
-=======
->>>>>>> 57edfaed
 	reader := io.TeeReader(stream, r.serialWriter)
 
 	if r.correctionType == "ntrip" {
