--- conflicted
+++ resolved
@@ -50,41 +50,27 @@
 		},
 	}
 
-<<<<<<< HEAD
-	g := newRTKGPS(ctx, cfig, logger)
-
-	// test NTRIPConnection Source
-	
-=======
 	g, err := newRTKStation(ctx, deps, cfig, logger)
 	test.That(t, err, test.ShouldBeNil)
 	test.That(t, g, test.ShouldNotBeNil)
->>>>>>> 0c93d74d
 
 	// test serial connection source
-	cfig := config.Component{
+	cfig = config.Component{
 		Name:  "rtk1",
 		Model: "rtk-station",
 		Type:  "gps",
 		Attributes: config.AttributeMap{
 			"correction_source": "serial",
 			"correction_path": "/dev/serial/by-id/usb-u-blox_AG_-_www.u-blox.com_u-blox_GNSS_receiver-if00",
-			"children": [
-			  "gps1"
-			]
 		},
 	}
-	s, err := newSerialCorrectionSource(ctx, )
+	g, err = newSerialCorrectionSource(ctx, cfig, logger)
+	test.That(t, err, test.ShouldBeNil)
+	test.That(t, g, test.ShouldNotBeNil)
 
-<<<<<<< HEAD
-	// test I2C correction source
-
-	// test invalid source
-=======
 }
 
 func TestClose(t *testing.T) {
->>>>>>> 0c93d74d
 
 }
 
