package rtk

import (
	"context"
	"testing"

	"github.com/edaniels/golog"
	// geo "github.com/kellydunn/golang-geo"
	"go.viam.com/test"

	"go.viam.com/rdk/component/board"
	// "go.viam.com/rdk/component/gps"
	"go.viam.com/rdk/config"
	"go.viam.com/rdk/registry"
)

const (
	testBoardName = "board1"
	testBusName   = "i2c1"
)

func setupDependencies(t *testing.T) registry.Dependencies {
	t.Helper()

	deps := make(registry.Dependencies)

	actualBoard := newBoard(testBoardName)
	deps[board.Named(testBoardName)] = actualBoard

	return deps
}

func TestRTK(t *testing.T) {
	logger := golog.NewTestLogger(t)
	ctx := context.Background()
	deps := setupDependencies(t)

	//test NTRIPConnection Source
	cfig := config.Component{
		Name:  "rtk1",
		Model: "rtk-station",
		Type:  "gps",
		Attributes: config.AttributeMap{
			"correction_source": "ntrip",
			"ntrip_addr": "some_ntrip_address",
			"ntrip_username": "skarpoor",
			"ntrip_password": "plswork",
			"ntrip_mountpoint": "NJI2",
			"ntrip_connect_attempts": 10,
		},
	}

	g, err := newRTKStation(ctx, deps, cfig, logger)
	test.That(t, err, test.ShouldBeNil)
	test.That(t, g, test.ShouldNotBeNil)

<<<<<<< HEAD
	// test serial connection source
=======
	//test serial connection source

	//test I2C correction source
>>>>>>> 69e10252
	cfig = config.Component{
		Name:  "rtk1",
		Model: "rtk-station",
		Type:  "gps",
		Attributes: config.AttributeMap{
<<<<<<< HEAD
			"correction_source": "serial",
			"correction_path": "/dev/serial/by-id/usb-u-blox_AG_-_www.u-blox.com_u-blox_GNSS_receiver-if00",
		},
	}
	g, err = newRTKStation(ctx, deps, cfig, logger)
	test.That(t, err, test.ShouldBeNil)
	test.That(t, g, test.ShouldNotBeNil)
=======
			"correction_source": "I2C",
			"ntrip_addr": "some_ntrip_address",
			"ntrip_username": "skarpoor",
			"ntrip_password": "plswork",
			"ntrip_mountpoint": "NJI2",
			"ntrip_connect_attempts": 10,
			"board":                  testBoardName,
			"bus":                    testBusName,
		},
	}

	g, err = newRTKStation(ctx, deps, cfig, logger)
	passErr := "board " + cfig.Attributes.String("board") + " is not local"

	if err == nil || err.Error() != passErr {
		test.That(t, err, test.ShouldBeNil)
		test.That(t, g, test.ShouldNotBeNil)
	}
>>>>>>> 69e10252

	//test invalid source
	cfig = config.Component{
		Name:  "rtk1",
		Model: "rtk-station",
		Type:  "gps",
		Attributes: config.AttributeMap{
			"correction_source": "invalid-protocol",
			"ntrip_addr": "some_ntrip_address",
			"ntrip_username": "skarpoor",
			"ntrip_password": "plswork",
			"ntrip_mountpoint": "NJI2",
			"ntrip_connect_attempts": 10,
			"board":                  testBoardName,
			"bus":                    testBusName,
		},
	}
	_, err = newRTKStation(ctx, deps, cfig, logger)
	test.That(t, err, test.ShouldNotBeNil)
}

func TestClose(t *testing.T) {

}

// Helpers

type mock struct {
	board.LocalBoard
	Name string

	i2cs []string
	i2c  *mockI2C
}

func newBoard(name string) *mock {
	return &mock{
		Name: name,
		i2cs: []string{"i2c1"},
		i2c:  &mockI2C{1},
	}
}

// Mock I2C

type mockI2C struct{ handleCount int }

func (m *mock) I2CNames() []string {
	return m.i2cs
}

func (m *mock) I2CByName(name string) (*mockI2C, bool) {
	if len(m.i2cs) == 0 {
		return nil, false
	}
	return m.i2c, true
}
<|MERGE_RESOLUTION|>--- conflicted
+++ resolved
@@ -54,19 +54,12 @@
 	test.That(t, err, test.ShouldBeNil)
 	test.That(t, g, test.ShouldNotBeNil)
 
-<<<<<<< HEAD
 	// test serial connection source
-=======
-	//test serial connection source
-
-	//test I2C correction source
->>>>>>> 69e10252
 	cfig = config.Component{
 		Name:  "rtk1",
 		Model: "rtk-station",
 		Type:  "gps",
 		Attributes: config.AttributeMap{
-<<<<<<< HEAD
 			"correction_source": "serial",
 			"correction_path": "/dev/serial/by-id/usb-u-blox_AG_-_www.u-blox.com_u-blox_GNSS_receiver-if00",
 		},
@@ -74,26 +67,6 @@
 	g, err = newRTKStation(ctx, deps, cfig, logger)
 	test.That(t, err, test.ShouldBeNil)
 	test.That(t, g, test.ShouldNotBeNil)
-=======
-			"correction_source": "I2C",
-			"ntrip_addr": "some_ntrip_address",
-			"ntrip_username": "skarpoor",
-			"ntrip_password": "plswork",
-			"ntrip_mountpoint": "NJI2",
-			"ntrip_connect_attempts": 10,
-			"board":                  testBoardName,
-			"bus":                    testBusName,
-		},
-	}
-
-	g, err = newRTKStation(ctx, deps, cfig, logger)
-	passErr := "board " + cfig.Attributes.String("board") + " is not local"
-
-	if err == nil || err.Error() != passErr {
-		test.That(t, err, test.ShouldBeNil)
-		test.That(t, g, test.ShouldNotBeNil)
-	}
->>>>>>> 69e10252
 
 	//test invalid source
 	cfig = config.Component{
