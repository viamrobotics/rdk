--- conflicted
+++ resolved
@@ -20,19 +20,6 @@
 func init() {
 	registry.RegisterComponent(input.Subtype, modelName, registry.Component{Constructor: NewInputController})
 
-<<<<<<< HEAD
-	config.RegisterComponentAttributeMapConverter(config.ComponentTypeInputController, modelName, func(attributes config.AttributeMap) (interface{}, error) {
-		var conf Config
-		decoder, err := mapstructure.NewDecoder(&mapstructure.DecoderConfig{TagName: "json", Squash: true, Result: &conf})
-		if err != nil {
-			return nil, err
-		}
-		if err := decoder.Decode(attributes); err != nil {
-			return nil, err
-		}
-		return &conf, nil
-	}, &Config{})
-=======
 	config.RegisterComponentAttributeMapConverter(
 		config.ComponentTypeInputController,
 		modelName,
@@ -49,7 +36,6 @@
 		},
 		&Config{},
 	)
->>>>>>> 0784b938
 }
 
 // NewInputController returns a fake input.Controller.
