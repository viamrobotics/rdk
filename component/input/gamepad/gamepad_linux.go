//go:build linux
// +build linux

// Package gamepad implements a linux gamepad as an input controller.
package gamepad

import (
	"context"
	"math"
	"path/filepath"
	"strings"
	"sync"
	"syscall"
	"time"

	"github.com/edaniels/golog"
	"github.com/pkg/errors"
	"github.com/viamrobotics/evdev"
	"go.viam.com/utils"

	"go.viam.com/rdk/component/input"
	"go.viam.com/rdk/config"
	"go.viam.com/rdk/registry"
	"go.viam.com/rdk/robot"
)

const (
	modelname      = "gamepad"
	defaultMapping = "Microsoft X-Box 360 pad"
)

// Config is used for converting config attributes.
type Config struct {
	DevFile       string `json:"dev_file"`
	AutoReconnect bool   `json:"auto_reconnect"`
}

func init() {
	registry.RegisterComponent(input.Subtype, modelname, registry.Component{Constructor: NewController})

	config.RegisterComponentAttributeMapConverter(
		config.ComponentTypeInputController,
		modelname,
		func(attributes config.AttributeMap) (interface{}, error) {
			var conf Config
			return config.TransformAttributeMapToStruct(&conf, attributes)
		},
		&Config{})
}

func createController(ctx context.Context, logger golog.Logger, devFile string, reconnect bool) input.Controller {
	var g gamepad
	g.logger = logger
	g.reconnect = reconnect
	ctxWithCancel, cancel := context.WithCancel(ctx)
	g.cancelFunc = cancel
	g.devFile = devFile
	g.callbacks = make(map[input.Control]map[input.EventType]input.ControlFunction)
	g.lastEvents = make(map[input.Control]input.Event)

	g.activeBackgroundWorkers.Add(1)
	utils.PanicCapturingGo(func() {
		defer g.activeBackgroundWorkers.Done()
		for {
			if !utils.SelectContextOrWait(ctxWithCancel, 250*time.Millisecond) {
				return
			}
			err := g.connectDev(ctxWithCancel)
			if err != nil {
				if g.reconnect {
					if !strings.Contains(err.Error(), "no gamepad found") {
						g.logger.Error(err)
					}
					continue
				} else {
					g.logger.Fatal(err)
					return
				}
			}
			g.eventDispatcher(ctxWithCancel)
		}
	})
	return &g
}

// NewController creates a new gamepad.
func NewController(ctx context.Context, r robot.Robot, config config.Component, logger golog.Logger) (interface{}, error) {
	return createController(ctx, logger, config.ConvertedAttributes.(*Config).DevFile, config.ConvertedAttributes.(*Config).AutoReconnect), nil
}

// gamepad is an input.Controller.
type gamepad struct {
	dev                     *evdev.Evdev
	Model                   string
	Mapping                 Mapping
	controls                []input.Control
	lastEvents              map[input.Control]input.Event
	logger                  golog.Logger
	mu                      sync.RWMutex
	activeBackgroundWorkers sync.WaitGroup
	cancelFunc              func()
	callbacks               map[input.Control]map[input.EventType]input.ControlFunction
	devFile                 string
	reconnect               bool
}

// Mapping represents the evdev code to input.Control mapping for a given gamepad model.
type Mapping struct {
	Buttons map[evdev.KeyType]input.Control
	Axes    map[evdev.AbsoluteType]input.Control
}

func timevaltoTime(timeVal syscall.Timeval) time.Time {
	return time.Unix(timeVal.Sec, timeVal.Usec*1000)
}

func scaleAxis(x int32, inMin int32, inMax int32, outMin float64, outMax float64) float64 {
	return float64(x-inMin)*(outMax-outMin)/float64(inMax-inMin) + outMin
}

func (g *gamepad) eventDispatcher(ctx context.Context) {
	evChan := g.dev.Poll(ctx)
	for {
		select {
		case <-ctx.Done():
			err := g.dev.Close()
			if err != nil {
				g.logger.Error(err)
			}
			return
		case eventIn := <-evChan:
			if eventIn == nil || eventIn.Event.Type == evdev.EventMisc || (eventIn.Event.Type == evdev.EventSync && eventIn.Event.Code == 0) {
				continue
			}
			// Use debug line below when developing new controller mappings
			// g.logger.Debugf(
			// 	"%s: Type: %d, Code: %d, Value: %d\n",
			// 	 timevaltoTime(eventIn.Event.Time), eventIn.Event.Type, eventIn.Event.Control, eventIn.Event.Value)

			var eventOut input.Event
			switch eventIn.Event.Type {
			case evdev.EventSync:
				if evdev.SyncType(eventIn.Event.Code) == 4 {
					g.sendConnectionStatus(ctx, false)
					err := g.dev.Close()
					if err != nil {
						g.logger.Error(err)
					}
					g.dev = nil
					return
				}
				g.logger.Debugf("unhandled event: %+v", eventIn)

			case evdev.EventAbsolute:
				thisAxis, ok := g.Mapping.Axes[eventIn.Type.(evdev.AbsoluteType)]
				if !ok {
					// Unmapped axis
					continue
				}

				info := g.dev.AbsoluteTypes()[eventIn.Type.(evdev.AbsoluteType)]

				var scaledPos float64
				if thisAxis == input.AbsoluteZ || thisAxis == input.AbsoluteRZ {
					// Scale triggers 0.0 to 1.0
					scaledPos = scaleAxis(eventIn.Event.Value, info.Min, info.Max, 0, 1.0)
				} else {
					// Scale normal axes -1.0 to 1.0
					scaledPos = scaleAxis(eventIn.Event.Value, info.Min, info.Max, -1.0, 1.0)
				}

				// Use evDev provided deadzone
				if math.Abs(scaledPos) <= float64(info.Flat)/float64(info.Max-info.Min) {
					scaledPos = 0.0
				}

				eventOut = input.Event{
					Time:    timevaltoTime(eventIn.Event.Time),
					Event:   input.PositionChangeAbs,
					Control: thisAxis,
					Value:   scaledPos,
				}

			case evdev.EventKey:
				thisButton, ok := g.Mapping.Buttons[eventIn.Type.(evdev.KeyType)]
				if !ok {
					// Unmapped button
					continue
				}

				eventOut = input.Event{
					Time:    timevaltoTime(eventIn.Event.Time),
					Event:   input.ButtonChange,
					Control: thisButton,
					Value:   float64(eventIn.Event.Value),
				}

				if eventIn.Event.Value == 1 {
					eventOut.Event = input.ButtonPress
				} else if eventIn.Event.Value == 0 {
					eventOut.Event = input.ButtonRelease
				}
			case evdev.EventEffect, evdev.EventEffectStatus, evdev.EventLED, evdev.EventMisc,
				evdev.EventPower, evdev.EventRelative, evdev.EventRepeat, evdev.EventSound,
				evdev.EventSwitch:
				fallthrough
			default:
				g.logger.Debugf("unhandled event: %+v", eventIn)
			}

			g.makeCallbacks(ctx, eventOut)
		}
	}
}

func (g *gamepad) sendConnectionStatus(ctx context.Context, connected bool) {
	evType := input.Disconnect
	now := time.Now()
	if connected {
		evType = input.Connect
	}

	for _, control := range g.controls {
		if g.lastEvents[control].Event != evType {
			eventOut := input.Event{
				Time:    now,
				Event:   evType,
				Control: control,
				Value:   0,
			}
			g.makeCallbacks(ctx, eventOut)
		}
	}
}

func (g *gamepad) makeCallbacks(ctx context.Context, eventOut input.Event) {
	g.mu.Lock()
	g.lastEvents[eventOut.Control] = eventOut
	g.mu.Unlock()

	g.mu.RLock()
	_, ok := g.callbacks[eventOut.Control]
	g.mu.RUnlock()
	if !ok {
		g.mu.Lock()
		g.callbacks[eventOut.Control] = make(map[input.EventType]input.ControlFunction)
		g.mu.Unlock()
	}
	g.mu.RLock()
	defer g.mu.RUnlock()

	ctrlFunc, ok := g.callbacks[eventOut.Control][eventOut.Event]
	if ok && ctrlFunc != nil {
		g.activeBackgroundWorkers.Add(1)
		utils.PanicCapturingGo(func() {
			defer g.activeBackgroundWorkers.Done()
			ctrlFunc(ctx, eventOut)
		})
	}

	ctrlFuncAll, ok := g.callbacks[eventOut.Control][input.AllEvents]
	if ok && ctrlFuncAll != nil {
		g.activeBackgroundWorkers.Add(1)
		utils.PanicCapturingGo(func() {
			defer g.activeBackgroundWorkers.Done()
			ctrlFuncAll(ctx, eventOut)
		})
	}
}

func (g *gamepad) connectDev(ctx context.Context) error {
	g.mu.Lock()
	var devs []string
	devs = []string{g.devFile}

	if len(devs) != 1 || devs[0] == "" {
		var err error
		devs, err = filepath.Glob("/dev/input/event*")
		if err != nil {
			g.mu.Unlock()
			return err
		}
	}

	for _, n := range devs {
		dev, err := evdev.OpenFile(n)
		if err != nil {
			continue
		}
		name := dev.Name()
		mapping, ok := GamepadMappings[name]
		if ok {
			g.logger.Infof("found known gamepad: '%s' at %s", name, n)
			g.dev = dev
			g.Model = g.dev.Name()
			g.Mapping = mapping
			break
		} else {
			if err := dev.Close(); err != nil {
				return err
			}
		}
	}

	// Fallback to a default mapping
	if g.dev == nil {
		for _, n := range devs {
			dev, err := evdev.OpenFile(n)
			if err != nil {
				continue
			}
			if isGamepad(dev) {
				name := dev.Name()
				g.logger.Infof("found gamepad: '%s' at %s", name, n)
				g.logger.Infof("no button mapping for '%s', using default: '%s'", name, defaultMapping)
				g.dev = dev
				g.Model = g.dev.Name()
				g.Mapping = GamepadMappings[defaultMapping]
				break
			} else {
				if err := dev.Close(); err != nil {
					return err
				}
			}
		}
	}

	if g.dev == nil {
		g.mu.Unlock()
		return errors.New("no gamepad found (check /dev/input/eventXX permissions)")
	}

	for _, v := range g.Mapping.Axes {
		g.controls = append(g.controls, v)
	}
	for _, v := range g.Mapping.Buttons {
		g.controls = append(g.controls, v)
	}

	g.mu.Unlock()
	g.sendConnectionStatus(ctx, true)

	return nil
}

// Close terminates background worker threads.
func (g *gamepad) Close() {
	g.cancelFunc()
	g.activeBackgroundWorkers.Wait()
<<<<<<< HEAD
	if err := g.dev.Close(); err != nil {
		g.logger.Error(err)
=======
	if g.dev != nil {
		if err := g.dev.Close(); err != nil {
			g.logger.Error(err)
		}
>>>>>>> 40c1d742
	}
}

// GetControls lists the inputs of the gamepad.
func (g *gamepad) GetControls(ctx context.Context) ([]input.Control, error) {
	g.mu.RLock()
	defer g.mu.RUnlock()
	if g.dev == nil && len(g.controls) == 0 {
		return nil, errors.New("no controller connected")
	}
	out := append([]input.Control(nil), g.controls...)
	return out, nil
}

// GetEvents returns the last input.Event (the current state).
func (g *gamepad) GetEvents(ctx context.Context) (map[input.Control]input.Event, error) {
	g.mu.RLock()
	defer g.mu.RUnlock()
	out := make(map[input.Control]input.Event)
	for key, value := range g.lastEvents {
		out[key] = value
	}
	return out, nil
}

// RegisterControlCallback registers a callback function to be executed on the specified control's trigger Events.
func (g *gamepad) RegisterControlCallback(
	ctx context.Context,
	control input.Control,
	triggers []input.EventType,
	ctrlFunc input.ControlFunction,
) error {
	g.mu.Lock()
	defer g.mu.Unlock()
	if g.callbacks[control] == nil {
		g.callbacks[control] = make(map[input.EventType]input.ControlFunction)
	}

	for _, trigger := range triggers {
		if trigger == input.ButtonChange {
			g.callbacks[control][input.ButtonRelease] = ctrlFunc
			g.callbacks[control][input.ButtonPress] = ctrlFunc
		} else {
			g.callbacks[control][trigger] = ctrlFunc
		}
	}
	return nil
}

func isGamepad(dev *evdev.Evdev) bool {
	if dev.IsJoystick() {
		axes := dev.AbsoluteTypes()
		_, x := axes[evdev.AbsoluteX]
		_, y := axes[evdev.AbsoluteY]
		return x && y
	}
	return false
}<|MERGE_RESOLUTION|>--- conflicted
+++ resolved
@@ -347,15 +347,10 @@
 func (g *gamepad) Close() {
 	g.cancelFunc()
 	g.activeBackgroundWorkers.Wait()
-<<<<<<< HEAD
-	if err := g.dev.Close(); err != nil {
-		g.logger.Error(err)
-=======
 	if g.dev != nil {
 		if err := g.dev.Close(); err != nil {
 			g.logger.Error(err)
 		}
->>>>>>> 40c1d742
 	}
 }
 
