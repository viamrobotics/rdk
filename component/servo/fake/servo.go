// Package fake implements a fake servo.
package fake

import (
	"context"

	"github.com/edaniels/golog"

	"go.viam.com/rdk/component/generic"
	"go.viam.com/rdk/component/servo"
	"go.viam.com/rdk/config"
	"go.viam.com/rdk/registry"
)

func init() {
	registry.RegisterComponent(servo.Subtype, "fake", registry.Component{
<<<<<<< HEAD
		Constructor: func(ctx context.Context, deps registry.Dependencies, config config.Component, logger golog.Logger) (interface{}, error) {
			return &Servo{Name: config.Name}, nil
=======
		Constructor: func(ctx context.Context, r robot.Robot, config config.Component, logger golog.Logger) (interface{}, error) {
			var s servo.LocalServo = &Servo{Name: config.Name}
			return s, nil
>>>>>>> d84b548d
		},
	})
}

// A Servo allows setting and reading a single angle.
type Servo struct {
	Name  string
	angle uint8
	generic.Echo
}

// Move sets the given angle.
func (s *Servo) Move(ctx context.Context, angleDeg uint8) error {
	s.angle = angleDeg
	return nil
}

// GetPosition returns the set angle.
func (s *Servo) GetPosition(ctx context.Context) (uint8, error) {
	return s.angle, nil
}

// Stop doesn't do anything for a fake servo.
func (s *Servo) Stop(ctx context.Context) error {
	return nil
}

// IsMoving is always false for a fake servo.
func (s *Servo) IsMoving() bool {
	return false
}<|MERGE_RESOLUTION|>--- conflicted
+++ resolved
@@ -14,14 +14,9 @@
 
 func init() {
 	registry.RegisterComponent(servo.Subtype, "fake", registry.Component{
-<<<<<<< HEAD
-		Constructor: func(ctx context.Context, deps registry.Dependencies, config config.Component, logger golog.Logger) (interface{}, error) {
-			return &Servo{Name: config.Name}, nil
-=======
-		Constructor: func(ctx context.Context, r robot.Robot, config config.Component, logger golog.Logger) (interface{}, error) {
+		Constructor: func(ctx context.Context, _ registry.Dependencies, config config.Component, logger golog.Logger) (interface{}, error) {
 			var s servo.LocalServo = &Servo{Name: config.Name}
 			return s, nil
->>>>>>> d84b548d
 		},
 	})
 }
