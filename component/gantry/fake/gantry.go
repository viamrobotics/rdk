--- conflicted
+++ resolved
@@ -53,28 +53,10 @@
 	return nil
 }
 
-<<<<<<< HEAD
-// ModelFrame TODO.
+// ModelFrame returns a Gantry frame.
 func (g *Gantry) ModelFrame() referenceframe.Model {
 	m := referenceframe.NewSimpleModel()
 	f, err := referenceframe.NewTranslationalFrame(g.name, g.axis, referenceframe.Limit{0, g.lengthMeters})
-=======
-// ModelFrame returns a Gantry frame.
-func (g *fakeGantry) ModelFrame() referenceframe.Model {
-	axes := []bool{}
-	limits := []referenceframe.Limit{}
-
-	for _, l := range g.lengths {
-		axes = append(axes, true)
-		limits = append(limits, referenceframe.Limit{0, l})
-	}
-
-	f, err := referenceframe.NewTranslationalFrame(
-		g.name,
-		axes,
-		limits,
-	)
->>>>>>> 99f75b78
 	if err != nil {
 		panic(fmt.Errorf("error creating frame: %w", err))
 	}
@@ -82,13 +64,8 @@
 	return m
 }
 
-<<<<<<< HEAD
-// CurrentInputs TODO.
+// CurrentInputs returns positions in the Gantry frame model..
 func (g *Gantry) CurrentInputs(ctx context.Context) ([]referenceframe.Input, error) {
-=======
-// Current inputs returns positions in the Gantry frame model.
-func (g *fakeGantry) CurrentInputs(ctx context.Context) ([]referenceframe.Input, error) {
->>>>>>> 99f75b78
 	res, err := g.GetPosition(ctx)
 	if err != nil {
 		return nil, err
@@ -96,12 +73,7 @@
 	return referenceframe.FloatsToInputs(res), nil
 }
 
-<<<<<<< HEAD
-// GoToInputs TODO.
+// GoToInputs moves using the Gantry frames..
 func (g *Gantry) GoToInputs(ctx context.Context, goal []referenceframe.Input) error {
-=======
-// GoToInputs moves using the Gantry frames.
-func (g *fakeGantry) GoToInputs(ctx context.Context, goal []referenceframe.Input) error {
->>>>>>> 99f75b78
 	return g.MoveToPosition(ctx, referenceframe.InputsToFloats(goal))
 }