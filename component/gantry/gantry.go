package gantry

import (
	"context"
	"sync"

	"github.com/edaniels/golog"
	"github.com/pkg/errors"
	viamutils "go.viam.com/utils"
	"go.viam.com/utils/rpc"

	"go.viam.com/rdk/component/generic"
	"go.viam.com/rdk/data"
	commonpb "go.viam.com/rdk/proto/api/common/v1"
	pb "go.viam.com/rdk/proto/api/component/gantry/v1"
	"go.viam.com/rdk/referenceframe"
	"go.viam.com/rdk/registry"
	"go.viam.com/rdk/resource"
	"go.viam.com/rdk/rlog"
	"go.viam.com/rdk/robot"
	"go.viam.com/rdk/subtype"
	"go.viam.com/rdk/utils"
)

func init() {
	registry.RegisterResourceSubtype(Subtype, registry.ResourceSubtype{
		Reconfigurable: WrapWithReconfigurable,
		Status: func(ctx context.Context, resource interface{}) (interface{}, error) {
			return CreateStatus(ctx, resource)
		},
		RegisterRPCService: func(ctx context.Context, rpcServer rpc.Server, subtypeSvc subtype.Service) error {
			return rpcServer.RegisterServiceServer(
				ctx,
				&pb.GantryService_ServiceDesc,
				NewServer(subtypeSvc),
				pb.RegisterGantryServiceHandlerFromEndpoint,
			)
		},
		RPCClient: func(ctx context.Context, conn rpc.ClientConn, name string, logger golog.Logger) interface{} {
			return NewClientFromConn(ctx, conn, name, logger)
		},
	})
	data.RegisterCollector(data.MethodMetadata{
		Subtype:    SubtypeName,
		MethodName: getPosition.String(),
	}, newGetPositionCollector)
	data.RegisterCollector(data.MethodMetadata{
		Subtype:    SubtypeName,
		MethodName: getLengths.String(),
	}, newGetLengthsCollector)
}

// SubtypeName is a constant that identifies the component resource subtype string "gantry".
const SubtypeName = resource.SubtypeName("gantry")

// Subtype is a constant that identifies the component resource subtype.
var Subtype = resource.NewSubtype(
	resource.ResourceNamespaceRDK,
	resource.ResourceTypeComponent,
	SubtypeName,
)

// Named is a helper for getting the named Gantry's typed resource name.
func Named(name string) resource.Name {
	return resource.NameFromSubtype(Subtype, name)
}

// Gantry is used for controlling gantries of N axis.
type Gantry interface {
	// GetPosition returns the position in meters
	GetPosition(ctx context.Context) ([]float64, error)

	// MoveToPosition is in meters
	// The worldState argument should be treated as optional by all implementing drivers
	// This will block until done or a new operation cancels this one
	MoveToPosition(ctx context.Context, positionsMm []float64, worldState *commonpb.WorldState) error

	// GetLengths is the length of gantries in meters
	GetLengths(ctx context.Context) ([]float64, error)

	// Stop stops the gantry. It is assumed the gantry stops immediately.
	Stop(ctx context.Context) error

	generic.Generic
	referenceframe.ModelFramer
	referenceframe.InputEnabled
}

<<<<<<< HEAD
// FromDependencies is a helper for getting the named gantry from a collection of
// dependencies.
func FromDependencies(deps registry.Dependencies, name string) (Gantry, error) {
	res, ok := deps[Named(name)]
	if !ok {
		return nil, errors.Errorf("gantry %q missing from dependencies", name)
	}
	b, ok := res.(Gantry)
	if !ok {
		return nil, errors.Errorf("%q is not a gantry", name)
	}
	return b, nil
=======
// A LocalGantry represents a Gantry that can report whether it is moving or not.
type LocalGantry interface {
	Gantry

	resource.MovingCheckable
>>>>>>> ab16d121
}

// FromRobot is a helper for getting the named gantry from the given Robot.
func FromRobot(r robot.Robot, name string) (Gantry, error) {
	res, err := r.ResourceByName(Named(name))
	if err != nil {
		return nil, err
	}
	part, ok := res.(Gantry)
	if !ok {
		return nil, utils.NewUnimplementedInterfaceError("LocalGantry", res)
	}
	return part, nil
}

// NamesFromRobot is a helper for getting all gantry names from the given Robot.
func NamesFromRobot(r robot.Robot) []string {
	return robot.NamesBySubtype(r, Subtype)
}

// CreateStatus creates a status from the gantry.
func CreateStatus(ctx context.Context, resource interface{}) (*pb.Status, error) {
	gantry, ok := resource.(LocalGantry)
	if !ok {
		return nil, utils.NewUnimplementedInterfaceError("LocalGantry", resource)
	}
	positions, err := gantry.GetPosition(ctx)
	if err != nil {
		return nil, err
	}

	lengths, err := gantry.GetLengths(ctx)
	if err != nil {
		return nil, err
	}

	return &pb.Status{PositionsMm: positions, LengthsMm: lengths, IsMoving: gantry.IsMoving()}, nil
}

// WrapWithReconfigurable wraps a gantry with a reconfigurable and locking interface.
func WrapWithReconfigurable(r interface{}) (resource.Reconfigurable, error) {
	g, ok := r.(LocalGantry)
	if !ok {
		return nil, utils.NewUnimplementedInterfaceError("LocalGantry", r)
	}
	if reconfigurable, ok := g.(*reconfigurableGantry); ok {
		return reconfigurable, nil
	}
	return &reconfigurableGantry{actual: g}, nil
}

type reconfigurableGantry struct {
	mu     sync.RWMutex
	actual LocalGantry
}

func (g *reconfigurableGantry) ProxyFor() interface{} {
	g.mu.RLock()
	defer g.mu.RUnlock()
	return g.actual
}

func (g *reconfigurableGantry) Do(ctx context.Context, cmd map[string]interface{}) (map[string]interface{}, error) {
	g.mu.RLock()
	defer g.mu.RUnlock()
	return g.actual.Do(ctx, cmd)
}

// GetPosition returns the position in meters.
func (g *reconfigurableGantry) GetPosition(ctx context.Context) ([]float64, error) {
	g.mu.Lock()
	defer g.mu.Unlock()
	return g.actual.GetPosition(ctx)
}

// GetLengths returns the position in meters.
func (g *reconfigurableGantry) GetLengths(ctx context.Context) ([]float64, error) {
	g.mu.Lock()
	defer g.mu.Unlock()
	return g.actual.GetLengths(ctx)
}

// position is in meters.
func (g *reconfigurableGantry) MoveToPosition(
	ctx context.Context,
	positionsMm []float64,
	worldState *commonpb.WorldState,
) error {
	g.mu.Lock()
	defer g.mu.Unlock()
	return g.actual.MoveToPosition(ctx, positionsMm, worldState)
}

func (g *reconfigurableGantry) Stop(ctx context.Context) error {
	g.mu.RLock()
	defer g.mu.RUnlock()
	return g.actual.Stop(ctx)
}

func (g *reconfigurableGantry) IsMoving() bool {
	g.mu.RLock()
	defer g.mu.RUnlock()
	return g.actual.IsMoving()
}

func (g *reconfigurableGantry) Close(ctx context.Context) error {
	g.mu.RLock()
	defer g.mu.RUnlock()
	return viamutils.TryClose(ctx, g.actual)
}

// Reconfigure reconfigures the resource.
func (g *reconfigurableGantry) Reconfigure(ctx context.Context, newGantry resource.Reconfigurable) error {
	g.mu.Lock()
	defer g.mu.Unlock()
	actual, ok := newGantry.(*reconfigurableGantry)
	if !ok {
		return utils.NewUnexpectedTypeError(g, newGantry)
	}
	if err := viamutils.TryClose(ctx, g.actual); err != nil {
		rlog.Logger.Errorw("error closing old", "error", err)
	}
	g.actual = actual.actual
	return nil
}

func (g *reconfigurableGantry) ModelFrame() referenceframe.Model {
	g.mu.Lock()
	defer g.mu.Unlock()
	return g.actual.ModelFrame()
}

func (g *reconfigurableGantry) CurrentInputs(ctx context.Context) ([]referenceframe.Input, error) {
	g.mu.Lock()
	defer g.mu.Unlock()
	return g.actual.CurrentInputs(ctx)
}

func (g *reconfigurableGantry) GoToInputs(ctx context.Context, goal []referenceframe.Input) error {
	g.mu.Lock()
	defer g.mu.Unlock()
	return g.actual.GoToInputs(ctx, goal)
}<|MERGE_RESOLUTION|>--- conflicted
+++ resolved
@@ -86,7 +86,6 @@
 	referenceframe.InputEnabled
 }
 
-<<<<<<< HEAD
 // FromDependencies is a helper for getting the named gantry from a collection of
 // dependencies.
 func FromDependencies(deps registry.Dependencies, name string) (Gantry, error) {
@@ -99,13 +98,13 @@
 		return nil, errors.Errorf("%q is not a gantry", name)
 	}
 	return b, nil
-=======
+}
+
 // A LocalGantry represents a Gantry that can report whether it is moving or not.
 type LocalGantry interface {
 	Gantry
 
 	resource.MovingCheckable
->>>>>>> ab16d121
 }
 
 // FromRobot is a helper for getting the named gantry from the given Robot.
