--- conflicted
+++ resolved
@@ -97,7 +97,11 @@
 		return nil, err
 	}
 	ea := orientation.EulerAngles()
-	return []interface{}{vel.X, vel.Y, vel.Z, ea.Roll, ea.Pitch, ea.Yaw}, nil
+	ac, err := i.ReadAcceleration(ctx)
+	if err != nil {
+		return nil, err
+	}
+	return []interface{}{vel.X, vel.Y, vel.Z, ea.Roll, ea.Pitch, ea.Yaw, ac.X, ac.Y, ac.Z}, nil
 }
 
 type reconfigurableIMU struct {
@@ -129,16 +133,13 @@
 	return r.actual.ReadOrientation(ctx)
 }
 
-<<<<<<< HEAD
-// GetReadings will use the generic IMU GetReadings if not provided.
-=======
 func (r *reconfigurableIMU) ReadAcceleration(ctx context.Context) (r3.Vector, error) {
 	r.mu.RLock()
 	defer r.mu.RUnlock()
 	return r.actual.ReadAcceleration(ctx)
 }
 
->>>>>>> ba746a0d
+// GetReadings will use the generic IMU GetReadings if not provided.
 func (r *reconfigurableIMU) GetReadings(ctx context.Context) ([]interface{}, error) {
 	r.mu.RLock()
 	defer r.mu.RUnlock()
