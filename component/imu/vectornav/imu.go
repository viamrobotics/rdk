// Package vectornav implement vectornav imu
package vectornav

import (
	"context"
	"encoding/binary"
	"sync"
	"time"

	"github.com/edaniels/golog"
	"github.com/golang/geo/r3"
	"github.com/pkg/errors"
	rdkutils "go.viam.com/utils"

	"go.viam.com/rdk/component/board"
	"go.viam.com/rdk/component/imu"
	"go.viam.com/rdk/config"
	"go.viam.com/rdk/registry"
	"go.viam.com/rdk/robot"
	"go.viam.com/rdk/spatialmath"
	rutils "go.viam.com/rdk/utils"
)

const model = "vectornav"

func init() {
	registry.RegisterComponent(imu.Subtype, model, registry.Component{
		Constructor: func(ctx context.Context, r robot.Robot, config config.Component, logger golog.Logger) (interface{}, error) {
			return NewVectorNav(ctx, r, config, logger)
		},
	})
}

type vectornav struct {
	angularVelocity spatialmath.AngularVelocity
	acceleration    r3.Vector
	magnetometer    r3.Vector
	dV              r3.Vector
	dTheta          r3.Vector
	dt              float32
	orientation     spatialmath.EulerAngles

	mu      sync.Mutex
	spiMu   sync.Mutex
	polling int

	cancelFunc              func()
	activeBackgroundWorkers sync.WaitGroup
	bus                     board.SPI
	cs                      string
	speed                   int
	logger                  golog.Logger
	busClosed               bool

	bdVX float64
	bdVY float64
	bdVZ float64
}

const (
	vectorNavSPIRead  uint = 1
	vectorNavSPIWrite uint = 2
	vectorNavSPITare  uint = 5
)

type vectornavRegister uint

const (
	modelNumber                  vectornavRegister = 1
	serialNumber                 vectornavRegister = 3
	firmwareVersion              vectornavRegister = 4
	deltaVDeltaTheta             vectornavRegister = 80
	deltaVDeltaThetaConfig       vectornavRegister = 82
	yawPitchRollMagAccGyro       vectornavRegister = 27
	acceleration                 vectornavRegister = 18
	referenceVectorConfiguration vectornavRegister = 83
	magAccRefVectors             vectornavRegister = 21
	accCompensationConfiguration vectornavRegister = 25
	vpeAccTunning                vectornavRegister = 38
)

// NewVectorNav connect and set up a vectornav IMU over SPI.
// Will also compensate for acceleration and delta velocity bias over one second so be sure the IMU is still when calling this function.
func NewVectorNav(ctx context.Context, r robot.Robot, config config.Component, logger golog.Logger) (imu.IMU, error) {
	b, err := board.FromRobot(r, config.Attributes.String("board"))
	if err != nil {
		return nil, errors.Errorf("vectornav init failed couldn't find board %q", config.Attributes.String("board"))
	}
	spiName := config.Attributes.String("spi")
	localB, ok := b.(board.LocalBoard)
	if !ok {
		return nil, errors.Errorf("vectornav: board %q is not local", config.Attributes.String("board"))
	}
	spiBus, ok := localB.SPIByName(spiName)
	if !ok {
		return nil, errors.Errorf("vectornav: couldn't get spi bus %q", spiName)
	}
	cs := config.Attributes.String("cs_pin")
	if cs == "" {
		return nil, errors.New("vectornav: need chip select pin")
	}
	speed := config.Attributes.Int("speed", 8000000)
	pfreq := config.Attributes.Int("polling_freq", 0)
	v := &vectornav{
		bus:       spiBus,
		logger:    logger,
		cs:        cs,
		speed:     speed,
		busClosed: false,
		polling:   pfreq,
	}
	mdl, err := v.readRegisterSPI(ctx, modelNumber, 24)
	if err != nil {
		return nil, err
	}
	sn, err := v.readRegisterSPI(ctx, serialNumber, 4)
	if err != nil {
		return nil, err
	}
	fwver, err := v.readRegisterSPI(ctx, firmwareVersion, 4)
	if err != nil {
		return nil, err
	}
	logger.Debugf("model detected %s sn %d %d.%d.%d.%d", string(mdl), binary.LittleEndian.Uint32(sn), fwver[0], fwver[1], fwver[2], fwver[3])

	// set imu location to New York for the WGM model
	refvec := []byte{1, 1, 0, 0}
	refvec = append(refvec, rutils.BytesFromUint32LE(1000)...)
	refvec = append(refvec, rutils.BytesFromFloat32LE(2010.0)...)
	refvec = append(refvec, []byte{0, 0, 0, 0}...)
	refvec = append(refvec, rutils.BytesFromFloat64LE(40.730610)...)
	refvec = append(refvec, rutils.BytesFromFloat64LE(-73.935242)...)
	refvec = append(refvec, rutils.BytesFromFloat64LE(10.0)...)
	err = v.writeRegisterSPI(ctx, referenceVectorConfiguration, refvec)
	if err != nil {
		return nil, errors.Wrap(err, "couldn't set reference vector")
	}
	// enforce acceleration tuinning and reduce "trust" in acceleration data
	accVpeTunning := []byte{}
	accVpeTunning = append(accVpeTunning, rutils.BytesFromFloat32LE(3)...)
	accVpeTunning = append(accVpeTunning, rutils.BytesFromFloat32LE(3)...)
	accVpeTunning = append(accVpeTunning, rutils.BytesFromFloat32LE(3)...)
	accVpeTunning = append(accVpeTunning, rutils.BytesFromFloat32LE(10)...)
	accVpeTunning = append(accVpeTunning, rutils.BytesFromFloat32LE(10)...)
	accVpeTunning = append(accVpeTunning, rutils.BytesFromFloat32LE(10)...)
	accVpeTunning = append(accVpeTunning, rutils.BytesFromFloat32LE(10)...)
	accVpeTunning = append(accVpeTunning, rutils.BytesFromFloat32LE(10)...)
	accVpeTunning = append(accVpeTunning, rutils.BytesFromFloat32LE(10)...)

	err = v.writeRegisterSPI(ctx, vpeAccTunning, accVpeTunning)
	if err != nil {
		return nil, errors.Wrap(err, "couldn't set vpe adaptive tunning")
	}
	err = v.writeRegisterSPI(ctx, deltaVDeltaThetaConfig, []byte{0, 0, 0, 0, 0, 0})
	if err != nil {
		return nil, errors.Wrap(err, "couldn't configure deltaV register")
	}
	// tare the heading
	err = v.vectornavTareSPI(ctx)
	if err != nil {
		return nil, err
	}
	smp := uint(100)
	if v.polling > 0 {
		smp = uint(v.polling)
	}

	// compensate for acceleration bias due to misalignement
	err = v.compensateAccelBias(ctx, smp)
	if err != nil {
		return nil, err
	}
	// compensate for constant DV bias in mesurament
	err = v.compensateDVBias(ctx, smp)
	if err != nil {
		return nil, err
	}
	var cancelCtx context.Context
	cancelCtx, v.cancelFunc = context.WithCancel(ctx)
	// optionally start a polling goroutine
	if pfreq > 0 {
		logger.Debugf("vecnav: will pool at %d Hz", pfreq)
		waitCh := make(chan struct{})
		s := 1.0 / float64(pfreq)
		v.activeBackgroundWorkers.Add(1)
		rdkutils.PanicCapturingGo(func() {
			defer v.activeBackgroundWorkers.Done()
			timer := time.NewTicker(time.Duration(s * float64(time.Second)))
			defer timer.Stop()
			close(waitCh)
			for {
				select {
				case <-cancelCtx.Done():
					return
				default:
				}
				select {
				case <-cancelCtx.Done():
					return
				case <-timer.C:
					v.mu.Lock()
					err := v.getReadings(ctx)
					if err != nil {
						return
					}
					v.mu.Unlock()
				}
			}
		})
		<-waitCh
	}
	return v, nil
}

func (imu *vectornav) ReadAngularVelocity(ctx context.Context) (spatialmath.AngularVelocity, error) {
	imu.mu.Lock()
	defer imu.mu.Unlock()
	return imu.angularVelocity, nil
}

func (imu *vectornav) ReadAcceleration(ctx context.Context) (r3.Vector, error) {
	imu.mu.Lock()
	defer imu.mu.Unlock()
	return imu.acceleration, nil
}

func (imu *vectornav) ReadOrientation(ctx context.Context) (spatialmath.Orientation, error) {
	imu.mu.Lock()
	defer imu.mu.Unlock()
	return &imu.orientation, nil
}

func (imu *vectornav) getReadings(ctx context.Context) error {
	out, err := imu.readRegisterSPI(ctx, yawPitchRollMagAccGyro, 48)
	if err != nil {
		return err
	}
	imu.orientation.Yaw = rutils.DegToRad(float64(rutils.Float32FromBytesLE(out[0:4])))
	imu.orientation.Pitch = rutils.DegToRad(float64(rutils.Float32FromBytesLE(out[4:8])))
	imu.orientation.Roll = rutils.DegToRad(float64(rutils.Float32FromBytesLE(out[8:12])))
	// unit gauss
	imu.magnetometer.X = float64(rutils.Float32FromBytesLE(out[12:16]))
	imu.magnetometer.Y = float64(rutils.Float32FromBytesLE(out[16:20]))
	imu.magnetometer.Z = float64(rutils.Float32FromBytesLE(out[20:24]))
	// unit mm/s^2
	imu.acceleration.X = float64(rutils.Float32FromBytesLE(out[24:28])) * 1000
	imu.acceleration.Y = float64(rutils.Float32FromBytesLE(out[28:32])) * 1000
	imu.acceleration.Z = float64(rutils.Float32FromBytesLE(out[32:36])) * 1000
	// unit rad/s
	imu.angularVelocity.X = rutils.RadToDeg(float64(rutils.Float32FromBytesLE(out[36:40])))
	imu.angularVelocity.Y = rutils.RadToDeg(float64(rutils.Float32FromBytesLE(out[40:44])))
	imu.angularVelocity.Z = rutils.RadToDeg(float64(rutils.Float32FromBytesLE(out[44:48])))
	dv, err := imu.readRegisterSPI(ctx, deltaVDeltaTheta, 28)
	if err != nil {
		return err
	}
	// unit deg/s
	imu.dTheta.X = float64(rutils.Float32FromBytesLE(dv[4:8]))
	imu.dTheta.Y = float64(rutils.Float32FromBytesLE(dv[8:12]))
	imu.dTheta.Z = float64(rutils.Float32FromBytesLE(dv[12:16]))
	// unit m/s
	imu.dV.X = float64(rutils.Float32FromBytesLE(dv[16:20])) - imu.bdVX
	imu.dV.Y = float64(rutils.Float32FromBytesLE(dv[20:24])) - imu.bdVY
	imu.dV.Z = float64(rutils.Float32FromBytesLE(dv[24:28])) - imu.bdVZ
	// unit s
<<<<<<< HEAD
	imu.dt = rutils.Float32FromBytesLE(dv[0:4])
	if err != nil {
		return err
	}
=======
	v.dt = rutils.Float32FromBytesLE(dv[0:4])
>>>>>>> aaa52beb
	return nil
}

func (imu *vectornav) GetReadings(ctx context.Context) ([]interface{}, error) {
	imu.mu.Lock()
	defer imu.mu.Unlock()
	if imu.polling == 0 {
		err := imu.getReadings(ctx)
		if err != nil {
			return nil, err
		}
	}
	return []interface{}{
		imu.angularVelocity,
		imu.orientation,
		imu.acceleration,
		imu.dV,
		imu.dt,
		imu.dTheta,
	}, nil
}

func (imu *vectornav) readRegisterSPI(ctx context.Context, reg vectornavRegister, readLen uint) ([]byte, error) {
	imu.spiMu.Lock()
	defer imu.spiMu.Unlock()
	if imu.busClosed {
		return nil, errors.New("C=cannot read spi register the bus is closed")
	}
	hnd, err := imu.bus.OpenHandle()
	if err != nil {
		return nil, err
	}
	cmd := []byte{byte(vectorNavSPIRead), byte(reg), 0, 0}
	_, err = hnd.Xfer(ctx, uint(imu.speed), imu.cs, 3, cmd)
	if err != nil {
		return nil, err
	}
	rdkutils.SelectContextOrWait(ctx, 110*time.Microsecond)
	cmd = make([]byte, readLen+4)
	out, err := hnd.Xfer(ctx, uint(imu.speed), imu.cs, 3, cmd)
	if err != nil {
		return nil, err
	}
	if out[3] != 0 {
		return nil, errors.Errorf("vectornav read error returned %d speed was %d", out[3], imu.speed)
	}
	err = hnd.Close()
	if err != nil {
		return nil, err
	}
	rdkutils.SelectContextOrWait(ctx, 110*time.Microsecond)
	return out[4:], nil
}

func (imu *vectornav) writeRegisterSPI(ctx context.Context, reg vectornavRegister, data []byte) error {
	imu.spiMu.Lock()
	defer imu.spiMu.Unlock()
	if imu.busClosed {
		return errors.New("Cannot write spi register the bus is closed")
	}
	hnd, err := imu.bus.OpenHandle()
	if err != nil {
		return err
	}
	cmd := []byte{byte(vectorNavSPIWrite), byte(reg), 0, 0}
	cmd = append(cmd, data...)
	_, err = hnd.Xfer(ctx, uint(imu.speed), imu.cs, 3, cmd)
	if err != nil {
		return err
	}
	rdkutils.SelectContextOrWait(ctx, 110*time.Microsecond)
	cmd = make([]byte, len(data)+4)
	out, err := hnd.Xfer(ctx, uint(imu.speed), imu.cs, 3, cmd)
	if err != nil {
		return err
	}
	if out[3] != 0 {
		return errors.Errorf("vectornav write error returned %d", out[3])
	}
	err = hnd.Close()
	if err != nil {
		return err
	}
	rdkutils.SelectContextOrWait(ctx, 110*time.Microsecond)
	return nil
}

func (imu *vectornav) vectornavTareSPI(ctx context.Context) error {
	imu.spiMu.Lock()
	defer imu.spiMu.Unlock()
	if imu.busClosed {
		return errors.New("Cannot write spi register the bus is closed")
	}
	hnd, err := imu.bus.OpenHandle()
	if err != nil {
		return err
	}
	cmd := []byte{byte(vectorNavSPITare), 0, 0, 0}
	_, err = hnd.Xfer(ctx, uint(imu.speed), imu.cs, 3, cmd)
	if err != nil {
		return err
	}
	rdkutils.SelectContextOrWait(ctx, 110*time.Microsecond)
	cmd = []byte{0, 0, 0, 0}
	out, err := hnd.Xfer(ctx, uint(imu.speed), imu.cs, 3, cmd)
	if err != nil {
		return err
	}
	if out[3] != 0 {
		return errors.Errorf("vectornav write error returned %d", out[3])
	}
	err = hnd.Close()
	if err != nil {
		return err
	}
	rdkutils.SelectContextOrWait(ctx, 110*time.Microsecond)
	return nil
}

func (imu *vectornav) compensateAccelBias(ctx context.Context, smpSize uint) error {
	var msg []byte
	msg = append(msg, rutils.BytesFromFloat32LE(1.0)...)
	msg = append(msg, rutils.BytesFromFloat32LE(0.0)...)
	msg = append(msg, rutils.BytesFromFloat32LE(0.0)...)

	msg = append(msg, rutils.BytesFromFloat32LE(0.0)...)
	msg = append(msg, rutils.BytesFromFloat32LE(1.0)...)
	msg = append(msg, rutils.BytesFromFloat32LE(0.0)...)

	msg = append(msg, rutils.BytesFromFloat32LE(0.0)...)
	msg = append(msg, rutils.BytesFromFloat32LE(0.0)...)
	msg = append(msg, rutils.BytesFromFloat32LE(1.0)...)

	msg = append(msg, rutils.BytesFromFloat32LE(0.0)...)
	msg = append(msg, rutils.BytesFromFloat32LE(0.0)...)
	msg = append(msg, rutils.BytesFromFloat32LE(0.0)...)
	err := imu.writeRegisterSPI(ctx, accCompensationConfiguration, msg)
	if err != nil {
		return errors.Wrap(err, "couldn't write the acceleration compensation register")
	}
	mdlG, err := imu.readRegisterSPI(ctx, magAccRefVectors, 24)
	if err != nil {
		return errors.Wrap(err, "couldn't calculate acceleration bias")
	}
	accZ := rutils.Float32FromBytesLE(mdlG[20:24])
	var accMX, accMY, accMZ float32
	for i := uint(0); i < smpSize; i++ {
		acc, err := imu.readRegisterSPI(ctx, acceleration, 12)
		if err != nil {
			return errors.Wrap(err, "error reading acceleration register during bias compensation")
		}
		accMX += rutils.Float32FromBytesLE(acc[0:4])
		accMY += rutils.Float32FromBytesLE(acc[4:8])
		accMZ += rutils.Float32FromBytesLE(acc[8:12])
		if !rdkutils.SelectContextOrWait(ctx, 10*time.Millisecond) {
			return errors.New("error in context during acceleration compensation")
		}
	}
	accMX /= float32(smpSize)
	accMY /= float32(smpSize)
	accMZ /= float32(smpSize)
	msg = []byte{}
	msg = append(msg, rutils.BytesFromFloat32LE(1.0)...)
	msg = append(msg, rutils.BytesFromFloat32LE(0.0)...)
	msg = append(msg, rutils.BytesFromFloat32LE(0.0)...)

	msg = append(msg, rutils.BytesFromFloat32LE(0.0)...)
	msg = append(msg, rutils.BytesFromFloat32LE(1.0)...)
	msg = append(msg, rutils.BytesFromFloat32LE(0.0)...)

	msg = append(msg, rutils.BytesFromFloat32LE(0.0)...)
	msg = append(msg, rutils.BytesFromFloat32LE(0.0)...)
	msg = append(msg, rutils.BytesFromFloat32LE(1.0)...)

	msg = append(msg, rutils.BytesFromFloat32LE(accMX)...)
	msg = append(msg, rutils.BytesFromFloat32LE(accMY)...)
	msg = append(msg, rutils.BytesFromFloat32LE(accZ+accMZ)...)

	err = imu.writeRegisterSPI(ctx, accCompensationConfiguration, msg)
	if err != nil {
		return errors.Wrap(err, "could not write the acceleration register")
	}
	imu.logger.Infof("Acceleration compensated with %1.6f %1.6f %1.6f ref accZ %1.6f", accMX, accMY, accMZ, accZ)
	return nil
}

func (imu *vectornav) compensateDVBias(ctx context.Context, smpSize uint) error {
	var bX, bY, bZ float32
	_, err := imu.readRegisterSPI(ctx, deltaVDeltaTheta, 28)
	if err != nil {
		return errors.Wrap(err, "error reading dV register during bias compensation")
	}
	dt := 10 * time.Millisecond
	if imu.polling > 0 {
		s := 1.0 / float64(imu.polling)
		dt = time.Duration(s * float64(time.Second))
	}
	for i := uint(0); i < smpSize; i++ {
		if !rdkutils.SelectContextOrWait(ctx, dt) {
			return errors.New("error in context during Dv compensation")
		}
		dv, err := imu.readRegisterSPI(ctx, deltaVDeltaTheta, 28)
		if err != nil {
			return errors.Wrap(err, "error reading dV register during bias compensation")
		}
		bX += rutils.Float32FromBytesLE(dv[16:20])
		bY += rutils.Float32FromBytesLE(dv[20:24])
		bZ += rutils.Float32FromBytesLE(dv[24:28])
	}
	imu.bdVX = float64(bX) / float64(smpSize)
	imu.bdVY = float64(bY) / float64(smpSize)
	imu.bdVZ = float64(bZ) / float64(smpSize)
	imu.logger.Infof("velocity bias compensated with %1.6f %1.6f %1.6f",
		imu.bdVX, imu.bdVY, imu.bdVZ)
	return nil
}

func (imu *vectornav) Close() {
	imu.logger.Debug("closing vecnav")
	imu.cancelFunc()
	imu.busClosed = true
	imu.activeBackgroundWorkers.Wait()
}<|MERGE_RESOLUTION|>--- conflicted
+++ resolved
@@ -263,14 +263,7 @@
 	imu.dV.Y = float64(rutils.Float32FromBytesLE(dv[20:24])) - imu.bdVY
 	imu.dV.Z = float64(rutils.Float32FromBytesLE(dv[24:28])) - imu.bdVZ
 	// unit s
-<<<<<<< HEAD
 	imu.dt = rutils.Float32FromBytesLE(dv[0:4])
-	if err != nil {
-		return err
-	}
-=======
-	v.dt = rutils.Float32FromBytesLE(dv[0:4])
->>>>>>> aaa52beb
 	return nil
 }
 
