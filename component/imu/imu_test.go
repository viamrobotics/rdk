package imu_test

import (
	"context"
	"testing"

	"github.com/golang/geo/r3"
	"go.viam.com/test"

	"go.viam.com/rdk/component/arm"
	"go.viam.com/rdk/component/imu"
	"go.viam.com/rdk/component/sensor"
	"go.viam.com/rdk/resource"
	"go.viam.com/rdk/spatialmath"
	"go.viam.com/rdk/testutils/inject"
)

const (
	testIMUName    = "imu1"
	testIMUName2   = "imu2"
	fakeIMUName    = "imu3"
	missingIMUName = "imu4"
)

func setupInjectRobot() *inject.Robot {
	imu1 := &mock{Name: testIMUName}
	r := &inject.Robot{}
	r.ResourceByNameFunc = func(name resource.Name) (interface{}, bool) {
		switch name {
		case imu.Named(testIMUName):
			return imu1, true
		case imu.Named(fakeIMUName):
			return "not an imu", true
		default:
			return nil, false
		}
	}
	r.ResourceNamesFunc = func() []resource.Name {
		return []resource.Name{imu.Named(testIMUName), arm.Named("arm1")}
	}
	return r
}

func TestFromRobot(t *testing.T) {
	r := setupInjectRobot()

	s, err := imu.FromRobot(r, testIMUName)
	test.That(t, err, test.ShouldBeNil)
	test.That(t, s, test.ShouldNotBeNil)

	result, err := s.ReadOrientation(context.Background())
	test.That(t, err, test.ShouldBeNil)
	test.That(t, result, test.ShouldResemble, ea)

	s, err = imu.FromRobot(r, fakeIMUName)
	test.That(t, err, test.ShouldNotBeNil)
	test.That(t, err.Error(), test.ShouldContainSubstring, "expected implementation of IMU")
	test.That(t, s, test.ShouldBeNil)

	s, err = imu.FromRobot(r, missingIMUName)
	test.That(t, err, test.ShouldNotBeNil)
	test.That(t, err.Error(), test.ShouldContainSubstring, "not found")
	test.That(t, s, test.ShouldBeNil)
}

func TestNamesFromRobot(t *testing.T) {
	r := setupInjectRobot()

	names := imu.NamesFromRobot(r)
	test.That(t, names, test.ShouldResemble, []string{testIMUName})
}

func TestIMUName(t *testing.T) {
	for _, tc := range []struct {
		TestName string
		Name     string
		Expected resource.Name
	}{
		{
			"missing name",
			"",
			resource.Name{
				UUID: "053e1e0c-20de-59e7-bace-922cb1ada629",
				Subtype: resource.Subtype{
					Type:            resource.Type{Namespace: resource.ResourceNamespaceRDK, ResourceType: resource.ResourceTypeComponent},
					ResourceSubtype: imu.SubtypeName,
				},
				Name: "",
			},
		},
		{
			"all fields included",
			testIMUName,
			resource.Name{
				UUID: "aed67198-6075-5806-837a-6d33ee4b5a42",
				Subtype: resource.Subtype{
					Type:            resource.Type{Namespace: resource.ResourceNamespaceRDK, ResourceType: resource.ResourceTypeComponent},
					ResourceSubtype: imu.SubtypeName,
				},
				Name: testIMUName,
			},
		},
	} {
		t.Run(tc.TestName, func(t *testing.T) {
			observed := imu.Named(tc.Name)
			test.That(t, observed, test.ShouldResemble, tc.Expected)
		})
	}
}

var (
	av = spatialmath.AngularVelocity{X: 1, Y: 2, Z: 3}
	ea = &spatialmath.EulerAngles{Roll: 4, Pitch: 5, Yaw: 6}
<<<<<<< HEAD

	readings = []interface{}{5.6, 6.4}
=======
	ac = r3.Vector{X: 7, Y: 8, Z: 9}
>>>>>>> ba746a0d
)

func TestWrapWithReconfigurable(t *testing.T) {
	var actualIMU1 imu.IMU = &mock{Name: testIMUName}
	reconfIMU1, err := imu.WrapWithReconfigurable(actualIMU1)
	test.That(t, err, test.ShouldBeNil)

	_, err = imu.WrapWithReconfigurable(nil)
	test.That(t, err, test.ShouldNotBeNil)
	test.That(t, err.Error(), test.ShouldContainSubstring, "expected implementation of IMU")

	reconfIMU2, err := imu.WrapWithReconfigurable(reconfIMU1)
	test.That(t, err, test.ShouldBeNil)
	test.That(t, reconfIMU2, test.ShouldEqual, reconfIMU1)
}

func TestReconfigurableIMU(t *testing.T) {
	actualIMU1 := &mock{Name: testIMUName}
	reconfIMU1, err := imu.WrapWithReconfigurable(actualIMU1)
	test.That(t, err, test.ShouldBeNil)

	actualIMU2 := &mock{Name: testIMUName2}
	reconfIMU2, err := imu.WrapWithReconfigurable(actualIMU2)
	test.That(t, err, test.ShouldBeNil)
	test.That(t, actualIMU1.reconfCount, test.ShouldEqual, 0)

	err = reconfIMU1.Reconfigure(context.Background(), reconfIMU2)
	test.That(t, err, test.ShouldBeNil)
	test.That(t, reconfIMU1, test.ShouldResemble, reconfIMU2)
	test.That(t, actualIMU1.reconfCount, test.ShouldEqual, 1)

	test.That(t, actualIMU1.orientationCount, test.ShouldEqual, 0)
	test.That(t, actualIMU2.orientationCount, test.ShouldEqual, 0)
	result, err := reconfIMU1.(imu.IMU).ReadOrientation(context.Background())
	test.That(t, err, test.ShouldBeNil)
	test.That(t, result, test.ShouldResemble, ea)
	test.That(t, actualIMU1.orientationCount, test.ShouldEqual, 0)
	test.That(t, actualIMU2.orientationCount, test.ShouldEqual, 1)

	err = reconfIMU1.Reconfigure(context.Background(), nil)
	test.That(t, err, test.ShouldNotBeNil)
	test.That(t, err.Error(), test.ShouldContainSubstring, "expected *imu.reconfigurableIMU")
}

func TestReadAngularVelocity(t *testing.T) {
	actualIMU1 := &mock{Name: testIMUName}
	reconfIMU1, _ := imu.WrapWithReconfigurable(actualIMU1)

	test.That(t, actualIMU1.angularVelocityCount, test.ShouldEqual, 0)
	vel, err := reconfIMU1.(imu.IMU).ReadAngularVelocity(context.Background())
	test.That(t, err, test.ShouldBeNil)
	test.That(t, vel, test.ShouldResemble, spatialmath.AngularVelocity{X: 1, Y: 2, Z: 3})
	test.That(t, actualIMU1.angularVelocityCount, test.ShouldEqual, 1)
}

func TestReadOrientation(t *testing.T) {
	actualIMU1 := &mock{Name: testIMUName}
	reconfIMU1, _ := imu.WrapWithReconfigurable(actualIMU1)

	test.That(t, actualIMU1.orientationCount, test.ShouldEqual, 0)
	angles, err := reconfIMU1.(imu.IMU).ReadOrientation(context.Background())
	test.That(t, err, test.ShouldBeNil)
	test.That(t, angles, test.ShouldResemble, &spatialmath.EulerAngles{Roll: 4, Pitch: 5, Yaw: 6})
	test.That(t, actualIMU1.orientationCount, test.ShouldEqual, 1)
}

func TestReadAcceleration(t *testing.T) {
	actualIMU1 := &mock{Name: testIMUName}
	reconfIMU1, _ := imu.WrapWithReconfigurable(actualIMU1)

	test.That(t, actualIMU1.accelerationCount, test.ShouldEqual, 0)
	acc, err := reconfIMU1.(imu.IMU).ReadAcceleration(context.Background())
	test.That(t, err, test.ShouldBeNil)
	test.That(t, acc, test.ShouldResemble, r3.Vector{X: 7, Y: 8, Z: 9})
	test.That(t, actualIMU1.accelerationCount, test.ShouldEqual, 1)
}

func TestGetReadings(t *testing.T) {
	actualIMU1 := &mock{Name: testIMUName}
	reconfIMU1, _ := imu.WrapWithReconfigurable(actualIMU1)

	readings1, err := imu.GetReadings(context.Background(), actualIMU1)
	test.That(t, err, test.ShouldBeNil)
	test.That(t, readings1, test.ShouldResemble, []interface{}{av.X, av.Y, av.Z, ea.Roll, ea.Pitch, ea.Yaw})

	result, err := reconfIMU1.(sensor.Sensor).GetReadings(context.Background())
	test.That(t, err, test.ShouldBeNil)
<<<<<<< HEAD
	test.That(t, result, test.ShouldResemble, readings1)

	actualIMU2 := &mockWithSensor{}
	reconfIMU2, _ := imu.WrapWithReconfigurable(actualIMU2)

	test.That(t, actualIMU2.readingsCount, test.ShouldEqual, 0)
	result, err = reconfIMU2.(sensor.Sensor).GetReadings(context.Background())
	test.That(t, err, test.ShouldBeNil)
	test.That(t, result, test.ShouldResemble, readings)
	test.That(t, actualIMU2.readingsCount, test.ShouldEqual, 1)
=======
	test.That(t, result, test.ShouldResemble, []interface{}{av, ea, ac})
	test.That(t, actualIMU1.readingsCount, test.ShouldEqual, 1)
>>>>>>> ba746a0d
}

type mock struct {
	imu.IMU
	Name                 string
	angularVelocityCount int
	orientationCount     int
<<<<<<< HEAD
=======
	accelerationCount    int
	readingsCount        int
>>>>>>> ba746a0d
	reconfCount          int
}

func (m *mock) ReadAngularVelocity(ctx context.Context) (spatialmath.AngularVelocity, error) {
	m.angularVelocityCount++
	return av, nil
}

func (m *mock) ReadOrientation(ctx context.Context) (spatialmath.Orientation, error) {
	m.orientationCount++
	return ea, nil
}

<<<<<<< HEAD
func (m *mock) Close() { m.reconfCount++ }

type mockWithSensor struct {
	mock
	readingsCount int
=======
func (m *mock) ReadAcceleration(ctx context.Context) (r3.Vector, error) {
	m.accelerationCount++
	return ac, nil
}

func (m *mock) GetReadings(ctx context.Context) ([]interface{}, error) {
	m.readingsCount++
	return []interface{}{av, ea, ac}, nil
>>>>>>> ba746a0d
}

func (m *mockWithSensor) GetReadings(ctx context.Context) ([]interface{}, error) {
	m.readingsCount++
	return readings, nil
}<|MERGE_RESOLUTION|>--- conflicted
+++ resolved
@@ -111,12 +111,9 @@
 var (
 	av = spatialmath.AngularVelocity{X: 1, Y: 2, Z: 3}
 	ea = &spatialmath.EulerAngles{Roll: 4, Pitch: 5, Yaw: 6}
-<<<<<<< HEAD
+	ac = r3.Vector{X: 7, Y: 8, Z: 9}
 
 	readings = []interface{}{5.6, 6.4}
-=======
-	ac = r3.Vector{X: 7, Y: 8, Z: 9}
->>>>>>> ba746a0d
 )
 
 func TestWrapWithReconfigurable(t *testing.T) {
@@ -200,11 +197,10 @@
 
 	readings1, err := imu.GetReadings(context.Background(), actualIMU1)
 	test.That(t, err, test.ShouldBeNil)
-	test.That(t, readings1, test.ShouldResemble, []interface{}{av.X, av.Y, av.Z, ea.Roll, ea.Pitch, ea.Yaw})
+	test.That(t, readings1, test.ShouldResemble, []interface{}{av.X, av.Y, av.Z, ea.Roll, ea.Pitch, ea.Yaw, ac.X, ac.Y, ac.Z})
 
 	result, err := reconfIMU1.(sensor.Sensor).GetReadings(context.Background())
 	test.That(t, err, test.ShouldBeNil)
-<<<<<<< HEAD
 	test.That(t, result, test.ShouldResemble, readings1)
 
 	actualIMU2 := &mockWithSensor{}
@@ -215,10 +211,6 @@
 	test.That(t, err, test.ShouldBeNil)
 	test.That(t, result, test.ShouldResemble, readings)
 	test.That(t, actualIMU2.readingsCount, test.ShouldEqual, 1)
-=======
-	test.That(t, result, test.ShouldResemble, []interface{}{av, ea, ac})
-	test.That(t, actualIMU1.readingsCount, test.ShouldEqual, 1)
->>>>>>> ba746a0d
 }
 
 type mock struct {
@@ -226,11 +218,7 @@
 	Name                 string
 	angularVelocityCount int
 	orientationCount     int
-<<<<<<< HEAD
-=======
 	accelerationCount    int
-	readingsCount        int
->>>>>>> ba746a0d
 	reconfCount          int
 }
 
@@ -244,22 +232,16 @@
 	return ea, nil
 }
 
-<<<<<<< HEAD
+func (m *mock) ReadAcceleration(ctx context.Context) (r3.Vector, error) {
+	m.accelerationCount++
+	return ac, nil
+}
+
 func (m *mock) Close() { m.reconfCount++ }
 
 type mockWithSensor struct {
 	mock
 	readingsCount int
-=======
-func (m *mock) ReadAcceleration(ctx context.Context) (r3.Vector, error) {
-	m.accelerationCount++
-	return ac, nil
-}
-
-func (m *mock) GetReadings(ctx context.Context) ([]interface{}, error) {
-	m.readingsCount++
-	return []interface{}{av, ea, ac}, nil
->>>>>>> ba746a0d
 }
 
 func (m *mockWithSensor) GetReadings(ctx context.Context) ([]interface{}, error) {
