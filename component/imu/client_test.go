--- conflicted
+++ resolved
@@ -26,12 +26,8 @@
 	logger := golog.NewTestLogger(t)
 	listener1, err := net.Listen("tcp", "localhost:0")
 	test.That(t, err, test.ShouldBeNil)
-<<<<<<< HEAD
-	gServer := grpc.NewServer()
-=======
 	rpcServer, err := rpc.NewServer(logger, rpc.WithUnauthenticated())
 	test.That(t, err, test.ShouldBeNil)
->>>>>>> 721b69d6
 
 	av := spatialmath.AngularVelocity{X: 1, Y: 2, Z: 3}
 	ea := &spatialmath.EulerAngles{Roll: 4, Pitch: 5, Yaw: 6}
@@ -89,13 +85,9 @@
 	t.Run("IMU client 2", func(t *testing.T) {
 		conn, err := viamgrpc.Dial(context.Background(), listener1.Addr().String(), logger, rpc.WithInsecure())
 		test.That(t, err, test.ShouldBeNil)
-<<<<<<< HEAD
-		imu1Client2 := imu.NewClientFromConn(context.Background(), conn, testIMUName, logger)
-=======
 		client := resourceSubtype.RPCClient(context.Background(), conn, testIMUName, logger)
 		imu1Client2, ok := client.(imu.IMU)
 		test.That(t, ok, test.ShouldBeTrue)
->>>>>>> 721b69d6
 
 		av2, err := imu1Client2.ReadAngularVelocity(context.Background())
 		test.That(t, err, test.ShouldBeNil)
