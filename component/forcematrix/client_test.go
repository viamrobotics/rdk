--- conflicted
+++ resolved
@@ -102,12 +102,8 @@
 	logger := golog.NewTestLogger(t)
 	listener, err := net.Listen("tcp", "localhost:0")
 	test.That(t, err, test.ShouldBeNil)
-<<<<<<< HEAD
-	gServer := grpc.NewServer()
-=======
 	rpcServer, err := rpc.NewServer(logger, rpc.WithUnauthenticated())
 	test.That(t, err, test.ShouldBeNil)
->>>>>>> 721b69d6
 
 	t.Run("working", func(t *testing.T) {
 		injectFsm := &inject.ForceMatrix{}
@@ -160,14 +156,9 @@
 			conn, err := viamgrpc.Dial(context.Background(),
 				listener.Addr().String(), logger, rpc.WithInsecure())
 			test.That(t, err, test.ShouldBeNil)
-<<<<<<< HEAD
-			forceMatrixClient := forcematrix.NewClientFromConn(context.Background(),
-				conn, testForceMatrixName, logger)
-=======
 			client := resourceSubtype.RPCClient(context.Background(), conn, testForceMatrixName, logger)
 			forceMatrixClient, ok := client.(forcematrix.ForceMatrix)
 			test.That(t, ok, test.ShouldBeTrue)
->>>>>>> 721b69d6
 
 			m, err := forceMatrixClient.ReadMatrix(context.Background())
 			test.That(t, err, test.ShouldBeNil)
