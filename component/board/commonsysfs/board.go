// Package commonsysfs implements a sysfs (https://en.wikipedia.org/wiki/Sysfs) based board. This does not provide
// a board model itself but provides the underlying logic for any sysfs based board.
package commonsysfs

import (
	"context"
	"fmt"
	"strconv"
	"sync"
	"time"

	"github.com/edaniels/golog"
	"github.com/pkg/errors"
	"go.uber.org/multierr"
	goutils "go.viam.com/utils"
	"periph.io/x/conn/v3/gpio"
	"periph.io/x/conn/v3/gpio/gpioreg"
	"periph.io/x/conn/v3/physic"
	"periph.io/x/conn/v3/spi"
	"periph.io/x/conn/v3/spi/spireg"

	"go.viam.com/rdk/component/board"
	"go.viam.com/rdk/component/generic"
	"go.viam.com/rdk/config"
	commonpb "go.viam.com/rdk/proto/api/common/v1"
	"go.viam.com/rdk/registry"
	"go.viam.com/rdk/utils"
)

var _ = board.LocalBoard(&sysfsBoard{})

// RegisterBoard registers a sysfs based board of the given model.
func RegisterBoard(modelName string, gpioMappings map[int]GPIOBoardMapping) {
	registry.RegisterComponent(
		board.Subtype,
		modelName,
		registry.Component{Constructor: func(
			ctx context.Context,
			_ registry.Dependencies,
			config config.Component,
			logger golog.Logger,
		) (interface{}, error) {
			conf, ok := config.ConvertedAttributes.(*board.Config)
			if !ok {
				return nil, utils.NewUnexpectedTypeError(conf, config.ConvertedAttributes)
			}
			if len(conf.DigitalInterrupts) != 0 {
				return nil, errors.New("digital interrupts unsupported")
			}
			if len(conf.I2Cs) != 0 {
				return nil, errors.New("i2c unsupported")
			}
			var spis map[string]*spiBus
			if len(conf.SPIs) != 0 {
				spis = make(map[string]*spiBus, len(conf.SPIs))
				for _, spiConf := range conf.SPIs {
					spis[spiConf.Name] = &spiBus{bus: spiConf.BusSelect}
				}
			}
			var analogs map[string]board.AnalogReader
			if len(conf.Analogs) != 0 {
				analogs = make(map[string]board.AnalogReader, len(conf.Analogs))
				for _, analogConf := range conf.Analogs {
					channel, err := strconv.Atoi(analogConf.Pin)
					if err != nil {
						return nil, errors.Errorf("bad analog pin (%s)", analogConf.Pin)
					}

					bus, ok := spis[analogConf.SPIBus]
					if !ok {
						return nil, errors.Errorf("can't find SPI bus (%s) requested by AnalogReader", analogConf.SPIBus)
					}

					ar := &board.MCP3008AnalogReader{channel, bus, analogConf.ChipSelect}
					analogs[analogConf.Name] = board.SmoothAnalogReader(ar, analogConf, logger)
				}
			}

			cancelCtx, cancelFunc := context.WithCancel(context.Background())
			return &sysfsBoard{
				gpioMappings: gpioMappings,
				spis:         spis,
				analogs:      analogs,
				pwms:         map[string]pwmSetting{},
				logger:       logger,
				cancelCtx:    cancelCtx,
				cancelFunc:   cancelFunc,
			}, nil
		}})
	board.RegisterConfigAttributeConverter(modelName)
}

func init() {
}

type sysfsBoard struct {
	generic.Unimplemented
	mu           sync.RWMutex
	gpioMappings map[int]GPIOBoardMapping
	spis         map[string]*spiBus
	analogs      map[string]board.AnalogReader
	pwms         map[string]pwmSetting
	logger       golog.Logger

	cancelCtx               context.Context
	cancelFunc              func()
	activeBackgroundWorkers sync.WaitGroup
}

type pwmSetting struct {
	dutyCycle gpio.Duty
	frequency physic.Frequency
}

func (b *sysfsBoard) SPIByName(name string) (board.SPI, bool) {
	s, ok := b.spis[name]
	if !ok {
		return nil, false
	}
	return s, true
}

type spiBus struct {
	mu         sync.Mutex
	openHandle *spiHandle
	bus        string
}

type spiHandle struct {
	bus      *spiBus
	isClosed bool
}

func (sb *spiBus) OpenHandle() (board.SPIHandle, error) {
	sb.mu.Lock()
	sb.openHandle = &spiHandle{bus: sb, isClosed: false}
	return sb.openHandle, nil
}

func (sh *spiHandle) Xfer(ctx context.Context, baud uint, chipSelect string, mode uint, tx []byte) (rx []byte, err error) {
	if sh.isClosed {
		return nil, errors.New("can't use Xfer() on an already closed SPIHandle")
	}

	port, err := spireg.Open(fmt.Sprintf("SPI%s.%s", sh.bus.bus, chipSelect))
	if err != nil {
		return nil, err
	}
	defer func() {
		err = multierr.Combine(err, port.Close())
	}()
	conn, err := port.Connect(physic.Hertz*physic.Frequency(baud), spi.Mode(mode), 8)
	if err != nil {
		return nil, err
	}
	rx = make([]byte, len(tx))
	return rx, conn.Tx(tx, rx)
}

func (sh *spiHandle) Close() error {
	sh.isClosed = true
	sh.bus.mu.Unlock()
	return nil
}

func (b *sysfsBoard) I2CByName(name string) (board.I2C, bool) {
	return nil, false
}

func (b *sysfsBoard) AnalogReaderByName(name string) (board.AnalogReader, bool) {
	a, ok := b.analogs[name]
	return a, ok
}

func (b *sysfsBoard) DigitalInterruptByName(name string) (board.DigitalInterrupt, bool) {
	return nil, false
}

func (b *sysfsBoard) SPINames() []string {
	if len(b.spis) == 0 {
		return nil
	}
	names := make([]string, 0, len(b.spis))
	for k := range b.spis {
		names = append(names, k)
	}
	return names
}

func (b *sysfsBoard) I2CNames() []string {
	return nil
}

func (b *sysfsBoard) AnalogReaderNames() []string {
	names := []string{}
	for k := range b.analogs {
		names = append(names, k)
	}
	return names
}

func (b *sysfsBoard) DigitalInterruptNames() []string {
	return nil
}

func (b *sysfsBoard) GPIOPinNames() []string {
	if b.gpioMappings == nil {
		return nil
	}
	names := []string{}
	for k := range b.gpioMappings {
		names = append(names, fmt.Sprintf("%d", k))
	}
	return names
}

func (b *sysfsBoard) getGPIOLine(hwPin string) (gpio.PinIO, bool, error) {
	pinName := hwPin
	hwPWMSupported := true
	if b.gpioMappings != nil {
		pinParsed, err := strconv.ParseInt(hwPin, 10, 32)
		if err != nil {
			return nil, false, errors.New("pin cannot be parsed or unset")
		}

		mapping, ok := b.gpioMappings[int(pinParsed)]
		if !ok {
			return nil, false, errors.Errorf("invalid pin \"%d\"", pinParsed)
		}
		pinName = fmt.Sprintf("%d", mapping.GPIOGlobal)
		hwPWMSupported = mapping.HWPWMSupported
	}

	pin := gpioreg.ByName(pinName)
	if pin == nil {
		return nil, false, errors.Errorf("no global pin found for %q", pinName)
	}
	return pin, hwPWMSupported, nil
}

type gpioPin struct {
	b              *sysfsBoard
	pin            gpio.PinIO
	pinName        string
	hwPWMSupported bool
}

func (b *sysfsBoard) GPIOPinByName(pinName string) (board.GPIOPin, error) {
	pin, hwPWMSupported, err := b.getGPIOLine(pinName)
	if err != nil {
		return nil, err
	}

	return gpioPin{b, pin, pinName, hwPWMSupported}, nil
}

func (gp gpioPin) Set(ctx context.Context, high bool, extra map[string]interface{}) error {
	gp.b.mu.Lock()
	defer gp.b.mu.Unlock()

	delete(gp.b.pwms, gp.pinName)

	return gp.set(high)
}

func (gp gpioPin) set(high bool) error {
	l := gpio.Low
	if high {
		l = gpio.High
	}
	return gp.pin.Out(l)
}

func (gp gpioPin) Get(ctx context.Context, extra map[string]interface{}) (bool, error) {
	return gp.pin.Read() == gpio.High, nil
}

func (gp gpioPin) PWM(ctx context.Context, extra map[string]interface{}) (float64, error) {
	gp.b.mu.RLock()
	defer gp.b.mu.RUnlock()

<<<<<<< HEAD
	return float64(gp.b.pwms[gp.pinName].dutyCycle / gpio.DutyMax), nil
=======
        pwm, ok := gp.b.pwms[gp.pinName]
        if !ok {
                return 0, fmt.Errorf("missing pin %s", gp.pinName)
        }
	return float64(pwm.dutyCycle / gpio.DutyMax), nil
>>>>>>> 2ef71b3f
}

// expects to already have lock acquired.
func (b *sysfsBoard) startSoftwarePWMLoop(gp gpioPin) {
	b.activeBackgroundWorkers.Add(1)
	goutils.ManagedGo(func() {
		b.softwarePWMLoop(b.cancelCtx, gp)
	}, b.activeBackgroundWorkers.Done)
}

func (b *sysfsBoard) softwarePWMLoop(ctx context.Context, gp gpioPin) {
	for {
		cont := func() bool {
			b.mu.RLock()
			defer b.mu.RUnlock()
			pwmSetting, ok := b.pwms[gp.pinName]

			if !ok {
				b.logger.Debug("pwm setting deleted; stopping")
				return false
			}

			if err := gp.set(true); err != nil {
				b.logger.Errorw("error setting pin", "pin_name", gp.pinName, "error", err)
				return true
			}
			onPeriod := time.Duration(int64((float64(pwmSetting.dutyCycle) / float64(gpio.DutyMax)) * float64(pwmSetting.frequency.Period())))
			if !goutils.SelectContextOrWait(ctx, onPeriod) {
				return false
			}
			if err := gp.set(false); err != nil {
				b.logger.Errorw("error setting pin", "pin_name", gp.pinName, "error", err)
				return true
			}
			offPeriod := pwmSetting.frequency.Period() - onPeriod

			return goutils.SelectContextOrWait(ctx, offPeriod)
		}()
		if !cont {
			return
		}
	}
}

func (gp gpioPin) SetPWM(ctx context.Context, dutyCyclePct float64, extra map[string]interface{}) error {
	gp.b.mu.Lock()
	defer gp.b.mu.Unlock()

	last, alreadySet := gp.b.pwms[gp.pinName]
	var freqHz physic.Frequency
	if last.frequency != 0 {
		freqHz = last.frequency
	}
	duty := gpio.Duty(dutyCyclePct * float64(gpio.DutyMax))
	last.dutyCycle = duty
	gp.b.pwms[gp.pinName] = last

	if gp.hwPWMSupported {
		err := gp.pin.PWM(duty, freqHz)
<<<<<<< HEAD
		// TODO: (rh) find or implement a PWM sysfs that works with hardware pwm mappings
=======
		// TODO: [RSDK-569] (rh) find or implement a PWM sysfs that works with hardware pwm mappings
>>>>>>> 2ef71b3f
		// periph.io does not implement PWM
		if err != nil {
			return errors.New("sysfs PWM not currently supported, use another pin for software PWM loops")
		}
	}

	if !alreadySet {
		gp.b.startSoftwarePWMLoop(gp)
	}

	return nil
}

func (gp gpioPin) PWMFreq(ctx context.Context, extra map[string]interface{}) (uint, error) {
	gp.b.mu.RLock()
	defer gp.b.mu.RUnlock()

	return uint(gp.b.pwms[gp.pinName].frequency / physic.Hertz), nil
}

func (gp gpioPin) SetPWMFreq(ctx context.Context, freqHz uint, extra map[string]interface{}) error {
	gp.b.mu.Lock()
	defer gp.b.mu.Unlock()

	last, alreadySet := gp.b.pwms[gp.pinName]
	var duty gpio.Duty
	if last.dutyCycle != 0 {
		duty = last.dutyCycle
	}
	frequency := physic.Hertz * physic.Frequency(freqHz)
	last.frequency = frequency
	gp.b.pwms[gp.pinName] = last

	if gp.hwPWMSupported {
		return gp.pin.PWM(duty, frequency)
	}

	if !alreadySet {
		gp.b.startSoftwarePWMLoop(gp)
	}

	return nil
}

func (b *sysfsBoard) Status(ctx context.Context, extra map[string]interface{}) (*commonpb.BoardStatus, error) {
	return &commonpb.BoardStatus{}, nil
}

func (b *sysfsBoard) ModelAttributes() board.ModelAttributes {
	return board.ModelAttributes{}
}

func (b *sysfsBoard) Close() {
	b.mu.Lock()
	b.cancelFunc()
	b.mu.Unlock()
	b.activeBackgroundWorkers.Wait()
}<|MERGE_RESOLUTION|>--- conflicted
+++ resolved
@@ -279,15 +279,11 @@
 	gp.b.mu.RLock()
 	defer gp.b.mu.RUnlock()
 
-<<<<<<< HEAD
-	return float64(gp.b.pwms[gp.pinName].dutyCycle / gpio.DutyMax), nil
-=======
-        pwm, ok := gp.b.pwms[gp.pinName]
-        if !ok {
-                return 0, fmt.Errorf("missing pin %s", gp.pinName)
-        }
+	pwm, ok := gp.b.pwms[gp.pinName]
+	if !ok {
+		return 0, fmt.Errorf("missing pin %s", gp.pinName)
+	}
 	return float64(pwm.dutyCycle / gpio.DutyMax), nil
->>>>>>> 2ef71b3f
 }
 
 // expects to already have lock acquired.
@@ -347,11 +343,7 @@
 
 	if gp.hwPWMSupported {
 		err := gp.pin.PWM(duty, freqHz)
-<<<<<<< HEAD
-		// TODO: (rh) find or implement a PWM sysfs that works with hardware pwm mappings
-=======
 		// TODO: [RSDK-569] (rh) find or implement a PWM sysfs that works with hardware pwm mappings
->>>>>>> 2ef71b3f
 		// periph.io does not implement PWM
 		if err != nil {
 			return errors.New("sysfs PWM not currently supported, use another pin for software PWM loops")
