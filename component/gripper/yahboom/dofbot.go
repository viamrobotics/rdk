// Package yahboom implements a yahboom based gripper.
package yahboom

import (
	"context"
	// for embedding model file.
	_ "embed"
	"fmt"

	"github.com/edaniels/golog"
	"github.com/pkg/errors"

	"go.viam.com/rdk/component/arm"
	"go.viam.com/rdk/component/arm/yahboom"
	"go.viam.com/rdk/component/generic"
	"go.viam.com/rdk/component/gripper"
	"go.viam.com/rdk/config"
	"go.viam.com/rdk/operation"
	"go.viam.com/rdk/referenceframe"
	"go.viam.com/rdk/registry"
	"go.viam.com/rdk/utils"
)

func init() {
	registry.RegisterComponent(gripper.Subtype, "yahboom-dofbot", registry.Component{
<<<<<<< HEAD
		Constructor: func(ctx context.Context, deps registry.Dependencies, config config.Component, logger golog.Logger) (interface{}, error) {
			armName := config.Attributes.String("arm")
			if armName == "" {
				return nil, errors.New("yahboom-dofbot gripper needs an arm")
			}
			myArm, err := arm.FromDependencies(deps, armName)
			if err != nil {
				return nil, err
			}

			gripper, ok := utils.UnwrapProxy(myArm).(gripper.Gripper)
			if !ok {
				return nil, fmt.Errorf("yahboom-dofbot gripper got not a dofbot arm, got %T", myArm)
			}

			return gripper, nil
=======
		Constructor: func(ctx context.Context, r robot.Robot, config config.Component, logger golog.Logger) (interface{}, error) {
			return newGripper(r, config)
>>>>>>> ab16d121
		},
	})
}

func newGripper(r robot.Robot, config config.Component) (gripper.LocalGripper, error) {
	armName := config.Attributes.String("arm")
	if armName == "" {
		return nil, errors.New("yahboom-dofbot gripper needs an arm")
	}
	myArm, err := arm.FromRobot(r, armName)
	if err != nil {
		return nil, err
	}

	dofArm, ok := utils.UnwrapProxy(myArm).(*yahboom.Dofbot)
	if !ok {
		return nil, fmt.Errorf("yahboom-dofbot gripper got not a dofbot arm, got %T", myArm)
	}
	g := &dofGripper{dofArm: dofArm}

	return g, nil
}

type dofGripper struct {
	generic.Unimplemented
	dofArm *yahboom.Dofbot

	opMgr operation.SingleOperationManager
}

func (g *dofGripper) Open(ctx context.Context) error {
	ctx, done := g.opMgr.New(ctx)
	defer done()
	return g.dofArm.Open(ctx)
}

func (g *dofGripper) Grab(ctx context.Context) (bool, error) {
	ctx, done := g.opMgr.New(ctx)
	defer done()
	return g.dofArm.Grab(ctx)
}

func (g *dofGripper) Stop(ctx context.Context) error {
	// RSDK-388: Implement Stop for gripper
	ctx, done := g.opMgr.New(ctx)
	defer done()
	return g.dofArm.GripperStop(ctx)
}

// IsMoving returns whether the gripper is moving.
func (g *dofGripper) IsMoving() bool {
	return g.opMgr.OpRunning()
}

func (g *dofGripper) ModelFrame() referenceframe.Model {
	return g.dofArm.ModelFrame()
}<|MERGE_RESOLUTION|>--- conflicted
+++ resolved
@@ -23,37 +23,18 @@
 
 func init() {
 	registry.RegisterComponent(gripper.Subtype, "yahboom-dofbot", registry.Component{
-<<<<<<< HEAD
 		Constructor: func(ctx context.Context, deps registry.Dependencies, config config.Component, logger golog.Logger) (interface{}, error) {
-			armName := config.Attributes.String("arm")
-			if armName == "" {
-				return nil, errors.New("yahboom-dofbot gripper needs an arm")
-			}
-			myArm, err := arm.FromDependencies(deps, armName)
-			if err != nil {
-				return nil, err
-			}
-
-			gripper, ok := utils.UnwrapProxy(myArm).(gripper.Gripper)
-			if !ok {
-				return nil, fmt.Errorf("yahboom-dofbot gripper got not a dofbot arm, got %T", myArm)
-			}
-
-			return gripper, nil
-=======
-		Constructor: func(ctx context.Context, r robot.Robot, config config.Component, logger golog.Logger) (interface{}, error) {
-			return newGripper(r, config)
->>>>>>> ab16d121
+			return newGripper(deps, config)
 		},
 	})
 }
 
-func newGripper(r robot.Robot, config config.Component) (gripper.LocalGripper, error) {
+func newGripper(deps registry.Dependencies, config config.Component) (gripper.LocalGripper, error) {
 	armName := config.Attributes.String("arm")
 	if armName == "" {
 		return nil, errors.New("yahboom-dofbot gripper needs an arm")
 	}
-	myArm, err := arm.FromRobot(r, armName)
+	myArm, err := arm.FromDependencies(deps, armName)
 	if err != nil {
 		return nil, err
 	}
