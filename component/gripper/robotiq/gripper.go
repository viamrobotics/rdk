--- conflicted
+++ resolved
@@ -10,11 +10,8 @@
 
 	"github.com/edaniels/golog"
 	"github.com/pkg/errors"
-<<<<<<< HEAD
 	"github.com/mitchellh/mapstructure"
 
-=======
->>>>>>> 0784b938
 	"go.viam.com/utils"
 
 	"go.viam.com/rdk/component/gripper"
@@ -35,7 +32,6 @@
 func init() {
 	registry.RegisterComponent(gripper.Subtype, modelname, registry.Component{
 		Constructor: func(ctx context.Context, r robot.Robot, config config.Component, logger golog.Logger) (interface{}, error) {
-<<<<<<< HEAD
 			return newGripper(ctx, config.ConvertedAttributes.(*AttrConfig).Host, logger)
 		}})
 
@@ -50,11 +46,6 @@
 		}
 		return &conf, nil
 	}, &AttrConfig{})
-=======
-			return newGripper(ctx, config.Host, logger)
-		},
-	})
->>>>>>> 0784b938
 }
 
 // robotiqGripper TODO.
