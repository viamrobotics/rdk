// Package fake implements a fake motor.
package fake

import (
	"context"
	"math"
	"sync"

	"github.com/edaniels/golog"
	"github.com/pkg/errors"

	"go.viam.com/rdk/component/board"
	"go.viam.com/rdk/component/generic"
	"go.viam.com/rdk/component/motor"
	"go.viam.com/rdk/config"
	"go.viam.com/rdk/registry"
	"go.viam.com/rdk/robot"
)

func init() {
	_motor := registry.Component{
		Constructor: func(ctx context.Context, r robot.Robot, config config.Component, logger golog.Logger) (interface{}, error) {
			m := &Motor{Name: config.Name}
			if mcfg, ok := config.ConvertedAttributes.(*motor.Config); ok {
				if mcfg.BoardName != "" {
					m.Board = mcfg.BoardName
					b, err := board.FromRobot(r, m.Board)
					if err != nil {
						return nil, err
					}
					if mcfg.Pins.PWM != "" {
						m.PWM, err = b.GPIOPinByName(mcfg.Pins.PWM)
						if err != nil {
							return nil, err
						}
						if err = m.PWM.SetPWMFreq(ctx, mcfg.PWMFreq); err != nil {
							return nil, err
						}
					}
				}
			}
			return m, nil
		},
	}
	registry.RegisterComponent(motor.Subtype, "fake", _motor)

	motor.RegisterConfigAttributeConverter("fake")
}

// A Motor allows setting and reading a set power percentage and
// direction.
type Motor struct {
	Name              string
	mu                sync.Mutex
	powerPct          float64
	DefaultPosition   float64
	PositionSupported bool
	Board             string
	PWM               board.GPIOPin
<<<<<<< HEAD
	EncA              board.DigitalInterrupt
	EncB              board.DigitalInterrupt
=======
	generic.Echo
>>>>>>> feac393e
}

// GetPosition always returns 0.
func (m *Motor) GetPosition(ctx context.Context) (float64, error) {
	m.mu.Lock()
	defer m.mu.Unlock()
	return m.DefaultPosition, nil
}

// GetFeatures returns the status of whether the motor supports certain optional features.
func (m *Motor) GetFeatures(ctx context.Context) (map[motor.Feature]bool, error) {
	return map[motor.Feature]bool{
		motor.PositionReporting: true,
	}, nil
}

// SetPower sets the given power percentage.
func (m *Motor) SetPower(ctx context.Context, powerPct float64) error {
	m.mu.Lock()
	defer m.mu.Unlock()
	m.setPowerPct(powerPct)
	return nil
}

func (m *Motor) setPowerPct(powerPct float64) {
	m.powerPct = powerPct
}

// PowerPct returns the set power percentage.
func (m *Motor) PowerPct() float64 {
	m.mu.Lock()
	defer m.mu.Unlock()
	return m.powerPct
}

// Direction returns the set direction.
func (m *Motor) Direction() int {
	m.mu.Lock()
	defer m.mu.Unlock()
	if m.powerPct > 0 {
		return 1
	}
	if m.powerPct < 0 {
		return -1
	}
	return 0
}

// GoFor sets the given direction and an arbitrary power percentage.
func (m *Motor) GoFor(ctx context.Context, rpm float64, revolutions float64) error {
	m.mu.Lock()
	defer m.mu.Unlock()

	// Backward
	if math.Signbit(rpm) == math.Signbit(revolutions) {
		m.setPowerPct(0.01)
	} else {
		m.setPowerPct(-0.01)
	}
	return nil
}

// GoTo sets the given direction and an arbitrary power percentage for now.
func (m *Motor) GoTo(ctx context.Context, rpm float64, positionRevolutions float64) error {
	m.mu.Lock()
	defer m.mu.Unlock()
	m.setPowerPct(.01)
	return nil
}

// GoTillStop always returns an error.
func (m *Motor) GoTillStop(ctx context.Context, rpm float64, stopFunc func(ctx context.Context) bool) error {
	return errors.New("unsupported")
}

// ResetZeroPosition always returns an error.
func (m *Motor) ResetZeroPosition(ctx context.Context, offset float64) error {
	return motor.NewResetZeroPositionUnsupportedError(m.Name)
}

// Stop has the motor pretend to be off.
func (m *Motor) Stop(ctx context.Context) error {
	m.mu.Lock()
	defer m.mu.Unlock()
	m.setPowerPct(0.0)
	return nil
}

// IsPowered returns if the motor is pretending to be on or not.
func (m *Motor) IsPowered(ctx context.Context) (bool, error) {
	m.mu.Lock()
	defer m.mu.Unlock()
	return math.Abs(m.powerPct) >= 0.005, nil
}<|MERGE_RESOLUTION|>--- conflicted
+++ resolved
@@ -57,12 +57,7 @@
 	PositionSupported bool
 	Board             string
 	PWM               board.GPIOPin
-<<<<<<< HEAD
-	EncA              board.DigitalInterrupt
-	EncB              board.DigitalInterrupt
-=======
 	generic.Echo
->>>>>>> feac393e
 }
 
 // GetPosition always returns 0.
