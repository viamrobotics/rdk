--- conflicted
+++ resolved
@@ -27,11 +27,7 @@
 		test.That(t, err, test.ShouldBeError, errors.New("max_power_pct must be between 0.06 and 1.0"))
 	})
 
-<<<<<<< HEAD
-	m, err := NewMotor(b, motor.Config{Pins: map[string]string{"a": "1", "b": "2", "pwm": "3"}, MaxRPM: maxRPM, PWMFreq: 4000}, logger)
-=======
-	m, err := NewMotor(b, motor.Config{Pins: motor.PinConfig{A: "1", B: "2", PWM: "3"}, MaxRPM: 100, PWMFreq: 4000}, logger)
->>>>>>> 7e1d2bcc
+	m, err := NewMotor(b, motor.Config{Pins: motor.PinConfig{A: "1", B: "2", PWM: "3"}, MaxRPM: maxRPM, PWMFreq: 4000}, logger)
 	test.That(t, err, test.ShouldBeNil)
 
 	t.Run("motor (A/B/PWM) Off testing", func(t *testing.T) {
@@ -216,11 +212,7 @@
 	b := &fakeboard.Board{}
 	logger := golog.NewTestLogger(t)
 
-<<<<<<< HEAD
-	m, err := NewMotor(b, motor.Config{Pins: map[string]string{"a": "1", "b": "2", "en": "3"}, MaxRPM: maxRPM, PWMFreq: 4000}, logger)
-=======
-	m, err := NewMotor(b, motor.Config{Pins: motor.PinConfig{A: "1", B: "2", En: "3"}, MaxRPM: 100, PWMFreq: 4000}, logger)
->>>>>>> 7e1d2bcc
+	m, err := NewMotor(b, motor.Config{Pins: motor.PinConfig{A: "1", B: "2", En: "3"}, MaxRPM: maxRPM, PWMFreq: 4000}, logger)
 	test.That(t, err, test.ShouldBeNil)
 
 	t.Run("motor (A/B) On testing", func(t *testing.T) {
