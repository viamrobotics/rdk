package gpio

import (
	"context"
	"testing"
	"time"

	"go.viam.com/utils"
	"go.viam.com/utils/testutils"

	"go.viam.com/core/component/board"
	fakeboard "go.viam.com/core/component/board/fake"
	"go.viam.com/core/component/motor"
	fakemotor "go.viam.com/core/component/motor/fake"
	"go.viam.com/core/config"
	"go.viam.com/core/rlog"

	"github.com/edaniels/golog"
	"go.viam.com/test"
)

func nowNanosTest() uint64 {
	return uint64(time.Now().UnixNano())
}

func TestMotorEncoder1(t *testing.T) {
	logger := golog.NewTestLogger(t)
	undo := SetRPMSleepDebug(1, false)
	defer undo()

	cfg := motor.Config{TicksPerRotation: 100}
	real := &fakemotor.Motor{}
	interrupt := &board.BasicDigitalInterrupt{}

	motorIfc, err := NewEncodedMotor(config.Component{}, cfg, real, nil, logger)
	test.That(t, err, test.ShouldBeNil)
	motor := motorIfc.(*EncodedMotor)
	defer func() {
		test.That(t, motor.Close(), test.ShouldBeNil)
	}()
	motor.encoder = board.NewSingleEncoder(interrupt, motor)

	t.Run("encoded motor testing the basics", func(t *testing.T) {
		isOn, err := motor.IsOn(context.Background())
		test.That(t, err, test.ShouldBeNil)
		test.That(t, isOn, test.ShouldBeFalse)
		supported, err := motor.PositionSupported(context.Background())
		test.That(t, err, test.ShouldBeNil)
		test.That(t, supported, test.ShouldBeTrue)
	})

	t.Run("encoded motor testing regulation", func(t *testing.T) {
		test.That(t, motor.IsRegulated(), test.ShouldBeFalse)
		motor.SetRegulated(true)
		test.That(t, motor.IsRegulated(), test.ShouldBeTrue)
		motor.SetRegulated(false)
		test.That(t, motor.IsRegulated(), test.ShouldBeFalse)
	})

	t.Run("encoded motor testing Go", func(t *testing.T) {
		test.That(t, motor.Go(context.Background(), .01), test.ShouldBeNil)
		test.That(t, real.Direction(), test.ShouldEqual, 1)
		test.That(t, real.PowerPct(), test.ShouldEqual, .01)
	})

	t.Run("encoded motor testing Stop", func(t *testing.T) {
		test.That(t, motor.Off(context.Background()), test.ShouldBeNil)
		test.That(t, real.Direction(), test.ShouldEqual, 0)
	})

	t.Run("encoded motor testing Go interrupt GoFor", func(t *testing.T) {
		test.That(t, motor.GoFor(context.Background(), 1000, 1), test.ShouldBeNil)
		test.That(t, real.Direction(), test.ShouldEqual, 1)
		test.That(t, real.PowerPct(), test.ShouldBeGreaterThan, float32(0))

		testutils.WaitForAssertion(t, func(t testing.TB) {
			test.That(t, real.PowerPct(), test.ShouldEqual, float32(1))
		})

		test.That(t, interrupt.Ticks(context.Background(), 99, nowNanosTest()), test.ShouldBeNil)
		test.That(t, real.Direction(), test.ShouldEqual, 1)

		motor.Go(context.Background(), .25)
		test.That(t, interrupt.Ticks(context.Background(), 1000, nowNanosTest()), test.ShouldBeNil) // go far!
	})

	t.Run("encoded motor testing Go (non controlled)", func(t *testing.T) {
		motor.Go(context.Background(), .25)
		test.That(t, interrupt.Ticks(context.Background(), 1000, nowNanosTest()), test.ShouldBeNil) // go far!

		// we should still be moving at the previous force
		testutils.WaitForAssertion(t, func(t testing.TB) {
			test.That(t, real.PowerPct(), test.ShouldEqual, float32(.25))
			test.That(t, real.Direction(), test.ShouldEqual, 1)
		})

		test.That(t, motor.Off(context.Background()), test.ShouldBeNil)

		testutils.WaitForAssertion(t, func(t testing.TB) {
			pos, err := motor.Position(context.Background())
			test.That(t, err, test.ShouldBeNil)
			test.That(t, pos, test.ShouldEqual, 20.99)
		})

	})

	t.Run("encoded motor testing GoFor (REV + | REV +)", func(t *testing.T) {

		test.That(t, motor.GoFor(context.Background(), 1000, 1), test.ShouldBeNil)
		test.That(t, real.Direction(), test.ShouldEqual, 1)
		test.That(t, real.PowerPct(), test.ShouldBeGreaterThan, 0)

		test.That(t, interrupt.Ticks(context.Background(), 99, nowNanosTest()), test.ShouldBeNil)
		testutils.WaitForAssertion(t, func(t testing.TB) {
			test.That(t, real.Direction(), test.ShouldEqual, 1)
		})

		test.That(t, interrupt.Tick(context.Background(), true, nowNanosTest()), test.ShouldBeNil)
		testutils.WaitForAssertion(t, func(t testing.TB) {
			test.That(t, real.Direction(), test.ShouldEqual, 0)
		})

		test.That(t, motor.Off(context.Background()), test.ShouldBeNil)

		test.That(t, motor.GoFor(context.Background(), 1000, 1), test.ShouldBeNil)
		atStart := motor.RPMMonitorCalls()
		testutils.WaitForAssertion(t, func(t testing.TB) {
			test.That(t, motor.RPMMonitorCalls(), test.ShouldBeGreaterThan, atStart+10)
			test.That(t, real.PowerPct(), test.ShouldBeGreaterThan, 0.5)
		})

		test.That(t, motor.Off(context.Background()), test.ShouldBeNil)
	})

	t.Run("encoded motor testing GoFor (REV - | REV +)", func(t *testing.T) {
		test.That(t, motor.GoFor(context.Background(), -1000, 1), test.ShouldBeNil)
		test.That(t, real.Direction(), test.ShouldEqual, -1)
		test.That(t, real.PowerPct(), test.ShouldBeLessThan, 0)

		test.That(t, interrupt.Ticks(context.Background(), 99, nowNanosTest()), test.ShouldBeNil)
		testutils.WaitForAssertion(t, func(t testing.TB) {
			test.That(t, real.Direction(), test.ShouldEqual, -1)
		})

		test.That(t, interrupt.Tick(context.Background(), true, nowNanosTest()), test.ShouldBeNil)
		testutils.WaitForAssertion(t, func(t testing.TB) {
			test.That(t, real.Direction(), test.ShouldEqual, 0)
		})

		test.That(t, motor.Off(context.Background()), test.ShouldBeNil)

		test.That(t, motor.GoFor(context.Background(), -1000, 1), test.ShouldBeNil)
		atStart := motor.RPMMonitorCalls()
		testutils.WaitForAssertion(t, func(t testing.TB) {
			test.That(t, motor.RPMMonitorCalls(), test.ShouldBeGreaterThan, atStart+10)
			test.That(t, real.PowerPct(), test.ShouldEqual, -1)
		})
		test.That(t, motor.Off(context.Background()), test.ShouldBeNil)
	})

	t.Run("encoded motor testing GoFor (REV + | REV -)", func(t *testing.T) {
		test.That(t, motor.GoFor(context.Background(), 1000, -1), test.ShouldBeNil)
		test.That(t, real.Direction(), test.ShouldEqual, -1)
		test.That(t, real.PowerPct(), test.ShouldBeLessThan, 0)

		test.That(t, interrupt.Ticks(context.Background(), 99, nowNanosTest()), test.ShouldBeNil)
		testutils.WaitForAssertion(t, func(t testing.TB) {
			test.That(t, real.Direction(), test.ShouldEqual, -1)
		})

		test.That(t, interrupt.Tick(context.Background(), true, nowNanosTest()), test.ShouldBeNil)
		testutils.WaitForAssertion(t, func(t testing.TB) {
			test.That(t, real.Direction(), test.ShouldEqual, 0)
		})

		test.That(t, motor.Off(context.Background()), test.ShouldBeNil)

		test.That(t, motor.GoFor(context.Background(), 1000, -1), test.ShouldBeNil)
		atStart := motor.RPMMonitorCalls()
		testutils.WaitForAssertion(t, func(t testing.TB) {
			test.That(t, motor.RPMMonitorCalls(), test.ShouldBeGreaterThan, atStart+10)
			test.That(t, real.PowerPct(), test.ShouldEqual, -1)
		})

		test.That(t, motor.Off(context.Background()), test.ShouldBeNil)
	})

	t.Run("encoded motor testing GoFor (REV - | REV -)", func(t *testing.T) {

		test.That(t, motor.GoFor(context.Background(), -1000, -1), test.ShouldBeNil)
		test.That(t, real.Direction(), test.ShouldEqual, 1)
		test.That(t, real.PowerPct(), test.ShouldBeGreaterThan, 0)

		test.That(t, interrupt.Ticks(context.Background(), 99, nowNanosTest()), test.ShouldBeNil)
		testutils.WaitForAssertion(t, func(t testing.TB) {
			test.That(t, real.Direction(), test.ShouldEqual, 1)
		})

		test.That(t, interrupt.Tick(context.Background(), true, nowNanosTest()), test.ShouldBeNil)
		testutils.WaitForAssertion(t, func(t testing.TB) {
			test.That(t, real.Direction(), test.ShouldEqual, 0)
		})

		test.That(t, motor.Off(context.Background()), test.ShouldBeNil)

		test.That(t, motor.GoFor(context.Background(), -1000, -1), test.ShouldBeNil)
		atStart := motor.RPMMonitorCalls()
		testutils.WaitForAssertion(t, func(t testing.TB) {
			test.That(t, motor.RPMMonitorCalls(), test.ShouldBeGreaterThan, atStart+10)
			test.That(t, real.PowerPct(), test.ShouldBeGreaterThan, 0.5)
		})

		test.That(t, motor.Off(context.Background()), test.ShouldBeNil)
	})
}

func TestMotorEncoderHall(t *testing.T) {
	logger := golog.NewTestLogger(t)
	undo := SetRPMSleepDebug(1, false)
	defer undo()

	type testHarness struct {
		Encoder   *board.HallEncoder
		EncoderA  board.DigitalInterrupt
		EncoderB  board.DigitalInterrupt
		RealMotor *fakemotor.Motor
		Motor     motor.Motor
		Teardown  func()
	}
	setup := func(t *testing.T) testHarness {
		cfg := motor.Config{TicksPerRotation: 100}
		real := &fakemotor.Motor{}
		encoderA := &board.BasicDigitalInterrupt{}
		encoderB := &board.BasicDigitalInterrupt{}
		encoder := board.NewHallEncoder(encoderA, encoderB)

		motorIfc, err := NewEncodedMotor(config.Component{}, cfg, real, encoder, logger)
		test.That(t, err, test.ShouldBeNil)

		motor := motorIfc.(*EncodedMotor)

		motor.RPMMonitorStart()
		testutils.WaitForAssertion(t, func(t testing.TB) {
			pos := encoder.RawPosition()
			test.That(t, pos, test.ShouldEqual, 0)
		})

		return testHarness{
			encoder,
			encoderA,
			encoderB,
			real,
			motor,
			func() { test.That(t, motor.Close(), test.ShouldBeNil) },
		}
	}

	t.Run("motor encoder no motion", func(t *testing.T) {
		th := setup(t)
		defer th.Teardown()

		encoder := th.Encoder
		encoderB := th.EncoderB

		test.That(t, encoderB.Tick(context.Background(), false, nowNanosTest()), test.ShouldBeNil) // bounce, we should do nothing
		testutils.WaitForAssertion(t, func(t testing.TB) {
			pos := encoder.RawPosition()
			test.That(t, pos, test.ShouldEqual, 0)
		})
	})

	t.Run("motor encoder move forward", func(t *testing.T) {
		th := setup(t)
		defer th.Teardown()

		encoder := th.Encoder
		encoderA := th.EncoderA
		encoderB := th.EncoderB

		test.That(t, encoderA.Tick(context.Background(), true, nowNanosTest()), test.ShouldBeNil) // this should do nothing because it's the initial state
		testutils.WaitForAssertion(t, func(t testing.TB) {
			pos := encoder.RawPosition()
			test.That(t, pos, test.ShouldEqual, 0)
		})

		test.That(t, encoderB.Tick(context.Background(), false, nowNanosTest()), test.ShouldBeNil) // we go from state 3 -> 4
		testutils.WaitForAssertion(t, func(t testing.TB) {
			pos := encoder.RawPosition()
			test.That(t, pos, test.ShouldEqual, 1)
		})

		test.That(t, encoderA.Tick(context.Background(), false, nowNanosTest()), test.ShouldBeNil) // 4 -> 1
		testutils.WaitForAssertion(t, func(t testing.TB) {
			pos := encoder.RawPosition()
			test.That(t, pos, test.ShouldEqual, 2)
		})

		test.That(t, encoderB.Tick(context.Background(), true, nowNanosTest()), test.ShouldBeNil) // 1 -> 2
		testutils.WaitForAssertion(t, func(t testing.TB) {
			pos := encoder.RawPosition()
			test.That(t, pos, test.ShouldEqual, 3)
		})

		test.That(t, encoderA.Tick(context.Background(), true, nowNanosTest()), test.ShouldBeNil) // 2 -> 3
		testutils.WaitForAssertion(t, func(t testing.TB) {
			pos := encoder.RawPosition()
			test.That(t, pos, test.ShouldEqual, 4)
		})
	})

	t.Run("motor encoder move backward", func(t *testing.T) {
		th := setup(t)
		defer th.Teardown()

		encoder := th.Encoder
		encoderA := th.EncoderA
		encoderB := th.EncoderB

		test.That(t, encoderA.Tick(context.Background(), true, nowNanosTest()), test.ShouldBeNil) // this should do nothing because it's the initial state
		testutils.WaitForAssertion(t, func(t testing.TB) {
			pos := encoder.RawPosition()
			test.That(t, pos, test.ShouldEqual, 0)
		})

		test.That(t, encoderB.Tick(context.Background(), false, nowNanosTest()), test.ShouldBeNil) // we go from state 3 -> 4
		testutils.WaitForAssertion(t, func(t testing.TB) {
			pos := encoder.RawPosition()
			test.That(t, pos, test.ShouldEqual, 1)
		})

		test.That(t, encoderA.Tick(context.Background(), false, nowNanosTest()), test.ShouldBeNil) // 4 -> 1
		testutils.WaitForAssertion(t, func(t testing.TB) {
			pos := encoder.RawPosition()
			test.That(t, pos, test.ShouldEqual, 2)
		})

		test.That(t, encoderB.Tick(context.Background(), true, nowNanosTest()), test.ShouldBeNil) // 1 -> 2
		testutils.WaitForAssertion(t, func(t testing.TB) {
			pos := encoder.RawPosition()
			test.That(t, pos, test.ShouldEqual, 3)
		})

		test.That(t, encoderA.Tick(context.Background(), true, nowNanosTest()), test.ShouldBeNil) // 2 -> 3
		testutils.WaitForAssertion(t, func(t testing.TB) {
			pos := encoder.RawPosition()
			test.That(t, pos, test.ShouldEqual, 4)
		})

		test.That(t, encoderA.Tick(context.Background(), false, nowNanosTest()), test.ShouldBeNil) // 3 -> 2
		testutils.WaitForAssertion(t, func(t testing.TB) {
			pos := encoder.RawPosition()
			test.That(t, pos, test.ShouldEqual, 3)
		})

		test.That(t, encoderB.Tick(context.Background(), false, nowNanosTest()), test.ShouldBeNil) // 2 -> 1
		testutils.WaitForAssertion(t, func(t testing.TB) {
			pos := encoder.RawPosition()
			test.That(t, pos, test.ShouldEqual, 2)
		})

		test.That(t, encoderA.Tick(context.Background(), true, nowNanosTest()), test.ShouldBeNil) // 1 -> 4
		testutils.WaitForAssertion(t, func(t testing.TB) {
			pos := encoder.RawPosition()
			test.That(t, pos, test.ShouldEqual, 1)
		})

		test.That(t, encoderB.Tick(context.Background(), true, nowNanosTest()), test.ShouldBeNil) // 4 -> 1
		testutils.WaitForAssertion(t, func(t testing.TB) {
			pos := encoder.RawPosition()
			test.That(t, pos, test.ShouldEqual, 0)
		})
	})

	t.Run("motor encoder test GoFor (forward)", func(t *testing.T) {
		th := setup(t)
		defer th.Teardown()
		undo := SetRPMSleepDebug(1, false)
		defer undo()

		encoderA := th.EncoderA
		encoderB := th.EncoderB
		realMotor := th.RealMotor
		motor := th.Motor

		err := motor.GoFor(context.Background(), 100, 1)
		test.That(t, err, test.ShouldBeNil)
		test.That(t, realMotor.Direction(), test.ShouldEqual, 1)

		err = motor.GoFor(context.Background(), -100, -1)
		test.That(t, err, test.ShouldBeNil)
		test.That(t, realMotor.Direction(), test.ShouldEqual, 1)

		testutils.WaitForAssertion(t, func(t testing.TB) {
			test.That(t, realMotor.PowerPct(), test.ShouldEqual, 1.0)
		})

		for x := 0; x < 100; x++ {
			test.That(t, encoderB.Tick(context.Background(), true, nowNanosTest()), test.ShouldBeNil)
			test.That(t, encoderA.Tick(context.Background(), true, nowNanosTest()), test.ShouldBeNil)
			test.That(t, encoderB.Tick(context.Background(), false, nowNanosTest()), test.ShouldBeNil)
			test.That(t, encoderA.Tick(context.Background(), false, nowNanosTest()), test.ShouldBeNil)
		}

		testutils.WaitForAssertion(t, func(t testing.TB) {
			test.That(t, realMotor.Direction(), test.ShouldNotEqual, 1)
		})

	})

	t.Run("motor encoder test GoFor (backwards)", func(t *testing.T) {
		th := setup(t)
		defer th.Teardown()
		undo := SetRPMSleepDebug(1, false)
		defer undo()

		encoderA := th.EncoderA
		encoderB := th.EncoderB
		realMotor := th.RealMotor
		motor := th.Motor

		err := motor.GoFor(context.Background(), 100, -1)
		test.That(t, err, test.ShouldBeNil)
		test.That(t, realMotor.Direction(), test.ShouldEqual, -1)

		err = motor.GoFor(context.Background(), -100, 1)
		test.That(t, err, test.ShouldBeNil)
		test.That(t, realMotor.Direction(), test.ShouldEqual, -1)

		testutils.WaitForAssertion(t, func(t testing.TB) {
			test.That(t, realMotor.PowerPct(), test.ShouldEqual, -1.0)
		})

		for x := 0; x < 100; x++ {
			test.That(t, encoderA.Tick(context.Background(), false, nowNanosTest()), test.ShouldBeNil)
			test.That(t, encoderB.Tick(context.Background(), false, nowNanosTest()), test.ShouldBeNil)
			test.That(t, encoderA.Tick(context.Background(), true, nowNanosTest()), test.ShouldBeNil)
			test.That(t, encoderB.Tick(context.Background(), true, nowNanosTest()), test.ShouldBeNil)
		}

		testutils.WaitForAssertion(t, func(t testing.TB) {
			test.That(t, realMotor.Direction(), test.ShouldNotEqual, -1)
		})

	})

}

func TestWrapMotorWithEncoder(t *testing.T) {
	logger := golog.NewTestLogger(t)

	t.Run("wrap motor no encoder", func(t *testing.T) {
		real := &fakemotor.Motor{}
		m, err := WrapMotorWithEncoder(context.Background(), nil, config.Component{Name: "motor1"}, motor.Config{}, real, logger)
		test.That(t, err, test.ShouldBeNil)
		test.That(t, m, test.ShouldEqual, real)
		test.That(t, utils.TryClose(m), test.ShouldBeNil)
	})

	t.Run("wrap motor with encoder no ticksPerRotation", func(t *testing.T) {
		real := &fakemotor.Motor{}
		m, err := WrapMotorWithEncoder(context.Background(), nil, config.Component{Name: "motor1"}, motor.Config{Encoder: "a"}, real, logger)
		test.That(t, err, test.ShouldNotBeNil)
		test.That(t, m, test.ShouldBeNil)
		test.That(t, utils.TryClose(m), test.ShouldBeNil)
	})

<<<<<<< HEAD
	b, err := fakeboard.NewBoard(context.Background(), config.Component{ConvertedAttributes: &board.Config{}}, rlog.Logger)
	test.That(t, err, test.ShouldBeNil)

=======
>>>>>>> 3fc644c3
	t.Run("wrap motor with single encoder", func(t *testing.T) {
		b, err := fake.NewBoard(context.Background(), config.Component{ConvertedAttributes: &board.Config{}}, rlog.Logger)
		test.That(t, err, test.ShouldBeNil)
		real := &fakemotor.Motor{}
		m, err := WrapMotorWithEncoder(context.Background(), b, config.Component{Name: "motor1"}, motor.Config{Encoder: "a", TicksPerRotation: 100}, real, logger)
		test.That(t, err, test.ShouldNotBeNil)
		test.That(t, m, test.ShouldBeNil)
		test.That(t, utils.TryClose(m), test.ShouldBeNil)

		b.Digitals["a"] = &board.BasicDigitalInterrupt{}
		m, err = WrapMotorWithEncoder(context.Background(), b, config.Component{Name: "motor1"}, motor.Config{Encoder: "a", TicksPerRotation: 100}, real, logger)
		test.That(t, err, test.ShouldBeNil)
		_, ok := m.(*EncodedMotor)
		test.That(t, ok, test.ShouldBeTrue)
		test.That(t, utils.TryClose(m), test.ShouldBeNil)
	})

	t.Run("wrap motor with hall encoder", func(t *testing.T) {
		b, err := fake.NewBoard(context.Background(), config.Component{ConvertedAttributes: &board.Config{}}, rlog.Logger)
		test.That(t, err, test.ShouldBeNil)
		real := &fakemotor.Motor{}
		m, err := WrapMotorWithEncoder(context.Background(), b, config.Component{Name: "motor1"}, motor.Config{Encoder: "a", TicksPerRotation: 100, EncoderB: "b"}, real, logger)
		test.That(t, err, test.ShouldNotBeNil)
		test.That(t, m, test.ShouldBeNil)
		test.That(t, utils.TryClose(m), test.ShouldBeNil)

		m, err = WrapMotorWithEncoder(context.Background(), b, config.Component{Name: "motor1"}, motor.Config{Encoder: "a", EncoderB: "b", TicksPerRotation: 100}, real, logger)
		test.That(t, err, test.ShouldNotBeNil)
		test.That(t, m, test.ShouldBeNil)
		test.That(t, utils.TryClose(m), test.ShouldBeNil)
	})
}<|MERGE_RESOLUTION|>--- conflicted
+++ resolved
@@ -464,14 +464,8 @@
 		test.That(t, utils.TryClose(m), test.ShouldBeNil)
 	})
 
-<<<<<<< HEAD
-	b, err := fakeboard.NewBoard(context.Background(), config.Component{ConvertedAttributes: &board.Config{}}, rlog.Logger)
-	test.That(t, err, test.ShouldBeNil)
-
-=======
->>>>>>> 3fc644c3
 	t.Run("wrap motor with single encoder", func(t *testing.T) {
-		b, err := fake.NewBoard(context.Background(), config.Component{ConvertedAttributes: &board.Config{}}, rlog.Logger)
+		b, err := fakeboard.NewBoard(context.Background(), config.Component{ConvertedAttributes: &board.Config{}}, rlog.Logger)
 		test.That(t, err, test.ShouldBeNil)
 		real := &fakemotor.Motor{}
 		m, err := WrapMotorWithEncoder(context.Background(), b, config.Component{Name: "motor1"}, motor.Config{Encoder: "a", TicksPerRotation: 100}, real, logger)
@@ -488,7 +482,7 @@
 	})
 
 	t.Run("wrap motor with hall encoder", func(t *testing.T) {
-		b, err := fake.NewBoard(context.Background(), config.Component{ConvertedAttributes: &board.Config{}}, rlog.Logger)
+		b, err := fakeboard.NewBoard(context.Background(), config.Component{ConvertedAttributes: &board.Config{}}, rlog.Logger)
 		test.That(t, err, test.ShouldBeNil)
 		real := &fakemotor.Motor{}
 		m, err := WrapMotorWithEncoder(context.Background(), b, config.Component{Name: "motor1"}, motor.Config{Encoder: "a", TicksPerRotation: 100, EncoderB: "b"}, real, logger)
