--- conflicted
+++ resolved
@@ -318,11 +318,7 @@
 			tb.Helper()
 			pos := encoder.RawPosition()
 			test.That(tb, pos, test.ShouldEqual, 1)
-<<<<<<< HEAD
-			pos, err := encoder.GetTicksCount(context.Background())
-=======
-			pos, err := encoder.GetPosition(context.Background(), nil)
->>>>>>> 037e1bf8
+			pos, err := encoder.GetTicksCount(context.Background())
 			test.That(tb, pos, test.ShouldEqual, 0)
 			test.That(tb, err, test.ShouldBeNil)
 		})
@@ -332,11 +328,7 @@
 			tb.Helper()
 			pos := encoder.RawPosition()
 			test.That(tb, pos, test.ShouldEqual, 2)
-<<<<<<< HEAD
-			pos, err := encoder.GetTicksCount(context.Background())
-=======
-			pos, err := encoder.GetPosition(context.Background(), nil)
->>>>>>> 037e1bf8
+			pos, err := encoder.GetTicksCount(context.Background())
 			test.That(tb, pos, test.ShouldEqual, 1)
 			test.That(tb, err, test.ShouldBeNil)
 		})
@@ -346,11 +338,7 @@
 			tb.Helper()
 			pos := encoder.RawPosition()
 			test.That(tb, pos, test.ShouldEqual, 3)
-<<<<<<< HEAD
-			pos, err := encoder.GetTicksCount(context.Background())
-=======
-			pos, err := encoder.GetPosition(context.Background(), nil)
->>>>>>> 037e1bf8
+			pos, err := encoder.GetTicksCount(context.Background())
 			test.That(tb, pos, test.ShouldEqual, 1)
 			test.That(tb, err, test.ShouldBeNil)
 		})
@@ -360,11 +348,7 @@
 			tb.Helper()
 			pos := encoder.RawPosition()
 			test.That(tb, pos, test.ShouldEqual, 4)
-<<<<<<< HEAD
-			pos, err := encoder.GetTicksCount(context.Background())
-=======
-			pos, err := encoder.GetPosition(context.Background(), nil)
->>>>>>> 037e1bf8
+			pos, err := encoder.GetTicksCount(context.Background())
 			test.That(tb, pos, test.ShouldEqual, 2)
 			test.That(tb, err, test.ShouldBeNil)
 		})
@@ -390,11 +374,7 @@
 			tb.Helper()
 			pos := encoder.RawPosition()
 			test.That(tb, pos, test.ShouldEqual, 1)
-<<<<<<< HEAD
-			pos, err := encoder.GetTicksCount(context.Background())
-=======
-			pos, err := encoder.GetPosition(context.Background(), nil)
->>>>>>> 037e1bf8
+			pos, err := encoder.GetTicksCount(context.Background())
 			test.That(tb, pos, test.ShouldEqual, 0)
 			test.That(tb, err, test.ShouldBeNil)
 		})
@@ -404,11 +384,7 @@
 			tb.Helper()
 			pos := encoder.RawPosition()
 			test.That(tb, pos, test.ShouldEqual, 2)
-<<<<<<< HEAD
-			pos, err := encoder.GetTicksCount(context.Background())
-=======
-			pos, err := encoder.GetPosition(context.Background(), nil)
->>>>>>> 037e1bf8
+			pos, err := encoder.GetTicksCount(context.Background())
 			test.That(tb, pos, test.ShouldEqual, 1)
 			test.That(tb, err, test.ShouldBeNil)
 		})
@@ -418,11 +394,7 @@
 			tb.Helper()
 			pos := encoder.RawPosition()
 			test.That(tb, pos, test.ShouldEqual, 3)
-<<<<<<< HEAD
-			pos, err := encoder.GetTicksCount(context.Background())
-=======
-			pos, err := encoder.GetPosition(context.Background(), nil)
->>>>>>> 037e1bf8
+			pos, err := encoder.GetTicksCount(context.Background())
 			test.That(tb, pos, test.ShouldEqual, 1)
 			test.That(tb, err, test.ShouldBeNil)
 		})
@@ -432,11 +404,7 @@
 			tb.Helper()
 			pos := encoder.RawPosition()
 			test.That(tb, pos, test.ShouldEqual, 4)
-<<<<<<< HEAD
-			pos, err := encoder.GetTicksCount(context.Background())
-=======
-			pos, err := encoder.GetPosition(context.Background(), nil)
->>>>>>> 037e1bf8
+			pos, err := encoder.GetTicksCount(context.Background())
 			test.That(tb, pos, test.ShouldEqual, 2)
 			test.That(tb, err, test.ShouldBeNil)
 		})
@@ -446,11 +414,7 @@
 			tb.Helper()
 			pos := encoder.RawPosition()
 			test.That(tb, pos, test.ShouldEqual, 3)
-<<<<<<< HEAD
-			pos, err := encoder.GetTicksCount(context.Background())
-=======
-			pos, err := encoder.GetPosition(context.Background(), nil)
->>>>>>> 037e1bf8
+			pos, err := encoder.GetTicksCount(context.Background())
 			test.That(tb, pos, test.ShouldEqual, 1)
 			test.That(tb, err, test.ShouldBeNil)
 		})
@@ -460,11 +424,7 @@
 			tb.Helper()
 			pos := encoder.RawPosition()
 			test.That(tb, pos, test.ShouldEqual, 2)
-<<<<<<< HEAD
-			pos, err := encoder.GetTicksCount(context.Background())
-=======
-			pos, err := encoder.GetPosition(context.Background(), nil)
->>>>>>> 037e1bf8
+			pos, err := encoder.GetTicksCount(context.Background())
 			test.That(tb, pos, test.ShouldEqual, 1)
 			test.That(tb, err, test.ShouldBeNil)
 		})
@@ -474,11 +434,7 @@
 			tb.Helper()
 			pos := encoder.RawPosition()
 			test.That(tb, pos, test.ShouldEqual, 1)
-<<<<<<< HEAD
-			pos, err := encoder.GetTicksCount(context.Background())
-=======
-			pos, err := encoder.GetPosition(context.Background(), nil)
->>>>>>> 037e1bf8
+			pos, err := encoder.GetTicksCount(context.Background())
 			test.That(tb, pos, test.ShouldEqual, 0)
 			test.That(tb, err, test.ShouldBeNil)
 		})
@@ -488,11 +444,7 @@
 			tb.Helper()
 			pos := encoder.RawPosition()
 			test.That(tb, pos, test.ShouldEqual, 0)
-<<<<<<< HEAD
-			pos, err := encoder.GetTicksCount(context.Background())
-=======
-			pos, err := encoder.GetPosition(context.Background(), nil)
->>>>>>> 037e1bf8
+			pos, err := encoder.GetTicksCount(context.Background())
 			test.That(tb, pos, test.ShouldEqual, 0)
 			test.That(tb, err, test.ShouldBeNil)
 		})
