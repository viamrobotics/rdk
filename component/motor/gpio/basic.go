package gpio

import (
	"context"
	"math"
	"sync"
	"time"

	"github.com/edaniels/golog"
	"github.com/pkg/errors"
	"go.uber.org/multierr"
	goutils "go.viam.com/utils"

<<<<<<< HEAD
	"go.viam.com/core/component/board"
	"go.viam.com/core/component/motor"
	"go.viam.com/core/utils"

	"github.com/edaniels/golog"
	"go.uber.org/multierr"
=======
	"go.viam.com/rdk/component/board"
	"go.viam.com/rdk/component/motor"
	"go.viam.com/rdk/utils"
>>>>>>> 0784b938
)

// NewMotor constructs a new GPIO based motor on the given board using the
// given configuration.
func NewMotor(b board.Board, mc motor.Config, logger golog.Logger) (motor.Motor, error) {
	var m motor.Motor
	pins := mc.Pins

	if mc.MaxPowerPct == 0 {
		mc.MaxPowerPct = 1.0
	}
	if mc.MaxPowerPct < 0.06 || mc.MaxPowerPct > 1.0 {
		return nil, errors.New("max_power_pct must be between 0.06 and 1.0")
	}

	if mc.MinPowerPct < 0 {
		mc.MinPowerPct = 0
	} else if mc.MinPowerPct > 1.0 {
		mc.MinPowerPct = 1.0
	}

	var pid motor.PID
	if mc.PID != nil {
		var err error
		pid, err = motor.CreatePID(mc.PID)
		if err != nil {
			return nil, err
		}
	}

	m = &Motor{
		Board:       b,
		A:           pins["a"],
		B:           pins["b"],
		Dir:         pins["dir"],
		PWM:         pins["pwm"],
		En:          pins["en"],
		on:          false,
		pwmFreq:     mc.PWMFreq,
		minPowerPct: mc.MinPowerPct,
		maxPowerPct: mc.MaxPowerPct,
		maxRPM:      mc.MaxRPM,
		dirFlip:     mc.DirFlip,
		pid:         pid,
		logger:      logger,
		cancelMu:    &sync.Mutex{},
	}
	return m, nil
}

var _ = motor.Motor(&Motor{})

// A Motor is a GPIO based Motor that resides on a GPIO Board.
type Motor struct {
	Board              board.Board
	A, B, Dir, PWM, En string
	on                 bool
	pwmFreq            uint
	minPowerPct        float64
	maxPowerPct        float64
	maxRPM             float64
	dirFlip            bool
	pid                motor.PID

	cancelMu      *sync.Mutex
	cancelForFunc func()
	waitCh        chan struct{}
	logger        golog.Logger
}

// PID return the underlying PID.
func (m *Motor) PID() motor.PID {
	return m.pid
}

// Position always returns 0.
func (m *Motor) Position(ctx context.Context) (float64, error) {
	return 0, nil
}

// PositionSupported always returns false.
func (m *Motor) PositionSupported(ctx context.Context) (bool, error) {
	return false, nil
}

// SetPower sets the associated pins (as discovered) and sets PWM to the given power percentage.
func (m *Motor) SetPower(ctx context.Context, powerPct float64) error {
	var errs error
	powerPct = math.Min(powerPct, m.maxPowerPct)
	powerPct = math.Max(powerPct, -1*m.maxPowerPct)

	if math.Abs(powerPct) <= 0.001 {
		if m.En != "" {
			errs = m.Board.GPIOSet(ctx, m.En, true)
		}

		if m.A != "" && m.B != "" {
			errs = multierr.Combine(
				errs,
				m.Board.GPIOSet(ctx, m.A, false),
				m.Board.GPIOSet(ctx, m.B, false),
			)
		}

		if m.PWM != "" {
			errs = multierr.Combine(errs, m.Board.GPIOSet(ctx, m.PWM, false))
		}
		return errs
	}

	m.on = true
	if m.En != "" {
		errs = multierr.Combine(errs, m.Board.GPIOSet(ctx, m.En, false))
	}

	var pwmPin string
	switch {
	case m.PWM != "":
		pwmPin = m.PWM
	case powerPct >= 0.001:
		pwmPin = m.B
		powerPct = 1.0 - math.Abs(powerPct) // Other pin is always high, so only when PWM is LOW are we driving. Thus, we invert here.
	case powerPct <= -0.001:
		pwmPin = m.A
		powerPct = 1.0 - math.Abs(powerPct) // Other pin is always high, so only when PWM is LOW are we driving. Thus, we invert here.
	default:
		return errors.New("can't set power when no direction is set")
	}

	powerPct = math.Max(math.Abs(powerPct), m.minPowerPct)
	return multierr.Combine(
		errs,
		m.Board.PWMSetFreq(ctx, pwmPin, m.pwmFreq),
		m.Board.PWMSet(ctx, pwmPin, byte(utils.ScaleByPct(255, powerPct))),
	)
}

// Go instructs the motor to operate at a certain power percentage from -1 to 1
// where the sign of the power dictates direction.
func (m *Motor) Go(ctx context.Context, powerPct float64) error {
	m.cancelMu.Lock()
	m.cancelWaitProcesses()
	m.cancelMu.Unlock()

	if math.Abs(powerPct) <= 0.001 {
		return m.Stop(ctx)
	}

	if m.Dir != "" {
		x := !math.Signbit(powerPct)
		if m.dirFlip {
			x = !x
		}
		return multierr.Combine(
			m.Board.GPIOSet(ctx, m.Dir, x),
			m.SetPower(ctx, powerPct),
		)
	}
	if m.A != "" && m.B != "" {
		return multierr.Combine(
			m.Board.GPIOSet(ctx, m.A, !math.Signbit(powerPct)),
			m.Board.GPIOSet(ctx, m.B, math.Signbit(powerPct)),
			m.SetPower(ctx, powerPct), // Must be last for A/B only drivers
		)
	}

	if !math.Signbit(powerPct) {
		return m.SetPower(ctx, powerPct)
	}

	return errors.New("trying to go backwards but don't have dir or a&b pins")
}

func goForMath(maxRPM, rpm, revolutions float64) (float64, time.Duration) {
	// need to do this so time is reasonable
	if rpm > maxRPM {
		rpm = maxRPM
	} else if rpm < -1*maxRPM {
		rpm = -1 * maxRPM
	}

	dir := rpm * revolutions / math.Abs(revolutions*rpm)
	powerPct := math.Abs(rpm) / maxRPM * dir
	waitDur := time.Duration(math.Abs(revolutions/rpm)*60*1000) * time.Millisecond
	return powerPct, waitDur
}

// GoFor moves an inputted number of revolutations at the given rpm, no encoder is present
// for this so power is deteremiend via a linear relationship with the maxRPM and the distance
// traveled is a time based estimation based on desired RPM.
func (m *Motor) GoFor(ctx context.Context, rpm float64, revolutions float64) error {
	if m.maxRPM == 0 {
		return errors.New("not supported, define maxRPM attribute")
	}

	powerPct, waitDur := goForMath(m.maxRPM, rpm, revolutions)
	err := m.Go(ctx, powerPct)
	if err != nil {
		return err
	}

	// Begin go process to track timing and turn off motors after estimated distances has been traveled
	ctxWithTimeout, cancelForFunc := context.WithTimeout(context.Background(), waitDur)
	waitCh := make(chan struct{})

	m.cancelMu.Lock()
	m.cancelWaitProcesses()
	m.waitCh = waitCh
	m.cancelForFunc = cancelForFunc
	m.cancelMu.Unlock()

	goutils.PanicCapturingGo(func() {
		defer close(m.waitCh)
		<-ctxWithTimeout.Done()
		if errors.Is(ctxWithTimeout.Err(), context.DeadlineExceeded) {
			// this has to be new context as previous one is likely timedout
			//nolint:contextcheck
			err := m.Stop(context.Background())
			if err != nil {
				m.logger.Errorw("failed to turn off motor", "error", err)
			}
		}
	})

	return nil
}

// cancelWaitProcesses provides the interrupt protocol for the time based GoFor implmenetation.
func (m *Motor) cancelWaitProcesses() {
	if m.cancelForFunc != nil {
		m.cancelForFunc()
		<-m.waitCh
	}
}

// IsOn returns if the motor is currently on or off.
func (m *Motor) IsOn(ctx context.Context) (bool, error) {
	return m.on, nil
}

// Stop turns the power to the motor off immediately, without any gradual step down, by setting the appropriate pins to low states.
func (m *Motor) Stop(ctx context.Context) error {
	m.on = false
	return m.SetPower(ctx, 0)
}

// GoTo is not supported.
func (m *Motor) GoTo(ctx context.Context, rpm float64, position float64) error {
	return errors.New("not supported")
}

// GoTillStop is not supported.
func (m *Motor) GoTillStop(ctx context.Context, rpm float64, stopFunc func(ctx context.Context) bool) error {
	return errors.New("not supported")
}

// ResetZeroPosition is not supported.
func (m *Motor) ResetZeroPosition(ctx context.Context, offset float64) error {
	return errors.New("not supported")
}<|MERGE_RESOLUTION|>--- conflicted
+++ resolved
@@ -11,18 +11,9 @@
 	"go.uber.org/multierr"
 	goutils "go.viam.com/utils"
 
-<<<<<<< HEAD
-	"go.viam.com/core/component/board"
-	"go.viam.com/core/component/motor"
-	"go.viam.com/core/utils"
-
-	"github.com/edaniels/golog"
-	"go.uber.org/multierr"
-=======
 	"go.viam.com/rdk/component/board"
 	"go.viam.com/rdk/component/motor"
 	"go.viam.com/rdk/utils"
->>>>>>> 0784b938
 )
 
 // NewMotor constructs a new GPIO based motor on the given board using the
