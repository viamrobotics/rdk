--- conflicted
+++ resolved
@@ -33,33 +33,7 @@
 		mc.MinPowerPct = 1.0
 	}
 
-<<<<<<< HEAD
 	m = &Motor{
-		Board:       b,
-		A:           pins["a"],
-		B:           pins["b"],
-		Dir:         pins["dir"],
-		PWM:         pins["pwm"],
-		En:          pins["en"],
-		on:          false,
-		pwmFreq:     mc.PWMFreq,
-		minPowerPct: mc.MinPowerPct,
-		maxPowerPct: mc.MaxPowerPct,
-		maxRPM:      mc.MaxRPM,
-		dirFlip:     mc.DirFlip,
-		logger:      logger,
-		cancelMu:    &sync.Mutex{},
-=======
-	var pid motor.PID
-	if mc.PID != nil {
-		var err error
-		pid, err = motor.CreatePID(mc.PID)
-		if err != nil {
-			return nil, err
-		}
-	}
-
-	m := &Motor{
 		Board:         b,
 		A:             pins["a"],
 		B:             pins["b"],
@@ -67,16 +41,15 @@
 		PWM:           pins["pwm"],
 		EnablePinHigh: mc.Pins["enHigh"],
 		EnablePinLow:  mc.Pins["enLow"],
+		En:            pins["en"],
 		on:            false,
 		pwmFreq:       mc.PWMFreq,
 		minPowerPct:   mc.MinPowerPct,
 		maxPowerPct:   mc.MaxPowerPct,
 		maxRPM:        mc.MaxRPM,
 		dirFlip:       mc.DirFlip,
-		pid:           pid,
 		logger:        logger,
 		cancelMu:      &sync.Mutex{},
->>>>>>> ae2a5919
 	}
 
 	if m.EnablePinLow == "" {
@@ -91,28 +64,16 @@
 
 // A Motor is a GPIO based Motor that resides on a GPIO Board.
 type Motor struct {
-<<<<<<< HEAD
 	Board              board.Board
 	A, B, Dir, PWM, En string
+	EnablePinLow       string
+	EnablePinHigh      string
 	on                 bool
 	pwmFreq            uint
 	minPowerPct        float64
 	maxPowerPct        float64
 	maxRPM             float64
 	dirFlip            bool
-=======
-	Board          board.Board
-	A, B, Dir, PWM string
-	EnablePinLow   string
-	EnablePinHigh  string
-	on             bool
-	pwmFreq        uint
-	minPowerPct    float64
-	maxPowerPct    float64
-	maxRPM         float64
-	dirFlip        bool
-	pid            motor.PID
->>>>>>> ae2a5919
 
 	cancelMu      *sync.Mutex
 	cancelForFunc func()
