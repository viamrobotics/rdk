// Package wheeled implements some bases, like a wheeled base.
package wheeled

import (
	"context"
	"fmt"
	"math"
	"time"

	"github.com/edaniels/golog"
	"github.com/golang/geo/r3"
	"github.com/pkg/errors"
	"go.uber.org/multierr"
	"go.viam.com/utils"

	"go.viam.com/rdk/component/base"
	"go.viam.com/rdk/component/generic"
	"go.viam.com/rdk/component/motor"
	"go.viam.com/rdk/config"
	"go.viam.com/rdk/operation"
	"go.viam.com/rdk/registry"
	"go.viam.com/rdk/resource"
	rdkutils "go.viam.com/rdk/utils"
)

var (
	modelname  = resource.NewDefaultModel("wheeled")
	modelname4 = resource.NewDefaultModel("four-wheel")
)

func init() {
<<<<<<< HEAD
	fourWheelComp := registry.Component{
		Constructor: func(
			ctx context.Context, deps registry.Dependencies, config config.Component, logger golog.Logger,
		) (interface{}, error) {
			return CreateFourWheelBase(ctx, deps, config.ConvertedAttributes.(*FourWheelConfig), logger)
		},
	}

	registry.RegisterComponent(base.Subtype, modelname4, fourWheelComp)
	config.RegisterComponentAttributeMapConverter(
		base.Subtype,
		modelname4,
		func(attributes config.AttributeMap) (interface{}, error) {
			var conf FourWheelConfig
			return config.TransformAttributeMapToStruct(&conf, attributes)
		},
		&FourWheelConfig{})

=======
>>>>>>> f123b06e
	wheeledBaseComp := registry.Component{
		Constructor: func(
			ctx context.Context, deps registry.Dependencies, config config.Component, logger golog.Logger,
		) (interface{}, error) {
			return CreateWheeledBase(ctx, deps, config.ConvertedAttributes.(*Config), logger)
		},
	}

	registry.RegisterComponent(base.Subtype, modelname, wheeledBaseComp)
	config.RegisterComponentAttributeMapConverter(
		base.Subtype,
		modelname,
		func(attributes config.AttributeMap) (interface{}, error) {
			var conf Config
			return config.TransformAttributeMapToStruct(&conf, attributes)
		},
		&Config{})
}

type wheeledBase struct {
	generic.Unimplemented
	widthMm              int
	wheelCircumferenceMm int
	spinSlipFactor       float64

	left      []motor.Motor
	right     []motor.Motor
	allMotors []motor.Motor

	opMgr operation.SingleOperationManager
}

func (base *wheeledBase) Spin(ctx context.Context, angleDeg, degsPerSec float64, extra map[string]interface{}) error {
	ctx, done := base.opMgr.New(ctx)
	defer done()

	// Stop the motors if the speed is 0
	if math.Abs(degsPerSec) < 0.0001 {
		err := base.Stop(ctx, nil)
		if err != nil {
			return errors.Errorf("error when trying to spin at a speed of 0: %v", err)
		}
		return err
	}

	// Spin math
	rpm, revolutions := base.spinMath(angleDeg, degsPerSec)

	return base.runAll(ctx, -rpm, revolutions, rpm, revolutions)
}

func (base *wheeledBase) MoveStraight(ctx context.Context, distanceMm int, mmPerSec float64, extra map[string]interface{}) error {
	ctx, done := base.opMgr.New(ctx)
	defer done()

	// Stop the motors if the speed or distance are 0
	if math.Abs(mmPerSec) < 0.0001 || distanceMm == 0 {
		err := base.Stop(ctx, nil)
		if err != nil {
			return errors.Errorf("error when trying to move straight at a speed and/or distance of 0: %v", err)
		}
		return err
	}

	// Straight math
	rpm, rotations := base.straightDistanceToMotorInfo(distanceMm, mmPerSec)

	return base.runAll(ctx, rpm, rotations, rpm, rotations)
}

func (base *wheeledBase) runAll(ctx context.Context, leftRPM, leftRotations, rightRPM, rightRotations float64) error {
	fs := []rdkutils.SimpleFunc{}

	for _, m := range base.left {
		fs = append(fs, func(ctx context.Context) error { return m.GoFor(ctx, leftRPM, leftRotations, nil) })
	}

	for _, m := range base.right {
		fs = append(fs, func(ctx context.Context) error { return m.GoFor(ctx, rightRPM, rightRotations, nil) })
	}

	if _, err := rdkutils.RunInParallel(ctx, fs); err != nil {
		return multierr.Combine(err, base.Stop(ctx, nil))
	}
	return nil
}

// differentialDrive takes forward and left direction inputs from a first person
// perspective on a 2D plane and converts them to left and right motor powers. negative
// forward means backward and negative left means right.
func (base *wheeledBase) differentialDrive(forward, left float64) (float64, float64) {
	if forward < 0 {
		// Mirror the forward turning arc if we go in reverse
		leftMotor, rightMotor := base.differentialDrive(-forward, left)
		return -leftMotor, -rightMotor
	}

	// convert to polar coordinates
	r := math.Hypot(forward, left)
	t := math.Atan2(left, forward)

	// rotate by 45 degrees
	t += math.Pi / 4
	if t == 0 {
		// HACK: Fixes a weird ATAN2 corner case. Ensures that when motor that is on the
		// same side as the turn has the same power when going left and right. Without
		// this, the right motor has ZERO power when going forward/backward turning
		// right, when it should have at least some very small value.
		t += 1.224647e-16 / 2
	}

	// convert to cartesian
	leftMotor := r * math.Cos(t)
	rightMotor := r * math.Sin(t)

	// rescale the new coords
	leftMotor *= math.Sqrt(2)
	rightMotor *= math.Sqrt(2)

	// clamp to -1/+1
	leftMotor = math.Max(-1, math.Min(leftMotor, 1))
	rightMotor = math.Max(-1, math.Min(rightMotor, 1))

	return leftMotor, rightMotor
}

func (base *wheeledBase) SetVelocity(ctx context.Context, linear, angular r3.Vector, extra map[string]interface{}) error {
	base.opMgr.CancelRunning(ctx)
	l, r := base.velocityMath(linear.Y, angular.Z)
	return base.runAll(ctx, l, 0, r, 0)
}

func (base *wheeledBase) SetPower(ctx context.Context, linear, angular r3.Vector, extra map[string]interface{}) error {
	base.opMgr.CancelRunning(ctx)

	lPower, rPower := base.differentialDrive(linear.Y, angular.Z)

	// Send motor commands
	var err error
	for _, m := range base.left {
		err = multierr.Combine(err, m.SetPower(ctx, lPower, extra))
	}

	for _, m := range base.right {
		err = multierr.Combine(err, m.SetPower(ctx, rPower, extra))
	}

	if err != nil {
		return multierr.Combine(err, base.Stop(ctx, nil))
	}

	return nil
}

// returns rpm, revolutions for a spin motion.
func (base *wheeledBase) spinMath(angleDeg, degsPerSec float64) (float64, float64) {
	wheelTravel := base.spinSlipFactor * float64(base.widthMm) * math.Pi * angleDeg / 360.0
	revolutions := wheelTravel / float64(base.wheelCircumferenceMm)

	// RPM = revolutions (unit) * deg/sec * (1 rot / 2pi deg) * (60 sec / 1 min) = rot/min
	rpm := revolutions * degsPerSec * 30 / math.Pi
	revolutions = math.Abs(revolutions)

	return rpm, revolutions
}

// return rpms left, right.
func (base *wheeledBase) velocityMath(mmPerSec, degsPerSec float64) (float64, float64) {
	// Base calculations
	v := mmPerSec
	r := float64(base.wheelCircumferenceMm) / (2.0 * math.Pi)
	l := float64(base.widthMm)

	w0 := degsPerSec / 180 * math.Pi
	wL := (v / r) - (l * w0 / (2 * r))
	wR := (v / r) + (l * w0 / (2 * r))

	// RPM = revolutions (unit) * deg/sec * (1 rot / 2pi deg) * (60 sec / 1 min) = rot/min
	rpmL := (wL / (2 * math.Pi)) * 60
	rpmR := (wR / (2 * math.Pi)) * 60

	return rpmL, rpmR
}

func (base *wheeledBase) straightDistanceToMotorInfo(distanceMm int, mmPerSec float64) (float64, float64) {
	rotations := float64(distanceMm) / float64(base.wheelCircumferenceMm)

	rotationsPerSec := mmPerSec / float64(base.wheelCircumferenceMm)
	rpm := 60 * rotationsPerSec

	return rpm, rotations
}

func (base *wheeledBase) WaitForMotorsToStop(ctx context.Context) error {
	for {
		if !utils.SelectContextOrWait(ctx, 10*time.Millisecond) {
			return ctx.Err()
		}

		anyOn := false
		anyOff := false

		for _, m := range base.allMotors {
			isOn, err := m.IsPowered(ctx, nil)
			if err != nil {
				return err
			}
			if isOn {
				anyOn = true
			} else {
				anyOff = true
			}
		}

		if !anyOn {
			return nil
		}

		if anyOff {
			// once one motor turns off, we turn them all off
			return base.Stop(ctx, nil)
		}
	}
}

func (base *wheeledBase) Stop(ctx context.Context, extra map[string]interface{}) error {
	var err error
	for _, m := range base.allMotors {
		err = multierr.Combine(err, m.Stop(ctx, extra))
	}
	return err
}

func (base *wheeledBase) IsMoving(ctx context.Context) (bool, error) {
	for _, m := range base.allMotors {
		isMoving, err := m.IsPowered(ctx, nil)
		if err != nil {
			return false, err
		}
		if isMoving {
			return true, err
		}
	}
	return false, nil
}

func (base *wheeledBase) Close(ctx context.Context) error {
	return base.Stop(ctx, nil)
}

func (base *wheeledBase) GetWidth(ctx context.Context) (int, error) {
	return base.widthMm, nil
}

// Config is how you configure a wheeled base.
type Config struct {
	WidthMM              int      `json:"width_mm"`
	WheelCircumferenceMM int      `json:"wheel_circumference_mm"`
	SpinSlipFactor       float64  `json:"spin_slip_factor,omitempty"`
	Left                 []string `json:"left"`
	Right                []string `json:"right"`
}

// Validate ensures all parts of the config are valid.
func (config *Config) Validate(path string) ([]string, error) {
	var deps []string

	if config.WidthMM == 0 {
		return nil, errors.New("need a width_mm for a wheeled base")
	}

	if config.WheelCircumferenceMM == 0 {
		return nil, errors.New("need a wheel_circumference_mm for a wheeled base")
	}

	if len(config.Left) == 0 || len(config.Right) == 0 {
		return nil, errors.New("need left and right motors")
	}

	if len(config.Left) != len(config.Right) {
		return nil, fmt.Errorf("left and right need to have the same number of motors, not %d vs %d", len(config.Left), len(config.Right))
	}

	deps = append(deps, config.Left...)
	deps = append(deps, config.Right...)

	return deps, nil
}

// CreateWheeledBase returns a new wheeled base defined by the given config.
func CreateWheeledBase(
	ctx context.Context,
	deps registry.Dependencies,
	config *Config,
	logger golog.Logger,
) (base.LocalBase, error) {
	base := &wheeledBase{
		widthMm:              config.WidthMM,
		wheelCircumferenceMm: config.WheelCircumferenceMM,
		spinSlipFactor:       config.SpinSlipFactor,
	}

	if base.spinSlipFactor == 0 {
		base.spinSlipFactor = 1
	}

	for _, name := range config.Left {
		m, err := motor.FromDependencies(deps, name)
		if err != nil {
			return nil, errors.Wrapf(err, "no left motor named (%s)", name)
		}
		base.left = append(base.left, m)
	}

	for _, name := range config.Right {
		m, err := motor.FromDependencies(deps, name)
		if err != nil {
			return nil, errors.Wrapf(err, "no right motor named (%s)", name)
		}
		base.right = append(base.right, m)
	}

	base.allMotors = append(base.allMotors, base.left...)
	base.allMotors = append(base.allMotors, base.right...)

	return base, nil
}<|MERGE_RESOLUTION|>--- conflicted
+++ resolved
@@ -23,33 +23,9 @@
 	rdkutils "go.viam.com/rdk/utils"
 )
 
-var (
-	modelname  = resource.NewDefaultModel("wheeled")
-	modelname4 = resource.NewDefaultModel("four-wheel")
-)
+var modelname  = resource.NewDefaultModel("wheeled")
 
 func init() {
-<<<<<<< HEAD
-	fourWheelComp := registry.Component{
-		Constructor: func(
-			ctx context.Context, deps registry.Dependencies, config config.Component, logger golog.Logger,
-		) (interface{}, error) {
-			return CreateFourWheelBase(ctx, deps, config.ConvertedAttributes.(*FourWheelConfig), logger)
-		},
-	}
-
-	registry.RegisterComponent(base.Subtype, modelname4, fourWheelComp)
-	config.RegisterComponentAttributeMapConverter(
-		base.Subtype,
-		modelname4,
-		func(attributes config.AttributeMap) (interface{}, error) {
-			var conf FourWheelConfig
-			return config.TransformAttributeMapToStruct(&conf, attributes)
-		},
-		&FourWheelConfig{})
-
-=======
->>>>>>> f123b06e
 	wheeledBaseComp := registry.Component{
 		Constructor: func(
 			ctx context.Context, deps registry.Dependencies, config config.Component, logger golog.Logger,
