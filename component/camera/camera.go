--- conflicted
+++ resolved
@@ -96,13 +96,8 @@
 }
 
 // Close closes the underlying ImageSource.
-<<<<<<< HEAD
-func (is *imageSource) Close(ctx context.Context) error {
-	return utils.TryClose(ctx, is.ImageSource)
-=======
 func (is *ImageSource) Close(ctx context.Context) error {
 	return viamutils.TryClose(ctx, is.ImageSource)
->>>>>>> 32372d88
 }
 
 // NextPointCloud returns the next PointCloud from the camera, or will error if not supported.
@@ -121,7 +116,7 @@
 
 // Close closes the underlying ImageSource.
 func (iswp *imageSourceWithProjector) Close(ctx context.Context) error {
-	return utils.TryClose(ctx, iswp.ImageSource)
+	return viamutils.TryClose(ctx, iswp.ImageSource)
 }
 
 // Projector returns the camera's Projector.
