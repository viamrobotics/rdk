--- conflicted
+++ resolved
@@ -64,17 +64,10 @@
 	return ii, func() {}, nil
 }
 
-<<<<<<< HEAD
-func newPreprocessDepth(r robot.Robot, config config.Component) (camera.Camera, error) {
-	source, err := camera.FromRobot(r, config.ConvertedAttributes.(*rimage.AttrConfig).Source)
+func newPreprocessDepth(r robot.Robot, attrs *camera.AttrConfig) (camera.Camera, error) {
+	source, err := camera.FromRobot(r, attrs.Source)
 	if err != nil {
-		return nil, fmt.Errorf("no source camera (%s): %w", config.ConvertedAttributes.(*rimage.AttrConfig).Source, err)
-=======
-func newPreprocessDepth(r robot.Robot, attrs *camera.AttrConfig) (camera.Camera, error) {
-	source, ok := camera.FromRobot(r, attrs.Source)
-	if !ok {
-		return nil, errors.Errorf("cannot find source camera (%s)", attrs.Source)
->>>>>>> 53a4f3d2
+		return nil, fmt.Errorf("no source camera (%s): %w", attrs.Source, err)
 	}
 	imgSrc := &preprocessDepthSource{source}
 	return camera.New(imgSrc, attrs, source)
