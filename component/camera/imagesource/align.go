--- conflicted
+++ resolved
@@ -20,11 +20,9 @@
 	"go.viam.com/rdk/rimage"
 	"go.viam.com/rdk/rimage/transform"
 	"go.viam.com/rdk/robot"
-	rdkutils "go.viam.com/rdk/utils"
 )
 
 func init() {
-<<<<<<< HEAD
 	registry.RegisterComponent(camera.Subtype, "depth_composed", registry.Component{Constructor: func(ctx context.Context, r robot.Robot, config config.Component, logger golog.Logger) (interface{}, error) {
 		attrs := config.Attributes
 
@@ -94,101 +92,6 @@
 		}
 		return intrinsics, err
 	})
-=======
-	registry.RegisterComponent(
-		camera.Subtype,
-		"depth_composed",
-		registry.Component{Constructor: func(
-			ctx context.Context,
-			r robot.Robot,
-			config config.Component,
-			logger golog.Logger,
-		) (interface{}, error) {
-			attrs := config.Attributes
-
-			colorName := attrs.String("color")
-			color, ok := r.CameraByName(colorName)
-			if !ok {
-				return nil, errors.Errorf("cannot find color camera (%s)", colorName)
-			}
-
-			depthName := attrs.String("depth")
-			depth, ok := r.CameraByName(depthName)
-			if !ok {
-				return nil, errors.Errorf("cannot find depth camera (%s)", depthName)
-			}
-
-			dc, err := NewDepthComposed(color, depth, config.Attributes, logger)
-			if err != nil {
-				return nil, err
-			}
-			return &camera.ImageSource{ImageSource: dc}, nil
-		}})
-
-	config.RegisterComponentAttributeConverter(
-		config.ComponentTypeCamera,
-		"depth_composed",
-		"warp",
-		func(val interface{}) (interface{}, error) {
-			warp := &transform.AlignConfig{}
-			err := mapstructure.Decode(val, warp)
-			if err == nil {
-				err = warp.CheckValid()
-			}
-			return warp, err
-		})
-
-	config.RegisterComponentAttributeConverter(
-		config.ComponentTypeCamera,
-		"depth_composed",
-		"intrinsic_extrinsic",
-		func(val interface{}) (interface{}, error) {
-			matrices := &transform.DepthColorIntrinsicsExtrinsics{}
-			decoder, err := mapstructure.NewDecoder(&mapstructure.DecoderConfig{TagName: "json", Result: matrices})
-			if err != nil {
-				return nil, err
-			}
-			err = decoder.Decode(val)
-			if err == nil {
-				err = matrices.CheckValid()
-			}
-			return matrices, err
-		})
-
-	config.RegisterComponentAttributeConverter(
-		config.ComponentTypeCamera,
-		"depth_composed",
-		"homography",
-		func(val interface{}) (interface{}, error) {
-			homography := &transform.RawPinholeCameraHomography{}
-			decoder, err := mapstructure.NewDecoder(&mapstructure.DecoderConfig{TagName: "json", Result: homography})
-			if err != nil {
-				return nil, err
-			}
-			err = decoder.Decode(val)
-			if err == nil {
-				err = homography.CheckValid()
-			}
-			return homography, err
-		})
-
-	config.RegisterComponentAttributeConverter(
-		config.ComponentTypeCamera,
-		"single_stream",
-		"intrinsic",
-		func(val interface{}) (interface{}, error) {
-			intrinsics := &transform.PinholeCameraIntrinsics{}
-			decoder, err := mapstructure.NewDecoder(&mapstructure.DecoderConfig{TagName: "json", Result: intrinsics})
-			if err != nil {
-				return nil, err
-			}
-			err = decoder.Decode(val)
-			if err == nil {
-				err = intrinsics.CheckValid()
-			}
-			return intrinsics, err
-		})
->>>>>>> 0784b938
 }
 
 var alignCurrentlyWriting = false
@@ -197,66 +100,33 @@
 	var alignCamera rimage.Aligner
 	var projectCamera rimage.Projector
 
-<<<<<<< HEAD
 	if attrs.IntrinsicExtrinsic != nil {
 		cam, err := transform.NewDepthColorIntrinsicsExtrinsics(*attrs)
-=======
-	switch {
-	case attrs.Has("intrinsic_extrinsic"):
-		cam, err := transform.NewDepthColorIntrinsicsExtrinsics(attrs)
->>>>>>> 0784b938
 		if err != nil {
 			return nil, nil, err
 		}
 		alignCamera = cam
 		projectCamera = cam
-<<<<<<< HEAD
 	} else if attrs.Homography != nil {
 		conf := attrs.Homography.(*transform.RawPinholeCameraHomography)
-=======
-	case attrs.Has("homography"):
-		conf, ok := attrs["homography"].(*transform.RawPinholeCameraHomography)
-		if !ok {
-			return nil, nil, rdkutils.NewUnexpectedTypeError(conf, attrs["homography"])
-		}
->>>>>>> 0784b938
 		cam, err := transform.NewPinholeCameraHomography(conf)
 		if err != nil {
 			return nil, nil, err
 		}
 		alignCamera = cam
 		projectCamera = cam
-<<<<<<< HEAD
 	} else if attrs.Warp != nil {
 		conf := attrs.Warp.(*transform.AlignConfig)
-=======
-	case attrs.Has("warp"):
-		conf, ok := attrs["warp"].(*transform.AlignConfig)
-		if !ok {
-			return nil, nil, rdkutils.NewUnexpectedTypeError(conf, attrs["warp"])
-		}
->>>>>>> 0784b938
 		cam, err := transform.NewDepthColorWarpTransforms(conf, logger)
 		if err != nil {
 			return nil, nil, err
 		}
 		alignCamera = cam
 		projectCamera = cam
-<<<<<<< HEAD
 	} else if attrs.Intrinsic != nil {
 		alignCamera = nil
 		projectCamera = attrs.Intrinsic.(*transform.PinholeCameraIntrinsics)
 	} else { // default is no camera systems returned
-=======
-	case attrs.Has("intrinsic"):
-		alignCamera = nil
-		var ok bool
-		projectCamera, ok = attrs["intrinsic"].(*transform.PinholeCameraIntrinsics)
-		if !ok {
-			return nil, nil, rdkutils.NewUnexpectedTypeError(projectCamera, attrs["intrinsic"])
-		}
-	default: // default is no camera systems returned
->>>>>>> 0784b938
 		return nil, nil, nil
 	}
 
@@ -273,13 +143,8 @@
 	logger           golog.Logger
 }
 
-<<<<<<< HEAD
 // NewDepthComposed TODO
 func NewDepthComposed(color, depth gostream.ImageSource, attrs *rimage.AttrConfig, logger golog.Logger) (gostream.ImageSource, error) {
-=======
-// NewDepthComposed TODO.
-func NewDepthComposed(color, depth gostream.ImageSource, attrs config.AttributeMap, logger golog.Logger) (gostream.ImageSource, error) {
->>>>>>> 0784b938
 	alignCamera, projectCamera, err := getCameraSystems(attrs, logger)
 	if err != nil {
 		return nil, err
