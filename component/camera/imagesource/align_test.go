--- conflicted
+++ resolved
@@ -25,7 +25,7 @@
 
 	ii, err := rimage.ReadBothFromFile(artifact.MustPath("align/intel515/chairs.both.gz"), false)
 	test.That(t, err, test.ShouldBeNil)
-	aligned, _ := applyAlignment(t, ii, c.Attributes, logger)
+	aligned, _ := applyAlignment(t, ii, *c.ConvertedAttributes.(*rimage.AttrConfig), logger)
 	test.That(t, aligned, test.ShouldNotBeNil)
 }
 
@@ -42,7 +42,7 @@
 
 	ii, err := rimage.ReadBothFromFile(artifact.MustPath("align/gripper1/chess1.both.gz"), false)
 	test.That(t, err, test.ShouldBeNil)
-	aligned, _ := applyAlignment(t, ii, c.Attributes, logger)
+	aligned, _ := applyAlignment(t, ii, *c.ConvertedAttributes.(*rimage.AttrConfig), logger)
 	test.That(t, aligned, test.ShouldNotBeNil)
 }
 
@@ -59,20 +59,20 @@
 
 	ii, err := rimage.ReadBothFromFile(artifact.MustPath("align/gripper1/chess1.both.gz"), false)
 	test.That(t, err, test.ShouldBeNil)
-	aligned, _ := applyAlignment(t, ii, c.Attributes, logger)
+	aligned, _ := applyAlignment(t, ii, *c.ConvertedAttributes.(*rimage.AttrConfig), logger)
 	test.That(t, aligned, test.ShouldNotBeNil)
 }
 
 func applyAlignment(
 	t *testing.T,
 	ii *rimage.ImageWithDepth,
-	attrs config.AttributeMap,
+	attrs rimage.AttrConfig,
 	logger golog.Logger,
 ) (*rimage.ImageWithDepth, *depthComposed) {
 	t.Helper()
 	colorSource := &staticSource{ii.Color}
 	depthSource := &staticSource{ii.Depth}
-	is, err := NewDepthComposed(colorSource, depthSource, attrs, logger)
+	is, err := NewDepthComposed(colorSource, depthSource, &attrs, logger)
 	test.That(t, err, test.ShouldBeNil)
 	dc, ok := is.(*depthComposed)
 	test.That(t, ok, test.ShouldBeTrue)
@@ -100,19 +100,7 @@
 	ii := rimage.ConvertToImageWithDepth(img)
 	pCtx.GotDebugImage(ii.Depth.ToPrettyPicture(0, rimage.MaxDepth), "depth_"+h.name)
 
-<<<<<<< HEAD
-	colorSource := &staticSource{ii.Color}
-	depthSource := &staticSource{ii.Depth}
-	is, err := NewDepthComposed(colorSource, depthSource, &h.attrs, logger)
-	test.That(t, err, test.ShouldBeNil)
-	dc, ok := is.(*depthComposed)
-	test.That(t, ok, test.ShouldBeTrue)
-
-	rawAligned, _, err := dc.Next(context.Background())
-	test.That(t, err, test.ShouldBeNil)
-=======
 	fixed, dc := applyAlignment(t, ii, h.attrs, logger)
->>>>>>> 2ab6e77a
 
 	pCtx.GotDebugImage(fixed.Color, "color-fixed_"+h.name)
 	pCtx.GotDebugImage(fixed.Depth.ToPrettyPicture(0, rimage.MaxDepth), "depth-fixed_"+h.name)
