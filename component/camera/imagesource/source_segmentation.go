--- conflicted
+++ resolved
@@ -33,9 +33,9 @@
 			if !ok {
 				return nil, utils.NewUnexpectedTypeError(attrs, config.ConvertedAttributes)
 			}
-			source, ok := camera.FromRobot(r, attrs.Source)
-			if !ok {
-				return nil, errors.Errorf("cannot find source camera (%s)", attrs.Source)
+			source, err := camera.FromRobot(r, attrs.Source)
+			if err != nil {
+				return nil, fmt.Errorf("no source camera (%s): %w", attrs.Source, err)
 			}
 			return newColorSegmentsSource(source, attrs)
 		}})
@@ -87,19 +87,7 @@
 	return segmentedIwd, func() {}, nil
 }
 
-<<<<<<< HEAD
-func newColorSegmentsSource(r robot.Robot, config config.Component) (camera.Camera, error) {
-	attrs, ok := config.ConvertedAttributes.(*rimage.AttrConfig)
-	if !ok {
-		return nil, errors.New("cannot retrieve converted attributes")
-	}
-	source, err := camera.FromRobot(r, attrs.Source)
-	if err != nil {
-		return nil, fmt.Errorf("no source camera (%s): %w", attrs.Source, err)
-	}
-=======
 func newColorSegmentsSource(source camera.Camera, attrs *camera.AttrConfig) (camera.Camera, error) {
->>>>>>> 53a4f3d2
 	planeSize := attrs.PlaneSize
 	if attrs.PlaneSize == 0 {
 		attrs.PlaneSize = 10000
