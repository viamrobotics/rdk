--- conflicted
+++ resolved
@@ -66,17 +66,10 @@
 	return edges, func() {}, nil
 }
 
-<<<<<<< HEAD
-func newDepthEdgesSource(r robot.Robot, config config.Component) (camera.Camera, error) {
-	source, err := camera.FromRobot(r, config.ConvertedAttributes.(*rimage.AttrConfig).Source)
+func newDepthEdgesSource(r robot.Robot, attrs *camera.AttrConfig) (camera.Camera, error) {
+	source, err := camera.FromRobot(r, attrs.Source)
 	if err != nil {
-		return nil, fmt.Errorf("no source camera (%s): %w", config.ConvertedAttributes.(*rimage.AttrConfig).Source, err)
-=======
-func newDepthEdgesSource(r robot.Robot, attrs *camera.AttrConfig) (camera.Camera, error) {
-	source, ok := camera.FromRobot(r, attrs.Source)
-	if !ok {
-		return nil, errors.Errorf("cannot find source camera (%s)", attrs.Source)
->>>>>>> 53a4f3d2
+		return nil, fmt.Errorf("no source camera (%s): %w", attrs.Source, err)
 	}
 	canny := rimage.NewCannyDericheEdgeDetectorWithParameters(0.85, 0.40, true)
 	imgSrc := &depthEdgesSource{source, canny, 3.0}
