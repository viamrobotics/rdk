--- conflicted
+++ resolved
@@ -22,36 +22,21 @@
 	// register ppm.
 	_ "github.com/lmittmann/ppm"
 	"github.com/pkg/errors"
+	"github.com/mitchellh/mapstructure"
 	"go.viam.com/utils"
 
-<<<<<<< HEAD
-	"go.viam.com/core/component/camera"
-	"go.viam.com/core/config"
-	"go.viam.com/core/registry"
-	"go.viam.com/core/rimage"
-	"go.viam.com/core/rimage/transform"
-	"go.viam.com/core/robot"
-
-	"github.com/edaniels/golog"
-	"github.com/edaniels/gostream"
-	"github.com/mitchellh/mapstructure"
-	_ "github.com/lmittmann/ppm" // register ppm
-=======
 	"go.viam.com/rdk/component/camera"
 	"go.viam.com/rdk/config"
 	"go.viam.com/rdk/registry"
 	"go.viam.com/rdk/rimage"
 	"go.viam.com/rdk/rimage/transform"
 	"go.viam.com/rdk/robot"
-	rdkutils "go.viam.com/rdk/utils"
->>>>>>> 0784b938
 )
 
 //go:embed intel515_parameters.json
 var intel515json []byte
 
 func init() {
-<<<<<<< HEAD
 	registry.RegisterComponent(camera.Subtype, "single_stream", registry.Component{Constructor: func(ctx context.Context, r robot.Robot, config config.Component, logger golog.Logger) (interface{}, error) {
 		if config.ConvertedAttributes.(*rimage.AttrConfig).Stream == "" {
 			return nil, errors.New("camera 'single_stream' needs attribute 'stream' (color, depth, or both)")
@@ -135,93 +120,6 @@
 		return &conf, nil
 	}, &rimage.AttrConfig{})
 
-=======
-	registry.RegisterComponent(
-		camera.Subtype,
-		"single_stream",
-		registry.Component{Constructor: func(
-			ctx context.Context,
-			r robot.Robot,
-			config config.Component,
-			logger golog.Logger,
-		) (interface{}, error) {
-			if len(config.Attributes) == 0 {
-				return nil, errors.New("camera 'single_stream' needs attribute 'stream' (color, depth, or both)")
-			}
-			_, has := config.Attributes["stream"]
-			if !has {
-				return nil, errors.New("camera 'single_stream' needs attribute 'stream' (color, depth, or both)")
-			}
-			source, err := NewServerSource(config.Host, config.Port, config.Attributes, logger)
-			if err != nil {
-				return nil, err
-			}
-			return &camera.ImageSource{ImageSource: source}, nil
-		}})
-	registry.RegisterComponent(
-		camera.Subtype,
-		"dual_stream",
-		registry.Component{Constructor: func(
-			ctx context.Context,
-			r robot.Robot,
-			config config.Component,
-			logger golog.Logger,
-		) (interface{}, error) {
-			if len(config.Attributes) == 0 {
-				return nil, errors.New("camera 'dual_stream' needs a color and depth attribute")
-			}
-			x, has := config.Attributes["aligned"]
-			if !has {
-				return nil, errors.New("camera 'dual_stream' needs bool attribute 'aligned'")
-			}
-			aligned, ok := x.(bool)
-			if !ok {
-				return nil, errors.New("attribute 'aligned' must be a bool")
-			}
-			return &camera.ImageSource{ImageSource: &dualServerSource{
-				ColorURL:  config.Attributes.String("color"),
-				DepthURL:  config.Attributes.String("depth"),
-				isAligned: aligned,
-			}}, nil
-		}})
-
-	registry.RegisterComponent(
-		camera.Subtype,
-		"intel",
-		registry.Component{Constructor: func(
-			ctx context.Context,
-			r robot.Robot,
-			config config.Component,
-			logger golog.Logger,
-		) (interface{}, error) {
-			source, err := NewIntelServerSource(config.Host, config.Port, config.Attributes, logger)
-			if err != nil {
-				return nil, err
-			}
-			return &camera.ImageSource{ImageSource: source}, nil
-		}})
-	registry.RegisterComponent(camera.Subtype, "eliot", *registry.ComponentLookup(camera.Subtype, "intel"))
-
-	registry.RegisterComponent(
-		camera.Subtype,
-		"file",
-		registry.Component{Constructor: func(
-			ctx context.Context,
-			r robot.Robot,
-			config config.Component,
-			logger golog.Logger,
-		) (interface{}, error) {
-			x, has := config.Attributes["aligned"]
-			if !has {
-				return nil, errors.New("config for file needs bool attribute 'aligned'")
-			}
-			aligned, ok := x.(bool)
-			if !ok {
-				return nil, errors.New("attribute 'aligned' must be a bool")
-			}
-			return &camera.ImageSource{ImageSource: &fileSource{config.Attributes.String("color"), config.Attributes.String("depth"), aligned}}, nil
-		}})
->>>>>>> 0784b938
 }
 
 // staticSource is a fixed, stored image.
@@ -416,24 +314,12 @@
 
 // NewIntelServerSource is the ImageSource for an Intel515 RGBD camera that streams both
 // color and depth information.
-<<<<<<< HEAD
 // DEPRECATED: use NewServerSource directly instead with 'single_stream' model.
 func NewIntelServerSource(cfg *rimage.AttrConfig, logger golog.Logger) (gostream.ImageSource, error) {
 	if cfg.Num == "" {
 		cfg.Num = "0"
-=======
-// Deprecated: use NewServerSource directly instead with 'single_stream' model.
-func NewIntelServerSource(host string, port int, attrs config.AttributeMap, logger golog.Logger) (gostream.ImageSource, error) {
-	num := "0"
-	numString, has := attrs["num"]
-	if has {
-		var ok bool
-		num, ok = numString.(string)
-		if !ok {
-			return nil, rdkutils.NewUnexpectedTypeError(num, numString)
-		}
->>>>>>> 0784b938
-	}
+	}
+
 	camera, err := transform.NewDepthColorIntrinsicsExtrinsicsFromBytes(intel515json)
 	if err != nil {
 		return nil, err
