package imagesource

import (
	"context"
	"fmt"
	"strings"
	"testing"

<<<<<<< HEAD
	"go.viam.com/test"

	"go.viam.com/core/rimage"

=======
>>>>>>> 0784b938
	"github.com/edaniels/golog"
	"github.com/edaniels/gostream"
	"github.com/pkg/errors"
	"go.viam.com/test"

	"go.viam.com/rdk/config"
	"go.viam.com/rdk/rimage"
)

func doServerSourceTest(t *testing.T, s gostream.ImageSource) {
	t.Helper()
	a, _, err := s.Next(context.Background())
	if err != nil {
		if strings.Contains(err.Error(), "dial tcp 127.0.0.1:8181: connect: connection refused") {
			t.Skip()
			return
		}
		test.That(t, err, test.ShouldBeNil)
	}

	b := rimage.ConvertToImageWithDepth(a).Depth

	bounds := a.Bounds()
	test.That(t, bounds.Max.X == 640 || bounds.Max.X == 1280, test.ShouldBeTrue)
	test.That(t, b.Width() == 640 || b.Width() == 1280, test.ShouldBeTrue)
	test.That(t, bounds.Max.X, test.ShouldEqual, b.Width())
}

func TestDualServerSourceNoDepth(t *testing.T) {
	s := dualServerSource{ColorURL: "http://placehold.it/120x120&text=image1", DepthURL: ""}
	_, _, err := s.Next(context.Background())
	test.That(t, err, test.ShouldBeError, errors.New("couldn't ready depth url: Get \"\": unsupported protocol scheme \"\""))
}

func TestDualServerSource(t *testing.T) {
	root := "127.0.0.1:8181"
	s := &dualServerSource{
		ColorURL:  fmt.Sprintf("http://%s/pic.ppm", root),
		DepthURL:  fmt.Sprintf("http://%s/depth.dat", root),
		isAligned: true,
	}
	defer s.Close()

	doServerSourceTest(t, s)
}

func TestIntelServerSource(t *testing.T) {
	logger := golog.NewTestLogger(t)
	attrs := rimage.AttrConfig{}
	s, err := NewIntelServerSource(&attrs, logger)
	test.That(t, err, test.ShouldBeNil)
	doServerSourceTest(t, s)
}

func TestServerSource(t *testing.T) {
	logger := golog.NewTestLogger(t)
	attrs := rimage.AttrConfig{}
	s, err := NewServerSource(&attrs, logger)
	test.That(t, err, test.ShouldBeNil)
	doServerSourceTest(t, s)
}<|MERGE_RESOLUTION|>--- conflicted
+++ resolved
@@ -6,19 +6,10 @@
 	"strings"
 	"testing"
 
-<<<<<<< HEAD
-	"go.viam.com/test"
-
-	"go.viam.com/core/rimage"
-
-=======
->>>>>>> 0784b938
 	"github.com/edaniels/golog"
 	"github.com/edaniels/gostream"
 	"github.com/pkg/errors"
 	"go.viam.com/test"
-
-	"go.viam.com/rdk/config"
 	"go.viam.com/rdk/rimage"
 )
 
