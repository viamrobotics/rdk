--- conflicted
+++ resolved
@@ -29,17 +29,12 @@
 			config config.Component,
 			logger golog.Logger,
 		) (interface{}, error) {
-<<<<<<< HEAD
 			attrs, ok := config.ConvertedAttributes.(*camera.AttrConfig)
 			if !ok {
 				return nil, rdkutils.NewUnexpectedTypeError(attrs, config.ConvertedAttributes)
 			}
 			sourceName := attrs.Source
-			source, ok := r.CameraByName(sourceName)
-=======
-			sourceName := config.ConvertedAttributes.(*rimage.AttrConfig).Source
 			source, ok := camera.FromRobot(r, sourceName)
->>>>>>> 32372d88
 			if !ok {
 				return nil, errors.Errorf("cannot find source camera for rotate (%s)", sourceName)
 			}
