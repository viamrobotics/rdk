--- conflicted
+++ resolved
@@ -27,6 +27,7 @@
 	pb "go.viam.com/rdk/proto/api/component/arm/v1"
 	"go.viam.com/rdk/referenceframe"
 	"go.viam.com/rdk/registry"
+	"go.viam.com/rdk/robot"
 )
 
 const (
@@ -47,13 +48,8 @@
 
 func init() {
 	registry.RegisterComponent(arm.Subtype, modelname, registry.Component{
-<<<<<<< HEAD
-		Constructor: func(ctx context.Context, r robot.Robot, config config.Component, logger golog.Logger) (interface{}, error) {
+		RobotConstructor: func(ctx context.Context, r robot.Robot, config config.Component, logger golog.Logger) (interface{}, error) {
 			return URArmConnect(ctx, r, config, logger)
-=======
-		Constructor: func(ctx context.Context, _ registry.Dependencies, config config.Component, logger golog.Logger) (interface{}, error) {
-			return URArmConnect(ctx, config, logger)
->>>>>>> 2966109b
 		},
 	})
 
