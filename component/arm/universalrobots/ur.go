--- conflicted
+++ resolved
@@ -116,11 +116,7 @@
 }
 
 // URArmConnect TODO.
-<<<<<<< HEAD
-func URArmConnect(ctx context.Context, r robot.Robot, cfg config.Component, logger golog.Logger) (arm.Arm, error) {
-=======
-func URArmConnect(ctx context.Context, cfg config.Component, logger golog.Logger) (arm.LocalArm, error) {
->>>>>>> ab16d121
+func URArmConnect(ctx context.Context, r robot.Robot, cfg config.Component, logger golog.Logger) (arm.LocalArm, error) {
 	speed := cfg.ConvertedAttributes.(*AttrConfig).Speed
 	host := cfg.ConvertedAttributes.(*AttrConfig).Host
 	if speed > 1 || speed < .1 {
