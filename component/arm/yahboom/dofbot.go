--- conflicted
+++ resolved
@@ -108,23 +108,15 @@
 	if err != nil {
 		return nil, err
 	}
-<<<<<<< HEAD
 
 	a.model, err = dofbotModel()
-=======
-	a.model, a.mp, err = createDofBotSolver(logger)
->>>>>>> 32352d0c
 	if err != nil {
 		return nil, err
 	}
 
-<<<<<<< HEAD
-	_, err = a.GetEndPosition(ctx)
-=======
 	// sanity check if init succeeded
 	var pos *componentpb.JointPositions
 	pos, err = a.GetJointPositions(ctx)
->>>>>>> 32352d0c
 	if err != nil {
 		return nil, fmt.Errorf("error reading joint positions during init: %w", err)
 	}
