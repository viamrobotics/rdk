--- conflicted
+++ resolved
@@ -114,13 +114,9 @@
 		return nil, err
 	}
 
-<<<<<<< HEAD
-	_, err = a.GetEndPosition(ctx)
-=======
 	// sanity check if init succeeded
 	var pos *componentpb.JointPositions
 	pos, err = a.GetJointPositions(ctx)
->>>>>>> 48e34f82
 	if err != nil {
 		return nil, fmt.Errorf("error reading joint positions during init: %w", err)
 	}
