// Package yahboom implements a yahboom based robot.
package yahboom

import (
	"context"
	// for embedding model file.
	_ "embed"
	"fmt"
	"math"
	"sync"
	"time"

	"github.com/edaniels/golog"
	"github.com/pkg/errors"
	gutils "go.viam.com/utils"

	"go.viam.com/rdk/component/arm"
	"go.viam.com/rdk/component/board"
	"go.viam.com/rdk/component/generic"
	"go.viam.com/rdk/component/gripper"
	"go.viam.com/rdk/config"
	"go.viam.com/rdk/motionplan"
	"go.viam.com/rdk/operation"
	commonpb "go.viam.com/rdk/proto/api/common/v1"
	componentpb "go.viam.com/rdk/proto/api/component/arm/v1"
	"go.viam.com/rdk/referenceframe"
	"go.viam.com/rdk/registry"
	"go.viam.com/rdk/robot"
)

//go:embed dofbot.json
var modeljson []byte

func dofbotModel() (referenceframe.Model, error) {
	return referenceframe.UnmarshalModelJSON(modeljson, "yahboom-dofbot")
}

type jointConfig struct {
	x, y, z float64
	offset  float64
}

var joints = []jointConfig{
	{2200, 180, 100, 150},
	{2200, 180, 100, 240},
	{2200, 180, 100, 158},
	{2200, 180, 100, 150},
	{2200, 180, 100, 110},
	{2200, 180, 100, 0},
}

func (jc jointConfig) toDegrees(n int) float64 {
	d := float64(n) - jc.z
	d /= jc.x
	d *= jc.y
	return d - jc.offset
}

func (jc jointConfig) toHw(degrees float64) int {
	degrees = math.Max(-270, degrees)
	degrees = math.Min(270, degrees)
	hw := int((jc.x * ((degrees + jc.offset) / jc.y)) + jc.z)
	if hw < 0 {
		hw = 0
	}
	return hw
}

func init() {
	registry.RegisterComponent(arm.Subtype, "yahboom-dofbot", registry.Component{
		RobotConstructor: func(ctx context.Context, r robot.Robot, config config.Component, logger golog.Logger) (interface{}, error) {
			return newDofBot(ctx, r, config, logger)
		},
	})
}

// Dofbot implements a yahboom dofbot arm.
type Dofbot struct {
	generic.Unimplemented
	handle board.I2CHandle
	model  referenceframe.Model
	robot  robot.Robot
	mu     sync.Mutex
	muMove sync.Mutex
	logger golog.Logger
	opMgr  operation.SingleOperationManager
}

func newDofBot(ctx context.Context, r robot.Robot, config config.Component, logger golog.Logger) (arm.LocalArm, error) {
	var err error

	a := Dofbot{}
	a.logger = logger

	b, err := board.FromRobot(r, config.Attributes.String("board"))
	if err != nil {
		return nil, err
	}
	localB, ok := b.(board.LocalBoard)
	if !ok {
		return nil, fmt.Errorf("board %s is not local", config.Attributes.String("board"))
	}
	i2c, ok := localB.I2CByName(config.Attributes.String("i2c"))
	if !ok {
		return nil, fmt.Errorf("no i2c for yahboom-dofbot arm %s", config.Name)
	}
	a.handle, err = i2c.OpenHandle(0x15)
	if err != nil {
		return nil, err
	}

	a.model, err = dofbotModel()
	if err != nil {
		return nil, err
	}

	// sanity check if init succeeded
	var pos *componentpb.JointPositions
	pos, err = a.GetJointPositions(ctx)
	if err != nil {
		return nil, fmt.Errorf("error reading joint positions during init: %w", err)
	}
	logger.Debug("Current joint positions: %v", pos)

	return &a, nil
}

// GetEndPosition returns the current position of the arm.
func (a *Dofbot) GetEndPosition(ctx context.Context) (*commonpb.Pose, error) {
	joints, err := a.GetJointPositions(ctx)
	if err != nil {
		return nil, fmt.Errorf("error getting joint positions: %w", err)
	}
	return motionplan.ComputePosition(a.model, joints)
}

// MoveToPosition moves the arm to the given absolute position.
func (a *Dofbot) MoveToPosition(ctx context.Context, pos *commonpb.Pose, worldState *commonpb.WorldState) error {
	ctx, done := a.opMgr.New(ctx)
	defer done()
<<<<<<< HEAD

	joints, err := a.GetJointPositions(ctx)
	if err != nil {
		return err
	}
	// dofbot las limited dof
	opt := motionplan.NewDefaultPlannerOptions()
	opt.SetMetric(motionplan.NewPositionOnlyMetric())
	solution, err := a.mp.Plan(ctx, pos, a.model.InputFromProtobuf(joints), opt)
	if err != nil {
		return err
	}
	return arm.GoToWaypoints(ctx, a, solution)
=======
	return arm.Move(ctx, a.robot, a, pos, worldState)
>>>>>>> ad7b79b5
}

// MoveToJointPositions moves the arm's joints to the given positions.
func (a *Dofbot) MoveToJointPositions(ctx context.Context, pos *componentpb.JointPositions) error {
	ctx, done := a.opMgr.New(ctx)
	defer done()

	a.muMove.Lock()
	defer a.muMove.Unlock()
	if len(pos.Degrees) > 5 {
		return fmt.Errorf("yahboom wrong number of degrees got %d, need at most 5", len(pos.Degrees))
	}

	for j := 0; j < 100; j++ {
		success, err := func() (bool, error) {
			a.mu.Lock()
			defer a.mu.Unlock()

			current, err := a.getJointPositionsInLock(ctx)
			if err != nil {
				return false, err
			}

			movedAny := false

			for i, d := range pos.Degrees {
				delta := math.Abs(current.Degrees[i] - d)

				if delta < .5 {
					continue
				}

				if j > 5 && delta < 2 {
					// good enough
					continue
				}

				movedAny = true

				err := a.moveJointInLock(ctx, i+1, d)
				if err != nil {
					return false, fmt.Errorf("error moving joint %d: %w", i+1, err)
				}
				sleepFor := time.Duration(4+int(delta)) * time.Millisecond

				time.Sleep(sleepFor)
			}

			return !movedAny, nil
		}()
		if err != nil {
			return err
		}

		if success {
			return nil
		}
	}

	return errors.New("dofbot MoveToJointPositions timed out")
}

func (a *Dofbot) moveJointInLock(ctx context.Context, joint int, degrees float64) error {
	pos := joints[joint-1].toHw(degrees)

	buf := make([]byte, 5)
	buf[0] = byte(0x10 + joint)
	buf[1] = byte((pos >> 8) & 0xFF)
	buf[2] = byte(pos & 0xFF)

	// time
	// TODO(erh): make configurable?
	buf[3] = 0
	buf[4] = 0xFF

	return a.handle.Write(ctx, buf)
}

// GetJointPositions returns the current joint positions of the arm.
func (a *Dofbot) GetJointPositions(ctx context.Context) (*componentpb.JointPositions, error) {
	a.mu.Lock()
	defer a.mu.Unlock()

	return a.getJointPositionsInLock(ctx)
}

func (a *Dofbot) getJointPositionsInLock(ctx context.Context) (*componentpb.JointPositions, error) {
	pos := componentpb.JointPositions{}
	for i := 1; i <= 5; i++ {
		x, err := a.readJointInLock(ctx, i)
		if err != nil {
			return nil, err
		}
		pos.Degrees = append(pos.Degrees, x)
	}

	return &pos, nil
}

func (a *Dofbot) readJointInLock(ctx context.Context, joint int) (float64, error) {
	reg := byte(0x30 + joint)
	err := a.handle.WriteByteData(ctx, reg, 0)
	if err != nil {
		return 0, fmt.Errorf("error requesting joint %v from register %v: %w", joint, reg, err)
	}

	time.Sleep(3 * time.Millisecond)

	res, err := a.handle.ReadWordData(ctx, reg)
	if err != nil {
		return 0, fmt.Errorf("error reading joint %v from register %v: %w", joint, reg, err)
	}

	time.Sleep(3 * time.Millisecond)

	res = (res >> 8 & 0xff) | (res << 8 & 0xff00)
	return joints[joint-1].toDegrees(int(res)), nil
}

// Stop is unimplemented for the dofbot.
func (a *Dofbot) Stop(ctx context.Context) error {
	// RSDK-374: Implement Stop for arm
	return arm.ErrStopUnimplemented
}

// GripperStop is unimplemented for the dofbot.
func (a *Dofbot) GripperStop(ctx context.Context) error {
	// RSDK-388: Implement Stop for gripper
	return gripper.ErrStopUnimplemented
}

// IsMoving returns whether the arm is moving.
func (a *Dofbot) IsMoving(ctx context.Context) (bool, error) {
	return a.opMgr.OpRunning(), nil
}

// ModelFrame returns all the information necessary for including the arm in a FrameSystem.
func (a *Dofbot) ModelFrame() referenceframe.Model {
	return a.model
}

// Open opens the gripper.
func (a *Dofbot) Open(ctx context.Context) error {
	ctx, done := a.opMgr.New(ctx)
	defer done()

	a.mu.Lock()
	defer a.mu.Unlock()

	gripperPosition, err := a.readJointInLock(ctx, 6)
	if err != nil {
		return err
	}
	a.logger.Debug("In Open. Starting gripper position: ", gripperPosition)

	return a.moveJointInLock(ctx, 6, 100)
}

const (
	grabAngle   = 240.0
	minMovement = 5.0
)

// Grab makes the gripper grab.
// Approach: Move to close, poll until gripper reaches the closed state
// (position > grabAngle) or the position changes little (< minMovement)
// between iterations.
func (a *Dofbot) Grab(ctx context.Context) (bool, error) {
	ctx, done := a.opMgr.New(ctx)
	defer done()

	a.mu.Lock()
	defer a.mu.Unlock()

	startingGripperPos, err := a.readJointInLock(ctx, 6)
	if err != nil {
		return false, err
	}
	a.logger.Debug("In Grab. Starting gripper position: ", startingGripperPos)

	err = a.moveJointInLock(ctx, 6, grabAngle)
	if err != nil {
		return false, err
	}

	// wait a moment to get moving
	if !gutils.SelectContextOrWait(ctx, 200*time.Millisecond) {
		return false, ctx.Err()
	}

	// wait till we stop moving
	last := -1.0

	for {
		current, err := a.readJointInLock(ctx, 6)
		if err != nil {
			return false, err
		}

		if math.Abs(last-current) < minMovement || current > grabAngle {
			last = current // last is used after the loop
			break
		}
		last = current

		if !gutils.SelectContextOrWait(ctx, 20*time.Millisecond) {
			return false, ctx.Err()
		}
	}

	gripperPositionEnd, err := a.readJointInLock(ctx, 6)
	if err != nil {
		return false, err
	}
	a.logger.Debug("In Grab. Ending gripper position: ", gripperPositionEnd)

	return last < grabAngle, a.moveJointInLock(ctx, 6, last+10) // squeeze a tiny bit
}

// CurrentInputs returns the current inputs of the arm.
func (a *Dofbot) CurrentInputs(ctx context.Context) ([]referenceframe.Input, error) {
	res, err := a.GetJointPositions(ctx)
	if err != nil {
		return nil, err
	}
	return a.model.InputFromProtobuf(res), nil
}

// GoToInputs moves the arm to the specified goal inputs.
func (a *Dofbot) GoToInputs(ctx context.Context, goal []referenceframe.Input) error {
	return a.MoveToJointPositions(ctx, a.model.ProtobufFromInput(goal))
}

// Close closes the arm.
func (a *Dofbot) Close() error {
	return a.handle.Close()
}<|MERGE_RESOLUTION|>--- conflicted
+++ resolved
@@ -138,23 +138,7 @@
 func (a *Dofbot) MoveToPosition(ctx context.Context, pos *commonpb.Pose, worldState *commonpb.WorldState) error {
 	ctx, done := a.opMgr.New(ctx)
 	defer done()
-<<<<<<< HEAD
-
-	joints, err := a.GetJointPositions(ctx)
-	if err != nil {
-		return err
-	}
-	// dofbot las limited dof
-	opt := motionplan.NewDefaultPlannerOptions()
-	opt.SetMetric(motionplan.NewPositionOnlyMetric())
-	solution, err := a.mp.Plan(ctx, pos, a.model.InputFromProtobuf(joints), opt)
-	if err != nil {
-		return err
-	}
-	return arm.GoToWaypoints(ctx, a, solution)
-=======
 	return arm.Move(ctx, a.robot, a, pos, worldState)
->>>>>>> ad7b79b5
 }
 
 // MoveToJointPositions moves the arm's joints to the given positions.
