--- conflicted
+++ resolved
@@ -411,11 +411,7 @@
 }
 
 func (a *myArm) GoToInputs(ctx context.Context, goal []referenceframe.Input) error {
-<<<<<<< HEAD
-	return a.MoveToJointPositions(ctx, referenceframe.InputsToJointPos(goal), nil)
-=======
-	return a.MoveToJointPositions(ctx, a.model.ProtobufFromInput(goal))
->>>>>>> d8c81cb8
+	return a.MoveToJointPositions(ctx, a.model.ProtobufFromInput(goal), nil)
 }
 
 // TODO: Map out *all* servo defaults so that they are always set correctly.
