--- conflicted
+++ resolved
@@ -36,11 +36,7 @@
 
 func init() {
 	registry.RegisterComponent(arm.Subtype, "wx250s", registry.Component{
-<<<<<<< HEAD
-		Constructor: func(ctx context.Context, r robot.Robot, config config.Component, logger golog.Logger) (interface{}, error) {
-=======
 		RobotConstructor: func(ctx context.Context, r robot.Robot, config config.Component, logger golog.Logger) (interface{}, error) {
->>>>>>> 48e34f82
 			return NewArm(ctx, config.Attributes, r, logger)
 		},
 	})
