// Package wx250s implements the WidowX 250 Robot Arm from Trossen Robotics.
package wx250s

import (
	"context"
	// for embedding model file.
	_ "embed"
	"fmt"
	"math"
	"strconv"
	"sync"
	"time"

	"github.com/edaniels/golog"
	"github.com/jacobsa/go-serial/serial"
	"github.com/pkg/errors"
	"go.viam.com/dynamixel/network"
	"go.viam.com/dynamixel/servo"
	"go.viam.com/dynamixel/servo/s_model"
	"go.viam.com/utils"

	"go.viam.com/rdk/component/arm"
	"go.viam.com/rdk/component/generic"
	"go.viam.com/rdk/config"
	"go.viam.com/rdk/motionplan"
	"go.viam.com/rdk/operation"
	commonpb "go.viam.com/rdk/proto/api/common/v1"
	pb "go.viam.com/rdk/proto/api/component/arm/v1"
	"go.viam.com/rdk/referenceframe"
	"go.viam.com/rdk/registry"
)

//go:embed wx250s_kinematics.json
var wx250smodeljson []byte

func init() {
	registry.RegisterComponent(arm.Subtype, "wx250s", registry.Component{
<<<<<<< HEAD
		Constructor: func(ctx context.Context, r robot.Robot, config config.Component, logger golog.Logger) (interface{}, error) {
			return NewArm(ctx, config.Attributes, r, logger)
=======
		Constructor: func(ctx context.Context, _ registry.Dependencies, config config.Component, logger golog.Logger) (interface{}, error) {
			return NewArm(ctx, config.Attributes, logger)
>>>>>>> 2966109b
		},
	})
}

// SleepAngles are the angles we go to to prepare to turn off torque.
var SleepAngles = map[string]float64{
	"Waist":       2048,
	"Shoulder":    840,
	"Elbow":       3090,
	"Forearm_rot": 2048,
	"Wrist":       2509,
	"Wrist_rot":   2048,
}

// OffAngles are the angles the arm falls into after torque is off.
var OffAngles = map[string]float64{
	"Waist":       2048,
	"Shoulder":    795,
	"Elbow":       3091,
	"Forearm_rot": 2048,
	"Wrist":       2566,
	"Wrist_rot":   2048,
}

// Arm TODO.
type Arm struct {
	generic.Unimplemented
	Joints   map[string][]*servo.Servo
	moveLock *sync.Mutex
	logger   golog.Logger
	robot    robot.Robot
	model    referenceframe.Model
	opMgr    operation.SingleOperationManager
}

// servoPosToDegrees takes a 360 degree 0-4096 servo position, centered at 2048,
// and converts it to degrees, centered at 0.
func servoPosToDegrees(pos float64) float64 {
	return ((pos - 2048) * 180) / 2048
}

// degreeToServoPos takes a 0-centered radian and converts to a 360 degree 0-4096 servo position, centered at 2048.
func degreeToServoPos(pos float64) int {
	return int(2048 + (pos/180)*2048)
}

var (
	portMapping   = map[string]*sync.Mutex{}
	portMappingMu sync.Mutex
)

func getPortMutex(port string) *sync.Mutex {
	portMappingMu.Lock()
	defer portMappingMu.Unlock()
	mu, ok := portMapping[port]
	if !ok {
		mu = &sync.Mutex{}
		portMapping[port] = mu
	}
	return mu
}

// NewArm TODO.
func NewArm(ctx context.Context, attributes config.AttributeMap, r robot.Robot, logger golog.Logger) (arm.LocalArm, error) {
	usbPort := attributes.String("usb_port")
	servos, err := findServos(usbPort, attributes.String("baud_rate"), attributes.String("arm_servo_count"))
	if err != nil {
		return nil, err
	}

	model, err := referenceframe.UnmarshalModelJSON(wx250smodeljson, "")
	if err != nil {
		return nil, err
	}

	return &Arm{
		Joints: map[string][]*servo.Servo{
			"Waist":       {servos[0]},
			"Shoulder":    {servos[1], servos[2]},
			"Elbow":       {servos[3], servos[4]},
			"Forearm_rot": {servos[5]},
			"Wrist":       {servos[6]},
			"Wrist_rot":   {servos[7]},
		},
		moveLock: getPortMutex(usbPort),
		logger:   logger,
		robot:    r,
		model:    model,
	}, nil
}

// GetEndPosition computes and returns the current cartesian position.
func (a *Arm) GetEndPosition(ctx context.Context) (*commonpb.Pose, error) {
	joints, err := a.GetJointPositions(ctx)
	if err != nil {
		return nil, err
	}
	return motionplan.ComputePosition(a.model, joints)
}

// MoveToPosition moves the arm to the specified cartesian position.
func (a *Arm) MoveToPosition(ctx context.Context, pos *commonpb.Pose, worldState *commonpb.WorldState) error {
	ctx, done := a.opMgr.New(ctx)
	defer done()
	return arm.Move(ctx, a.robot, a, pos, worldState)
}

// MoveToJointPositions takes a list of degrees and sets the corresponding joints to that position.
func (a *Arm) MoveToJointPositions(ctx context.Context, jp *pb.JointPositions) error {
	ctx, done := a.opMgr.New(ctx)
	defer done()
	if len(jp.Degrees) > len(a.JointOrder()) {
		return errors.New("passed in too many positions")
	}

	a.moveLock.Lock()

	// TODO(pl): make block configurable
	block := false
	for i, pos := range jp.Degrees {
		a.JointTo(a.JointOrder()[i], degreeToServoPos(pos), block)
	}

	a.moveLock.Unlock()
	return a.WaitForMovement(ctx)
}

// GetJointPositions returns an empty struct, because the wx250s should use joint angles from kinematics.
func (a *Arm) GetJointPositions(ctx context.Context) (*pb.JointPositions, error) {
	return &pb.JointPositions{}, nil
}

// Stop is unimplemented for wx250s.
func (a *Arm) Stop(ctx context.Context) error {
	// RSDK-374: Implement Stop
	return arm.ErrStopUnimplemented
}

// IsMoving returns whether the arm is moving.
func (a *Arm) IsMoving() bool {
	return a.opMgr.OpRunning()
}

// Close will get the arm ready to be turned off.
func (a *Arm) Close() {
	// First, check if we are approximately in the sleep position
	// If so, we can just turn off torque
	// If not, let's move through the home position first
	angles, err := a.GetAllAngles()
	if err != nil {
		a.logger.Errorf("failed to get angles: %s", err)
	}
	alreadyAtSleep := true
	for _, joint := range a.JointOrder() {
		if !within(angles[joint], SleepAngles[joint], 15) && !within(angles[joint], OffAngles[joint], 15) {
			alreadyAtSleep = false
		}
	}
	if !alreadyAtSleep {
		err = a.HomePosition(context.Background())
		if err != nil {
			a.logger.Errorf("Home position error: %s", err)
		}
	}
	err = a.SleepPosition(context.Background())
	if err != nil {
		a.logger.Errorf("Sleep pos error: %s", err)
	}
	err = a.TorqueOff()
	if err != nil {
		a.logger.Errorf("Torque off error: %s", err)
	}
}

// GetAllAngles will return a map of the angles of each joint, denominated in servo position.
func (a *Arm) GetAllAngles() (map[string]float64, error) {
	a.moveLock.Lock()
	defer a.moveLock.Unlock()
	angles := make(map[string]float64)
	for jointName, servos := range a.Joints {
		angleSum := 0
		for _, s := range servos {
			pos, err := s.PresentPosition()
			if err != nil {
				return angles, err
			}
			angleSum += pos
		}
		angleMean := float64(angleSum / len(servos))
		angles[jointName] = angleMean
	}
	return angles, nil
}

// JointOrder TODO.
func (a *Arm) JointOrder() []string {
	return []string{"Waist", "Shoulder", "Elbow", "Forearm_rot", "Wrist", "Wrist_rot"}
}

// PrintPositions print positions of all servos.
// TODO(pl): Print joint names, not just servo numbers.
func (a *Arm) PrintPositions() error {
	posString := ""
	for i, s := range a.GetAllServos() {
		pos, err := s.PresentPosition()
		if err != nil {
			return err
		}
		posString = fmt.Sprintf("%s || %d : %d, %f degrees", posString, i, pos, servoPosToDegrees(float64(pos)))
	}
	return nil
}

// GetAllServos return a slice containing all servos in the arm.
func (a *Arm) GetAllServos() []*servo.Servo {
	var servos []*servo.Servo
	for _, joint := range a.JointOrder() {
		servos = append(servos, a.Joints[joint]...)
	}
	return servos
}

// GetServos returns a slice containing all servos in the named joint.
func (a *Arm) GetServos(jointName string) []*servo.Servo {
	var servos []*servo.Servo
	servos = append(servos, a.Joints[jointName]...)
	return servos
}

// SetAcceleration sets acceleration for servos.
func (a *Arm) SetAcceleration(accel int) error {
	a.moveLock.Lock()
	defer a.moveLock.Unlock()
	for _, s := range a.GetAllServos() {
		err := s.SetProfileAcceleration(accel)
		if err != nil {
			return err
		}
	}
	return nil
}

// SetVelocity set velocity for servos in travel time;
// recommended value 1000.
func (a *Arm) SetVelocity(veloc int) error {
	a.moveLock.Lock()
	defer a.moveLock.Unlock()
	for _, s := range a.GetAllServos() {
		err := s.SetProfileVelocity(veloc)
		if err != nil {
			return err
		}
	}
	return nil
}

// TorqueOn turns on torque for all servos.
func (a *Arm) TorqueOn() error {
	a.moveLock.Lock()
	defer a.moveLock.Unlock()
	for _, s := range a.GetAllServos() {
		err := s.SetTorqueEnable(true)
		if err != nil {
			return err
		}
	}
	return nil
}

// TorqueOff turns off torque for all servos.
func (a *Arm) TorqueOff() error {
	a.moveLock.Lock()
	defer a.moveLock.Unlock()
	for _, s := range a.GetAllServos() {
		err := s.SetTorqueEnable(false)
		if err != nil {
			return err
		}
	}
	return nil
}

// JointTo sets a joint to a position.
func (a *Arm) JointTo(jointName string, pos int, block bool) {
	if pos > 4095 {
		pos = 4095
	} else if pos < 0 {
		pos = 0
	}

	err := servo.GoalAndTrack(pos, block, a.GetServos(jointName)...)
	if err != nil {
		a.logger.Errorf("%s jointTo error: %s", jointName, err)
	}
}

// SleepPosition goes back to the sleep position, ready to turn off torque.
func (a *Arm) SleepPosition(ctx context.Context) error {
	a.moveLock.Lock()
	sleepWait := false
	a.JointTo("Waist", 2048, sleepWait)
	a.JointTo("Shoulder", 840, sleepWait)
	a.JointTo("Wrist_rot", 2048, sleepWait)
	a.JointTo("Wrist", 2509, sleepWait)
	a.JointTo("Forearm_rot", 2048, sleepWait)
	a.JointTo("Elbow", 3090, sleepWait)
	a.moveLock.Unlock()
	return a.WaitForMovement(ctx)
}

// GetMoveLock TODO.
func (a *Arm) GetMoveLock() *sync.Mutex {
	return a.moveLock
}

// HomePosition goes to the home position.
func (a *Arm) HomePosition(ctx context.Context) error {
	a.moveLock.Lock()

	wait := false
	for jointName := range a.Joints {
		a.JointTo(jointName, 2048, wait)
	}
	a.moveLock.Unlock()
	return a.WaitForMovement(ctx)
}

// CurrentInputs TODO.
func (a *Arm) CurrentInputs(ctx context.Context) ([]referenceframe.Input, error) {
	res, err := a.GetJointPositions(ctx)
	if err != nil {
		return nil, err
	}
	return referenceframe.JointPosToInputs(res), nil
}

// GoToInputs TODO.
func (a *Arm) GoToInputs(ctx context.Context, goal []referenceframe.Input) error {
	return a.MoveToJointPositions(ctx, referenceframe.InputsToJointPos(goal))
}

// WaitForMovement takes some servos, and will block until the servos are done moving.
func (a *Arm) WaitForMovement(ctx context.Context) error {
	a.moveLock.Lock()
	defer a.moveLock.Unlock()
	allAtPos := false

	for !allAtPos {
		if !utils.SelectContextOrWait(ctx, 200*time.Millisecond) {
			return ctx.Err()
		}
		allAtPos = true
		for _, s := range a.GetAllServos() {
			isMoving, err := s.Moving()
			if err != nil {
				return err
			}
			// TODO(pl): Make this configurable
			if isMoving != 0 {
				allAtPos = false
			}
		}
	}
	return nil
}

// ModelFrame TODO.
func (a *Arm) ModelFrame() referenceframe.Model {
	return a.model
}

func setServoDefaults(newServo *servo.Servo) error {
	dm, err := newServo.DriveMode()
	if err != nil {
		return errors.Wrapf(err, "error DriveMode servo %d", newServo.ID)
	}
	if dm == 4 {
		err = newServo.SetDriveMode(0)
		if err != nil {
			return errors.Wrapf(err, "error SetDriveMode0 servo %d", newServo.ID)
		}
	}
	if dm == 5 {
		err = newServo.SetDriveMode(1)
		if err != nil {
			return errors.Wrapf(err, "error DriveMode1 servo %d", newServo.ID)
		}
	}
	err = newServo.SetPGain(2800)
	if err != nil {
		return errors.Wrapf(err, "error SetPGain servo %d", newServo.ID)
	}
	err = newServo.SetIGain(50)
	if err != nil {
		return errors.Wrapf(err, "error SetIGain servo %d", newServo.ID)
	}
	err = newServo.SetTorqueEnable(true)
	if err != nil {
		return errors.Wrapf(err, "error SetTorqueEnable servo %d", newServo.ID)
	}
	err = newServo.SetProfileVelocity(50)
	if err != nil {
		return errors.Wrapf(err, "error SetProfileVelocity servo %d", newServo.ID)
	}
	err = newServo.SetProfileAcceleration(10)
	if err != nil {
		return errors.Wrapf(err, "error SetProfileAcceleration servo %d", newServo.ID)
	}
	return nil
}

// findServos find the specified number of Dynamixel servos on the specified USB port
// we are going to hardcode some USB parameters that we will literally never want to change.
func findServos(usbPort, baudRateStr, armServoCountStr string) ([]*servo.Servo, error) {
	baudRate, err := strconv.Atoi(baudRateStr)
	if err != nil {
		return nil, errors.Wrap(err, "mangled baudrate")
	}
	armServoCount, err := strconv.Atoi(armServoCountStr)
	if err != nil {
		return nil, errors.Wrap(err, "mangled servo count")
	}

	options := serial.OpenOptions{
		PortName:              usbPort,
		BaudRate:              uint(baudRate),
		DataBits:              8,
		StopBits:              1,
		MinimumReadSize:       0,
		InterCharacterTimeout: 100,
	}

	serial, err := serial.Open(options)
	if err != nil {
		return nil, errors.Wrap(err, "error opening serial port")
	}

	var servos []*servo.Servo

	network := network.New(serial)

	// By default, Dynamixel servos come 1-indexed out of the box because reasons
	for i := 1; i <= armServoCount; i++ {
		// Get model ID of each servo
		newServo, err := s_model.New(network, i)
		if err != nil {
			return nil, errors.Wrapf(err, "error initializing servo %d", i)
		}

		err = setServoDefaults(newServo)
		if err != nil {
			return nil, err
		}

		servos = append(servos, newServo)
	}

	return servos, nil
}

func within(a, b, c float64) bool {
	return math.Abs(a-b) <= c
}<|MERGE_RESOLUTION|>--- conflicted
+++ resolved
@@ -28,6 +28,7 @@
 	pb "go.viam.com/rdk/proto/api/component/arm/v1"
 	"go.viam.com/rdk/referenceframe"
 	"go.viam.com/rdk/registry"
+	"go.viam.com/rdk/robot"
 )
 
 //go:embed wx250s_kinematics.json
@@ -35,13 +36,8 @@
 
 func init() {
 	registry.RegisterComponent(arm.Subtype, "wx250s", registry.Component{
-<<<<<<< HEAD
-		Constructor: func(ctx context.Context, r robot.Robot, config config.Component, logger golog.Logger) (interface{}, error) {
+		RobotConstructor: func(ctx context.Context, r robot.Robot, config config.Component, logger golog.Logger) (interface{}, error) {
 			return NewArm(ctx, config.Attributes, r, logger)
-=======
-		Constructor: func(ctx context.Context, _ registry.Dependencies, config config.Component, logger golog.Logger) (interface{}, error) {
-			return NewArm(ctx, config.Attributes, logger)
->>>>>>> 2966109b
 		},
 	})
 }
