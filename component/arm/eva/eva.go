--- conflicted
+++ resolved
@@ -352,11 +352,7 @@
 }
 
 func (e *eva) GoToInputs(ctx context.Context, goal []referenceframe.Input) error {
-<<<<<<< HEAD
-	return e.MoveToJointPositions(ctx, referenceframe.InputsToJointPos(goal), nil)
-=======
-	return e.MoveToJointPositions(ctx, e.model.ProtobufFromInput(goal))
->>>>>>> d8c81cb8
+	return e.MoveToJointPositions(ctx, e.model.ProtobufFromInput(goal), nil)
 }
 
 // EvaModel() returns the kinematics model of the Eva, also has all Frame information.
