// Package eva implements the Eva robot from Automata.
package eva

import (
	"bytes"
	"context"
	// for embedding model file.
	_ "embed"
	"encoding/json"
	"fmt"
	"io"
	"io/ioutil"
	"net/http"
	"strings"
	"sync"
	"time"

	"github.com/edaniels/golog"
	"github.com/pkg/errors"
	"go.uber.org/multierr"
	"go.viam.com/utils"

	"go.viam.com/rdk/component/arm"
	"go.viam.com/rdk/component/generic"
	"go.viam.com/rdk/config"
	"go.viam.com/rdk/motionplan"
	"go.viam.com/rdk/operation"
	commonpb "go.viam.com/rdk/proto/api/common/v1"
	pb "go.viam.com/rdk/proto/api/component/arm/v1"
	"go.viam.com/rdk/referenceframe"
	"go.viam.com/rdk/registry"
	"go.viam.com/rdk/robot"
)

const (
	modelname = "eva"
)

// AttrConfig is used for converting config attributes.
type AttrConfig struct {
	Token string `json:"token"`
	Host  string `json:"host"`
}

//go:embed eva_kinematics.json
var evamodeljson []byte

func init() {
	registry.RegisterComponent(arm.Subtype, modelname, registry.Component{
<<<<<<< HEAD
		Constructor: func(ctx context.Context, r robot.Robot, config config.Component, logger golog.Logger) (interface{}, error) {
=======
		RobotConstructor: func(ctx context.Context, r robot.Robot, config config.Component, logger golog.Logger) (interface{}, error) {
>>>>>>> 48e34f82
			return NewEva(ctx, r, config, logger)
		},
	})

	config.RegisterComponentAttributeMapConverter(arm.SubtypeName, modelname,
		func(attributes config.AttributeMap) (interface{}, error) {
			var conf AttrConfig
			return config.TransformAttributeMapToStruct(&conf, attributes)
		},
		&AttrConfig{})
}

type evaData struct {
	// map[estop:false]
	Global map[string]interface{}

	// map[d0:false d1:false d2:false d3:false ee_a0:0.034 ee_a1:0.035 ee_d0:false ee_d1:false]
	GlobalInputs map[string]interface{} `json:"global.inputs"`

	// map[d0:false d1:false d2:false d3:false ee_d0:false ee_d1:false]
	GlobalOutputs map[string]interface{} `json:"global.outputs"`

	// scheduler : map[enabled:false]
	Scheduler map[string]interface{}

	// [0.0008628905634395778 0 0.0002876301878131926 0 -0.00038350690738298 0.0005752603756263852]
	ServosPosition []float64 `json:"servos.telemetry.position"`

	// [53.369998931884766 43.75 43.869998931884766 43.869998931884766 51 48.619998931884766]
	ServosTemperature []float64 `json:"servos.telemetry.temperature"`

	// [0 0 0 0 0 0]
	ServosVelocity []float64 `json:"servos.telemetry.velocity"`

	// map[loop_count:1 loop_target:1 run_mode:not_running state:ready toolpath_hash:4d8 toolpath_name:Uploaded]
	Control map[string]interface{}
}

type eva struct {
	generic.Unimplemented
	host         string
	version      string
	token        string
	sessionToken string

	moveLock *sync.Mutex
	logger   golog.Logger
	model    referenceframe.Model
	robot    robot.Robot

	frameJSON []byte

	opMgr operation.SingleOperationManager
}

func (e *eva) GetJointPositions(ctx context.Context) (*pb.JointPositions, error) {
	data, err := e.DataSnapshot(ctx)
	if err != nil {
		return &pb.JointPositions{}, err
	}
	return referenceframe.JointPositionsFromRadians(data.ServosPosition), nil
}

// GetEndPosition computes and returns the current cartesian position.
func (e *eva) GetEndPosition(ctx context.Context) (*commonpb.Pose, error) {
	joints, err := e.GetJointPositions(ctx)
	if err != nil {
		return nil, err
	}
	return motionplan.ComputePosition(e.model, joints)
}

// MoveToPosition moves the arm to the specified cartesian position.
func (e *eva) MoveToPosition(ctx context.Context, pos *commonpb.Pose, worldState *commonpb.WorldState) error {
	ctx, done := e.opMgr.New(ctx)
	defer done()
	return arm.Move(ctx, e.robot, e, pos, worldState)
}

func (e *eva) MoveToJointPositions(ctx context.Context, newPositions *pb.JointPositions) error {
	ctx, done := e.opMgr.New(ctx)
	defer done()

	radians := referenceframe.JointPositionsToRadians(newPositions)

	err := e.doMoveJoints(ctx, radians)
	if err == nil {
		return nil
	}

	if !strings.Contains(err.Error(), "Reset hard errors first") {
		return err
	}

	if err2 := e.resetErrors(ctx); err2 != nil {
		return errors.Wrapf(multierr.Combine(err, err2), "move failure, and couldn't reset errors")
	}

	return e.doMoveJoints(ctx, radians)
}

func (e *eva) doMoveJoints(ctx context.Context, joints []float64) error {
	if err := e.apiLock(ctx); err != nil {
		return err
	}
	defer e.apiUnlock(ctx)

	return e.apiControlGoTo(ctx, joints)
}

func (e *eva) apiRequest(ctx context.Context, method string, path string, payload interface{}, auth bool, out interface{}) error {
	return e.apiRequestRetry(ctx, method, path, payload, auth, out, true)
}

func (e *eva) apiRequestRetry(
	ctx context.Context,
	method string,
	path string,
	payload interface{},
	auth bool,
	out interface{},
	retry bool,
) error {
	fullPath := fmt.Sprintf("http://%s/api/%s/%s", e.host, e.version, path)

	var reqReader io.Reader
	if payload != nil {
		data, err := json.Marshal(payload)
		if err != nil {
			return err
		}
		reqReader = bytes.NewReader(data)
	}

	req, err := http.NewRequest(method, fullPath, reqReader)
	if err != nil {
		return err
	}
	req = req.WithContext(ctx)

	if auth {
		req.Header.Add("Authorization", fmt.Sprintf("Bearer %s", e.sessionToken))
	}

	res, err := http.DefaultClient.Do(req)
	if err != nil {
		return err
	}
	defer func() {
		utils.UncheckedError(res.Body.Close())
	}()

	if res.StatusCode == 401 {
		// need to login

		if !retry {
			return errors.New("got 401 from eva after trying to login")
		}

		type Temp struct {
			Token string
		}
		t := Temp{}
		err = e.apiRequestRetry(ctx, "POST", "auth", map[string]string{"token": e.token}, false, &t, false)
		if err != nil {
			return err
		}

		e.sessionToken = t.Token
		return e.apiRequestRetry(ctx, method, path, payload, auth, out, false)
	}

	if res.StatusCode != 200 {
		more := ""
		if res.Body != nil {
			more2, e2 := ioutil.ReadAll(res.Body)
			if e2 == nil {
				more = string(more2)
			}
		}

		return errors.Errorf("got unexpected response code: %d for %s %s", res.StatusCode, fullPath, more)
	}

	if out == nil {
		return nil
	}

	if !strings.HasPrefix(res.Header["Content-Type"][0], "application/json") {
		return errors.Errorf("expected json response from eva, got: %v", res.Header["Content-Type"])
	}

	decoder := json.NewDecoder(res.Body)

	return decoder.Decode(out)
}

func (e *eva) apiName(ctx context.Context) (string, error) {
	type Temp struct {
		Name string
	}
	t := Temp{}

	err := e.apiRequest(ctx, "GET", "name", nil, false, &t)
	if err != nil {
		return "", err
	}

	return t.Name, nil
}

func (e *eva) resetErrors(ctx context.Context) error {
	e.moveLock.Lock()
	defer e.moveLock.Unlock()

	err := e.apiLock(ctx)
	if err != nil {
		return err
	}
	defer e.apiUnlock(ctx)

	err = e.apiRequest(ctx, "POST", "controls/reset_errors", nil, true, nil)
	if err != nil {
		return err
	}
	utils.SelectContextOrWait(ctx, 100*time.Millisecond)
	return ctx.Err()
}

func (e *eva) Stop(ctx context.Context) error {
	// RSDK-374: Implement Stop
	return arm.ErrStopUnimplemented
}

func (e *eva) IsMoving(ctx context.Context) (bool, error) {
	return e.opMgr.OpRunning(), nil
}

func (e *eva) DataSnapshot(ctx context.Context) (evaData, error) {
	type Temp struct {
		Snapshot evaData
	}
	res := Temp{}

	err := e.apiRequest(ctx, "GET", "data/snapshot", nil, true, &res)
	return res.Snapshot, err
}

func (e *eva) apiControlGoTo(ctx context.Context, joints []float64) error {
	body := map[string]interface{}{"joints": joints, "mode": "teach"} // TODO(erh): change to automatic
	err := e.apiRequest(ctx, "POST", "controls/go_to", &body, true, nil)
	if err != nil {
		return err
	}

	// we have to poll till we're done to unlock safely
	return e.loopTillNotRunning(ctx)
}

func (e *eva) loopTillNotRunning(ctx context.Context) error {
	for {
		data, err := e.DataSnapshot(ctx)
		if err != nil {
			return err
		}

		if data.Control["run_mode"] == "not_running" {
			break
		}

		if !utils.SelectContextOrWait(ctx, 10*time.Millisecond) {
			return ctx.Err()
		}
	}

	return nil
}

func (e *eva) apiLock(ctx context.Context) error {
	return e.apiRequest(ctx, "POST", "controls/lock", nil, true, nil)
}

func (e *eva) apiUnlock(ctx context.Context) {
	err := e.apiRequest(ctx, "DELETE", "controls/lock", nil, true, nil)
	if err != nil {
		e.logger.Debugf("eva unlock failed: %s", err)
	}
}

// ModelFrame returns all the information necessary for including the arm in a FrameSystem.
func (e *eva) ModelFrame() referenceframe.Model {
	return e.model
}

func (e *eva) CurrentInputs(ctx context.Context) ([]referenceframe.Input, error) {
	res, err := e.GetJointPositions(ctx)
	if err != nil {
		return nil, err
	}
	return referenceframe.JointPosToInputs(res), nil
}

func (e *eva) GoToInputs(ctx context.Context, goal []referenceframe.Input) error {
	return e.MoveToJointPositions(ctx, referenceframe.InputsToJointPos(goal))
}

// EvaModel() returns the kinematics model of the Eva, also has all Frame information.
func evaModel() (referenceframe.Model, error) {
	return referenceframe.UnmarshalModelJSON(evamodeljson, "")
}

// NewEva TODO.
func NewEva(ctx context.Context, r robot.Robot, cfg config.Component, logger golog.Logger) (arm.LocalArm, error) {
	model, err := evaModel()
	if err != nil {
		return nil, err
	}

	e := &eva{
		host:      cfg.ConvertedAttributes.(*AttrConfig).Host,
		version:   "v1",
		token:     cfg.ConvertedAttributes.(*AttrConfig).Token,
		logger:    logger,
		moveLock:  &sync.Mutex{},
		model:     model,
		robot:     r,
		frameJSON: evamodeljson,
	}

	name, err := e.apiName(ctx)
	if err != nil {
		return nil, err
	}

	e.logger.Debugf("connected to eva: %v", name)

	return e, nil
}<|MERGE_RESOLUTION|>--- conflicted
+++ resolved
@@ -4,6 +4,7 @@
 import (
 	"bytes"
 	"context"
+
 	// for embedding model file.
 	_ "embed"
 	"encoding/json"
@@ -47,11 +48,7 @@
 
 func init() {
 	registry.RegisterComponent(arm.Subtype, modelname, registry.Component{
-<<<<<<< HEAD
-		Constructor: func(ctx context.Context, r robot.Robot, config config.Component, logger golog.Logger) (interface{}, error) {
-=======
 		RobotConstructor: func(ctx context.Context, r robot.Robot, config config.Component, logger golog.Logger) (interface{}, error) {
->>>>>>> 48e34f82
 			return NewEva(ctx, r, config, logger)
 		},
 	})
