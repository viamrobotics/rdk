--- conflicted
+++ resolved
@@ -4,6 +4,7 @@
 import (
 	"bytes"
 	"context"
+
 	// for embedding model file.
 	_ "embed"
 	"encoding/json"
@@ -360,11 +361,7 @@
 }
 
 // NewEva TODO.
-<<<<<<< HEAD
-func NewEva(ctx context.Context, r robot.Robot, cfg config.Component, logger golog.Logger) (arm.Arm, error) {
-=======
-func NewEva(ctx context.Context, cfg config.Component, logger golog.Logger) (arm.LocalArm, error) {
->>>>>>> ab16d121
+func NewEva(ctx context.Context, r robot.Robot, cfg config.Component, logger golog.Logger) (arm.LocalArm, error) {
 	model, err := evaModel()
 	if err != nil {
 		return nil, err
