// Package eva implements the Eva robot from Automata.
package eva

import (
	"bytes"
	"context"
	// for embedding model file.
	_ "embed"
	"encoding/json"
	"fmt"
	"io"
	"io/ioutil"
	"net/http"
	"strings"
	"sync"
	"time"

	"github.com/edaniels/golog"
	"github.com/pkg/errors"
	"go.uber.org/multierr"
	"go.viam.com/utils"

	"go.viam.com/rdk/component/arm"
	"go.viam.com/rdk/component/generic"
	"go.viam.com/rdk/config"
	"go.viam.com/rdk/motionplan"
	"go.viam.com/rdk/operation"
	commonpb "go.viam.com/rdk/proto/api/common/v1"
	pb "go.viam.com/rdk/proto/api/component/arm/v1"
	"go.viam.com/rdk/referenceframe"
	"go.viam.com/rdk/registry"
)

const (
	modelname = "eva"
)

// AttrConfig is used for converting config attributes.
type AttrConfig struct {
	Token string `json:"token"`
	Host  string `json:"host"`
}

//go:embed eva_kinematics.json
var evamodeljson []byte

func init() {
	registry.RegisterComponent(arm.Subtype, modelname, registry.Component{
<<<<<<< HEAD
		Constructor: func(ctx context.Context, r robot.Robot, config config.Component, logger golog.Logger) (interface{}, error) {
			return NewEva(ctx, r, config, logger)
=======
		Constructor: func(ctx context.Context, _ registry.Dependencies, config config.Component, logger golog.Logger) (interface{}, error) {
			return NewEva(ctx, config, logger)
>>>>>>> 2966109b
		},
	})

	config.RegisterComponentAttributeMapConverter(arm.SubtypeName, modelname,
		func(attributes config.AttributeMap) (interface{}, error) {
			var conf AttrConfig
			return config.TransformAttributeMapToStruct(&conf, attributes)
		},
		&AttrConfig{})
}

type evaData struct {
	// map[estop:false]
	Global map[string]interface{}

	// map[d0:false d1:false d2:false d3:false ee_a0:0.034 ee_a1:0.035 ee_d0:false ee_d1:false]
	GlobalInputs map[string]interface{} `json:"global.inputs"`

	// map[d0:false d1:false d2:false d3:false ee_d0:false ee_d1:false]
	GlobalOutputs map[string]interface{} `json:"global.outputs"`

	// scheduler : map[enabled:false]
	Scheduler map[string]interface{}

	// [0.0008628905634395778 0 0.0002876301878131926 0 -0.00038350690738298 0.0005752603756263852]
	ServosPosition []float64 `json:"servos.telemetry.position"`

	// [53.369998931884766 43.75 43.869998931884766 43.869998931884766 51 48.619998931884766]
	ServosTemperature []float64 `json:"servos.telemetry.temperature"`

	// [0 0 0 0 0 0]
	ServosVelocity []float64 `json:"servos.telemetry.velocity"`

	// map[loop_count:1 loop_target:1 run_mode:not_running state:ready toolpath_hash:4d8 toolpath_name:Uploaded]
	Control map[string]interface{}
}

type eva struct {
	generic.Unimplemented
	host         string
	version      string
	token        string
	sessionToken string

	moveLock *sync.Mutex
	logger   golog.Logger
	model    referenceframe.Model
	robot    robot.Robot

	frameJSON []byte

	opMgr operation.SingleOperationManager
}

func (e *eva) GetJointPositions(ctx context.Context) (*pb.JointPositions, error) {
	data, err := e.DataSnapshot(ctx)
	if err != nil {
		return &pb.JointPositions{}, err
	}
	return referenceframe.JointPositionsFromRadians(data.ServosPosition), nil
}

// GetEndPosition computes and returns the current cartesian position.
func (e *eva) GetEndPosition(ctx context.Context) (*commonpb.Pose, error) {
	joints, err := e.GetJointPositions(ctx)
	if err != nil {
		return nil, err
	}
	return motionplan.ComputePosition(e.model, joints)
}

// MoveToPosition moves the arm to the specified cartesian position.
func (e *eva) MoveToPosition(ctx context.Context, pos *commonpb.Pose, worldState *commonpb.WorldState) error {
	ctx, done := e.opMgr.New(ctx)
	defer done()
	return arm.Move(ctx, e.robot, e, pos, worldState)
}

func (e *eva) MoveToJointPositions(ctx context.Context, newPositions *pb.JointPositions) error {
	ctx, done := e.opMgr.New(ctx)
	defer done()

	radians := referenceframe.JointPositionsToRadians(newPositions)

	err := e.doMoveJoints(ctx, radians)
	if err == nil {
		return nil
	}

	if !strings.Contains(err.Error(), "Reset hard errors first") {
		return err
	}

	if err2 := e.resetErrors(ctx); err2 != nil {
		return errors.Wrapf(multierr.Combine(err, err2), "move failure, and couldn't reset errors")
	}

	return e.doMoveJoints(ctx, radians)
}

func (e *eva) doMoveJoints(ctx context.Context, joints []float64) error {
	if err := e.apiLock(ctx); err != nil {
		return err
	}
	defer e.apiUnlock(ctx)

	return e.apiControlGoTo(ctx, joints)
}

func (e *eva) apiRequest(ctx context.Context, method string, path string, payload interface{}, auth bool, out interface{}) error {
	return e.apiRequestRetry(ctx, method, path, payload, auth, out, true)
}

func (e *eva) apiRequestRetry(
	ctx context.Context,
	method string,
	path string,
	payload interface{},
	auth bool,
	out interface{},
	retry bool,
) error {
	fullPath := fmt.Sprintf("http://%s/api/%s/%s", e.host, e.version, path)

	var reqReader io.Reader
	if payload != nil {
		data, err := json.Marshal(payload)
		if err != nil {
			return err
		}
		reqReader = bytes.NewReader(data)
	}

	req, err := http.NewRequest(method, fullPath, reqReader)
	if err != nil {
		return err
	}
	req = req.WithContext(ctx)

	if auth {
		req.Header.Add("Authorization", fmt.Sprintf("Bearer %s", e.sessionToken))
	}

	res, err := http.DefaultClient.Do(req)
	if err != nil {
		return err
	}
	defer func() {
		utils.UncheckedError(res.Body.Close())
	}()

	if res.StatusCode == 401 {
		// need to login

		if !retry {
			return errors.New("got 401 from eva after trying to login")
		}

		type Temp struct {
			Token string
		}
		t := Temp{}
		err = e.apiRequestRetry(ctx, "POST", "auth", map[string]string{"token": e.token}, false, &t, false)
		if err != nil {
			return err
		}

		e.sessionToken = t.Token
		return e.apiRequestRetry(ctx, method, path, payload, auth, out, false)
	}

	if res.StatusCode != 200 {
		more := ""
		if res.Body != nil {
			more2, e2 := ioutil.ReadAll(res.Body)
			if e2 == nil {
				more = string(more2)
			}
		}

		return errors.Errorf("got unexpected response code: %d for %s %s", res.StatusCode, fullPath, more)
	}

	if out == nil {
		return nil
	}

	if !strings.HasPrefix(res.Header["Content-Type"][0], "application/json") {
		return errors.Errorf("expected json response from eva, got: %v", res.Header["Content-Type"])
	}

	decoder := json.NewDecoder(res.Body)

	return decoder.Decode(out)
}

func (e *eva) apiName(ctx context.Context) (string, error) {
	type Temp struct {
		Name string
	}
	t := Temp{}

	err := e.apiRequest(ctx, "GET", "name", nil, false, &t)
	if err != nil {
		return "", err
	}

	return t.Name, nil
}

func (e *eva) resetErrors(ctx context.Context) error {
	e.moveLock.Lock()
	defer e.moveLock.Unlock()

	err := e.apiLock(ctx)
	if err != nil {
		return err
	}
	defer e.apiUnlock(ctx)

	err = e.apiRequest(ctx, "POST", "controls/reset_errors", nil, true, nil)
	if err != nil {
		return err
	}
	utils.SelectContextOrWait(ctx, 100*time.Millisecond)
	return ctx.Err()
}

func (e *eva) Stop(ctx context.Context) error {
	// RSDK-374: Implement Stop
	return arm.ErrStopUnimplemented
}

func (e *eva) IsMoving() bool {
	return e.opMgr.OpRunning()
}

func (e *eva) DataSnapshot(ctx context.Context) (evaData, error) {
	type Temp struct {
		Snapshot evaData
	}
	res := Temp{}

	err := e.apiRequest(ctx, "GET", "data/snapshot", nil, true, &res)
	return res.Snapshot, err
}

func (e *eva) apiControlGoTo(ctx context.Context, joints []float64) error {
	body := map[string]interface{}{"joints": joints, "mode": "teach"} // TODO(erh): change to automatic
	err := e.apiRequest(ctx, "POST", "controls/go_to", &body, true, nil)
	if err != nil {
		return err
	}

	// we have to poll till we're done to unlock safely
	return e.loopTillNotRunning(ctx)
}

func (e *eva) loopTillNotRunning(ctx context.Context) error {
	for {
		data, err := e.DataSnapshot(ctx)
		if err != nil {
			return err
		}

		if data.Control["run_mode"] == "not_running" {
			break
		}

		if !utils.SelectContextOrWait(ctx, 10*time.Millisecond) {
			return ctx.Err()
		}
	}

	return nil
}

func (e *eva) apiLock(ctx context.Context) error {
	return e.apiRequest(ctx, "POST", "controls/lock", nil, true, nil)
}

func (e *eva) apiUnlock(ctx context.Context) {
	err := e.apiRequest(ctx, "DELETE", "controls/lock", nil, true, nil)
	if err != nil {
		e.logger.Debugf("eva unlock failed: %s", err)
	}
}

// ModelFrame returns all the information necessary for including the arm in a FrameSystem.
func (e *eva) ModelFrame() referenceframe.Model {
	return e.model
}

func (e *eva) CurrentInputs(ctx context.Context) ([]referenceframe.Input, error) {
	res, err := e.GetJointPositions(ctx)
	if err != nil {
		return nil, err
	}
	return referenceframe.JointPosToInputs(res), nil
}

func (e *eva) GoToInputs(ctx context.Context, goal []referenceframe.Input) error {
	return e.MoveToJointPositions(ctx, referenceframe.InputsToJointPos(goal))
}

// EvaModel() returns the kinematics model of the Eva, also has all Frame information.
func evaModel() (referenceframe.Model, error) {
	return referenceframe.UnmarshalModelJSON(evamodeljson, "")
}

// NewEva TODO.
func NewEva(ctx context.Context, r robot.Robot, cfg config.Component, logger golog.Logger) (arm.LocalArm, error) {
	model, err := evaModel()
	if err != nil {
		return nil, err
	}

	e := &eva{
		host:      cfg.ConvertedAttributes.(*AttrConfig).Host,
		version:   "v1",
		token:     cfg.ConvertedAttributes.(*AttrConfig).Token,
		logger:    logger,
		moveLock:  &sync.Mutex{},
		model:     model,
		robot:     r,
		frameJSON: evamodeljson,
	}

	name, err := e.apiName(ctx)
	if err != nil {
		return nil, err
	}

	e.logger.Debugf("connected to eva: %v", name)

	return e, nil
}<|MERGE_RESOLUTION|>--- conflicted
+++ resolved
@@ -4,6 +4,7 @@
 import (
 	"bytes"
 	"context"
+
 	// for embedding model file.
 	_ "embed"
 	"encoding/json"
@@ -29,6 +30,7 @@
 	pb "go.viam.com/rdk/proto/api/component/arm/v1"
 	"go.viam.com/rdk/referenceframe"
 	"go.viam.com/rdk/registry"
+	"go.viam.com/rdk/robot"
 )
 
 const (
@@ -46,13 +48,8 @@
 
 func init() {
 	registry.RegisterComponent(arm.Subtype, modelname, registry.Component{
-<<<<<<< HEAD
-		Constructor: func(ctx context.Context, r robot.Robot, config config.Component, logger golog.Logger) (interface{}, error) {
+		RobotConstructor: func(ctx context.Context, r robot.Robot, config config.Component, logger golog.Logger) (interface{}, error) {
 			return NewEva(ctx, r, config, logger)
-=======
-		Constructor: func(ctx context.Context, _ registry.Dependencies, config config.Component, logger golog.Logger) (interface{}, error) {
-			return NewEva(ctx, config, logger)
->>>>>>> 2966109b
 		},
 	})
 
