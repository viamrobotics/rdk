// Package arm defines the arm that a robot uses to manipulate objects.
package arm

import (
	"context"
	"fmt"
	"math"
	"sync"

	"github.com/edaniels/golog"
	"github.com/pkg/errors"
	viamutils "go.viam.com/utils"
	"go.viam.com/utils/rpc"

	"go.viam.com/rdk/component/generic"
	"go.viam.com/rdk/config"
	"go.viam.com/rdk/data"
	"go.viam.com/rdk/motionplan"
	commonpb "go.viam.com/rdk/proto/api/common/v1"
	pb "go.viam.com/rdk/proto/api/component/arm/v1"
	"go.viam.com/rdk/referenceframe"
	"go.viam.com/rdk/registry"
	"go.viam.com/rdk/resource"
	"go.viam.com/rdk/rlog"
	"go.viam.com/rdk/robot"
	"go.viam.com/rdk/robot/framesystem"
	"go.viam.com/rdk/subtype"
	"go.viam.com/rdk/utils"
)

var numCPUs = 4

func init() {
	registry.RegisterResourceSubtype(Subtype, registry.ResourceSubtype{
		Reconfigurable: WrapWithReconfigurable,
		Status: func(ctx context.Context, resource interface{}) (interface{}, error) {
			return CreateStatus(ctx, resource)
		},
		RegisterRPCService: func(ctx context.Context, rpcServer rpc.Server, subtypeSvc subtype.Service) error {
			return rpcServer.RegisterServiceServer(
				ctx,
				&pb.ArmService_ServiceDesc,
				NewServer(subtypeSvc),
				pb.RegisterArmServiceHandlerFromEndpoint,
			)
		},
		RPCServiceDesc: &pb.ArmService_ServiceDesc,
		RPCClient: func(ctx context.Context, conn rpc.ClientConn, name string, logger golog.Logger) interface{} {
			return NewClientFromConn(ctx, conn, name, logger)
		},
	})

	data.RegisterCollector(data.MethodMetadata{
		Subtype:    SubtypeName,
		MethodName: getEndPosition.String(),
	}, newGetEndPositionCollector)
	data.RegisterCollector(data.MethodMetadata{
		Subtype:    SubtypeName,
		MethodName: getJointPositions.String(),
	}, newGetJointPositionsCollector)
}

// SubtypeName is a constant that identifies the component resource subtype string "arm".
const SubtypeName = resource.SubtypeName("arm")

// Subtype is a constant that identifies the component resource subtype.
var Subtype = resource.NewSubtype(
	resource.ResourceNamespaceRDK,
	resource.ResourceTypeComponent,
	SubtypeName,
)

// Named is a helper for getting the named Arm's typed resource name.
func Named(name string) resource.Name {
	return resource.NameFromSubtype(Subtype, name)
}

// An Arm represents a physical robotic arm that exists in three-dimensional space.
type Arm interface {
	// GetEndPosition returns the current position of the arm.
	GetEndPosition(ctx context.Context) (*commonpb.Pose, error)

	// MoveToPosition moves the arm to the given absolute position.
	// The worldState argument should be treated as optional by all implementing drivers
	// This will block until done or a new operation cancels this one
	MoveToPosition(ctx context.Context, pose *commonpb.Pose, worldState *commonpb.WorldState) error

	// MoveToJointPositions moves the arm's joints to the given positions.
	// This will block until done or a new operation cancels this one
	MoveToJointPositions(ctx context.Context, positionDegs *pb.JointPositions) error

	// GetJointPositions returns the current joint positions of the arm.
	GetJointPositions(ctx context.Context) (*pb.JointPositions, error)

	// Stop stops the arm. It is assumed the arm stops immediately.
	Stop(ctx context.Context) error

	generic.Generic
	referenceframe.ModelFramer
	referenceframe.InputEnabled
}

// A LocalArm represents an Arm that can report whether it is moving or not.
type LocalArm interface {
	Arm

	resource.MovingCheckable
}

var (
	_ = Arm(&reconfigurableArm{})
	_ = LocalArm(&reconfigurableLocalArm{})
	_ = resource.Reconfigurable(&reconfigurableArm{})
	_ = resource.Reconfigurable(&reconfigurableLocalArm{})

	// ErrStopUnimplemented is used for when Stop() is unimplemented.
	ErrStopUnimplemented = errors.New("Stop() unimplemented")
)

// FromDependencies is a helper for getting the named arm from a collection of
// dependencies.
func FromDependencies(deps registry.Dependencies, name string) (Arm, error) {
	res, ok := deps[Named(name)]
	if !ok {
		return nil, utils.DependencyNotFoundError(name)
	}
	part, ok := res.(Arm)
	if !ok {
		return nil, utils.DependencyTypeError(name, "Arm", res)
	}
	return part, nil
}

// FromRobot is a helper for getting the named Arm from the given Robot.
func FromRobot(r robot.Robot, name string) (Arm, error) {
	res, err := r.ResourceByName(Named(name))
	if err != nil {
		return nil, err
	}
	part, ok := res.(Arm)
	if !ok {
		return nil, utils.NewUnimplementedInterfaceError("Arm", res)
	}
	return part, nil
}

// NamesFromRobot is a helper for getting all arm names from the given Robot.
func NamesFromRobot(r robot.Robot) []string {
	return robot.NamesBySubtype(r, Subtype)
}

// CreateStatus creates a status from the arm.
func CreateStatus(ctx context.Context, resource interface{}) (*pb.Status, error) {
	arm, ok := resource.(LocalArm)
	if !ok {
		return nil, utils.NewUnimplementedInterfaceError("LocalArm", resource)
	}
	endPosition, err := arm.GetEndPosition(ctx)
	if err != nil {
		return nil, err
	}
	jointPositions, err := arm.GetJointPositions(ctx)
	if err != nil {
		return nil, err
	}
	isMoving, err := arm.IsMoving(ctx)
	if err != nil {
		return nil, err
	}
	return &pb.Status{EndPosition: endPosition, JointPositions: jointPositions, IsMoving: isMoving}, nil
}

type reconfigurableArm struct {
	mu     sync.RWMutex
	actual Arm
}

func (r *reconfigurableArm) Do(ctx context.Context, cmd map[string]interface{}) (map[string]interface{}, error) {
	r.mu.RLock()
	defer r.mu.RUnlock()
	return r.actual.Do(ctx, cmd)
}

func (r *reconfigurableArm) ProxyFor() interface{} {
	r.mu.RLock()
	defer r.mu.RUnlock()
	return r.actual
}

func (r *reconfigurableArm) GetEndPosition(ctx context.Context) (*commonpb.Pose, error) {
	r.mu.RLock()
	defer r.mu.RUnlock()
	return r.actual.GetEndPosition(ctx)
}

func (r *reconfigurableArm) MoveToPosition(ctx context.Context, pose *commonpb.Pose, worldState *commonpb.WorldState) error {
	r.mu.RLock()
	defer r.mu.RUnlock()
	return r.actual.MoveToPosition(ctx, pose, worldState)
}

func (r *reconfigurableArm) MoveToJointPositions(ctx context.Context, positionDegs *pb.JointPositions) error {
	r.mu.RLock()
	defer r.mu.RUnlock()
	return r.actual.MoveToJointPositions(ctx, positionDegs)
}

func (r *reconfigurableArm) GetJointPositions(ctx context.Context) (*pb.JointPositions, error) {
	r.mu.RLock()
	defer r.mu.RUnlock()
	return r.actual.GetJointPositions(ctx)
}

func (r *reconfigurableArm) Stop(ctx context.Context) error {
	r.mu.RLock()
	defer r.mu.RUnlock()
	return r.actual.Stop(ctx)
}

func (r *reconfigurableArm) ModelFrame() referenceframe.Model {
	r.mu.RLock()
	defer r.mu.RUnlock()
	return r.actual.ModelFrame()
}

func (r *reconfigurableArm) CurrentInputs(ctx context.Context) ([]referenceframe.Input, error) {
	r.mu.RLock()
	defer r.mu.RUnlock()
	return r.actual.CurrentInputs(ctx)
}

func (r *reconfigurableArm) GoToInputs(ctx context.Context, goal []referenceframe.Input) error {
	r.mu.RLock()
	defer r.mu.RUnlock()
	return r.actual.GoToInputs(ctx, goal)
}

func (r *reconfigurableArm) Close(ctx context.Context) error {
	r.mu.RLock()
	defer r.mu.RUnlock()
	return viamutils.TryClose(ctx, r.actual)
}

func (r *reconfigurableArm) Reconfigure(ctx context.Context, newArm resource.Reconfigurable) error {
	r.mu.Lock()
	defer r.mu.Unlock()
	return r.reconfigure(ctx, newArm)
}

func (r *reconfigurableArm) reconfigure(ctx context.Context, newArm resource.Reconfigurable) error {
	arm, ok := newArm.(*reconfigurableArm)
	if !ok {
		return utils.NewUnexpectedTypeError(r, newArm)
	}
	if err := viamutils.TryClose(ctx, r.actual); err != nil {
		rlog.Logger.Errorw("error closing old", "error", err)
	}
	r.actual = arm.actual
	return nil
}

// UpdateAction helps hint the reconfiguration process on what strategy to use given a modified config.
// See config.ShouldUpdateAction for more information.
func (r *reconfigurableArm) UpdateAction(c *config.Component) config.UpdateActionType {
	obj, canUpdate := r.actual.(config.CompononentUpdate)
	if canUpdate {
		return obj.UpdateAction(c)
	}
	return config.Reconfigure
}

type reconfigurableLocalArm struct {
	*reconfigurableArm
	actual LocalArm
}

func (r *reconfigurableLocalArm) IsMoving(ctx context.Context) (bool, error) {
	r.mu.RLock()
	defer r.mu.RUnlock()
	return r.actual.IsMoving(ctx)
}

func (r *reconfigurableLocalArm) Reconfigure(ctx context.Context, newArm resource.Reconfigurable) error {
	r.mu.Lock()
	defer r.mu.Unlock()
	arm, ok := newArm.(*reconfigurableLocalArm)
	if !ok {
		return utils.NewUnexpectedTypeError(r, newArm)
	}
	if err := viamutils.TryClose(ctx, r.actual); err != nil {
		rlog.Logger.Errorw("error closing old", "error", err)
	}

	r.actual = arm.actual
	return r.reconfigurableArm.reconfigure(ctx, arm.reconfigurableArm)
}

// WrapWithReconfigurable converts a regular Arm implementation to a reconfigurableArm
// and a localArm into a reconfigurableLocalArm
// If arm is already a Reconfigurable, then nothing is done.
func WrapWithReconfigurable(r interface{}) (resource.Reconfigurable, error) {
	arm, ok := r.(Arm)
	if !ok {
		return nil, utils.NewUnimplementedInterfaceError("Arm", r)
	}

	if reconfigurable, ok := arm.(*reconfigurableArm); ok {
		return reconfigurable, nil
	}

	rArm := &reconfigurableArm{actual: arm}
	localArm, ok := r.(LocalArm)
	if !ok {
		// is an arm but is not a local arm
		return rArm, nil
	}

	if reconfigurableLocal, ok := localArm.(*reconfigurableLocalArm); ok {
		return reconfigurableLocal, nil
	}
	return &reconfigurableLocalArm{actual: localArm, reconfigurableArm: rArm}, nil
}

// NewPositionFromMetersAndOV returns a three-dimensional arm position
// defined by a point in space in meters and an orientation defined as an OrientationVector.
// See robot.proto for a math explanation.
func NewPositionFromMetersAndOV(x, y, z, th, ox, oy, oz float64) *commonpb.Pose {
	return &commonpb.Pose{
		X:     x * 1000,
		Y:     y * 1000,
		Z:     z * 1000,
		OX:    ox,
		OY:    oy,
		OZ:    oz,
		Theta: th,
	}
}

// PositionGridDiff returns the euclidean distance between
// two arm positions in millimeters.
func PositionGridDiff(a, b *commonpb.Pose) float64 {
	diff := utils.Square(a.X-b.X) +
		utils.Square(a.Y-b.Y) +
		utils.Square(a.Z-b.Z)

	// Pythagorean theorum in 3d uses sqrt, not cube root
	// https://www.mathsisfun.com/geometry/pythagoras-3d.html
	return math.Sqrt(diff)
}

// PositionRotationDiff returns the sum of the squared differences between the angle axis components of two positions.
func PositionRotationDiff(a, b *commonpb.Pose) float64 {
	return utils.Square(a.Theta-b.Theta) +
		utils.Square(a.OX-b.OX) +
		utils.Square(a.OY-b.OY) +
		utils.Square(a.OZ-b.OZ)
}

// Move is a helper function to be called by arm implementations to abstract away the default procedure for using the
// motion planning library with arms.
func Move(
	ctx context.Context,
	r robot.Robot,
	arm Arm,
	dst *commonpb.Pose,
	worldState *commonpb.WorldState,
) error {
	logger := r.Logger()

	// build the framesystem
	fs, err := framesystem.RobotFrameSystem(ctx, r, worldState.GetTransforms())
	if err != nil {
		return err
	}

	// get the initial inputs
	inputs := referenceframe.StartPositions(fs)
	for name, original := range inputs {
		// skip frames with no input
		if len(original) == 0 {
			continue
		}

		// add component to map
		components := robot.AllResourcesByName(r, name)
		if len(components) != 1 {
			return fmt.Errorf("got %d resources instead of 1 for (%s)", len(components), name)
		}
		component, ok := components[0].(referenceframe.InputEnabled)
		if !ok {
			return fmt.Errorf("%v(%T) is not InputEnabled", name, components[0])
		}

		// add input to map
		input, err := component.CurrentInputs(ctx)
		if err != nil {
			return err
		}
		inputs[name] = input
	}
	logger.Debugf("frame system inputs: %v", inputs)

	// conduct planning query
<<<<<<< HEAD
	mp, err := motionplan.NewCBiRRTMotionPlanner(arm.ModelFrame(), 4, logger)
=======
	mp, err := motionplan.NewCBiRRTMotionPlanner(arm.ModelFrame(), numCPUs, logger)
>>>>>>> 48e34f82
	if err != nil {
		return err
	}
	opt := motionplan.NewDefaultPlannerOptions()
<<<<<<< HEAD
	opt.RemoveConstraint("self-collision")
=======
>>>>>>> 48e34f82
	opt.AddConstraint("collision", motionplan.NewCollisionConstraintFromWorldState(arm.ModelFrame(), fs, worldState, inputs))
	joints, err := arm.GetJointPositions(ctx) // TODO(rb) should be able to get this from the input map
	if err != nil {
		return err
	}
	solution, err := mp.Plan(ctx, dst, referenceframe.JointPosToInputs(joints), opt)
<<<<<<< HEAD
	fmt.Println(len(solution))
=======
>>>>>>> 48e34f82
	if err != nil {
		return err
	}

	// move arm
	return GoToWaypoints(ctx, arm, solution)
}

// GoToWaypoints will visit in turn each of the joint position waypoints generated by a motion planner.
func GoToWaypoints(ctx context.Context, a Arm, waypoints [][]referenceframe.Input) error {
	for _, waypoint := range waypoints {
		err := ctx.Err() // make sure we haven't been cancelled
		if err != nil {
			return err
		}

		err = a.GoToInputs(ctx, waypoint)
		if err != nil {
			return err
		}
	}
	return nil
}<|MERGE_RESOLUTION|>--- conflicted
+++ resolved
@@ -401,29 +401,17 @@
 	logger.Debugf("frame system inputs: %v", inputs)
 
 	// conduct planning query
-<<<<<<< HEAD
-	mp, err := motionplan.NewCBiRRTMotionPlanner(arm.ModelFrame(), 4, logger)
-=======
 	mp, err := motionplan.NewCBiRRTMotionPlanner(arm.ModelFrame(), numCPUs, logger)
->>>>>>> 48e34f82
 	if err != nil {
 		return err
 	}
 	opt := motionplan.NewDefaultPlannerOptions()
-<<<<<<< HEAD
-	opt.RemoveConstraint("self-collision")
-=======
->>>>>>> 48e34f82
 	opt.AddConstraint("collision", motionplan.NewCollisionConstraintFromWorldState(arm.ModelFrame(), fs, worldState, inputs))
 	joints, err := arm.GetJointPositions(ctx) // TODO(rb) should be able to get this from the input map
 	if err != nil {
 		return err
 	}
 	solution, err := mp.Plan(ctx, dst, referenceframe.JointPosToInputs(joints), opt)
-<<<<<<< HEAD
-	fmt.Println(len(solution))
-=======
->>>>>>> 48e34f82
 	if err != nil {
 		return err
 	}
