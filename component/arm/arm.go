// Package arm defines the arm that a robot uses to manipulate objects.
package arm

import (
	"context"
	"math"
	"sync"

	"github.com/go-errors/errors"
	viamutils "go.viam.com/utils"

	pb "go.viam.com/core/proto/api/v1"
	"go.viam.com/core/referenceframe"
	"go.viam.com/core/resource"
	"go.viam.com/core/rlog"
	"go.viam.com/core/utils"
)

// SubtypeName is a constant that identifies the component resource subtype string "arm"
const SubtypeName = resource.SubtypeName("arm")

// Subtype is a constant that identifies the component resource subtype
var Subtype = resource.NewSubtype(
	resource.ResourceNamespaceCore,
	resource.ResourceTypeComponent,
	SubtypeName,
)

// Named is a helper for getting the named Arm's typed resource name
func Named(name string) resource.Name {
	return resource.NewFromSubtype(Subtype, name)
}

// An Arm represents a physical robotic arm that exists in three-dimensional space.
type Arm interface {

	// CurrentPosition returns the current position of the arm.
	CurrentPosition(ctx context.Context) (*pb.Pose, error)

	// MoveToPosition moves the arm to the given absolute position.
	MoveToPosition(ctx context.Context, c *pb.Pose) error

	// MoveToJointPositions moves the arm's joints to the given positions.
	MoveToJointPositions(ctx context.Context, pos *pb.JointPositions) error

	// CurrentJointPositions returns the current joint positions of the arm.
	CurrentJointPositions(ctx context.Context) (*pb.JointPositions, error)

	// JointMoveDelta moves a specific joint of the arm by the given amount.
	JointMoveDelta(ctx context.Context, joint int, amountDegs float64) error

<<<<<<< HEAD
	// ModelFrame returns the kinematics model of the arm
	ModelFrame() *referenceframe.Model
=======
	kinematics.ModelFramer
>>>>>>> 69ff96f5
}

var (
	_ = Arm(&reconfigurableArm{})
	_ = resource.Reconfigurable(&reconfigurableArm{})
)

type reconfigurableArm struct {
	mu     sync.RWMutex
	actual Arm
}

func (r *reconfigurableArm) ProxyFor() interface{} {
	r.mu.RLock()
	defer r.mu.RUnlock()
	return r.actual
}

func (r *reconfigurableArm) CurrentPosition(ctx context.Context) (*pb.Pose, error) {
	r.mu.RLock()
	defer r.mu.RUnlock()
	return r.actual.CurrentPosition(ctx)
}

func (r *reconfigurableArm) MoveToPosition(ctx context.Context, c *pb.Pose) error {
	r.mu.RLock()
	defer r.mu.RUnlock()
	return r.actual.MoveToPosition(ctx, c)
}

func (r *reconfigurableArm) MoveToJointPositions(ctx context.Context, pos *pb.JointPositions) error {
	r.mu.RLock()
	defer r.mu.RUnlock()
	return r.actual.MoveToJointPositions(ctx, pos)
}

func (r *reconfigurableArm) CurrentJointPositions(ctx context.Context) (*pb.JointPositions, error) {
	r.mu.RLock()
	defer r.mu.RUnlock()
	return r.actual.CurrentJointPositions(ctx)
}

func (r *reconfigurableArm) JointMoveDelta(ctx context.Context, joint int, amountDegs float64) error {
	r.mu.RLock()
	defer r.mu.RUnlock()
	return r.actual.JointMoveDelta(ctx, joint, amountDegs)
}

func (r *reconfigurableArm) ModelFrame() *referenceframe.Model {
	r.mu.RLock()
	defer r.mu.RUnlock()
	return r.actual.ModelFrame()
}

func (r *reconfigurableArm) Close() error {
	r.mu.RLock()
	defer r.mu.RUnlock()
	return viamutils.TryClose(r.actual)
}

func (r *reconfigurableArm) Reconfigure(newArm resource.Reconfigurable) error {
	r.mu.Lock()
	defer r.mu.Unlock()
	actual, ok := newArm.(*reconfigurableArm)
	if !ok {
		return errors.Errorf("expected new arm to be %T but got %T", r, newArm)
	}
	if err := viamutils.TryClose(r.actual); err != nil {
		rlog.Logger.Errorw("error closing old", "error", err)
	}
	r.actual = actual.actual
	return nil
}

// WrapWithReconfigurable converts a regular Arm implementation to a reconfigurableArm.
// If arm is already a reconfigurableArm, then nothing is done.
func WrapWithReconfigurable(r interface{}) (resource.Reconfigurable, error) {
	arm, ok := r.(Arm)
	if !ok {
		return nil, errors.Errorf("expected resource to be Arm but got %T", r)
	}
	if reconfigurable, ok := arm.(*reconfigurableArm); ok {
		return reconfigurable, nil
	}
	return &reconfigurableArm{actual: arm}, nil
}

// NewPositionFromMetersAndOV returns a three-dimensional arm position
// defined by a point in space in meters and an orientation defined as an OrientationVector.
// See robot.proto for a math explanation
func NewPositionFromMetersAndOV(x, y, z, th, ox, oy, oz float64) *pb.Pose {
	return &pb.Pose{
		X:     x * 1000,
		Y:     y * 1000,
		Z:     z * 1000,
		OX:    ox,
		OY:    oy,
		OZ:    oz,
		Theta: th,
	}
}

// PositionGridDiff returns the euclidean distance between
// two arm positions in millimeters.
func PositionGridDiff(a, b *pb.Pose) float64 {
	diff := utils.Square(a.X-b.X) +
		utils.Square(a.Y-b.Y) +
		utils.Square(a.Z-b.Z)

	// Pythagorean theorum in 3d uses sqrt, not cube root
	// https://www.mathsisfun.com/geometry/pythagoras-3d.html
	return math.Sqrt(diff)
}

// PositionRotationDiff returns the sum of the squared differences between the angle axis components of two positions
func PositionRotationDiff(a, b *pb.Pose) float64 {
	return utils.Square(a.Theta-b.Theta) +
		utils.Square(a.OX-b.OX) +
		utils.Square(a.OY-b.OY) +
		utils.Square(a.OZ-b.OZ)
}<|MERGE_RESOLUTION|>--- conflicted
+++ resolved
@@ -49,12 +49,7 @@
 	// JointMoveDelta moves a specific joint of the arm by the given amount.
 	JointMoveDelta(ctx context.Context, joint int, amountDegs float64) error
 
-<<<<<<< HEAD
-	// ModelFrame returns the kinematics model of the arm
-	ModelFrame() *referenceframe.Model
-=======
-	kinematics.ModelFramer
->>>>>>> 69ff96f5
+	referenceframe.ModelFramer
 }
 
 var (
