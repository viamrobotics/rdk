// Package xarm implements some xArms.
package xarm

import (
	"context"
	// for embedding model file.
	_ "embed"
	"errors"
	"math"
	"net"
	"runtime"
	"sync"

	"github.com/edaniels/golog"

	"go.viam.com/rdk/component/arm"
	"go.viam.com/rdk/component/generic"
	"go.viam.com/rdk/config"
	"go.viam.com/rdk/motionplan"
	"go.viam.com/rdk/operation"
	"go.viam.com/rdk/referenceframe"
	"go.viam.com/rdk/registry"
)

// AttrConfig is used for converting config attributes.
type AttrConfig struct {
	Host         string  `json:"host"`
	Speed        float32 `json:"speed"`        // deg/s
	Acceleration float32 `json:"acceleration"` // deg/s/s
}

const (
	defaultSpeed        = 20
	defaultAcceleration = 50
)

type xArm struct {
	generic.Unimplemented
	dof      int
	tid      uint16
	conn     net.Conn
	speed    float32 // speed=max joint radians per second
	accel    float32 // acceleration=rad/s^2
	moveHZ   float64 // Number of joint positions to send per second
	moveLock sync.Mutex
	mp       motionplan.MotionPlanner
	model    referenceframe.Model
	started  bool
	opMgr    operation.SingleOperationManager
	robot    robot.Robot
}

//go:embed xarm6_kinematics.json
var xArm6modeljson []byte

//go:embed xarm7_kinematics.json
var xArm7modeljson []byte

func init() {
	registry.RegisterComponent(arm.Subtype, "xArm6", registry.Component{
<<<<<<< HEAD
		Constructor: func(ctx context.Context, r robot.Robot, config config.Component, logger golog.Logger) (interface{}, error) {
			return NewxArm(ctx, r, config, logger, 6)
		},
	})
	registry.RegisterComponent(arm.Subtype, "xArm7", registry.Component{
		Constructor: func(ctx context.Context, r robot.Robot, config config.Component, logger golog.Logger) (interface{}, error) {
			return NewxArm(ctx, r, config, logger, 7)
=======
		Constructor: func(ctx context.Context, _ registry.Dependencies, config config.Component, logger golog.Logger) (interface{}, error) {
			return NewxArm(ctx, config, logger, 6)
		},
	})
	registry.RegisterComponent(arm.Subtype, "xArm7", registry.Component{
		Constructor: func(ctx context.Context, _ registry.Dependencies, config config.Component, logger golog.Logger) (interface{}, error) {
			return NewxArm(ctx, config, logger, 7)
>>>>>>> 2966109b
		},
	})

	config.RegisterComponentAttributeMapConverter(arm.SubtypeName, "xArm6",
		func(attributes config.AttributeMap) (interface{}, error) {
			var conf AttrConfig
			return config.TransformAttributeMapToStruct(&conf, attributes)
		},
		&AttrConfig{})

	config.RegisterComponentAttributeMapConverter(arm.SubtypeName, "xArm7",
		func(attributes config.AttributeMap) (interface{}, error) {
			var conf AttrConfig
			return config.TransformAttributeMapToStruct(&conf, attributes)
		},
		&AttrConfig{})
}

// XArmModel returns the kinematics model of the xArm, also has all Frame information.
func xArmModel(dof int) (referenceframe.Model, error) {
	if dof == 6 {
		return referenceframe.UnmarshalModelJSON(xArm6modeljson, "")
	} else if dof == 7 {
		return referenceframe.UnmarshalModelJSON(xArm7modeljson, "")
	}
	return nil, errors.New("no kinematics model for xarm with specified degrees of freedom")
}

// NewxArm returns a new xArm with the specified dof.
<<<<<<< HEAD
func NewxArm(ctx context.Context, r robot.Robot, cfg config.Component, logger golog.Logger, dof int) (arm.LocalArm, error) {
	host := cfg.ConvertedAttributes.(*AttrConfig).Host
	conn, err := net.Dial("tcp", host+":502")
=======
func NewxArm(ctx context.Context, cfg config.Component, logger golog.Logger, dof int) (arm.LocalArm, error) {
	armCfg := cfg.ConvertedAttributes.(*AttrConfig)

	if armCfg.Host == "" {
		return nil, errors.New("xArm host not set")
	}

	speed := armCfg.Speed
	if speed == 0 {
		speed = defaultSpeed
	}

	acceleration := armCfg.Acceleration
	if acceleration == 0 {
		acceleration = defaultAcceleration
	}

	conn, err := net.Dial("tcp", armCfg.Host+":502")
>>>>>>> 2966109b
	if err != nil {
		return nil, err
	}
	model, err := xArmModel(dof)
	if err != nil {
		return nil, err
	}
	nCPU := runtime.NumCPU()
	mp, err := motionplan.NewCBiRRTMotionPlanner(model, nCPU, logger)
	if err != nil {
		return nil, err
	}

	xA := xArm{
<<<<<<< HEAD
		dof:      dof,
		tid:      0,
		conn:     conn,
		speed:    0.3,
		accel:    8.7,
		moveHZ:   100.,
		moveLock: mutex,
		mp:       mp,
		model:    model,
		started:  false,
		robot:    r,
=======
		dof:     dof,
		tid:     0,
		conn:    conn,
		speed:   speed * math.Pi / 180,
		accel:   acceleration * math.Pi / 180,
		moveHZ:  100.,
		mp:      mp,
		model:   model,
		started: false,
>>>>>>> 2966109b
	}

	err = xA.start(ctx)
	if err != nil {
		return nil, err
	}

	return &xA, nil
}

func (x *xArm) CurrentInputs(ctx context.Context) ([]referenceframe.Input, error) {
	res, err := x.GetJointPositions(ctx)
	if err != nil {
		return nil, err
	}
	return referenceframe.JointPosToInputs(res), nil
}

func (x *xArm) GoToInputs(ctx context.Context, goal []referenceframe.Input) error {
	return x.MoveToJointPositions(ctx, referenceframe.InputsToJointPos(goal))
}

// ModelFrame returns the dynamic frame of the model.
func (x *xArm) ModelFrame() referenceframe.Model {
	return x.model
}<|MERGE_RESOLUTION|>--- conflicted
+++ resolved
@@ -20,6 +20,7 @@
 	"go.viam.com/rdk/operation"
 	"go.viam.com/rdk/referenceframe"
 	"go.viam.com/rdk/registry"
+	"go.viam.com/rdk/robot"
 )
 
 // AttrConfig is used for converting config attributes.
@@ -58,23 +59,13 @@
 
 func init() {
 	registry.RegisterComponent(arm.Subtype, "xArm6", registry.Component{
-<<<<<<< HEAD
-		Constructor: func(ctx context.Context, r robot.Robot, config config.Component, logger golog.Logger) (interface{}, error) {
+		RobotConstructor: func(ctx context.Context, r robot.Robot, config config.Component, logger golog.Logger) (interface{}, error) {
 			return NewxArm(ctx, r, config, logger, 6)
 		},
 	})
 	registry.RegisterComponent(arm.Subtype, "xArm7", registry.Component{
-		Constructor: func(ctx context.Context, r robot.Robot, config config.Component, logger golog.Logger) (interface{}, error) {
+		RobotConstructor: func(ctx context.Context, r robot.Robot, config config.Component, logger golog.Logger) (interface{}, error) {
 			return NewxArm(ctx, r, config, logger, 7)
-=======
-		Constructor: func(ctx context.Context, _ registry.Dependencies, config config.Component, logger golog.Logger) (interface{}, error) {
-			return NewxArm(ctx, config, logger, 6)
-		},
-	})
-	registry.RegisterComponent(arm.Subtype, "xArm7", registry.Component{
-		Constructor: func(ctx context.Context, _ registry.Dependencies, config config.Component, logger golog.Logger) (interface{}, error) {
-			return NewxArm(ctx, config, logger, 7)
->>>>>>> 2966109b
 		},
 	})
 
@@ -104,12 +95,7 @@
 }
 
 // NewxArm returns a new xArm with the specified dof.
-<<<<<<< HEAD
 func NewxArm(ctx context.Context, r robot.Robot, cfg config.Component, logger golog.Logger, dof int) (arm.LocalArm, error) {
-	host := cfg.ConvertedAttributes.(*AttrConfig).Host
-	conn, err := net.Dial("tcp", host+":502")
-=======
-func NewxArm(ctx context.Context, cfg config.Component, logger golog.Logger, dof int) (arm.LocalArm, error) {
 	armCfg := cfg.ConvertedAttributes.(*AttrConfig)
 
 	if armCfg.Host == "" {
@@ -127,7 +113,6 @@
 	}
 
 	conn, err := net.Dial("tcp", armCfg.Host+":502")
->>>>>>> 2966109b
 	if err != nil {
 		return nil, err
 	}
@@ -142,19 +127,6 @@
 	}
 
 	xA := xArm{
-<<<<<<< HEAD
-		dof:      dof,
-		tid:      0,
-		conn:     conn,
-		speed:    0.3,
-		accel:    8.7,
-		moveHZ:   100.,
-		moveLock: mutex,
-		mp:       mp,
-		model:    model,
-		started:  false,
-		robot:    r,
-=======
 		dof:     dof,
 		tid:     0,
 		conn:    conn,
@@ -164,7 +136,7 @@
 		mp:      mp,
 		model:   model,
 		started: false,
->>>>>>> 2966109b
+		robot:   r,
 	}
 
 	err = xA.start(ctx)
