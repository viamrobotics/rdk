// Package xarm implements some xArms.
package xarm

import (
	"context"
	// for embedding model file.
	_ "embed"
	"errors"
	"net"
	"runtime"
	"sync"

	"github.com/edaniels/golog"

	"go.viam.com/rdk/component/arm"
	"go.viam.com/rdk/component/generic"
	"go.viam.com/rdk/config"
	"go.viam.com/rdk/motionplan"
	"go.viam.com/rdk/operation"
	"go.viam.com/rdk/referenceframe"
	"go.viam.com/rdk/registry"
	"go.viam.com/rdk/robot"
)

// AttrConfig is used for converting config attributes.
type AttrConfig struct {
	Host string `json:"host"`
}

type xArm struct {
	generic.Unimplemented
	dof      int
	tid      uint16
	conn     net.Conn
	speed    float32 // speed=max joint radians per second
	accel    float32 // acceleration=500*π/180rad/s^2
	moveHZ   float64 // Number of joint positions to send per second
	moveLock *sync.Mutex
	mp       motionplan.MotionPlanner
	model    referenceframe.Model
	started  bool
	opMgr    operation.SingleOperationManager
	robot    robot.Robot
}

//go:embed xarm6_kinematics.json
var xArm6modeljson []byte

//go:embed xarm7_kinematics.json
var xArm7modeljson []byte

func init() {
	registry.RegisterComponent(arm.Subtype, "xArm6", registry.Component{
		Constructor: func(ctx context.Context, r robot.Robot, config config.Component, logger golog.Logger) (interface{}, error) {
			return NewxArm(ctx, r, config, logger, 6)
		},
	})
	registry.RegisterComponent(arm.Subtype, "xArm7", registry.Component{
		Constructor: func(ctx context.Context, r robot.Robot, config config.Component, logger golog.Logger) (interface{}, error) {
			return NewxArm(ctx, r, config, logger, 7)
		},
	})

	config.RegisterComponentAttributeMapConverter(arm.SubtypeName, "xArm6",
		func(attributes config.AttributeMap) (interface{}, error) {
			var conf AttrConfig
			return config.TransformAttributeMapToStruct(&conf, attributes)
		},
		&AttrConfig{})

	config.RegisterComponentAttributeMapConverter(arm.SubtypeName, "xArm7",
		func(attributes config.AttributeMap) (interface{}, error) {
			var conf AttrConfig
			return config.TransformAttributeMapToStruct(&conf, attributes)
		},
		&AttrConfig{})
}

// XArmModel returns the kinematics model of the xArm, also has all Frame information.
func xArmModel(dof int) (referenceframe.Model, error) {
	if dof == 6 {
		return referenceframe.UnmarshalModelJSON(xArm6modeljson, "")
	} else if dof == 7 {
		return referenceframe.UnmarshalModelJSON(xArm7modeljson, "")
	}
	return nil, errors.New("no kinematics model for xarm with specified degrees of freedom")
}

// NewxArm returns a new xArm with the specified dof.
<<<<<<< HEAD
func NewxArm(ctx context.Context, r robot.Robot, cfg config.Component, logger golog.Logger, dof int) (arm.Arm, error) {
=======
func NewxArm(ctx context.Context, cfg config.Component, logger golog.Logger, dof int) (arm.LocalArm, error) {
>>>>>>> ab16d121
	host := cfg.ConvertedAttributes.(*AttrConfig).Host
	conn, err := net.Dial("tcp", host+":502")
	if err != nil {
		return nil, err
	}
	model, err := xArmModel(dof)
	if err != nil {
		return nil, err
	}
	nCPU := runtime.NumCPU()
	mp, err := motionplan.NewCBiRRTMotionPlanner(model, nCPU, logger)
	if err != nil {
		return nil, err
	}

	mutex := &sync.Mutex{}
	// Start with default speed/acceleration parameters
	// TODO(pl): add settable speed
	xA := xArm{
		dof:      dof,
		tid:      0,
		conn:     conn,
		speed:    0.3,
		accel:    8.7,
		moveHZ:   100.,
		moveLock: mutex,
		mp:       mp,
		model:    model,
		started:  false,
		robot:    r,
	}

	err = xA.start(ctx)
	if err != nil {
		return nil, err
	}

	return &xA, nil
}

func (x *xArm) CurrentInputs(ctx context.Context) ([]referenceframe.Input, error) {
	res, err := x.GetJointPositions(ctx)
	if err != nil {
		return nil, err
	}
	return referenceframe.JointPosToInputs(res), nil
}

func (x *xArm) GoToInputs(ctx context.Context, goal []referenceframe.Input) error {
	return x.MoveToJointPositions(ctx, referenceframe.InputsToJointPos(goal))
}

// ModelFrame returns the dynamic frame of the model.
func (x *xArm) ModelFrame() referenceframe.Model {
	return x.model
}<|MERGE_RESOLUTION|>--- conflicted
+++ resolved
@@ -87,11 +87,7 @@
 }
 
 // NewxArm returns a new xArm with the specified dof.
-<<<<<<< HEAD
-func NewxArm(ctx context.Context, r robot.Robot, cfg config.Component, logger golog.Logger, dof int) (arm.Arm, error) {
-=======
-func NewxArm(ctx context.Context, cfg config.Component, logger golog.Logger, dof int) (arm.LocalArm, error) {
->>>>>>> ab16d121
+func NewxArm(ctx context.Context, r robot.Robot, cfg config.Component, logger golog.Logger, dof int) (arm.LocalArm, error) {
 	host := cfg.ConvertedAttributes.(*AttrConfig).Host
 	conn, err := net.Dial("tcp", host+":502")
 	if err != nil {
