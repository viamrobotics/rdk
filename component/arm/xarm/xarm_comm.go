package xarm

import (
	"context"
	"encoding/binary"
	"errors"
	"math"
	"time"

	"go.uber.org/multierr"
	"go.viam.com/utils"

	"go.viam.com/rdk/component/arm"
	"go.viam.com/rdk/motionplan"
	commonpb "go.viam.com/rdk/proto/api/common/v1"
	pb "go.viam.com/rdk/proto/api/component/arm/v1"
	"go.viam.com/rdk/referenceframe"
	rutils "go.viam.com/rdk/utils"
)

var servoErrorMap = map[byte]string{
	0x00: "xArm Servo: Joint Communication Error",
	0x0A: "xArm Servo: Current Detection Error",
	0x0B: "xArm Servo: Joint Overcurrent",
	0x0C: "xArm Servo: Joint Overspeed",
	0x0E: "xArm Servo: Position Command Overlimit",
	0x0F: "xArm Servo: Joints Overheat",
	0x10: "xArm Servo: Encoder Initialization Error",
	0x11: "xArm Servo: Single-turn Encoder Error",
	0x12: "xArm Servo: Multi-turn Encoder Error",
	0x13: "xArm Servo: Low Battery Voltage",
	0x14: "xArm Servo: Driver IC Hardware Error",
	0x15: "xArm Servo: Driver IC Init Error",
	0x16: "xArm Servo: Encoder Config Error",
	0x17: "xArm Servo: Large Motor Position Deviation",
	0x1A: "xArm Servo: Joint N Positive Overrun",
	0x1B: "xArm Servo: Joint N Negative Overrun",
	0x1C: "xArm Servo: Joint Commands Error",
	0x21: "xArm Servo: Drive Overloaded",
	0x22: "xArm Servo: Motor Overload",
	0x23: "xArm Servo: Motor Type Error",
	0x24: "xArm Servo: Driver Type Error",
	0x27: "xArm Servo: Joint Overvoltage",
	0x28: "xArm Servo: Joint Undervoltage",
	0x31: "xArm Servo: EEPROM RW Error",
	0x34: "xArm Servo: Initialization of Motor Angle Error",
}

var armBoxErrorMap = map[byte]string{
	0x01: "xArm: Emergency Stop Button Pushed In",
	0x02: "xArm: Emergency IO Triggered",
	0x03: "xArm: Emergency Stop 3-State Switch Pressed",
	0x0B: "xArm: Power Cycle Required",
	0x0C: "xArm: Power Cycle Required",
	0x0D: "xArm: Power Cycle Required",
	0x0E: "xArm: Power Cycle Required",
	0x0F: "xArm: Power Cycle Required",
	0x10: "xArm: Power Cycle Required",
	0x11: "xArm: Power Cycle Required",
	0x13: "xArm: Gripper Communication Error",
	0x15: "xArm: Kinematic Error",
	0x16: "xArm: Self Collision Error",
	0x17: "xArm: Joint Angle Exceeds Limit",
	0x18: "xArm: Speed Exceeds Limit",
	0x19: "xArm: Planning Error",
	0x1A: "xArm: Linux RT Error",
	0x1B: "xArm: Command Reply Error",
	0x1C: "xArm: End Module Communication Error",
	0x1D: "xArm: Other Errors",
	0x1E: "xArm: Feedback Speed Exceeds Limit",
	0x1F: "xArm: Collision Caused Abnormal Current",
	0x20: "xArm: Three-point Drawing Circle Calculation Error",
	0x21: "xArm: Abnormal Arm Current",
	0x22: "xArm: Recording Timeout",
	0x23: "xArm: Safety Boundary Limit",
	0x24: "xArm: Delay Command Limit Exceeded",
	0x25: "xArm: Abnormal Motion in Manual Mode",
	0x26: "xArm: Abnormal Joint Angle",
	0x27: "xArm: Abnormal Communication Between Power Boards",
}

var armBoxWarnMap = map[byte]string{
	0x0B: "xArm Warning: Buffer Overflow",
	0x0C: "xArm Warning: Command Parameter Abnormal",
	0x0D: "xArm Warning: Unknown Command",
	0x0E: "xArm Warning: Command No Solution",
}

var regMap = map[string]byte{
	"Version":     0x01,
	"Shutdown":    0x0A,
	"ToggleServo": 0x0B,
	"SetState":    0x0C,
	"GetState":    0x0D,
	"CmdCount":    0x0E,
	"GetError":    0x0F,
	"ClearError":  0x10,
	"ClearWarn":   0x11,
	"ToggleBrake": 0x12,
	"SetMode":     0x13,
	"MoveJoints":  0x1D,
	"ZeroJoints":  0x19,
	"JointPos":    0x2A,
	"SetBound":    0x34,
	"EnableBound": 0x34,
	"SetEEModel":  0x4E,
	"ServoError":  0x6A,
}

type cmd struct {
	tid    uint16
	prot   uint16
	reg    byte
	params []byte
}

func (c *cmd) bytes() []byte {
	var bin []byte
	uintBin := make([]byte, 2)
	binary.BigEndian.PutUint16(uintBin, c.tid)
	bin = append(bin, uintBin...)
	binary.BigEndian.PutUint16(uintBin, c.prot)
	bin = append(bin, uintBin...)
	binary.BigEndian.PutUint16(uintBin, 1+uint16(len(c.params)))
	bin = append(bin, uintBin...)
	bin = append(bin, c.reg)
	bin = append(bin, c.params...)
	return bin
}

func (x *xArm) newCmd(reg byte) cmd {
	x.tid++
	return cmd{tid: x.tid, prot: 2, reg: reg}
}

func (x *xArm) send(ctx context.Context, c cmd, checkError bool) (cmd, error) {
	x.moveLock.Lock()
	b := c.bytes()

	// add deadline so we aren't waiting forever
	if err := x.conn.SetDeadline(time.Now().Add(5 * time.Second)); err != nil {
		return cmd{}, err
	}
	_, err := x.conn.Write(b)
	if err != nil {
		x.moveLock.Unlock()
		return cmd{}, err
	}
	c2, err := x.response(ctx)
	x.moveLock.Unlock()
	if err != nil {
		return cmd{}, err
	}

	if checkError {
		state := c2.params[0]
		if state&96 != 0 {
			// Error (64) and/or warning (32) bit is set
			e2 := multierr.Combine(
				x.readError(ctx),
				x.clearErrorAndWarning(ctx))
			return c2, e2
		}
		// If bit 16 is set, that just means we have not yet activated motion- this happens at startup and shutdown
	}
	return c2, err
}

func (x *xArm) response(ctx context.Context) (cmd, error) {
	// Read response header
	buf, err := utils.ReadBytes(ctx, x.conn, 7)
	if err != nil {
		return cmd{}, err
	}
	c := cmd{}
	c.tid = binary.BigEndian.Uint16(buf[0:2])
	c.prot = binary.BigEndian.Uint16(buf[2:4])
	c.reg = buf[6]
	length := binary.BigEndian.Uint16(buf[4:6])
	c.params, err = utils.ReadBytes(ctx, x.conn, int(length-1))
	if err != nil {
		return cmd{}, err
	}
	return c, err
}

// checkServoErrors will query the individual servos for any servo-specific
// errors. It may be useful for troubleshooting but as the SDK does not call
// it directly ever, we probably don't need to either during normal operation.
func (x *xArm) CheckServoErrors(ctx context.Context) error {
	c := x.newCmd(regMap["ServoError"])
	e, err := x.send(ctx, c, false)
	if err != nil {
		return err
	}
	if len(e.params) < 18 {
		return errors.New("bad servo error query response")
	}

	// Get error codes for all (8) servos.
	// xArm 6 has 6, xArm 7 has 7, and plus one in the xArm gripper
	for i := 1; i < 9; i++ {
		errCode := e.params[i*2]
		errMsg, isErr := servoErrorMap[errCode]
		if isErr {
			err = multierr.Append(err, errors.New(errMsg))
		}
	}
	return err
}

func (x *xArm) clearErrorAndWarning(ctx context.Context) error {
	c1 := x.newCmd(regMap["ClearError"])
	c2 := x.newCmd(regMap["ClearWarn"])
	_, err1 := x.send(ctx, c1, false)
	_, err2 := x.send(ctx, c2, false)
	err3 := x.setMotionMode(ctx, 1)
	err4 := x.setMotionState(ctx, 0)
	return multierr.Combine(err1, err2, err3, err4)
}

func (x *xArm) readError(ctx context.Context) error {
	c := x.newCmd(regMap["GetError"])
	e, err := x.send(ctx, c, false)
	if err != nil {
		return err
	}
	if len(e.params) < 3 {
		return errors.New("bad arm error query response")
	}

	errCode := e.params[1]
	warnCode := e.params[2]
	errMsg, isErr := armBoxErrorMap[errCode]
	warnMsg, isWarn := armBoxWarnMap[warnCode]
	if isErr || isWarn {
		return multierr.Combine(errors.New(errMsg),
			errors.New(warnMsg))
	}
	// Commands are returning error codes that are not mentioned in the
	// developer manual
	return errors.New("xArm: UNKNOWN ERROR")
}

// setMotionState sets the motion state of the arm.
// Useful states:
// 0: Servo motion mode
// 3: Suspend current movement
// 4: Stop all motion, restart system
func (x *xArm) setMotionState(ctx context.Context, state byte) error {
	c := x.newCmd(regMap["SetState"])
	c.params = append(c.params, state)
	_, err := x.send(ctx, c, true)
	return err
}

// setMotionMode sets the motion mode of the arm.
// 0: Position Control Mode, i.e. "normal" mode
// 1: Servoj mode. This mode will immediately execute joint positions at the fastest available speed and is intended
// for streaming large numbers of joint positions to the arm.
// 2: Joint teaching mode, not useful right now
func (x *xArm) setMotionMode(ctx context.Context, state byte) error {
	c := x.newCmd(regMap["SetMode"])
	c.params = append(c.params, state)
	_, err := x.send(ctx, c, true)
	return err
}

// toggleServos toggles the servos on or off.
// True enables servos and disengages brakes.
// False disables servos without engaging brakes.
func (x *xArm) toggleServos(ctx context.Context, enable bool) error {
	c := x.newCmd(regMap["ToggleServo"])
	var enByte byte
	if enable {
		enByte = 1
	}
	c.params = append(c.params, 8, enByte)
	_, err := x.send(ctx, c, true)
	return err
}

// toggleBrake toggles the brakes on or off.
// True disengages brakes, false engages them.
func (x *xArm) toggleBrake(ctx context.Context, disable bool) error {
	c := x.newCmd(regMap["ToggleBrake"])
	var enByte byte
	if disable {
		enByte = 1
	}
	c.params = append(c.params, 8, enByte)
	_, err := x.send(ctx, c, true)
	return err
}

func (x *xArm) start(ctx context.Context) error {
	err := x.toggleServos(ctx, true)
	if err != nil {
		return err
	}
	err = x.setMotionMode(ctx, 1)
	if err != nil {
		return err
	}
	if err := x.setMotionState(ctx, 0); err != nil {
		return err
	}
	x.started = true
	return nil
}

// motionStopped will check if all arm pieces have stopped moving.
func (x *xArm) motionStopped(ctx context.Context) (bool, error) {
	c := x.newCmd(regMap["GetState"])
	sData, err := x.send(ctx, c, true)
	if err != nil {
		return false, err
	}
	if len(sData.params) < 2 {
		return false, errors.New("malformed state data response in motionStopped")
	}
	if sData.params[1] != 1 {
		return true, nil
	}
	return false, nil
}

// Close shuts down the arm servos and engages brakes.
func (x *xArm) Close(ctx context.Context) error {
	if err := x.toggleBrake(ctx, false); err != nil {
		return err
	}
	if !utils.SelectContextOrWait(ctx, time.Duration(2800*time.Millisecond)) {
		return ctx.Err()
	}
	if err := x.toggleServos(ctx, false); err != nil {
		return err
	}
	if err := x.setMotionState(ctx, 4); err != nil {
		return err
	}
	return x.conn.Close()
}

// MoveToJointPositions moves the arm to the requested joint positions.
func (x *xArm) MoveToJointPositions(ctx context.Context, newPositions *pb.JointPositions) error {
	ctx, done := x.opMgr.New(ctx)
	defer done()
	if !x.started {
		if err := x.start(ctx); err != nil {
			return err
		}
	}
	to := referenceframe.JointPosToInputs(newPositions)
	curPos, err := x.GetJointPositions(ctx)
	if err != nil {
		return err
	}
	from := referenceframe.JointPosToInputs(curPos)

	diff := getMaxDiff(from, to)
	nSteps := int((diff / float64(x.speed)) * x.moveHZ)
	for i := 1; i <= nSteps; i++ {
		step := referenceframe.InputsToFloats(referenceframe.InterpolateInputs(from, to, float64(i)/float64(nSteps)))

		c := x.newCmd(regMap["MoveJoints"])
		jFloatBytes := make([]byte, 4)
		for _, jRad := range step {
			binary.LittleEndian.PutUint32(jFloatBytes, math.Float32bits(float32(jRad)))
			c.params = append(c.params, jFloatBytes...)
		}
		// xarm 6 has 6 joints, but protocol needs 7- add 4 bytes for a blank 7th joint
		for dof := x.dof; dof < 7; dof++ {
			c.params = append(c.params, 0, 0, 0, 0)
		}
		// When in servoj mode, motion time, speed, and acceleration are not handled by the control box
		c.params = append(c.params, 0, 0, 0, 0)
		c.params = append(c.params, 0, 0, 0, 0)
		c.params = append(c.params, 0, 0, 0, 0)
		_, err := x.send(ctx, c, true)
		if err != nil {
			return err
		}
		if !utils.SelectContextOrWait(ctx, time.Duration(1000000./x.moveHZ)*time.Microsecond) {
			return ctx.Err()
		}
	}
	return nil
}

// GetEndPosition computes and returns the current cartesian position.
func (x *xArm) GetEndPosition(ctx context.Context) (*commonpb.Pose, error) {
	joints, err := x.GetJointPositions(ctx)
	if err != nil {
		return nil, err
	}
	return motionplan.ComputePosition(x.mp.Frame(), joints)
}

// MoveToPosition moves the arm to the specified cartesian position.
func (x *xArm) MoveToPosition(ctx context.Context, pos *commonpb.Pose, worldState *commonpb.WorldState) error {
	ctx, done := x.opMgr.New(ctx)
	defer done()
	if !x.started {
		if err := x.start(ctx); err != nil {
			return err
		}
	}
<<<<<<< HEAD
	joints, err := x.GetJointPositions(ctx)
	if err != nil {
		return err
	}
	solution, err := arm.PlanArmLinearMotionWaypoints(ctx, x.mp, pos, referenceframe.JointPosToInputs(joints), worldState)
	if err != nil {
		return err
	}
	err = arm.GoToWaypoints(ctx, x, solution)
	if err != nil {
=======
	if err := arm.Move(ctx, x.robot, x, pos, worldState); err != nil {
>>>>>>> 29d325e9
		return err
	}
	return x.opMgr.WaitForSuccess(
		ctx,
		time.Millisecond*50,
		x.motionStopped,
	)
}

// GetJointPositions returns the current positions of all joints.
func (x *xArm) GetJointPositions(ctx context.Context) (*pb.JointPositions, error) {
	c := x.newCmd(regMap["JointPos"])

	jData, err := x.send(ctx, c, true)
	if err != nil {
		return &pb.JointPositions{}, err
	}
	var radians []float64
	for i := 0; i < x.dof; i++ {
		idx := i*4 + 1
		radians = append(radians, float64(rutils.Float32FromBytesLE((jData.params[idx : idx+4]))))
	}

	return referenceframe.JointPositionsFromRadians(radians), nil
}

// Stop stops the xArm but also reinitializes the arm so it can take commands again.
func (x *xArm) Stop(ctx context.Context) error {
	ctx, done := x.opMgr.New(ctx)
	defer done()
	x.started = false
	if err := x.setMotionState(ctx, 3); err != nil {
		return err
	}
	return x.start(ctx)
}

// IsMoving returns whether the arm is moving.
func (x *xArm) IsMoving() bool {
	return x.opMgr.OpRunning()
}

func getMaxDiff(from, to []referenceframe.Input) float64 {
	maxDiff := 0.
	for i, fromI := range from {
		diff := math.Abs(fromI.Value - to[i].Value)
		if diff > maxDiff {
			maxDiff = diff
		}
	}
	return maxDiff
}<|MERGE_RESOLUTION|>--- conflicted
+++ resolved
@@ -406,20 +406,7 @@
 			return err
 		}
 	}
-<<<<<<< HEAD
-	joints, err := x.GetJointPositions(ctx)
-	if err != nil {
-		return err
-	}
-	solution, err := arm.PlanArmLinearMotionWaypoints(ctx, x.mp, pos, referenceframe.JointPosToInputs(joints), worldState)
-	if err != nil {
-		return err
-	}
-	err = arm.GoToWaypoints(ctx, x, solution)
-	if err != nil {
-=======
 	if err := arm.Move(ctx, x.robot, x, pos, worldState); err != nil {
->>>>>>> 29d325e9
 		return err
 	}
 	return x.opMgr.WaitForSuccess(
