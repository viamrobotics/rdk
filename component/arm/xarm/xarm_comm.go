package xarm

import (
	"context"
	"encoding/binary"
	"errors"
	"math"
	"time"

	"go.uber.org/multierr"
	"go.viam.com/utils"

	"go.viam.com/rdk/component/arm"
	"go.viam.com/rdk/motionplan"
	commonpb "go.viam.com/rdk/proto/api/common/v1"
	pb "go.viam.com/rdk/proto/api/component/arm/v1"
	"go.viam.com/rdk/referenceframe"
	rutils "go.viam.com/rdk/utils"
)

var servoErrorMap = map[byte]string{
	0x00: "xArm Servo: Joint Communication Error",
	0x0A: "xArm Servo: Current Detection Error",
	0x0B: "xArm Servo: Joint Overcurrent",
	0x0C: "xArm Servo: Joint Overspeed",
	0x0E: "xArm Servo: Position Command Overlimit",
	0x0F: "xArm Servo: Joints Overheat",
	0x10: "xArm Servo: Encoder Initialization Error",
	0x11: "xArm Servo: Single-turn Encoder Error",
	0x12: "xArm Servo: Multi-turn Encoder Error",
	0x13: "xArm Servo: Low Battery Voltage",
	0x14: "xArm Servo: Driver IC Hardware Error",
	0x15: "xArm Servo: Driver IC Init Error",
	0x16: "xArm Servo: Encoder Config Error",
	0x17: "xArm Servo: Large Motor Position Deviation",
	0x1A: "xArm Servo: Joint N Positive Overrun",
	0x1B: "xArm Servo: Joint N Negative Overrun",
	0x1C: "xArm Servo: Joint Commands Error",
	0x21: "xArm Servo: Drive Overloaded",
	0x22: "xArm Servo: Motor Overload",
	0x23: "xArm Servo: Motor Type Error",
	0x24: "xArm Servo: Driver Type Error",
	0x27: "xArm Servo: Joint Overvoltage",
	0x28: "xArm Servo: Joint Undervoltage",
	0x31: "xArm Servo: EEPROM RW Error",
	0x34: "xArm Servo: Initialization of Motor Angle Error",
}

var armBoxErrorMap = map[byte]string{
	0x01: "xArm: Emergency Stop Button Pushed In",
	0x02: "xArm: Emergency IO Triggered",
	0x03: "xArm: Emergency Stop 3-State Switch Pressed",
	0x0B: "xArm: Power Cycle Required",
	0x0C: "xArm: Power Cycle Required",
	0x0D: "xArm: Power Cycle Required",
	0x0E: "xArm: Power Cycle Required",
	0x0F: "xArm: Power Cycle Required",
	0x10: "xArm: Power Cycle Required",
	0x11: "xArm: Power Cycle Required",
	0x13: "xArm: Gripper Communication Error",
	0x15: "xArm: Kinematic Error",
	0x16: "xArm: Self Collision Error",
	0x17: "xArm: Joint Angle Exceeds Limit",
	0x18: "xArm: Speed Exceeds Limit",
	0x19: "xArm: Planning Error",
	0x1A: "xArm: Linux RT Error",
	0x1B: "xArm: Command Reply Error",
	0x1C: "xArm: End Module Communication Error",
	0x1D: "xArm: Other Errors",
	0x1E: "xArm: Feedback Speed Exceeds Limit",
	0x1F: "xArm: Collision Caused Abnormal Current",
	0x20: "xArm: Three-point Drawing Circle Calculation Error",
	0x21: "xArm: Abnormal Arm Current",
	0x22: "xArm: Recording Timeout",
	0x23: "xArm: Safety Boundary Limit",
	0x24: "xArm: Delay Command Limit Exceeded",
	0x25: "xArm: Abnormal Motion in Manual Mode",
	0x26: "xArm: Abnormal Joint Angle",
	0x27: "xArm: Abnormal Communication Between Power Boards",
}

var armBoxWarnMap = map[byte]string{
	0x0B: "xArm Warning: Buffer Overflow",
	0x0C: "xArm Warning: Command Parameter Abnormal",
	0x0D: "xArm Warning: Unknown Command",
	0x0E: "xArm Warning: Command No Solution",
}

var regMap = map[string]byte{
	"Version":     0x01,
	"Shutdown":    0x0A,
	"ToggleServo": 0x0B,
	"SetState":    0x0C,
	"GetState":    0x0D,
	"CmdCount":    0x0E,
	"GetError":    0x0F,
	"ClearError":  0x10,
	"ClearWarn":   0x11,
	"ToggleBrake": 0x12,
	"SetMode":     0x13,
	"MoveJoints":  0x1D,
	"ZeroJoints":  0x19,
	"JointPos":    0x2A,
	"SetBound":    0x34,
	"EnableBound": 0x34,
	"SetEEModel":  0x4E,
	"ServoError":  0x6A,
}

type cmd struct {
	tid    uint16
	prot   uint16
	reg    byte
	params []byte
}

func (c *cmd) bytes() []byte {
	var bin []byte
	uintBin := make([]byte, 2)
	binary.BigEndian.PutUint16(uintBin, c.tid)
	bin = append(bin, uintBin...)
	binary.BigEndian.PutUint16(uintBin, c.prot)
	bin = append(bin, uintBin...)
	binary.BigEndian.PutUint16(uintBin, 1+uint16(len(c.params)))
	bin = append(bin, uintBin...)
	bin = append(bin, c.reg)
	bin = append(bin, c.params...)
	return bin
}

func (x *xArm) newCmd(reg byte) cmd {
	x.tid++
	return cmd{tid: x.tid, prot: 2, reg: reg}
}

func (x *xArm) send(ctx context.Context, c cmd, checkError bool) (cmd, error) {
	x.moveLock.Lock()
	b := c.bytes()

	// add deadline so we aren't waiting forever
	if err := x.conn.SetDeadline(time.Now().Add(5 * time.Second)); err != nil {
		return cmd{}, err
	}
	_, err := x.conn.Write(b)
	if err != nil {
		x.moveLock.Unlock()
		return cmd{}, err
	}
	c2, err := x.response(ctx)
	x.moveLock.Unlock()
	if err != nil {
		return cmd{}, err
	}

	if checkError {
		state := c2.params[0]
		if state&96 != 0 {
			// Error (64) and/or warning (32) bit is set
			e2 := multierr.Combine(
				x.readError(ctx),
				x.clearErrorAndWarning(ctx))
			return c2, e2
		}
		// If bit 16 is set, that just means we have not yet activated motion- this happens at startup and shutdown
	}
	return c2, err
}

func (x *xArm) response(ctx context.Context) (cmd, error) {
	// Read response header
	buf, err := utils.ReadBytes(ctx, x.conn, 7)
	if err != nil {
		return cmd{}, err
	}
	c := cmd{}
	c.tid = binary.BigEndian.Uint16(buf[0:2])
	c.prot = binary.BigEndian.Uint16(buf[2:4])
	c.reg = buf[6]
	length := binary.BigEndian.Uint16(buf[4:6])
	c.params, err = utils.ReadBytes(ctx, x.conn, int(length-1))
	if err != nil {
		return cmd{}, err
	}
	return c, err
}

// checkServoErrors will query the individual servos for any servo-specific
// errors. It may be useful for troubleshooting but as the SDK does not call
// it directly ever, we probably don't need to either during normal operation.
func (x *xArm) CheckServoErrors(ctx context.Context) error {
	c := x.newCmd(regMap["ServoError"])
	e, err := x.send(ctx, c, false)
	if err != nil {
		return err
	}
	if len(e.params) < 18 {
		return errors.New("bad servo error query response")
	}

	// Get error codes for all (8) servos.
	// xArm 6 has 6, xArm 7 has 7, and plus one in the xArm gripper
	for i := 1; i < 9; i++ {
		errCode := e.params[i*2]
		errMsg, isErr := servoErrorMap[errCode]
		if isErr {
			err = multierr.Append(err, errors.New(errMsg))
		}
	}
	return err
}

func (x *xArm) clearErrorAndWarning(ctx context.Context) error {
	c1 := x.newCmd(regMap["ClearError"])
	c2 := x.newCmd(regMap["ClearWarn"])
	_, err1 := x.send(ctx, c1, false)
	_, err2 := x.send(ctx, c2, false)
	err3 := x.setMotionMode(ctx, 1)
	err4 := x.setMotionState(ctx, 0)
	return multierr.Combine(err1, err2, err3, err4)
}

func (x *xArm) readError(ctx context.Context) error {
	c := x.newCmd(regMap["GetError"])
	e, err := x.send(ctx, c, false)
	if err != nil {
		return err
	}
	if len(e.params) < 3 {
		return errors.New("bad arm error query response")
	}

	errCode := e.params[1]
	warnCode := e.params[2]
	errMsg, isErr := armBoxErrorMap[errCode]
	warnMsg, isWarn := armBoxWarnMap[warnCode]
	if isErr || isWarn {
		return multierr.Combine(errors.New(errMsg),
			errors.New(warnMsg))
	}
	// Commands are returning error codes that are not mentioned in the
	// developer manual
	return errors.New("xArm: UNKNOWN ERROR")
}

// setMotionState sets the motion state of the arm.
// Useful states:
// 0: Servo motion mode
// 3: Suspend current movement
// 4: Stop all motion, restart system
func (x *xArm) setMotionState(ctx context.Context, state byte) error {
	c := x.newCmd(regMap["SetState"])
	c.params = append(c.params, state)
	_, err := x.send(ctx, c, true)
	return err
}

// setMotionMode sets the motion mode of the arm.
// 0: Position Control Mode, i.e. "normal" mode
// 1: Servoj mode. This mode will immediately execute joint positions at the fastest available speed and is intended
// for streaming large numbers of joint positions to the arm.
// 2: Joint teaching mode, not useful right now
func (x *xArm) setMotionMode(ctx context.Context, state byte) error {
	c := x.newCmd(regMap["SetMode"])
	c.params = append(c.params, state)
	_, err := x.send(ctx, c, true)
	return err
}

// toggleServos toggles the servos on or off.
// True enables servos and disengages brakes.
// False disables servos without engaging brakes.
func (x *xArm) toggleServos(ctx context.Context, enable bool) error {
	c := x.newCmd(regMap["ToggleServo"])
	var enByte byte
	if enable {
		enByte = 1
	}
	c.params = append(c.params, 8, enByte)
	_, err := x.send(ctx, c, true)
	return err
}

// toggleBrake toggles the brakes on or off.
// True disengages brakes, false engages them.
func (x *xArm) toggleBrake(ctx context.Context, disable bool) error {
	c := x.newCmd(regMap["ToggleBrake"])
	var enByte byte
	if disable {
		enByte = 1
	}
	c.params = append(c.params, 8, enByte)
	_, err := x.send(ctx, c, true)
	return err
}

func (x *xArm) start(ctx context.Context) error {
	err := x.toggleServos(ctx, true)
	if err != nil {
		return err
	}
	err = x.setMotionMode(ctx, 1)
	if err != nil {
		return err
	}
	if err := x.setMotionState(ctx, 0); err != nil {
		return err
	}
	x.started = true
	return nil
}

// motionStopped will check if all arm pieces have stopped moving.
func (x *xArm) motionStopped(ctx context.Context) (bool, error) {
	c := x.newCmd(regMap["GetState"])
	sData, err := x.send(ctx, c, true)
	if err != nil {
		return false, err
	}
	if len(sData.params) < 2 {
		return false, errors.New("malformed state data response in motionStopped")
	}
	if sData.params[1] != 1 {
		return true, nil
	}
	return false, nil
}

// Close shuts down the arm servos and engages brakes.
func (x *xArm) Close(ctx context.Context) error {
	if err := x.toggleBrake(ctx, false); err != nil {
		return err
	}
	if err := x.toggleServos(ctx, false); err != nil {
		return err
	}
	if err := x.setMotionState(ctx, 4); err != nil {
		return err
	}
	return x.conn.Close()
}

// MoveToJointPositions moves the arm to the requested joint positions.
func (x *xArm) MoveToJointPositions(ctx context.Context, newPositions *pb.JointPositions, extra map[string]interface{}) error {
	ctx, done := x.opMgr.New(ctx)
	defer done()
	if !x.started {
		if err := x.start(ctx); err != nil {
			return err
		}
	}
<<<<<<< HEAD
	to := referenceframe.JointPosToInputs(newPositions)
	curPos, err := x.GetJointPositions(ctx, extra)
=======
	to := x.model.InputFromProtobuf(newPositions)
	curPos, err := x.GetJointPositions(ctx)
>>>>>>> d8c81cb8
	if err != nil {
		return err
	}
	from := x.model.InputFromProtobuf(curPos)

	diff := getMaxDiff(from, to)
	nSteps := int((diff / float64(x.speed)) * x.moveHZ)
	for i := 1; i <= nSteps; i++ {
		step := referenceframe.InputsToFloats(referenceframe.InterpolateInputs(from, to, float64(i)/float64(nSteps)))

		c := x.newCmd(regMap["MoveJoints"])
		jFloatBytes := make([]byte, 4)
		for _, jRad := range step {
			binary.LittleEndian.PutUint32(jFloatBytes, math.Float32bits(float32(jRad)))
			c.params = append(c.params, jFloatBytes...)
		}
		// xarm 6 has 6 joints, but protocol needs 7- add 4 bytes for a blank 7th joint
		for dof := x.dof; dof < 7; dof++ {
			c.params = append(c.params, 0, 0, 0, 0)
		}
		// When in servoj mode, motion time, speed, and acceleration are not handled by the control box
		c.params = append(c.params, 0, 0, 0, 0)
		c.params = append(c.params, 0, 0, 0, 0)
		c.params = append(c.params, 0, 0, 0, 0)
		_, err := x.send(ctx, c, true)
		if err != nil {
			return err
		}
		if !utils.SelectContextOrWait(ctx, time.Duration(1000000./x.moveHZ)*time.Microsecond) {
			return ctx.Err()
		}
	}
	return nil
}

// GetEndPosition computes and returns the current cartesian position.
func (x *xArm) GetEndPosition(ctx context.Context, extra map[string]interface{}) (*commonpb.Pose, error) {
	joints, err := x.GetJointPositions(ctx, extra)
	if err != nil {
		return nil, err
	}
	return motionplan.ComputePosition(x.mp.Frame(), joints)
}

// MoveToPosition moves the arm to the specified cartesian position.
func (x *xArm) MoveToPosition(ctx context.Context, pos *commonpb.Pose, worldState *commonpb.WorldState, extra map[string]interface{}) error {
	ctx, done := x.opMgr.New(ctx)
	defer done()
	if !x.started {
		if err := x.start(ctx); err != nil {
			return err
		}
	}
	if err := arm.Move(ctx, x.robot, x, pos, worldState); err != nil {
		return err
	}
	return x.opMgr.WaitForSuccess(
		ctx,
		time.Millisecond*50,
		x.motionStopped,
	)
}

// GetJointPositions returns the current positions of all joints.
func (x *xArm) GetJointPositions(ctx context.Context, extra map[string]interface{}) (*pb.JointPositions, error) {
	c := x.newCmd(regMap["JointPos"])

	jData, err := x.send(ctx, c, true)
	if err != nil {
		return &pb.JointPositions{}, err
	}
	var radians []float64
	for i := 0; i < x.dof; i++ {
		idx := i*4 + 1
		radians = append(radians, float64(rutils.Float32FromBytesLE((jData.params[idx : idx+4]))))
	}

	return referenceframe.JointPositionsFromRadians(radians), nil
}

// Stop stops the xArm but also reinitializes the arm so it can take commands again.
func (x *xArm) Stop(ctx context.Context, extra map[string]interface{}) error {
	ctx, done := x.opMgr.New(ctx)
	defer done()
	x.started = false
	if err := x.setMotionState(ctx, 3); err != nil {
		return err
	}
	return x.start(ctx)
}

// IsMoving returns whether the arm is moving.
func (x *xArm) IsMoving(ctx context.Context) (bool, error) {
	return x.opMgr.OpRunning(), nil
}

func getMaxDiff(from, to []referenceframe.Input) float64 {
	maxDiff := 0.
	for i, fromI := range from {
		diff := math.Abs(fromI.Value - to[i].Value)
		if diff > maxDiff {
			maxDiff = diff
		}
	}
	return maxDiff
}<|MERGE_RESOLUTION|>--- conflicted
+++ resolved
@@ -348,13 +348,8 @@
 			return err
 		}
 	}
-<<<<<<< HEAD
-	to := referenceframe.JointPosToInputs(newPositions)
+	to := x.model.InputFromProtobuf(newPositions)
 	curPos, err := x.GetJointPositions(ctx, extra)
-=======
-	to := x.model.InputFromProtobuf(newPositions)
-	curPos, err := x.GetJointPositions(ctx)
->>>>>>> d8c81cb8
 	if err != nil {
 		return err
 	}
