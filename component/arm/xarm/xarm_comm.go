--- conflicted
+++ resolved
@@ -403,20 +403,7 @@
 			return err
 		}
 	}
-<<<<<<< HEAD
-	joints, err := x.GetJointPositions(ctx)
-	if err != nil {
-		return err
-	}
-	solution, err := x.mp.Plan(ctx, pos, x.model.InputFromProtobuf(joints), nil)
-	if err != nil {
-		return err
-	}
-	err = arm.GoToWaypoints(ctx, x, solution)
-	if err != nil {
-=======
 	if err := arm.Move(ctx, x.robot, x, pos, worldState); err != nil {
->>>>>>> ad7b79b5
 		return err
 	}
 	return x.opMgr.WaitForSuccess(
