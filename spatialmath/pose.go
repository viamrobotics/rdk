--- conflicted
+++ resolved
@@ -99,16 +99,7 @@
 // PoseBetween returns the difference between two dualQuaternions, that is, the dq which if multiplied by one will give the other.
 // Example: if PoseBetween(a, b) = c, then Compose(a, c) = b.
 func PoseBetween(a, b Pose) Pose {
-	invA := &dualQuaternion{dualquat.ConjQuat(dualQuaternionFromPose(a).Number)}
-	result := &dualQuaternion{invA.Transformation(dualQuaternionFromPose(b).Number)}
-	// Normalization
-	if vecLen := 1 / quat.Abs(result.Real); vecLen != 1 {
-		result.Real.Real *= vecLen
-		result.Real.Imag *= vecLen
-		result.Real.Jmag *= vecLen
-		result.Real.Kmag *= vecLen
-	}
-	return result
+	return &dualQuaternion{dualquat.Mul(dualQuaternionFromPose(b).Number, dualquat.ConjQuat(dualQuaternionFromPose(a).Number))}
 }
 
 // PoseBetweenInverse returns an origin pose which when composed with the first parameter, yields the second.
@@ -126,7 +117,6 @@
 	return result
 }
 
-<<<<<<< HEAD
 // PoseBetweenInverse returns an origin pose which when composed with the first parameter, yields the second.
 // Example: if PoseBetweenInverse(a, b) = c, then Compose(c, a) = b
 // PoseBetweenInverse(a, b) is equivalent to Compose(b, PoseInverse(a)).
@@ -142,10 +132,7 @@
 	return result
 }
 
-// PoseDelta returns the difference between two dualQuaternion.
-=======
 // PoseDelta returns the difference between two dualQuaternion. Useful for measuring distances, NOT to be used for spatial transformations.
->>>>>>> 3cf82fc5
 // We use quaternion/angle axis for this because distances are well-defined.
 func PoseDelta(a, b Pose) Pose {
 	return &distancePose{
