--- conflicted
+++ resolved
@@ -14,21 +14,11 @@
 	"go.viam.com/rdk/utils"
 )
 
-<<<<<<< HEAD
 // Epsilon represents the acceptable discrepancy between two floats
 // representing spatial coordinates wherin the coordinates should be
 // considered equivalent.
 const Epsilon = 1e-8
 
-// Translation is the translation between two objects in the grid system. It is always in millimeters.
-type Translation struct {
-	X float64 `json:"x"`
-	Y float64 `json:"y"`
-	Z float64 `json:"z"`
-}
-
-=======
->>>>>>> 0669f2b6
 // Pose represents a 6dof pose, position and orientation, with respect to the origin.
 // The Point() method returns the position in (x,y,z) mm coordinates,
 // and the Orientation() method returns an Orientation object, which has methods to parametrize
@@ -185,25 +175,17 @@
 // PoseAlmostCoincident will return a bool describing whether 2 poses approximately are at the same 3D coordinate location.
 // This uses the same epsilon as the default value for the Viam IK solver.
 func PoseAlmostCoincident(a, b Pose) bool {
-<<<<<<< HEAD
-=======
-	const epsilon = 0.001
+	return PoseAlmostCoincidentEps(a, b, Epsilon)
+}
+
+// PoseAlmostCoincidentEps will return a bool describing whether 2 poses approximately are at the same 3D coordinate location.
+// This uses a passed in epsilon value.
+func PoseAlmostCoincidentEps(a, b Pose, epsilon float64) bool {
 	ap := a.Point()
 	bp := b.Point()
 	return utils.Float64AlmostEqual(ap.X, bp.X, epsilon) &&
 		utils.Float64AlmostEqual(ap.Y, bp.Y, epsilon) &&
 		utils.Float64AlmostEqual(ap.Z, bp.Z, epsilon)
-}
-
-// PoseAlmostCoincidentEps will return a bool describing whether 2 poses approximately are at the same 3D coordinate location.
-// This uses a passed in epsilon value.
-func PoseAlmostCoincidentEps(a, b Pose, epsilon float64) bool {
->>>>>>> 0669f2b6
-	ap := a.Point()
-	bp := b.Point()
-	return utils.Float64AlmostEqual(ap.X, bp.X, Epsilon) &&
-		utils.Float64AlmostEqual(ap.Y, bp.Y, Epsilon) &&
-		utils.Float64AlmostEqual(ap.Z, bp.Z, Epsilon)
 }
 
 // distancePose holds an already computed pose and orientation. It is not efficient to do spatial math on a
