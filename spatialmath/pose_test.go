--- conflicted
+++ resolved
@@ -4,10 +4,6 @@
 	"fmt"
 	"math"
 
-<<<<<<< HEAD
-	//~ "fmt"
-=======
->>>>>>> 623ddc99
 	"testing"
 
 	"go.viam.com/test"
@@ -105,10 +101,7 @@
 func TestLidarPose(t *testing.T) {
 	ea := NewEulerAngles()
 	// 45 degrees above horizon
-<<<<<<< HEAD
-=======
 	// Positive pitch rotation rotates from the default of pointing up at the +Z axis, forwards towards the +X axis.
->>>>>>> 623ddc99
 	ea.Pitch = math.Pi / 4
 	// Point to the left (at positive Y axis)
 	ea.Yaw = math.Pi / 2
