package spatialmath

import (
	"math"

	"github.com/golang/geo/r3"
	geo "github.com/kellydunn/golang-geo"
	commonpb "go.viam.com/api/common/v1"

	"go.viam.com/rdk/utils"
)

// GeoObstacle is a struct to store the location and geometric structure of an obstacle in a geospatial environment.
type GeoObstacle struct {
	location   *geo.Point
	geometries []Geometry
}

// NewGeoObstacle constructs a GeoObstacle from a geo.Point and a slice of Geometries.
func NewGeoObstacle(loc *geo.Point, geom []Geometry) *GeoObstacle {
	return &GeoObstacle{
		location:   loc,
		geometries: geom,
	}
}

// Location returns the locating coordinates of the GeoObstacle.
func (gob *GeoObstacle) Location() *geo.Point {
	return gob.location
}

// Geometries returns the geometries which comprise structure of the GeoObstacle.
func (gob *GeoObstacle) Geometries() []Geometry {
	return gob.geometries
}

// GeoObstacleToProtobuf converts the GeoObstacle struct into an equivalent Protobuf message.
func GeoObstacleToProtobuf(geoObst *GeoObstacle) *commonpb.GeoObstacle {
	var convGeoms []*commonpb.Geometry
	for _, geometry := range geoObst.geometries {
		convGeoms = append(convGeoms, geometry.ToProtobuf())
	}
	return &commonpb.GeoObstacle{
		Location:   &commonpb.GeoPoint{Latitude: geoObst.location.Lat(), Longitude: geoObst.location.Lng()},
		Geometries: convGeoms,
	}
}

// GeoObstacleFromProtobuf takes a Protobuf representation of a GeoObstacle and converts back into a Go struct.
func GeoObstacleFromProtobuf(protoGeoObst *commonpb.GeoObstacle) (*GeoObstacle, error) {
	convPoint := geo.NewPoint(protoGeoObst.GetLocation().GetLatitude(), protoGeoObst.GetLocation().GetLongitude())
	convGeoms := []Geometry{}
	for _, protoGeom := range protoGeoObst.GetGeometries() {
		newGeom, err := NewGeometryFromProto(protoGeom)
		if err != nil {
			return nil, err
		}
		convGeoms = append(convGeoms, newGeom)
	}
	return NewGeoObstacle(convPoint, convGeoms), nil
}

// GeoObstacleConfig specifies the format of GeoObstacles specified through the configuration file.
type GeoObstacleConfig struct {
	Location   *commonpb.GeoPoint `json:"location"`
	Geometries []*GeometryConfig  `json:"geometries"`
}

// NewGeoObstacleConfig takes a GeoObstacle and returns a GeoObstacleConfig.
func NewGeoObstacleConfig(geo *GeoObstacle) (*GeoObstacleConfig, error) {
	geomCfgs := []*GeometryConfig{}
	for _, geom := range geo.geometries {
		gc, err := NewGeometryConfig(geom)
		if err != nil {
			return nil, err
		}
		geomCfgs = append(geomCfgs, gc)
	}

	config := &GeoObstacleConfig{
		Location:   &commonpb.GeoPoint{Latitude: geo.location.Lat(), Longitude: geo.location.Lng()},
		Geometries: geomCfgs,
	}

	return config, nil
}

// GeoObstaclesFromConfigs takes a GeoObstacleConfig and returns a list of GeoObstacles.
func GeoObstaclesFromConfigs(configs []*GeoObstacleConfig) ([]*GeoObstacle, error) {
	var gobs []*GeoObstacle
	for _, cfg := range configs {
		gob, err := GeoObstaclesFromConfig(cfg)
		if err != nil {
			return nil, err
		}
		gobs = append(gobs, gob...)
	}
	return gobs, nil
}

// GeoObstaclesFromConfig takes a GeoObstacleConfig and returns a list of GeoObstacles.
func GeoObstaclesFromConfig(config *GeoObstacleConfig) ([]*GeoObstacle, error) {
	var gobs []*GeoObstacle
	for _, navGeom := range config.Geometries {
		gob := GeoObstacle{}

		gob.location = geo.NewPoint(config.Location.Latitude, config.Location.Longitude)

		geom, err := navGeom.ParseConfig()
		if err != nil {
			return nil, err
		}
		gob.geometries = append(gob.geometries, geom)
		gobs = append(gobs, &gob)
	}
	return gobs, nil
}

// GetCartesianDistance calculates the latitude and longitide displacement between p and q in millimeters.
// Note that this is an approximation since we are trying to project a point on a sphere onto a plane.
// The closer these points are the more accurate the approximation is.
func GetCartesianDistance(p, q *geo.Point) (float64, float64) {
	mod := geo.NewPoint(p.Lat(), q.Lng())
	// Calculate the Haversine distance between two points in kilometers, convert to mm
	distAlongLat := 1e6 * p.GreatCircleDistance(mod)
	distAlongLng := 1e6 * q.GreatCircleDistance(mod)
	return distAlongLat, distAlongLng
}

// GeoPoseToPose returns the pose of point with respect to origin.
<<<<<<< HEAD
func GeoPoseToPose(point, origin GeoPose) Pose {
=======
func GeoPoseToPose(point, origin *GeoPose) Pose {
>>>>>>> e5941a09
	localBearing := origin.Location().BearingTo(point.Location())
	absoluteBearing := localBearing - origin.Heading()

	latDist, lngDist := GetCartesianDistance(point.Location(), origin.Location())
	v := r3.Vector{X: latDist * 1e-6, Y: lngDist * 1e-6, Z: 0}

<<<<<<< HEAD
	nullIsland := geo.NewPoint(0, 0)

	gp := nullIsland.PointAtDistanceAndBearing(v.Norm(), absoluteBearing)

	position := GeoPointToPoint(gp, nullIsland)

	headingChange := math.Mod(origin.Heading()-point.Heading(), 360)
	if headingChange < 0 {
		headingChange += 360
	}

	return NewPose(position, &OrientationVectorDegrees{OZ: 1, Theta: headingChange})
=======
	newPoint := origin.Location().PointAtDistanceAndBearing(v.Norm(), absoluteBearing)

	// subtracting the point from the origin results in a right handed angle
	headingChange := normalizeAngle(origin.Heading() - point.Heading())
	return NewPose(GeoPointToPoint(newPoint, origin.Location()), &OrientationVectorDegrees{OZ: 1, Theta: headingChange})
>>>>>>> e5941a09
}

// GeoPointToPoint returns the point (r3.Vector) which translates the origin to the destination geopoint
// Because the function we use to project a point on a spheroid to a plane is nonlinear, we linearize it about a specified origin point.
func GeoPointToPoint(point, origin *geo.Point) r3.Vector {
	latDist, lngDist := GetCartesianDistance(origin, point)
	azimuth := origin.BearingTo(point)

	switch {
	case azimuth >= 0 && azimuth <= 90:
		return r3.Vector{X: latDist, Y: lngDist, Z: 0}
	case azimuth > 90 && azimuth <= 180:
		return r3.Vector{X: latDist, Y: -lngDist, Z: 0}
	case azimuth >= -90 && azimuth < 0:
		return r3.Vector{X: -latDist, Y: lngDist, Z: 0}
	default:
		return r3.Vector{X: -latDist, Y: -lngDist, Z: 0}
	}
}

// GeoObstaclesToGeometries converts a list of GeoObstacles into a list of Geometries.
func GeoObstaclesToGeometries(obstacles []*GeoObstacle, origin *geo.Point) []Geometry {
	// we note that there are two transformations to be accounted for
	// when converting a GeoObstacle. Namely, the obstacle's pose needs to
	// transformed by the specified in GPS coordinates.
	geoms := []Geometry{}
	for _, v := range obstacles {
		relativePose := NewPoseFromPoint(GeoPointToPoint(v.location, origin))
		for _, geom := range v.geometries {
			geo := geom.Transform(relativePose)
			geoms = append(geoms, geo)
		}
	}
	return geoms
}

// GeoPose is a struct to store to location and heading in a geospatial environment.
type GeoPose struct {
	location *geo.Point
	heading  float64
}

// NewGeoPose constructs a GeoPose from a geo.Point and float64.
func NewGeoPose(loc *geo.Point, heading float64) *GeoPose {
	return &GeoPose{
		location: loc,
		heading:  heading,
	}
}

// Location returns the locating coordinates of the GeoPose.
func (gpo *GeoPose) Location() *geo.Point {
	return gpo.location
}

// Heading returns a number from [0-360) where 0 is north.
func (gpo *GeoPose) Heading() float64 {
	return gpo.heading
}

<<<<<<< HEAD
// PoseToGeoPose converts a pose (in MM) into a GeoPose treating relativeTo as the origin.
func PoseToGeoPose(relativeTo GeoPose, pMM Pose) GeoPose {
	// we do this b/c plan nodes describe movement in mm
	// but (p *Point) PointAtDistanceAndBearing expects the pose to be in km
	kmPoint := r3.Vector{
		X: pMM.Point().X / 1e6,
		Y: pMM.Point().Y / 1e6,
		Z: pMM.Point().Z / 1e6,
	}
	p := NewPose(kmPoint, pMM.Orientation())

	// math.Atan2 performs on the unit sphere which is right-handed
	// we assign newX and newY so we are peforming a left-handed calculation
	newX := -p.Point().X
	newY := p.Point().Y
	bearingRad := math.Atan2(newX, newY)

	// convert bearingRad to degrees
	bearingDeg := bearingRad * 180 / math.Pi * -1

	// get the maginitude of pose p
	poseMagnitude := p.Point().Norm()

	// relativeTo Heading is a right-handed value
	headingInWorld := relativeTo.Heading()

	// get the absolute bearing, i.e. the bearing of pose p from north
	// normalize to be [0,360)
	absoluteBearing := math.Mod(bearingDeg+headingInWorld, 360)

	// get the new geopoint at distance poseMagnitude
	newLoc := relativeTo.Location().PointAtDistanceAndBearing(poseMagnitude, absoluteBearing)

	// get the heading of pose p, this is a right-handed value
	headingRight := p.Orientation().OrientationVectorDegrees().Theta
=======
// PoseToGeoPose converts a pose (which are always in mm) into a GeoPose treating relativeTo as the origin.
func PoseToGeoPose(relativeTo *GeoPose, pose Pose) *GeoPose {
	// poses are always in mm but PointAtDistanceAndBearing expects the pose to be in km so we need to convert
	kmPoint := pose.Point().Mul(1e-6)

	// calculate the bearing (illustrated on the plot below as angle "x"), to the GeoPose (illustrated as "*")
	// as we are measuring x from the right side of the vertical axis this angle is left handed
	//       |   *
	//       |x /
	//       | /
	//       |/
	// -----------
	//       |
	//       |
	bearing := utils.RadToDeg(math.Atan2(kmPoint.X, kmPoint.Y))
	headingInWorld := relativeTo.Heading()

	// get the absolute bearing, i.e. the bearing of pose p from north
	absoluteBearing := normalizeAngle(bearing + headingInWorld)

	// get the new geopoint at distance poseMagnitude
	newPosition := relativeTo.Location().PointAtDistanceAndBearing(kmPoint.Norm(), absoluteBearing)

	// get the heading of pose p, this is a right-handed value
	headingRight := pose.Orientation().OrientationVectorDegrees().Theta
>>>>>>> e5941a09

	// convert headingRight to be left-handed
	headingLeft := math.Mod(math.Abs(headingRight-360), 360)

<<<<<<< HEAD
	// get the absolute heading of pose p, i.e. the heading in the world
	// normalize to be [0,360)
	absolutePoseHeading := math.Mod(headingLeft+headingInWorld, 360)

	if absolutePoseHeading < 0 {
		absolutePoseHeading += 360
	}

	return *NewGeoPose(newLoc, absolutePoseHeading)
=======
	// return the GeoPose at the new position with the absolute heading of pose p, i.e. the heading in the world
	return NewGeoPose(newPosition, normalizeAngle(headingLeft+headingInWorld))
}

// normalizeAngle takes in an angle in degrees and returns an equivalent angle in the domain [0,360).
func normalizeAngle(degrees float64) float64 {
	normalized := math.Mod(degrees, 360)
	if degrees < 0 {
		normalized += 360
	}
	return normalized
>>>>>>> e5941a09
}<|MERGE_RESOLUTION|>--- conflicted
+++ resolved
@@ -128,37 +128,18 @@
 }
 
 // GeoPoseToPose returns the pose of point with respect to origin.
-<<<<<<< HEAD
-func GeoPoseToPose(point, origin GeoPose) Pose {
-=======
 func GeoPoseToPose(point, origin *GeoPose) Pose {
->>>>>>> e5941a09
 	localBearing := origin.Location().BearingTo(point.Location())
 	absoluteBearing := localBearing - origin.Heading()
 
 	latDist, lngDist := GetCartesianDistance(point.Location(), origin.Location())
 	v := r3.Vector{X: latDist * 1e-6, Y: lngDist * 1e-6, Z: 0}
 
-<<<<<<< HEAD
-	nullIsland := geo.NewPoint(0, 0)
-
-	gp := nullIsland.PointAtDistanceAndBearing(v.Norm(), absoluteBearing)
-
-	position := GeoPointToPoint(gp, nullIsland)
-
-	headingChange := math.Mod(origin.Heading()-point.Heading(), 360)
-	if headingChange < 0 {
-		headingChange += 360
-	}
-
-	return NewPose(position, &OrientationVectorDegrees{OZ: 1, Theta: headingChange})
-=======
 	newPoint := origin.Location().PointAtDistanceAndBearing(v.Norm(), absoluteBearing)
 
 	// subtracting the point from the origin results in a right handed angle
 	headingChange := normalizeAngle(origin.Heading() - point.Heading())
 	return NewPose(GeoPointToPoint(newPoint, origin.Location()), &OrientationVectorDegrees{OZ: 1, Theta: headingChange})
->>>>>>> e5941a09
 }
 
 // GeoPointToPoint returns the point (r3.Vector) which translates the origin to the destination geopoint
@@ -219,43 +200,6 @@
 	return gpo.heading
 }
 
-<<<<<<< HEAD
-// PoseToGeoPose converts a pose (in MM) into a GeoPose treating relativeTo as the origin.
-func PoseToGeoPose(relativeTo GeoPose, pMM Pose) GeoPose {
-	// we do this b/c plan nodes describe movement in mm
-	// but (p *Point) PointAtDistanceAndBearing expects the pose to be in km
-	kmPoint := r3.Vector{
-		X: pMM.Point().X / 1e6,
-		Y: pMM.Point().Y / 1e6,
-		Z: pMM.Point().Z / 1e6,
-	}
-	p := NewPose(kmPoint, pMM.Orientation())
-
-	// math.Atan2 performs on the unit sphere which is right-handed
-	// we assign newX and newY so we are peforming a left-handed calculation
-	newX := -p.Point().X
-	newY := p.Point().Y
-	bearingRad := math.Atan2(newX, newY)
-
-	// convert bearingRad to degrees
-	bearingDeg := bearingRad * 180 / math.Pi * -1
-
-	// get the maginitude of pose p
-	poseMagnitude := p.Point().Norm()
-
-	// relativeTo Heading is a right-handed value
-	headingInWorld := relativeTo.Heading()
-
-	// get the absolute bearing, i.e. the bearing of pose p from north
-	// normalize to be [0,360)
-	absoluteBearing := math.Mod(bearingDeg+headingInWorld, 360)
-
-	// get the new geopoint at distance poseMagnitude
-	newLoc := relativeTo.Location().PointAtDistanceAndBearing(poseMagnitude, absoluteBearing)
-
-	// get the heading of pose p, this is a right-handed value
-	headingRight := p.Orientation().OrientationVectorDegrees().Theta
-=======
 // PoseToGeoPose converts a pose (which are always in mm) into a GeoPose treating relativeTo as the origin.
 func PoseToGeoPose(relativeTo *GeoPose, pose Pose) *GeoPose {
 	// poses are always in mm but PointAtDistanceAndBearing expects the pose to be in km so we need to convert
@@ -281,22 +225,10 @@
 
 	// get the heading of pose p, this is a right-handed value
 	headingRight := pose.Orientation().OrientationVectorDegrees().Theta
->>>>>>> e5941a09
 
 	// convert headingRight to be left-handed
 	headingLeft := math.Mod(math.Abs(headingRight-360), 360)
 
-<<<<<<< HEAD
-	// get the absolute heading of pose p, i.e. the heading in the world
-	// normalize to be [0,360)
-	absolutePoseHeading := math.Mod(headingLeft+headingInWorld, 360)
-
-	if absolutePoseHeading < 0 {
-		absolutePoseHeading += 360
-	}
-
-	return *NewGeoPose(newLoc, absolutePoseHeading)
-=======
 	// return the GeoPose at the new position with the absolute heading of pose p, i.e. the heading in the world
 	return NewGeoPose(newPosition, normalizeAngle(headingLeft+headingInWorld))
 }
@@ -308,5 +240,4 @@
 		normalized += 360
 	}
 	return normalized
->>>>>>> e5941a09
 }