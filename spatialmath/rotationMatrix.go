package spatialmath

import (
	"fmt"
	"math"

	"github.com/golang/geo/r3"
	"gonum.org/v1/gonum/num/quat"
)

// RotationMatrix is a 3x3 matrix in row major order.
// m[3*r + c] is the element in the r'th row and c'th column.
type RotationMatrix struct {
	mat [9]float64
}

<<<<<<< HEAD
// NewRotationMatrix creates the rotation matrix from a slice of floats
func NewRotationMatrix(m []float64) (*RotationMatrix, error) {
	if len(m) != 9 {
		return nil, fmt.Errorf("input slice has %d elements, need exactly 9", len(m))
	}
	mat := [9]float64{m[0], m[1], m[2], m[3], m[4], m[5], m[6], m[7], m[8]}
	return &RotationMatrix{mat}, nil
}

// OrientationVectorRadians returns orientation as an orientation vector (in radians)
=======
// OrientationVectorRadians returns orientation as an orientation vector (in radians).
>>>>>>> 0784b938
func (rm *RotationMatrix) OrientationVectorRadians() *OrientationVector {
	return QuatToOV(rm.Quaternion())
}

// OrientationVectorDegrees returns orientation as an orientation vector (in degrees).
func (rm *RotationMatrix) OrientationVectorDegrees() *OrientationVectorDegrees {
	return QuatToOVD(rm.Quaternion())
}

// AxisAngles returns the orientation in axis angle representation.
func (rm *RotationMatrix) AxisAngles() *R4AA {
	return QuatToR4AA(rm.Quaternion())
}

// Quaternion returns orientation in quaternion representation.
// reference: http://www.euclideanspace.com/maths/geometry/rotations/conversions/matrixToQuaternion/index.htm
func (rm *RotationMatrix) Quaternion() quat.Number {
	var q quat.Number
	m := rm.mat

	// converting to quaternion form involves taking the square root of the trace and depending on the way the rows/cols
	// are ordered the trace has the potential to be nonpositive. The below case structure will work on all of the valid
	// rotation matrices
	tr := m[0] + m[4] + m[8]
	switch {
	case tr > 0:
		s := 0.5 / math.Sqrt(tr+1.0)
		q = quat.Number{0.25 / s, (m[5] - m[7]) * s, (m[6] - m[2]) * s, (m[1] - m[3]) * s}
	case (m[0] > m[4]) && (m[0] > m[8]):
		s := 2.0 * math.Sqrt(1.0+m[0]-m[4]-m[8])
		q = quat.Number{(m[5] - m[7]) / s, 0.25 * s, (m[3] + m[1]) / s, (m[6] + m[2]) / s}
	case m[4] > m[8]:
		s := 2.0 * math.Sqrt(1.0+m[4]-m[0]-m[8])
		q = quat.Number{(m[6] - m[2]) / s, (m[3] + m[1]) / s, 0.25 * s, (m[7] + m[5]) / s}
	default:
		s := 2.0 * math.Sqrt(1.0+m[8]-m[0]-m[4])
		q = quat.Number{(m[1] - m[3]) / s, (m[6] + m[2]) / s, (m[7] + m[5]) / s, 0.25 * s}
	}
	return Normalize(q)
}

// EulerAngles returns orientation in Euler angle representation.
func (rm *RotationMatrix) EulerAngles() *EulerAngles {
	return QuatToEulerAngles(rm.Quaternion())
}

// RotationMatrix returns the orientation in rotation matrix representation.
func (rm *RotationMatrix) RotationMatrix() *RotationMatrix {
	return rm
}

// Row returns the a 3 element vector corresponding to the specified row.
func (rm *RotationMatrix) Row(row int) r3.Vector {
	return r3.Vector{rm.mat[3*row], rm.mat[3*row+1], rm.mat[3*row+2]}
}

// Col returns the a 3 element vector corresponding to the specified col.
func (rm *RotationMatrix) Col(col int) r3.Vector {
	return r3.Vector{rm.mat[col], rm.mat[3+col], rm.mat[6+col]}
}

// At returns the float corresponding to the element at the specified location.
func (rm *RotationMatrix) At(row, col int) float64 {
	return rm.mat[3*row+col]
}<|MERGE_RESOLUTION|>--- conflicted
+++ resolved
@@ -14,7 +14,6 @@
 	mat [9]float64
 }
 
-<<<<<<< HEAD
 // NewRotationMatrix creates the rotation matrix from a slice of floats
 func NewRotationMatrix(m []float64) (*RotationMatrix, error) {
 	if len(m) != 9 {
@@ -24,10 +23,7 @@
 	return &RotationMatrix{mat}, nil
 }
 
-// OrientationVectorRadians returns orientation as an orientation vector (in radians)
-=======
 // OrientationVectorRadians returns orientation as an orientation vector (in radians).
->>>>>>> 0784b938
 func (rm *RotationMatrix) OrientationVectorRadians() *OrientationVector {
 	return QuatToOV(rm.Quaternion())
 }
