package spatialmath

import (
	"math"
	"testing"

	"github.com/golang/geo/r3"
	"go.viam.com/test"
)

func TestNewMesh(t *testing.T) {
	tri := NewTriangle(
		r3.Vector{X: 0, Y: 0, Z: 0},
		r3.Vector{X: 1, Y: 0, Z: 0},
		r3.Vector{X: 0, Y: 1, Z: 0},
	)
	pose := NewPose(r3.Vector{X: 1, Y: 2, Z: 3}, NewZeroOrientation())

	mesh := NewMesh(pose, []*Triangle{tri}, "test_mesh")

	test.That(t, mesh.Label(), test.ShouldEqual, "test_mesh")
	test.That(t, PoseAlmostEqual(mesh.Pose(), pose), test.ShouldBeTrue)
	test.That(t, len(mesh.Triangles()), test.ShouldEqual, 1)
}

func TestMeshTransform(t *testing.T) {
	mesh := MakeSimpleTriangleMesh("test_mesh")

	// Transform mesh by translation
	newPose := NewPose(r3.Vector{X: 1, Y: 0, Z: 0}, NewZeroOrientation())
	transformed := mesh.Transform(newPose)

	// Check that transformed mesh has correct pose
	test.That(t, transformed.Pose().Point().X, test.ShouldEqual, 1)

	// Original mesh should be unchanged
	test.That(t, mesh.Pose().Point().X, test.ShouldEqual, 0)
}

func TestMeshCollidesWithMesh(t *testing.T) {
	mesh1 := MakeTestMesh(NewZeroOrientation(), r3.Vector{},
		[]*Triangle{NewTriangle(
			r3.Vector{X: 0, Y: 0, Z: 0},
			r3.Vector{X: 1, Y: 0, Z: 0},
			r3.Vector{X: 0, Y: 1, Z: 0},
		)}, "test_mesh")

	// A mesh has 3 parts: {vertex, edge, face} ==> 6 possible basic collisions, accounting for symmetry

	// vertex-vertex
	t.Run("triangle vertex against triangle vertex", func(t *testing.T) {
		mesh2 := MakeTestMesh(NewZeroOrientation(), r3.Vector{},
			[]*Triangle{NewTriangle(
				r3.Vector{X: 0, Y: 0, Z: 0},
				r3.Vector{X: 0, Y: 0, Z: 1},
				r3.Vector{X: 1, Y: 0, Z: 1},
			)}, "test_mesh")
		collides, err := mesh1.CollidesWith(mesh2, defaultCollisionBufferMM)
		test.That(t, err, test.ShouldBeNil)
		test.That(t, collides, test.ShouldBeTrue)
	})

	// vertex-edge
	t.Run("triangle vertex against triangle edge", func(t *testing.T) {
		mesh2 := MakeTestMesh(NewZeroOrientation(), r3.Vector{},
			[]*Triangle{NewTriangle(
				r3.Vector{X: 0, Y: 0, Z: 1},
				r3.Vector{X: 0, Y: 0, Z: -1},
				r3.Vector{X: -1, Y: 0, Z: 0},
			)}, "test_mesh")
		collides, err := mesh1.CollidesWith(mesh2, defaultCollisionBufferMM)
		test.That(t, err, test.ShouldBeNil)
		test.That(t, collides, test.ShouldBeTrue)
	})

	// vertex-face
	t.Run("triangle vertex against triangle face", func(t *testing.T) {
		mesh2 := MakeTestMesh(NewZeroOrientation(), r3.Vector{},
			[]*Triangle{NewTriangle(
				r3.Vector{X: 0.4, Y: 0.4, Z: 0},
				r3.Vector{X: 0, Y: 0.4, Z: 1},
				r3.Vector{X: 1, Y: 0.4, Z: 1},
			)}, "test_mesh")
		collides, err := mesh1.CollidesWith(mesh2, defaultCollisionBufferMM)
		test.That(t, err, test.ShouldBeNil)
		test.That(t, collides, test.ShouldBeTrue)
	})

	// edge-edge
	t.Run("triangle edge against triangle edge", func(t *testing.T) {
		mesh2 := MakeTestMesh(NewZeroOrientation(), r3.Vector{},
			[]*Triangle{NewTriangle(
				r3.Vector{X: 0.5, Y: 0, Z: 0.5},
				r3.Vector{X: 0.5, Y: 0, Z: -0.5},
				r3.Vector{X: 0.5, Y: -1, Z: 0},
			)}, "test_mesh")
		collides, err := mesh1.CollidesWith(mesh2, defaultCollisionBufferMM)
		test.That(t, err, test.ShouldBeNil)
		test.That(t, collides, test.ShouldBeTrue)
	})

	// edge-face. This implies one of the above collision types (e.g., e-e)
	// so if they're all perfectly tested (difficult to guarantee) we're fine
	// nonetheless worth keeping: e-f is the basic collision type checked by collidesWithMesh,
	// and the special case of e parallel to f is important
	t.Run("triangle edge against triangle face", func(t *testing.T) {
		mesh2 := MakeTestMesh(NewZeroOrientation(), r3.Vector{},
			[]*Triangle{NewTriangle(
				r3.Vector{X: 0.5, Y: -0.1, Z: 0},
				r3.Vector{X: -0.1, Y: 0.5, Z: 0},
				r3.Vector{X: 0, Y: 0, Z: 1},
			)}, "test_mesh")
		collides, err := mesh1.CollidesWith(mesh2, defaultCollisionBufferMM)
		test.That(t, err, test.ShouldBeNil)
		test.That(t, collides, test.ShouldBeTrue)
	})

	// face-face. This implies one of the above collision types
	t.Run("triangle face against triangle face", func(t *testing.T) {
		mesh2 := MakeTestMesh(NewZeroOrientation(), r3.Vector{},
			[]*Triangle{NewTriangle(
				r3.Vector{X: 0.5, Y: -0.1, Z: 0},
				r3.Vector{X: -0.1, Y: 0.5, Z: 0},
				r3.Vector{X: 0.6, Y: 0.6, Z: 0},
			)}, "test_mesh")
		collides, err := mesh1.CollidesWith(mesh2, defaultCollisionBufferMM)
		test.That(t, err, test.ShouldBeNil)
		test.That(t, collides, test.ShouldBeTrue)
	})

	// Test collision with no edge intersections
	t.Run("clipped triangles", func(t *testing.T) {
		mesh2 := MakeTestMesh(NewZeroOrientation(), r3.Vector{},
			[]*Triangle{NewTriangle(
				r3.Vector{X: 0.5, Y: 0.1, Z: 0.5},
				r3.Vector{X: 0.5, Y: 0.1, Z: -0.5},
				r3.Vector{X: -1, Y: 0, Z: 0},
			)}, "test_mesh")
		collides, err := mesh1.CollidesWith(mesh2, defaultCollisionBufferMM)
		test.That(t, err, test.ShouldBeNil)
		test.That(t, collides, test.ShouldBeTrue)
	})

	// Test collision with non-overlapping mesh
	t.Run("non-overlapping triangles", func(t *testing.T) {
		mesh2 := MakeTestMesh(NewZeroOrientation(), r3.Vector{},
			[]*Triangle{NewTriangle(
				r3.Vector{X: 0, Y: 0, Z: 0.2},
				r3.Vector{X: 1, Y: 0, Z: 0.5},
				r3.Vector{X: 0, Y: 1, Z: 0.3},
			)}, "test_mesh")
		collides, err := mesh1.CollidesWith(mesh2, defaultCollisionBufferMM)
		test.That(t, err, test.ShouldBeNil)
		test.That(t, collides, test.ShouldBeFalse)
	})
}

func TestMeshCollidesWithCapsule(t *testing.T) {
	mesh := MakeTestMesh(NewZeroOrientation(), r3.Vector{},
		[]*Triangle{NewTriangle(
			r3.Vector{X: 0, Y: 0, Z: 0},
			r3.Vector{X: 1, Y: 0, Z: 0},
			r3.Vector{X: 0, Y: 1, Z: 0},
		)}, "test_mesh")

	// A mesh has 3 parts: {vertex, edge, face}
	// A capsule has approx 3 parts: {extreme point, general spherical point, cylinder point}
	// We enumerate the 9 possible pairs

	// Collision with triangle vertex
	// Capsule extreme vertex collision (with triangle vertex)
	t.Run("triangle vertex against capsule endpoint", func(t *testing.T) {
		capsule, err := NewCapsule(NewPose(r3.Vector{X: 0, Y: 0, Z: 1.5},
			NewZeroOrientation()), 1, 3, "")
		test.That(t, err, test.ShouldBeNil)
		collides, err := mesh.CollidesWith(capsule, defaultCollisionBufferMM)
		test.That(t, err, test.ShouldBeNil)
		test.That(t, collides, test.ShouldBeTrue)
	})

	// Capsule non-extreme spherical point collision (with triangle vertex)
	t.Run("triangle vertex against capsule generic spherical point", func(t *testing.T) {
		capsule, err := NewCapsule(NewPose(r3.Vector{X: -0.75, Y: 0, Z: 1},
			NewZeroOrientation()), 1, 3, "")
		test.That(t, err, test.ShouldBeNil)
		collides, err := mesh.CollidesWith(capsule, defaultCollisionBufferMM)
		test.That(t, err, test.ShouldBeNil)
		test.That(t, collides, test.ShouldBeTrue)
	})

	// Capsule cylinder point collision (with triangle vertex)
	t.Run("triangle vertex against capsule cylinder point", func(t *testing.T) {
		capsule, err := NewCapsule(NewPose(r3.Vector{X: -1, Y: 0, Z: 0},
			NewZeroOrientation()), 1, 3, "")
		test.That(t, err, test.ShouldBeNil)
		collides, err := mesh.CollidesWith(capsule, defaultCollisionBufferMM)
		test.That(t, err, test.ShouldBeNil)
		test.That(t, collides, test.ShouldBeTrue)
	})

	// Collision with triangle edge
	// Capsule extreme vertex collision (with triangle edge)
	t.Run("triangle edge against capsule endpoint", func(t *testing.T) {
		capsule, err := NewCapsule(NewPose(r3.Vector{X: 0.5, Y: 0, Z: 1.5},
			NewZeroOrientation()), 1, 3, "")
		test.That(t, err, test.ShouldBeNil)
		collides, err := mesh.CollidesWith(capsule, defaultCollisionBufferMM)
		test.That(t, err, test.ShouldBeNil)
		test.That(t, collides, test.ShouldBeTrue)
	})

	// Capsule non-extreme spherical vertex collision (with triangle edge)
	t.Run("triangle edge against capsule generic spherical point", func(t *testing.T) {
		capsule, err := NewCapsule(NewPose(r3.Vector{X: -0.75, Y: 0.5, Z: 1},
			NewZeroOrientation()), 1, 3, "")
		test.That(t, err, test.ShouldBeNil)
		collides, err := mesh.CollidesWith(capsule, defaultCollisionBufferMM)
		test.That(t, err, test.ShouldBeNil)
		test.That(t, collides, test.ShouldBeTrue)
	})

	// Capsule cylinder vertex collision (with triangle edge)
	t.Run("triangle edge against capsule cylinder point", func(t *testing.T) {
		capsule, err := NewCapsule(NewPose(r3.Vector{X: 0.5, Y: -1, Z: 0},
			NewZeroOrientation()), 1, 3, "")
		test.That(t, err, test.ShouldBeNil)
		collides, err := mesh.CollidesWith(capsule, defaultCollisionBufferMM)
		test.That(t, err, test.ShouldBeNil)
		test.That(t, collides, test.ShouldBeTrue)
	})

	// Collision with triangle face
	// Capsule extreme vertex collision (with triangle face)
	t.Run("triangle face against capsule endpoint", func(t *testing.T) {
		capsule, err := NewCapsule(NewPose(r3.Vector{X: 0.5, Y: 0.5, Z: 1.5},
			NewZeroOrientation()), 1, 3, "")
		test.That(t, err, test.ShouldBeNil)
		collides, err := mesh.CollidesWith(capsule, defaultCollisionBufferMM)
		test.That(t, err, test.ShouldBeNil)
		test.That(t, collides, test.ShouldBeTrue)
	})

	// Capsule non-extreme spherical vertex collision (with triangle face)
	t.Run("triangle face against capsule generic spherical point", func(t *testing.T) {
		capsule, err := NewCapsule(NewPose(r3.Vector{X: 0.5, Y: 0.5, Z: 1 + math.Sqrt(2)/4},
			&OrientationVector{OY: 1, OZ: 1}), 1, 3, "")
		test.That(t, err, test.ShouldBeNil)
		collides, err := mesh.CollidesWith(capsule, defaultCollisionBufferMM)
		test.That(t, err, test.ShouldBeNil)
		test.That(t, collides, test.ShouldBeTrue)
	})

	// Capsule cylinder vertex collision (with triangle face) point collision not possible, have to use a line
	t.Run("triangle face against capsule cylinder point", func(t *testing.T) {
		capsule, err := NewCapsule(NewPose(r3.Vector{X: 0.2, Y: 0.2, Z: 0.1},
			&OrientationVector{OX: 1}), 0.1, 0.3, "")
		test.That(t, err, test.ShouldBeNil)
		collides, err := mesh.CollidesWith(capsule, defaultCollisionBufferMM)
		test.That(t, err, test.ShouldBeNil)
		test.That(t, collides, test.ShouldBeTrue)
	})

	// Partially encompassing capsule (could potentially divide into more cases, but this (only face collisions) should be most restrictive)
	t.Run("capsule encompassing triangle face", func(t *testing.T) {
		capsule, err := NewCapsule(NewPose(r3.Vector{X: 0.2, Y: 0.2, Z: 0},
			NewZeroOrientation()), 0.1, 0.3, "")
		test.That(t, err, test.ShouldBeNil)
		collides, err := mesh.CollidesWith(capsule, defaultCollisionBufferMM)
		test.That(t, err, test.ShouldBeNil)
		test.That(t, collides, test.ShouldBeTrue)
	})

	// Completely encompassing capsule, no boundary collision
	t.Run("capsule completely encompassing triangle", func(t *testing.T) {
		capsule, err := NewCapsule(NewZeroPose(), 2, 4.5, "")
		test.That(t, err, test.ShouldBeNil)
		collides, err := mesh.CollidesWith(capsule, defaultCollisionBufferMM)
		test.That(t, err, test.ShouldBeNil)
		test.That(t, collides, test.ShouldBeTrue)
	})

	// Non-overlapping capsule
	t.Run("capsule not touching triangle", func(t *testing.T) {
		capsule, err := NewCapsule(NewPose(r3.Vector{X: -1.1, Y: -1.1, Z: 0},
			NewZeroOrientation()), 1, 3, "")
		test.That(t, err, test.ShouldBeNil)
		collides, err := mesh.CollidesWith(capsule, defaultCollisionBufferMM)
		test.That(t, err, test.ShouldBeNil)
		test.That(t, collides, test.ShouldBeFalse)
	})
}

func TestMeshCollidesWithBox(t *testing.T) {
	mesh := MakeSimpleTriangleMesh("test_mesh")
	// Types of triangle points: {vertex, edge, face}
	// Types of box points: {vertex, edge, face}
	// We exhaust the 9 collision options

	// Collision with triangle vertex
	// Box vertex collision (with triangle vertex)
	t.Run("Box vertex against triangle vertex", func(t *testing.T) {
		box, err := NewBox(NewPose(r3.Vector{X: 1.5, Y: 0.5, Z: 0.5}, NewZeroOrientation()),
			r3.Vector{X: 1, Y: 1, Z: 1}, "")
		test.That(t, err, test.ShouldBeNil)
		collides, err := mesh.CollidesWith(box, defaultCollisionBufferMM)
		test.That(t, err, test.ShouldBeNil)
		test.That(t, collides, test.ShouldBeTrue)
	})

	// Box edge collision (with triangle vertex)
	t.Run("Box edge against triangle vertex", func(t *testing.T) {
		box, err := NewBox(NewPose(r3.Vector{X: 1.5, Y: 0, Z: 0.5}, NewZeroOrientation()),
			r3.Vector{X: 1, Y: 1, Z: 1}, "")
		test.That(t, err, test.ShouldBeNil)
		collides, err := mesh.CollidesWith(box, defaultCollisionBufferMM)
		test.That(t, err, test.ShouldBeNil)
		test.That(t, collides, test.ShouldBeTrue)
	})

	// Box face collision (with triangle vertex)
	t.Run("Box face against triangle vertex", func(t *testing.T) {
		box, err := NewBox(NewPose(r3.Vector{X: 1.5, Y: 0, Z: 0}, NewZeroOrientation()),
			r3.Vector{X: 1, Y: 1, Z: 1}, "")
		test.That(t, err, test.ShouldBeNil)
		collides, err := mesh.CollidesWith(box, defaultCollisionBufferMM)
		test.That(t, err, test.ShouldBeNil)
		test.That(t, collides, test.ShouldBeTrue)
	})

	// Collision with triangle edge
	// Box vertex collision (with triangle edge)
	t.Run("Box vertex against triangle edge", func(t *testing.T) {
		box, err := NewBox(NewPose(r3.Vector{X: 0.7, Y: 1.5 - 0.7*(3.0/2), Z: 0.5}, NewZeroOrientation()), // idk how to do orientation loool
			r3.Vector{X: 1, Y: 1, Z: 1}, "")
		test.That(t, err, test.ShouldBeNil)
		collides, err := mesh.CollidesWith(box, defaultCollisionBufferMM)
		test.That(t, err, test.ShouldBeNil)
		test.That(t, collides, test.ShouldBeTrue)
	})

	// Box edge collision (with triangle edge)
	t.Run("Box edge against triangle edge", func(t *testing.T) {
		box, err := NewBox(NewPose(r3.Vector{X: 0.5, Y: -math.Sqrt(2) / 2, Z: 0},
			&OrientationVector{Theta: math.Pi / 4}), r3.Vector{X: 1, Y: 1, Z: 1}, "")
		test.That(t, err, test.ShouldBeNil)
		collides, err := mesh.CollidesWith(box, defaultCollisionBufferMM)
		test.That(t, err, test.ShouldBeNil)
		test.That(t, collides, test.ShouldBeTrue)
	})

	// Partially encompassing box, no triangle vertices inside the box
	t.Run("Box clipping triangle", func(t *testing.T) {
		box, err := NewBox(NewPose(r3.Vector{X: 0.9, Y: 0.9, Z: 0}, NewZeroOrientation()),
			r3.Vector{X: 1, Y: 1, Z: 1}, "")
		test.That(t, err, test.ShouldBeNil)
		collides, err := mesh.CollidesWith(box, defaultCollisionBufferMM)
		test.That(t, err, test.ShouldBeNil)
		test.That(t, collides, test.ShouldBeTrue)
	})

	// Completely encompassing box, no boundary collision
	t.Run("Box strictly encompassing triangle", func(t *testing.T) {
		box, err := NewBox(NewZeroPose(),
			r3.Vector{X: 4, Y: 4, Z: 4}, "")
		test.That(t, err, test.ShouldBeNil)
		collides, err := mesh.CollidesWith(box, defaultCollisionBufferMM)
		test.That(t, err, test.ShouldBeNil)
		test.That(t, collides, test.ShouldBeTrue)
	})

	// Create non-overlapping box
	t.Run("Box not touching triangle", func(t *testing.T) {
		box, err := NewBox(NewPose(r3.Vector{X: 2, Y: 2, Z: 2}, NewZeroOrientation()),
			r3.Vector{X: 1, Y: 1, Z: 1}, "")
		test.That(t, err, test.ShouldBeNil)

		collides, err := mesh.CollidesWith(box, defaultCollisionBufferMM)
		test.That(t, err, test.ShouldBeNil)
		test.That(t, collides, test.ShouldBeFalse)
	})
}

func TestMeshCollidesWithPoint(t *testing.T) {
	mesh := MakeTestMesh(NewZeroOrientation(), r3.Vector{},
		[]*Triangle{NewTriangle(
			r3.Vector{X: 0, Y: 0, Z: 0},
			r3.Vector{X: 1, Y: 0, Z: 0},
			r3.Vector{X: 0, Y: 1, Z: 0},
		)}, "test_mesh")

	// Collision with triangle vertex
	t.Run("Point against triangle vertex", func(t *testing.T) {
		point := NewPoint(r3.Vector{}, "")
		collides, err := mesh.CollidesWith(point, defaultCollisionBufferMM)
		test.That(t, err, test.ShouldBeNil)
		test.That(t, collides, test.ShouldBeTrue)
	})

	// Collision with triangle edge
	t.Run("Point against triangle edge", func(t *testing.T) {
		point := NewPoint(r3.Vector{X: 0, Y: 0.5, Z: 0}, "")
		collides, err := mesh.CollidesWith(point, defaultCollisionBufferMM)
		test.That(t, err, test.ShouldBeNil)
		test.That(t, collides, test.ShouldBeTrue)
	})

	// Collision with triangle face
	t.Run("Point against triangle face", func(t *testing.T) {
		point := NewPoint(r3.Vector{X: 0.3, Y: 0.3, Z: 0}, "")
		collides, err := mesh.CollidesWith(point, defaultCollisionBufferMM)
		test.That(t, err, test.ShouldBeNil)
		test.That(t, collides, test.ShouldBeTrue)
	})

	// Point not touching triangle
	t.Run("Point not touching triangle", func(t *testing.T) {
		point := NewPoint(r3.Vector{X: 0, Y: 0, Z: 2 * defaultCollisionBufferMM}, "")
		collides, err := mesh.CollidesWith(point, defaultCollisionBufferMM)
		test.That(t, err, test.ShouldBeNil)
		test.That(t, collides, test.ShouldBeFalse)
	})
}

func TestMeshCollidesWithSphere(t *testing.T) {
	mesh := MakeTestMesh(NewZeroOrientation(), r3.Vector{},
		[]*Triangle{NewTriangle(
			r3.Vector{X: 0, Y: 0, Z: 0},
			r3.Vector{X: 1, Y: 0, Z: 0},
			r3.Vector{X: 0, Y: 1, Z: 0},
		)}, "test_mesh")

	// Collision with triangle vertex
	t.Run("Sphere against triangle vertex", func(t *testing.T) {
		sphere, err := NewSphere(NewPose(r3.Vector{X: 0, Y: 0, Z: 1}, NewZeroOrientation()), 1, "")
		test.That(t, err, test.ShouldBeNil)
		collides, err := mesh.CollidesWith(sphere, defaultCollisionBufferMM)
		test.That(t, err, test.ShouldBeNil)
		test.That(t, collides, test.ShouldBeTrue)
	})

	// Collision with triangle edge
	t.Run("Sphere against triangle edge", func(t *testing.T) {
		sphere, err := NewSphere(NewPose(r3.Vector{X: 0.5, Y: 0, Z: 1}, NewZeroOrientation()), 1, "")
		test.That(t, err, test.ShouldBeNil)
		collides, err := mesh.CollidesWith(sphere, defaultCollisionBufferMM)
		test.That(t, err, test.ShouldBeNil)
		test.That(t, collides, test.ShouldBeTrue)
	})

	// Collision with triangle face
	t.Run("Sphere against triangle face", func(t *testing.T) {
		sphere, err := NewSphere(NewPose(r3.Vector{X: 0.3, Y: 0.3, Z: 1}, NewZeroOrientation()), 1, "")
		test.That(t, err, test.ShouldBeNil)
		collides, err := mesh.CollidesWith(sphere, defaultCollisionBufferMM)
		test.That(t, err, test.ShouldBeNil)
		test.That(t, collides, test.ShouldBeTrue)
	})

	// Sphere clipping triangle
	t.Run("Sphere clipping triangle", func(t *testing.T) {
		sphere, err := NewSphere(NewPose(r3.Vector{X: 0.3, Y: 0.3, Z: 0}, NewZeroOrientation()), 0.1, "")
		test.That(t, err, test.ShouldBeNil)
		collides, err := mesh.CollidesWith(sphere, defaultCollisionBufferMM)
		test.That(t, err, test.ShouldBeNil)
		test.That(t, collides, test.ShouldBeTrue)
	})

	// Sphere completely encompassing triangle
	t.Run("Sphere completely encompassing triangle", func(t *testing.T) {
		sphere, err := NewSphere(NewZeroPose(), 2, "")
		test.That(t, err, test.ShouldBeNil)
		collides, err := mesh.CollidesWith(sphere, defaultCollisionBufferMM)
		test.That(t, err, test.ShouldBeNil)
		test.That(t, collides, test.ShouldBeTrue)
	})

	// Sphere not touching triangle
	t.Run("Sphere not touching triangle", func(t *testing.T) {
		sphere, err := NewSphere(NewPose(r3.Vector{X: 0, Y: 0, Z: 1 + 2*defaultCollisionBufferMM}, NewZeroOrientation()), 1, "")
		test.That(t, err, test.ShouldBeNil)
		collides, err := mesh.CollidesWith(sphere, defaultCollisionBufferMM)
		test.That(t, err, test.ShouldBeNil)
		test.That(t, collides, test.ShouldBeFalse)
	})
}

func TestMeshDistanceFrom(t *testing.T) {
	mesh1 := MakeSimpleTriangleMesh("test_mesh")

	// Test distance from overlapping mesh
	mesh2 := MakeTestMesh(NewZeroOrientation(), r3.Vector{},
		[]*Triangle{NewTriangle(
			r3.Vector{X: 0, Y: 0, Z: 0},
			r3.Vector{X: 1, Y: 0, Z: 0},
			r3.Vector{X: 0, Y: 1, Z: 0},
		)}, "test_mesh")

	dist, err := mesh1.DistanceFrom(mesh2)
	test.That(t, err, test.ShouldBeNil)
	test.That(t, dist, test.ShouldEqual, 0)

	// Test distance from non-overlapping mesh
	mesh3 := MakeTestMesh(NewZeroOrientation(), r3.Vector{X: 2, Y: 0, Z: 0},
		[]*Triangle{NewTriangle(
			r3.Vector{X: 0, Y: 0, Z: 0},
			r3.Vector{X: 1, Y: 0, Z: 0},
			r3.Vector{X: 0, Y: 1, Z: 0},
		)}, "test_mesh")

	dist, err = mesh1.DistanceFrom(mesh3)
	test.That(t, err, test.ShouldBeNil)
	test.That(t, dist, test.ShouldBeGreaterThan, 0)
}

func TestMeshToPoints(t *testing.T) {
<<<<<<< HEAD
	mesh := MakeSimpleTriangleMesh("test_mesh")
	test.That(t, len(mesh.(*Mesh).Triangles()), test.ShouldEqual, 3)

	// Verify points match triangle vertices
	expectedPoints := []r3.Vector{
		{X: 0, Y: 0, Z: 0},
		{X: 1, Y: 0, Z: 0},
		{X: 0, Y: 1, Z: 0},
		{X: 0.6, Y: 0.6, Z: 0},
		{X: 0, Y: 0, Z: 10},
		{X: 1, Y: 0, Z: 10},
		{X: 0, Y: 1, Z: 10},
		mesh.(*Mesh).Triangles()[0].Centroid(),
		mesh.(*Mesh).Triangles()[1].Centroid(),
		mesh.(*Mesh).Triangles()[2].Centroid(),
	}
=======
	t.Run("Simple triangle with density enforced", func(t *testing.T) {
		mesh := makeTestMesh(NewZeroOrientation(), r3.Vector{},
			[]*Triangle{NewTriangle(
				r3.Vector{X: 0, Y: 0, Z: 0},
				r3.Vector{X: 3, Y: 0, Z: 0},
				r3.Vector{X: -3, Y: 3, Z: 0},
			)})

		points := mesh.ToPoints(0.3)
>>>>>>> 78f83523

		// Verify points match those expected for similar tiling method
		expectedPoints := []r3.Vector{
			{X: 0, Y: 0, Z: 0},
			{X: 1, Y: 0, Z: 0},
			{X: 2, Y: 0, Z: 0},
			{X: 3, Y: 0, Z: 0},

			{X: -1, Y: 1, Z: 0},
			{X: 0, Y: 1, Z: 0},
			{X: 1, Y: 1, Z: 0},

			{X: -2, Y: 2, Z: 0},
			{X: -1, Y: 2, Z: 0},

			{X: -3, Y: 3, Z: 0},
		}

		test.That(t, len(points), test.ShouldEqual, len(expectedPoints))
		for _, expected := range expectedPoints {
			found := false
			for _, actual := range points {
				if R3VectorAlmostEqual(actual, expected, 1e-10) {
					found = true
					break
				}
			}
			test.That(t, found, test.ShouldBeTrue)
		}
	})

	t.Run("Degenerate triangle", func(t *testing.T) {
		mesh := makeTestMesh(NewZeroOrientation(), r3.Vector{},
			[]*Triangle{NewTriangle(
				r3.Vector{X: 1, Y: 1, Z: 1},
				r3.Vector{X: 1, Y: 1, Z: 1},
				r3.Vector{X: 1, Y: 1, Z: 1},
			)})

		points := mesh.ToPoints(5)

		expectedPoint := r3.Vector{X: 1, Y: 1, Z: 1}

		test.That(t, len(points), test.ShouldEqual, 1)
		test.That(t, points[0], test.ShouldResemble, expectedPoint)
	})
}

func TestMeshEncompassedBy(t *testing.T) {
	mesh := MakeSimpleTriangleMesh("")

	// Test with encompassing box
	box, err := NewBox(NewZeroPose(), r3.Vector{X: 20, Y: 20, Z: 20}, "")
	test.That(t, err, test.ShouldBeNil)

	encompassed, err := mesh.EncompassedBy(box)
	test.That(t, err, test.ShouldBeNil)
	test.That(t, encompassed, test.ShouldBeTrue)

	// Test with box encompassing some but not all triangles
	smallBox, err := NewBox(NewZeroPose(), r3.Vector{X: 2, Y: 2, Z: 2}, "")
	test.That(t, err, test.ShouldBeNil)

	encompassed, err = mesh.EncompassedBy(smallBox)
	test.That(t, err, test.ShouldBeNil)
	test.That(t, encompassed, test.ShouldBeFalse)
}

func TestMeshProtoConversionFromTriangles(t *testing.T) {
	// Manually create a mesh with a variety of shapes and shared vertices
	triangles := []*Triangle{
		NewTriangle(
			r3.Vector{X: 0, Y: 0, Z: 0},
			r3.Vector{X: 1000, Y: 0, Z: 0},
			r3.Vector{X: 0, Y: 1000, Z: 0},
		),
		NewTriangle(
			r3.Vector{X: -500, Y: -500, Z: 0},
			r3.Vector{X: 500, Y: -500, Z: 0},
			r3.Vector{X: 0, Y: 500, Z: 0},
		),
		NewTriangle(
			r3.Vector{X: 0, Y: 0, Z: 1000},
			r3.Vector{X: 1000, Y: 0, Z: 1000},
			r3.Vector{X: 500, Y: 1000, Z: 1000},
		),
		NewTriangle(
			r3.Vector{X: 123.456, Y: 789.012, Z: 345.678},
			r3.Vector{X: 456.789, Y: 123.456, Z: 678.901},
			r3.Vector{X: 789.012, Y: 456.789, Z: 123.456},
		),
		NewTriangle(
			r3.Vector{X: 0, Y: 0, Z: 0},
			r3.Vector{X: 10000, Y: 0, Z: 0},
			r3.Vector{X: 0, Y: 10000, Z: 0},
		),
		NewTriangle(
			r3.Vector{X: 0, Y: 0, Z: 0},
			r3.Vector{X: 1, Y: 0, Z: 0},
			r3.Vector{X: 0, Y: 1, Z: 0},
		),
		NewTriangle(
			r3.Vector{X: -1000, Y: -1000, Z: -1000},
			r3.Vector{X: -500, Y: -1000, Z: -1000},
			r3.Vector{X: -1000, Y: -500, Z: -1000},
		),
		NewTriangle(
			r3.Vector{X: 100, Y: 100, Z: -500},
			r3.Vector{X: 200, Y: 100, Z: 500},
			r3.Vector{X: 150, Y: 200, Z: 0},
		),
		NewTriangle(
			r3.Vector{X: 0, Y: 0, Z: 0},
			r3.Vector{X: 1000, Y: 0, Z: 0},
			r3.Vector{X: 1000, Y: 1000, Z: 0},
		),
		NewTriangle(
			r3.Vector{X: 0, Y: 0, Z: 0},
			r3.Vector{X: 1000, Y: 1000, Z: 0},
			r3.Vector{X: 0, Y: 1000, Z: 0},
		),
		NewTriangle(
			r3.Vector{X: 0, Y: 0, Z: 0},
			r3.Vector{X: 0, Y: 1000, Z: 0},
			r3.Vector{X: 0, Y: 1000, Z: 1000},
		),
		NewTriangle(
			r3.Vector{X: 0, Y: 0, Z: 0},
			r3.Vector{X: 0, Y: 1000, Z: 1000},
			r3.Vector{X: 0, Y: 0, Z: 1000},
		),
	}

	// Create mesh with a pose and label
	originalPose := NewPose(r3.Vector{X: 100, Y: 200, Z: 300}, NewZeroOrientation())
	originalMesh := NewMesh(originalPose, triangles, "test_mesh_from_triangles")

	// Convert to protobuf
	proto := originalMesh.ToProtobuf()
	test.That(t, proto, test.ShouldNotBeNil)
	test.That(t, proto.Label, test.ShouldEqual, "test_mesh_from_triangles")

	// Restore from protobuf
	restoredGeometry, err := NewGeometryFromProto(proto)
	test.That(t, err, test.ShouldBeNil)
	restoredMesh, ok := restoredGeometry.(*Mesh)
	test.That(t, ok, test.ShouldBeTrue)

	test.That(t, restoredMesh.Label(), test.ShouldEqual, originalMesh.Label())
	test.That(t, PoseAlmostEqual(restoredMesh.Pose(), originalMesh.Pose()), test.ShouldBeTrue)
	test.That(t, len(restoredMesh.Triangles()), test.ShouldEqual, len(originalMesh.Triangles()))

	// Verify all triangles match
	originalTriangles := originalMesh.Triangles()
	restoredTriangles := restoredMesh.Triangles()
	for i, originalTri := range originalTriangles {
		restoredTri := restoredTriangles[i]
		origPoints := originalTri.Points()
		restoredPoints := restoredTri.Points()

		test.That(t, len(restoredPoints), test.ShouldEqual, len(origPoints))

		for j, origPoint := range origPoints {
			restoredPoint := restoredPoints[j]
			// The conversion from mm to meters and back can create micrometer-level float changes
			epsilon := 1e-4
			test.That(t, math.Abs(origPoint.X-restoredPoint.X), test.ShouldBeLessThan, epsilon)
			test.That(t, math.Abs(origPoint.Y-restoredPoint.Y), test.ShouldBeLessThan, epsilon)
			test.That(t, math.Abs(origPoint.Z-restoredPoint.Z), test.ShouldBeLessThan, epsilon)
		}
	}

	// Verify that the mesh can be converted to protobuf again
	secondProto := restoredMesh.ToProtobuf()
	test.That(t, secondProto, test.ShouldNotBeNil)
	test.That(t, secondProto.Label, test.ShouldEqual, originalMesh.Label())

	// Verify the protobuf content is the same
	test.That(t, secondProto.GetMesh().ContentType, test.ShouldEqual, proto.GetMesh().ContentType)
	test.That(t, len(secondProto.GetMesh().Mesh), test.ShouldEqual, len(proto.GetMesh().Mesh))
}

func TestBoxTriangleIntersectionArea(t *testing.T) {
	b, err := NewBox(NewZeroPose(), r3.Vector{X: 2, Y: 2, Z: 2}, "")
	bbox, ok := b.(*box)
	test.That(t, ok, test.ShouldBeTrue)
	test.That(t, err, test.ShouldBeNil)
	t.Run("Fully encompassed triangle", func(t *testing.T) {
		triangle := NewTriangle(
			r3.Vector{X: -0.5, Y: 0, Z: 0},
			r3.Vector{X: 0.5, Y: 0, Z: 0},
			r3.Vector{X: 0, Y: 0, Z: 0.5},
		)
		area, err := boxTriangleIntersectionArea(bbox, triangle)
		test.That(t, err, test.ShouldBeNil)
		test.That(t, area, test.ShouldAlmostEqual, 0.25)
	})
	t.Run("Partially encompassed triangle with vertex in box", func(t *testing.T) {
		triangle := NewTriangle(
			r3.Vector{X: -1, Y: 0, Z: -2},
			r3.Vector{X: 1, Y: 0, Z: -2},
			r3.Vector{X: 0, Y: 0, Z: 0},
		)
		area, err := boxTriangleIntersectionArea(bbox, triangle)
		test.That(t, err, test.ShouldBeNil)
		test.That(t, area, test.ShouldAlmostEqual, 0.5)
	})
	t.Run("Partially encompassed triangle with no vertices in box", func(t *testing.T) {
		triangle := NewTriangle(
			r3.Vector{X: 0, Y: 0, Z: -2},
			r3.Vector{X: 2, Y: 0, Z: -2},
			r3.Vector{X: 2, Y: 0, Z: 1},
		)
		area, err := boxTriangleIntersectionArea(bbox, triangle)
		test.That(t, err, test.ShouldBeNil)
		test.That(t, area, test.ShouldAlmostEqual, 0.25/3)
	})
	t.Run("Triangle against box face", func(t *testing.T) {
		triangle := NewTriangle(
			r3.Vector{X: -1, Y: 1, Z: -2},
			r3.Vector{X: 1, Y: 1, Z: -2},
			r3.Vector{X: 0, Y: 1, Z: 2},
		)
		area, err := boxTriangleIntersectionArea(bbox, triangle)
		test.That(t, err, test.ShouldBeNil)
		test.That(t, area, test.ShouldAlmostEqual, 2)
	})
	t.Run("Triangle edge against box", func(t *testing.T) {
		triangle := NewTriangle(
			r3.Vector{X: 1, Y: 1, Z: 0},
			r3.Vector{X: 1, Y: -1, Z: 0},
			r3.Vector{X: 2, Y: 0, Z: 0},
		)
		area, err := boxTriangleIntersectionArea(bbox, triangle)
		test.That(t, err, test.ShouldBeNil)
		test.That(t, area, test.ShouldAlmostEqual, 0)
	})
	t.Run("Triangle not intersecting box", func(t *testing.T) {
		triangle := NewTriangle(
			r3.Vector{X: -1, Y: 1.1, Z: -2},
			r3.Vector{X: 1, Y: 1.1, Z: -2},
			r3.Vector{X: 0, Y: 1.1, Z: 2},
		)
		area, err := boxTriangleIntersectionArea(bbox, triangle)
		test.That(t, err, test.ShouldBeNil)
		test.That(t, area, test.ShouldAlmostEqual, 0)
	})
}<|MERGE_RESOLUTION|>--- conflicted
+++ resolved
@@ -513,34 +513,15 @@
 }
 
 func TestMeshToPoints(t *testing.T) {
-<<<<<<< HEAD
-	mesh := MakeSimpleTriangleMesh("test_mesh")
-	test.That(t, len(mesh.(*Mesh).Triangles()), test.ShouldEqual, 3)
-
-	// Verify points match triangle vertices
-	expectedPoints := []r3.Vector{
-		{X: 0, Y: 0, Z: 0},
-		{X: 1, Y: 0, Z: 0},
-		{X: 0, Y: 1, Z: 0},
-		{X: 0.6, Y: 0.6, Z: 0},
-		{X: 0, Y: 0, Z: 10},
-		{X: 1, Y: 0, Z: 10},
-		{X: 0, Y: 1, Z: 10},
-		mesh.(*Mesh).Triangles()[0].Centroid(),
-		mesh.(*Mesh).Triangles()[1].Centroid(),
-		mesh.(*Mesh).Triangles()[2].Centroid(),
-	}
-=======
 	t.Run("Simple triangle with density enforced", func(t *testing.T) {
-		mesh := makeTestMesh(NewZeroOrientation(), r3.Vector{},
+		mesh := MakeTestMesh(NewZeroOrientation(), r3.Vector{},
 			[]*Triangle{NewTriangle(
 				r3.Vector{X: 0, Y: 0, Z: 0},
 				r3.Vector{X: 3, Y: 0, Z: 0},
 				r3.Vector{X: -3, Y: 3, Z: 0},
-			)})
+			)}, "test_mesh")
 
 		points := mesh.ToPoints(0.3)
->>>>>>> 78f83523
 
 		// Verify points match those expected for similar tiling method
 		expectedPoints := []r3.Vector{
@@ -573,12 +554,12 @@
 	})
 
 	t.Run("Degenerate triangle", func(t *testing.T) {
-		mesh := makeTestMesh(NewZeroOrientation(), r3.Vector{},
+		mesh := MakeTestMesh(NewZeroOrientation(), r3.Vector{},
 			[]*Triangle{NewTriangle(
 				r3.Vector{X: 1, Y: 1, Z: 1},
 				r3.Vector{X: 1, Y: 1, Z: 1},
 				r3.Vector{X: 1, Y: 1, Z: 1},
-			)})
+			)}, "test_mesh")
 
 		points := mesh.ToPoints(5)
 
@@ -607,120 +588,6 @@
 	encompassed, err = mesh.EncompassedBy(smallBox)
 	test.That(t, err, test.ShouldBeNil)
 	test.That(t, encompassed, test.ShouldBeFalse)
-}
-
-func TestMeshProtoConversionFromTriangles(t *testing.T) {
-	// Manually create a mesh with a variety of shapes and shared vertices
-	triangles := []*Triangle{
-		NewTriangle(
-			r3.Vector{X: 0, Y: 0, Z: 0},
-			r3.Vector{X: 1000, Y: 0, Z: 0},
-			r3.Vector{X: 0, Y: 1000, Z: 0},
-		),
-		NewTriangle(
-			r3.Vector{X: -500, Y: -500, Z: 0},
-			r3.Vector{X: 500, Y: -500, Z: 0},
-			r3.Vector{X: 0, Y: 500, Z: 0},
-		),
-		NewTriangle(
-			r3.Vector{X: 0, Y: 0, Z: 1000},
-			r3.Vector{X: 1000, Y: 0, Z: 1000},
-			r3.Vector{X: 500, Y: 1000, Z: 1000},
-		),
-		NewTriangle(
-			r3.Vector{X: 123.456, Y: 789.012, Z: 345.678},
-			r3.Vector{X: 456.789, Y: 123.456, Z: 678.901},
-			r3.Vector{X: 789.012, Y: 456.789, Z: 123.456},
-		),
-		NewTriangle(
-			r3.Vector{X: 0, Y: 0, Z: 0},
-			r3.Vector{X: 10000, Y: 0, Z: 0},
-			r3.Vector{X: 0, Y: 10000, Z: 0},
-		),
-		NewTriangle(
-			r3.Vector{X: 0, Y: 0, Z: 0},
-			r3.Vector{X: 1, Y: 0, Z: 0},
-			r3.Vector{X: 0, Y: 1, Z: 0},
-		),
-		NewTriangle(
-			r3.Vector{X: -1000, Y: -1000, Z: -1000},
-			r3.Vector{X: -500, Y: -1000, Z: -1000},
-			r3.Vector{X: -1000, Y: -500, Z: -1000},
-		),
-		NewTriangle(
-			r3.Vector{X: 100, Y: 100, Z: -500},
-			r3.Vector{X: 200, Y: 100, Z: 500},
-			r3.Vector{X: 150, Y: 200, Z: 0},
-		),
-		NewTriangle(
-			r3.Vector{X: 0, Y: 0, Z: 0},
-			r3.Vector{X: 1000, Y: 0, Z: 0},
-			r3.Vector{X: 1000, Y: 1000, Z: 0},
-		),
-		NewTriangle(
-			r3.Vector{X: 0, Y: 0, Z: 0},
-			r3.Vector{X: 1000, Y: 1000, Z: 0},
-			r3.Vector{X: 0, Y: 1000, Z: 0},
-		),
-		NewTriangle(
-			r3.Vector{X: 0, Y: 0, Z: 0},
-			r3.Vector{X: 0, Y: 1000, Z: 0},
-			r3.Vector{X: 0, Y: 1000, Z: 1000},
-		),
-		NewTriangle(
-			r3.Vector{X: 0, Y: 0, Z: 0},
-			r3.Vector{X: 0, Y: 1000, Z: 1000},
-			r3.Vector{X: 0, Y: 0, Z: 1000},
-		),
-	}
-
-	// Create mesh with a pose and label
-	originalPose := NewPose(r3.Vector{X: 100, Y: 200, Z: 300}, NewZeroOrientation())
-	originalMesh := NewMesh(originalPose, triangles, "test_mesh_from_triangles")
-
-	// Convert to protobuf
-	proto := originalMesh.ToProtobuf()
-	test.That(t, proto, test.ShouldNotBeNil)
-	test.That(t, proto.Label, test.ShouldEqual, "test_mesh_from_triangles")
-
-	// Restore from protobuf
-	restoredGeometry, err := NewGeometryFromProto(proto)
-	test.That(t, err, test.ShouldBeNil)
-	restoredMesh, ok := restoredGeometry.(*Mesh)
-	test.That(t, ok, test.ShouldBeTrue)
-
-	test.That(t, restoredMesh.Label(), test.ShouldEqual, originalMesh.Label())
-	test.That(t, PoseAlmostEqual(restoredMesh.Pose(), originalMesh.Pose()), test.ShouldBeTrue)
-	test.That(t, len(restoredMesh.Triangles()), test.ShouldEqual, len(originalMesh.Triangles()))
-
-	// Verify all triangles match
-	originalTriangles := originalMesh.Triangles()
-	restoredTriangles := restoredMesh.Triangles()
-	for i, originalTri := range originalTriangles {
-		restoredTri := restoredTriangles[i]
-		origPoints := originalTri.Points()
-		restoredPoints := restoredTri.Points()
-
-		test.That(t, len(restoredPoints), test.ShouldEqual, len(origPoints))
-
-		for j, origPoint := range origPoints {
-			restoredPoint := restoredPoints[j]
-			// The conversion from mm to meters and back can create micrometer-level float changes
-			epsilon := 1e-4
-			test.That(t, math.Abs(origPoint.X-restoredPoint.X), test.ShouldBeLessThan, epsilon)
-			test.That(t, math.Abs(origPoint.Y-restoredPoint.Y), test.ShouldBeLessThan, epsilon)
-			test.That(t, math.Abs(origPoint.Z-restoredPoint.Z), test.ShouldBeLessThan, epsilon)
-		}
-	}
-
-	// Verify that the mesh can be converted to protobuf again
-	secondProto := restoredMesh.ToProtobuf()
-	test.That(t, secondProto, test.ShouldNotBeNil)
-	test.That(t, secondProto.Label, test.ShouldEqual, originalMesh.Label())
-
-	// Verify the protobuf content is the same
-	test.That(t, secondProto.GetMesh().ContentType, test.ShouldEqual, proto.GetMesh().ContentType)
-	test.That(t, len(secondProto.GetMesh().Mesh), test.ShouldEqual, len(proto.GetMesh().Mesh))
 }
 
 func TestBoxTriangleIntersectionArea(t *testing.T) {
