--- conflicted
+++ resolved
@@ -127,13 +127,8 @@
 }
 
 // boxVsPointDistance takes a box and a point as arguments and returns a floating point number.  If this number is nonpositive it represents
-<<<<<<< HEAD
-// the penetration depth for the two boxes, which are in collision.  If the returned float is positive it represents
-// a lower bound on the separation distance for the two boxes, which are not in collision.
-=======
 // the penetration depth of the point within the box.  If the returned float is positive it represents the separation distance between the
 // point and the box, which are not in collision.
->>>>>>> 84dc8d10
 func boxVsPointDistance(b *box, pt r3.Vector) float64 {
 	direction := pt.Sub(b.pose.Point())
 	rm := b.pose.Orientation().RotationMatrix()
