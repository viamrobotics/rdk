package spatialmath

import (
	"math"

	"github.com/golang/geo/r3"
	"github.com/pkg/errors"
)

// BoxCreator implements the VolumeCreator interface for box structs.
type boxCreator struct {
	halfSize r3.Vector
	offset   Pose
}

// box is a collision geometry that represents a 3D rectangular prism, it has a pose and half size that fully define it.
type box struct {
	pose     Pose
	halfSize r3.Vector
}

// NewBox instantiates a BoxCreator class, which allows instantiating boxes given only a pose.
// These boxes have dimensions given by the provided halfSize vector.
func NewBox(halfSize r3.Vector) VolumeCreator {
	return &boxCreator{halfSize, NewZeroPose()}
}

// NewBoxFromOffset instantiates a BoxCreator class, which allows instantiating boxes given only a pose which is applied
// at the specified offset from the pose. These boxes have dimensions given by the provided halfSize vector.
func NewBoxFromOffset(halfSize r3.Vector, offset Pose) VolumeCreator {
	return &boxCreator{halfSize, offset}
}

// NewVolume instantiates a new box from a BoxCreator class.
func (bc *boxCreator) NewVolume(pose Pose) Volume {
	b := &box{bc.offset, bc.halfSize}
	b.Transform(pose)
	return b
}

<<<<<<< HEAD
func (b *box) Pose() Pose {
	return b.pose
}

func (b *box) Transform(toPremultiply Pose) {
	b.pose = Compose(toPremultiply, b.pose)
}

// CollidesWith checks if the given box collides with the given volume and returns true if it does
=======
// CollidesWith checks if the given box collides with the given volume and returns true if it does.
>>>>>>> 1a5cb41f
func (b *box) CollidesWith(v Volume) (bool, error) {
	if other, ok := v.(*box); ok {
		return boxVsBoxCollision(b, other), nil
	}
	return true, errors.Errorf("collisions between box and %T are not supported", v)
}

// boxVsBox takes two Boxes as arguments and returns a bool describing if they are in collision,
// true == collision, false == no collision
// reference: https://gamedev.stackexchange.com/questions/112883/simple-3d-obb-collision-directx9-c
func boxVsBoxCollision(a, b *box) bool {
	positionDelta := PoseDelta(a.pose, b.pose).Point()
	rmA := a.pose.Orientation().RotationMatrix()
	rmB := b.pose.Orientation().RotationMatrix()
	for i := 0; i < 3; i++ {
		if hasSeparatingPlane(positionDelta, rmA.Row(i), a, b) {
			return false
		}
		if hasSeparatingPlane(positionDelta, rmB.Row(i), a, b) {
			return false
		}
		for j := 0; j < 3; j++ {
			if hasSeparatingPlane(positionDelta, rmA.Row(i).Cross(rmB.Row(j)), a, b) {
				return false
			}
		}
	}
	return true
}

// Helper function to check if there is a separating plane in between the selected axes.  Per the separating hyperplane
// theorem, if such a plane exists (and true is returned) this proves that there is no collision between the boxes
// references: https://gamedev.stackexchange.com/questions/112883/simple-3d-obb-collision-directx9-c
//             https://gamedev.stackexchange.com/questions/25397/obb-vs-obb-collision-detection
func hasSeparatingPlane(positionDelta, plane r3.Vector, a, b *box) bool {
	rmA := a.pose.Orientation().RotationMatrix()
	rmB := b.pose.Orientation().RotationMatrix()
	return math.Abs(positionDelta.Dot(plane)) > (math.Abs(rmA.Row(0).Mul(a.halfSize.X).Dot(plane)) +
		math.Abs(rmA.Row(1).Mul(a.halfSize.Y).Dot(plane)) +
		math.Abs(rmA.Row(2).Mul(a.halfSize.Z).Dot(plane)) +
		math.Abs(rmB.Row(0).Mul(b.halfSize.X).Dot(plane)) +
		math.Abs(rmB.Row(1).Mul(b.halfSize.Y).Dot(plane)) +
		math.Abs(rmB.Row(2).Mul(b.halfSize.Z).Dot(plane)))
}<|MERGE_RESOLUTION|>--- conflicted
+++ resolved
@@ -38,7 +38,6 @@
 	return b
 }
 
-<<<<<<< HEAD
 func (b *box) Pose() Pose {
 	return b.pose
 }
@@ -48,9 +47,6 @@
 }
 
 // CollidesWith checks if the given box collides with the given volume and returns true if it does
-=======
-// CollidesWith checks if the given box collides with the given volume and returns true if it does.
->>>>>>> 1a5cb41f
 func (b *box) CollidesWith(v Volume) (bool, error) {
 	if other, ok := v.(*box); ok {
 		return boxVsBoxCollision(b, other), nil
