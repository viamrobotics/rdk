package spatialmath

import (
	"encoding/json"
	"fmt"
	"math"
	"sync"

	"github.com/golang/geo/r3"
	commonpb "go.viam.com/api/common/v1"

	"go.viam.com/rdk/utils"
)

// Ordered list of box vertices.
var boxVertices = [8]r3.Vector{
	{1, 1, 1},
	{1, 1, -1},
	{1, -1, 1},
	{1, -1, -1},
	{-1, 1, 1},
	{-1, 1, -1},
	{-1, -1, 1},
	{-1, -1, -1},
}

// The sets of indices of the box vertices that tile the box exterior.
var boxTriangles = [12][3]int{
	{0, 1, 3},
	{0, 2, 3},
	{0, 1, 5},
	{0, 4, 5},
	{0, 2, 6},
	{0, 4, 6},
	{7, 1, 3},
	{7, 2, 3},
	{7, 1, 5},
	{7, 4, 5},
	{7, 2, 6},
	{7, 4, 6},
}

// Ordered list of box face normals.
var boxNormals = [6]r3.Vector{
	{1, 0, 0},
	{0, 1, 0},
	{0, 0, 1},
	{-1, 0, 0},
	{0, -1, 0},
	{0, 0, -1},
}

// box is a collision geometry that represents a 3D rectangular prism, it has a pose and half size that fully define it.
type box struct {
	center          Pose
	centerPt        r3.Vector
	halfSize        [3]float64
	boundingSphereR float64
	label           string
	mesh            *Mesh
	rotMatrix       *RotationMatrix
	once            sync.Once
}

// NewBox instantiates a new box Geometry.
func NewBox(pose Pose, dims r3.Vector, label string) (Geometry, error) {
	// Negative dimensions not allowed. Zero dimensions are allowed for bounding boxes, etc.
	if dims.X < 0 || dims.Y < 0 || dims.Z < 0 {
		return nil, newBadGeometryDimensionsError(&box{})
	}
	halfSize := dims.Mul(0.5)
	return &box{
		center:          pose,
		centerPt:        pose.Point(),
		halfSize:        [3]float64{halfSize.X, halfSize.Y, halfSize.Z},
		boundingSphereR: halfSize.Norm(),
		label:           label,
	}, nil
}

func (b *box) Hash() int {
	return HashPose(b.center) + int((111*b.halfSize[0])+(222*b.halfSize[1])+(333*b.halfSize[2]))
}

// String returns a human readable string that represents the box.
func (b *box) String() string {
	return fmt.Sprintf("Type: Box | Position: X:%.1f, Y:%.1f, Z:%.1f | Dims: X:%.0f, Y:%.0f, Z:%.0f",
		b.centerPt.X, b.centerPt.Y, b.centerPt.Z, 2*b.halfSize[0], 2*b.halfSize[1], 2*b.halfSize[2])
}

func (b *box) MarshalJSON() ([]byte, error) {
	config, err := NewGeometryConfig(b)
	if err != nil {
		return nil, err
	}
	return json.Marshal(config)
}

// SetLabel sets the label of this box.
func (b *box) SetLabel(label string) {
	b.label = label
}

// Label returns the label of this box.
func (b *box) Label() string {
	return b.label
}

// Pose returns the pose of the box.
func (b *box) Pose() Pose {
	return b.center
}

// AlmostEqual compares the box with another geometry and checks if they are equivalent.
func (b *box) almostEqual(g Geometry) bool {
	other, ok := g.(*box)
	if !ok {
		return false
	}
	for i := 0; i < 3; i++ {
		if !utils.Float64AlmostEqual(b.halfSize[i], other.halfSize[i], 1e-8) {
			return false
		}
	}
	return PoseAlmostEqualEps(b.center, other.center, 1e-6)
}

// Transform premultiplies the box pose with a transform, allowing the box to be moved in space.
func (b *box) Transform(toPremultiply Pose) Geometry {
	p := Compose(toPremultiply, b.center)
	return &box{
		center:          p,
		centerPt:        p.Point(),
		halfSize:        b.halfSize,
		boundingSphereR: b.boundingSphereR,
		label:           b.label,
	}
}

// ToProtobuf converts the box to a Geometry proto message.
func (b *box) ToProtobuf() *commonpb.Geometry {
	return &commonpb.Geometry{
		Center: PoseToProtobuf(b.center),
		GeometryType: &commonpb.Geometry_Box{
			Box: &commonpb.RectangularPrism{DimsMm: &commonpb.Vector3{
				X: 2 * b.halfSize[0],
				Y: 2 * b.halfSize[1],
				Z: 2 * b.halfSize[2],
			}},
		},
		Label: b.label,
	}
}

// CollidesWith checks if the given box collides with the given geometry and returns true if it does.
func (b *box) CollidesWith(g Geometry, collisionBufferMM float64) (bool, float64, error) {
	switch other := g.(type) {
	case *Mesh:
		return other.CollidesWith(b, collisionBufferMM)
	case *box:
		c, d := boxVsBoxCollision(b, other, collisionBufferMM)
		if c {
			return true, -1, nil
		}
		return false, d, nil
	case *sphere:
		col, dist := sphereVsBoxCollision(other, b, collisionBufferMM)
		if col {
			return true, -1, nil
		}
		return false, dist, nil
	case *capsule:
		col, d := capsuleVsBoxCollision(other, b, collisionBufferMM)
		return col, d, nil
	case *point:
		col, d := pointVsBoxCollision(other.position, b, collisionBufferMM)
		return col, d, nil
	default:
		return true, collisionBufferMM, newCollisionTypeUnsupportedError(b, g)
	}
}

func (b *box) DistanceFrom(g Geometry) (float64, error) {
	switch other := g.(type) {
	case *Mesh:
		return other.DistanceFrom(b)
	case *box:
		return boxVsBoxDistance(b, other), nil
	case *sphere:
		return sphereVsBoxDistance(other, b), nil
	case *capsule:
		return capsuleVsBoxDistance(other, b), nil
	case *point:
		return pointVsBoxDistance(other.position, b), nil
	default:
		return math.Inf(-1), newCollisionTypeUnsupportedError(b, g)
	}
}

func (b *box) EncompassedBy(g Geometry) (bool, error) {
	switch other := g.(type) {
	case *Mesh:
		return false, nil // Like points, meshes have no volume and cannot encompass
	case *box:
		return boxInBox(b, other), nil
	case *sphere:
		return boxInSphere(b, other), nil
	case *capsule:
		return boxInCapsule(b, other), nil
	case *point:
		return false, nil
	default:
		return false, newCollisionTypeUnsupportedError(b, g)
	}
}

// closestPoint returns the closest point on the specified box to the specified point
// Reference: https://github.com/gszauer/GamePhysicsCookbook/blob/a0b8ee0c39fed6d4b90bb6d2195004dfcf5a1115/Code/Geometry3D.cpp#L165
func (b *box) closestPoint(pt r3.Vector) r3.Vector {
	result := b.centerPt
	direction := pt.Sub(result)
	rm := b.center.Orientation().RotationMatrix()
	for i := 0; i < 3; i++ {
		axis := rm.Row(i)
		distance := direction.Dot(axis)
		if distance > b.halfSize[i] {
			distance = b.halfSize[i]
		} else if distance < -b.halfSize[i] {
			distance = -b.halfSize[i]
		}
		result = result.Add(axis.Mul(distance))
	}
	return result
}

// penetrationDepth returns the minimum distance needed to move a pt inside the box to the edge of the box.
func (b *box) pointPenetrationDepth(pt r3.Vector) float64 {
	direction := pt.Sub(b.centerPt)
	rm := b.center.Orientation().RotationMatrix()
	//nolint: revive
	min := math.Inf(1)
	for i := 0; i < 3; i++ {
		axis := rm.Row(i)
		projection := direction.Dot(axis)
		if distance := math.Abs(projection - b.halfSize[i]); distance < min {
			//nolint: revive
			min = distance
		}
		if distance := math.Abs(projection + b.halfSize[i]); distance < min {
			//nolint: revive
			min = distance
		}
	}
	return min
}

// vertices returns the vertices defining the box.
func (b *box) vertices() []r3.Vector {
	verts := make([]r3.Vector, 0, 8)
	for _, vert := range boxVertices {
		offset := NewPoseFromPoint(r3.Vector{X: vert.X * b.halfSize[0], Y: vert.Y * b.halfSize[1], Z: vert.Z * b.halfSize[2]})
		verts = append(verts, Compose(b.center, offset).Point())
	}
	return verts
}

// toMesh returns a 12-triangle mesh representation of the box, 2 right triangles for each face.
func (b *box) toMesh() *Mesh {
	if b.mesh == nil {
		m := &Mesh{pose: NewZeroPose()}
		triangles := make([]*Triangle, 0, 12)
		verts := b.vertices()
		for _, tri := range boxTriangles {
			triangles = append(triangles, NewTriangle(verts[tri[0]], verts[tri[1]], verts[tri[2]]))
		}
		m.triangles = triangles
		b.mesh = m
	}
	return b.mesh
}

// rotationMatrix returns the cached matrix if it exists, and generates it if not.
func (b *box) rotationMatrix() *RotationMatrix {
	b.once.Do(func() { b.rotMatrix = b.center.Orientation().RotationMatrix() })

	return b.rotMatrix
}

// boxVsBoxCollision takes two boxes as arguments and returns a bool describing if they are in collision,
// true == collision / false == no collision.
// Since the separating axis test can exit early if no collision is found, it is efficient to avoid calling boxVsBoxDistance.
<<<<<<< HEAD
func boxVsBoxCollision(a, b *box, collisionBufferMM float64) (bool, float64) {
	centerDist := b.pose.Point().Sub(a.pose.Point())
=======
func boxVsBoxCollision(a, b *box, collisionBufferMM float64) bool {
	centerDist := b.centerPt.Sub(a.centerPt)
>>>>>>> 93759ce2

	// check if there is a distance between bounding spheres to potentially exit early
	dist := centerDist.Norm() - (a.boundingSphereR + b.boundingSphereR)
	if dist > collisionBufferMM {
		return false, dist
	}

	rmA := a.rotationMatrix()
	rmB := b.rotationMatrix()

	for i := 0; i < 3; i++ {
		dist = separatingAxisTest(centerDist, rmA.Row(i), a.halfSize, b.halfSize, rmA, rmB)
		if dist > collisionBufferMM {
			return false, dist
		}
		dist = separatingAxisTest(centerDist, rmB.Row(i), a.halfSize, b.halfSize, rmA, rmB)
		if dist > collisionBufferMM {
			return false, dist
		}
		for j := 0; j < 3; j++ {
			crossProductPlane := rmA.Row(i).Cross(rmB.Row(j))

			// if edges are parallel, this check is already accounted for by one of the face projections, so skip this case
			if !utils.Float64AlmostEqual(crossProductPlane.Norm(), 0, floatEpsilon) {
				dist = separatingAxisTest(centerDist, crossProductPlane, a.halfSize, b.halfSize, rmA, rmB)
				if dist > collisionBufferMM {
					return false, dist
				}
			}
		}
	}
	return true, -1
}

// boxVsBoxDistance takes two boxes as arguments and returns a floating point number.  If this number is nonpositive it represents
// the penetration depth for the two boxes, which are in collision.  If the returned float is positive it represents
// a lower bound on the separation distance for the two boxes, which are not in collision.
// NOTES: calculating the true separation distance is a computationally infeasible problem
//
//	the "minimum translation vector" (MTV) can also be computed here but is not currently as there is no use for it yet
//
// references:  https://comp.graphics.algorithms.narkive.com/jRAgjIUh/obb-obb-distance-calculation
//
//	https://dyn4j.org/2010/01/sat/#sat-nointer
func boxVsBoxDistance(a, b *box) float64 {
	centerDist := b.centerPt.Sub(a.centerPt)

	// check if there is a distance between bounding spheres to potentially exit early
	if boundingSphereDist := centerDist.Norm() - a.boundingSphereR - b.boundingSphereR; boundingSphereDist > defaultCollisionBufferMM {
		return boundingSphereDist
	}

	rmA := a.rotationMatrix()
	rmB := b.rotationMatrix()

	// iterate over axes of box
	//nolint: revive
	max := math.Inf(-1)
	for i := 0; i < 3; i++ {
		// project onto face of box A
		separation := separatingAxisTest(centerDist, rmA.Row(i), a.halfSize, b.halfSize, rmA, rmB)
		if separation > max {
			//nolint: revive
			max = separation
		}

		// project onto face of box B
		separation = separatingAxisTest(centerDist, rmB.Row(i), a.halfSize, b.halfSize, rmA, rmB)
		if separation > max {
			//nolint: revive
			max = separation
		}

		// project onto a plane created by cross product of two edges from boxes
		for j := 0; j < 3; j++ {
			crossProductPlane := rmA.Row(i).Cross(rmB.Row(j))

			// if edges are parallel, this check is already accounted for by one of the face projections, so skip this case
			if !utils.Float64AlmostEqual(crossProductPlane.Norm(), 0, floatEpsilon) {
				separation = separatingAxisTest(centerDist, crossProductPlane, a.halfSize, b.halfSize, rmA, rmB)
				if separation > max {
					//nolint: revive
					max = separation
				}
			}
		}
	}
	return max
}

// boxInBox returns a bool describing if the inner box is completely encompassed by the outer box.
func boxInBox(inner, outer *box) bool {
	for _, vertex := range inner.vertices() {
		c, _ := pointVsBoxCollision(vertex, outer, defaultCollisionBufferMM)
		if !c {
			return false
		}
	}
	return true
}

// boxInSphere returns a bool describing if the given box is completely encompassed by the given sphere.
func boxInSphere(b *box, s *sphere) bool {
	for _, vertex := range b.vertices() {
		if sphereVsPointDistance(s, vertex) > defaultCollisionBufferMM {
			return false
		}
	}
	return sphereVsPointDistance(s, b.centerPt) <= 0
}

// boxInCapsule returns a bool describing if the given box is completely encompassed by the given capsule.
func boxInCapsule(b *box, c *capsule) bool {
	for _, vertex := range b.vertices() {
		if capsuleVsPointDistance(c, vertex) > defaultCollisionBufferMM {
			return false
		}
	}
	return true
}

// separatingAxisTest projects two boxes onto the given plane and compute how much distance is between them along
// this plane.  Per the separating hyperplane theorem, if such a plane exists (and a positive number is returned)
// this proves that there is no collision between the boxes
// references:  https://gamedev.stackexchange.com/questions/112883/simple-3d-obb-collision-directx9-c
//
//	https://gamedev.stackexchange.com/questions/25397/obb-vs-obb-collision-detection
//	https://www.cs.bgu.ac.il/~vgp192/wiki.files/Separating%20Axis%20Theorem%20for%20Oriented%20Bounding%20Boxes.pdf
//	https://gamedev.stackexchange.com/questions/112883/simple-3d-obb-collision-directx9-c
func separatingAxisTest(positionDelta, plane r3.Vector, halfSizeA, halfSizeB [3]float64, rmA, rmB *RotationMatrix) float64 {
	sum := math.Abs(positionDelta.Dot(plane))
	for i := 0; i < 3; i++ {
		sum -= math.Abs(rmA.Row(i).Mul(halfSizeA[i]).Dot(plane))
		sum -= math.Abs(rmB.Row(i).Mul(halfSizeB[i]).Dot(plane))
	}
	return sum
}

// ToPointCloud converts a box geometry into a []r3.Vector. This method takes one argument which
// determines how many points to place per square mm. If the argument is set to 0. we automatically
// substitute the value with defaultPointDensity.
func (b *box) ToPoints(resolution float64) []r3.Vector {
	// check for user defined spacing
	var iter float64
	if resolution > 0. {
		iter = resolution
	} else {
		iter = defaultPointDensity
	}

	// the boolean values which are passed into the fillFaces method allow for the edges of the
	// box to only be iterated over once. This removes duplicate points.
	// TODO: the fillFaces method calls can be made concurrent if the ToPointCloud method is too slow
	var facePoints []r3.Vector
	facePoints = append(facePoints, fillFaces(b.halfSize, iter, 0, true, false)...)
	facePoints = append(facePoints, fillFaces(b.halfSize, iter, 1, true, true)...)
	facePoints = append(facePoints, fillFaces(b.halfSize, iter, 2, false, false)...)

	transformedVecs := transformPointsToPose(facePoints, b.Pose())
	return transformedVecs
}

// fillFaces returns a list of vectors which lie on the surface of the box.
func fillFaces(halfSize [3]float64, iter float64, fixedDimension int, orEquals1, orEquals2 bool) []r3.Vector {
	var facePoints []r3.Vector
	// create points on box faces with box centered at (0, 0, 0)
	starts := [3]float64{0.0, 0.0, 0.0}
	// depending on which face we want to fill, one of i,j,k is kept constant
	starts[fixedDimension] = halfSize[fixedDimension]
	for i := starts[0]; lessThan(orEquals1, i, halfSize[0]); i += iter {
		for j := starts[1]; lessThan(orEquals2, j, halfSize[1]); j += iter {
			for k := starts[2]; k <= halfSize[2]; k += iter {
				p1 := r3.Vector{i, j, k}
				p2 := r3.Vector{i, j, -k}
				p3 := r3.Vector{i, -j, k}
				p4 := r3.Vector{i, -j, -k}
				p5 := r3.Vector{-i, j, k}
				p6 := r3.Vector{-i, j, -k}
				p7 := r3.Vector{-i, -j, -k}
				p8 := r3.Vector{-i, -j, k}

				switch {
				case i == 0.0 && j == 0.0:
					facePoints = append(facePoints, p1, p2)
				case j == 0.0 && k == 0.0:
					facePoints = append(facePoints, p1, p5)
				case i == 0.0 && k == 0.0:
					facePoints = append(facePoints, p1, p7)
				case i == 0.0:
					facePoints = append(facePoints, p1, p2, p3, p4)
				case j == 0.0:
					facePoints = append(facePoints, p1, p2, p5, p6)
				case k == 0.0:
					facePoints = append(facePoints, p1, p3, p5, p8)
				default:
					facePoints = append(facePoints, p1, p2, p3, p4, p5, p6, p7, p8)
				}
			}
		}
	}
	return facePoints
}

// lessThan checks if v1 <= v1 only if orEquals is true, otherwise we check if v1 < v2.
func lessThan(orEquals bool, v1, v2 float64) bool {
	if orEquals {
		return v1 <= v2
	}
	return v1 < v2
}

// transformPointsToPose gives vectors the proper orientation then translates them to the desired position.
func transformPointsToPose(facePoints []r3.Vector, pose Pose) []r3.Vector {
	var transformedVectors []r3.Vector
	// create pose for a vector at origin from the desired orientation
	originWithPose := NewPoseFromOrientation(pose.Orientation())
	// point at specified offset with (0,0,0,1) axis angles
	identityPose := NewPoseFromPoint(pose.Point())
	// point at specified offset with desired orientation
	offsetBy := Compose(identityPose, originWithPose)
	for i := range facePoints {
		transformedVec := Compose(offsetBy, NewPoseFromPoint(facePoints[i])).Point()
		transformedVectors = append(transformedVectors, transformedVec)
	}
	return transformedVectors
}<|MERGE_RESOLUTION|>--- conflicted
+++ resolved
@@ -289,13 +289,8 @@
 // boxVsBoxCollision takes two boxes as arguments and returns a bool describing if they are in collision,
 // true == collision / false == no collision.
 // Since the separating axis test can exit early if no collision is found, it is efficient to avoid calling boxVsBoxDistance.
-<<<<<<< HEAD
 func boxVsBoxCollision(a, b *box, collisionBufferMM float64) (bool, float64) {
-	centerDist := b.pose.Point().Sub(a.pose.Point())
-=======
-func boxVsBoxCollision(a, b *box, collisionBufferMM float64) bool {
 	centerDist := b.centerPt.Sub(a.centerPt)
->>>>>>> 93759ce2
 
 	// check if there is a distance between bounding spheres to potentially exit early
 	dist := centerDist.Norm() - (a.boundingSphereR + b.boundingSphereR)
