--- conflicted
+++ resolved
@@ -97,152 +97,6 @@
 	})
 }
 
-<<<<<<< HEAD
-func TestPoseToGeoPoint(t *testing.T) {
-	type testCase struct {
-		msg             string
-		relativeTo      GeoPose
-		p               Pose
-		expectedGeoPose GeoPose
-	}
-	mmToMoveOneDegree := 1.1119492664455873e+08
-
-	// values are right handed
-	east := &OrientationVectorDegrees{OZ: 1, Theta: 270}
-	northeast := &OrientationVectorDegrees{OZ: 1, Theta: 315}
-	west := &OrientationVectorDegrees{OZ: 1, Theta: 90}
-	south := &OrientationVectorDegrees{OZ: 1, Theta: 180}
-
-	tcs := []testCase{
-		{
-			msg:             "zero geopose & pose outputs zero geopose",
-			relativeTo:      *NewGeoPose(geo.NewPoint(0, 0), 0),
-			p:               NewZeroPose(),
-			expectedGeoPose: *NewGeoPose(geo.NewPoint(0, 0), 0),
-		},
-		{
-			msg:             "zero geopoint with non zero heading & zero pose outputs same geopose",
-			relativeTo:      *NewGeoPose(geo.NewPoint(0, 0), 90),
-			p:               NewZeroPose(),
-			expectedGeoPose: *NewGeoPose(geo.NewPoint(0, 0), 90),
-		},
-		{
-			msg:             "zero geopose with pose that turns east results in zero geopoint heading east",
-			relativeTo:      *NewGeoPose(geo.NewPoint(0, 0), 0),
-			p:               NewPose(r3.Vector{}, east),
-			expectedGeoPose: *NewGeoPose(geo.NewPoint(0, 0), 90),
-		},
-		{
-			msg:             "nonzero geopose with pose that turns west results in same geopoint heading west",
-			relativeTo:      *NewGeoPose(geo.NewPoint(50, 50), 0),
-			p:               NewPose(r3.Vector{}, west),
-			expectedGeoPose: *NewGeoPose(geo.NewPoint(50, 50), 270),
-		},
-		{
-			msg:             "nonzero geopose facing west with pose that turns east results in same geopoint heading north",
-			relativeTo:      *NewGeoPose(geo.NewPoint(50, 50), 270),
-			p:               NewPose(r3.Vector{}, east),
-			expectedGeoPose: *NewGeoPose(geo.NewPoint(50, 50), 0),
-		},
-		{
-			msg:             "non zero geopose & zero pose outputs same non zero geopose",
-			relativeTo:      *NewGeoPose(geo.NewPoint(40.770301, -73.977308), 90),
-			p:               NewZeroPose(),
-			expectedGeoPose: *NewGeoPose(geo.NewPoint(40.770301, -73.977308), 90),
-		},
-		{
-			msg:             "zero geopose & pose that moves one lat degree north outputs +1 lat degree diff geopose",
-			relativeTo:      *NewGeoPose(geo.NewPoint(0, 0), 0),
-			p:               NewPose(r3.Vector{X: 0, Y: mmToMoveOneDegree, Z: 0}, NewZeroOrientation()),
-			expectedGeoPose: *NewGeoPose(geo.NewPoint(1, 0), 0),
-		},
-		{
-			msg:             "zero geopose & pose that moves one lng degree outputs 1 lat degree diff geopose",
-			relativeTo:      *NewGeoPose(geo.NewPoint(0, 0), 0),
-			p:               NewPose(r3.Vector{X: mmToMoveOneDegree, Y: 0, Z: 0}, NewZeroOrientation()),
-			expectedGeoPose: *NewGeoPose(geo.NewPoint(0, 1), 0),
-		},
-		{
-			msg:             "zero geopose & pose that moves 10 lat degrees north outputs +10 lat degree diff geopose",
-			relativeTo:      *NewGeoPose(geo.NewPoint(0, 0), 0),
-			p:               NewPose(r3.Vector{X: 0, Y: mmToMoveOneDegree * 10, Z: 0}, NewZeroOrientation()),
-			expectedGeoPose: *NewGeoPose(geo.NewPoint(10, 0), 0),
-		},
-		{
-			msg:             "zero geopose & pose that moves 10 lng degrees east outputs +10 lng degree diff geopose",
-			relativeTo:      *NewGeoPose(geo.NewPoint(0, 0), 0),
-			p:               NewPose(r3.Vector{X: mmToMoveOneDegree * 10, Y: 0, Z: 0}, NewZeroOrientation()),
-			expectedGeoPose: *NewGeoPose(geo.NewPoint(0, 10), 0),
-		},
-		{
-			msg: "zero geopose & a pose that moves 1 lat degree north with a south orientation outputs +1" +
-				"lat degree diff geopose facing south",
-			relativeTo:      *NewGeoPose(geo.NewPoint(0, 0), 0),
-			p:               NewPose(r3.Vector{X: 0, Y: mmToMoveOneDegree, Z: 0}, south),
-			expectedGeoPose: *NewGeoPose(geo.NewPoint(1, 0), 180),
-		},
-		{
-			msg: "zero geopose & a pose that moves 1 lat degree south with an east orientation outputs -1" +
-				" lat degree diff geopose facing east",
-			relativeTo:      *NewGeoPose(geo.NewPoint(0, 0), 0),
-			p:               NewPose(r3.Vector{X: 0, Y: -mmToMoveOneDegree, Z: 0}, east),
-			expectedGeoPose: *NewGeoPose(geo.NewPoint(-1, 0), 90),
-		},
-		{
-			msg:             "zero geopose heading south & a pose that rotates east, outputs zero geopose facing west",
-			relativeTo:      *NewGeoPose(geo.NewPoint(0, 0), 180),
-			p:               NewPose(r3.Vector{X: 0, Y: 0, Z: 0}, east),
-			expectedGeoPose: *NewGeoPose(geo.NewPoint(0, 0), 270),
-		},
-		{
-			msg: "zero geopose heading south & a pose that rotates east, outputs zero geopose facing west" +
-				"even when 360 is added multiple times",
-			relativeTo:      *NewGeoPose(geo.NewPoint(0, 0), 180+360+360+360+360),
-			p:               NewPose(r3.Vector{X: 0, Y: 0, Z: 0}, east),
-			expectedGeoPose: *NewGeoPose(geo.NewPoint(0, 0), 270),
-		},
-		{
-			msg:             "zero geopose heading south & a pose that rotates east, outputs zero geopose facing west",
-			relativeTo:      *NewGeoPose(geo.NewPoint(0, 0), 180-360-360-360-360),
-			p:               NewPose(r3.Vector{X: 0, Y: 0, Z: 0}, east),
-			expectedGeoPose: *NewGeoPose(geo.NewPoint(0, 0), 270),
-		},
-		{
-			msg:             "zero geopose heading northwest & and pose that rotates northeast",
-			relativeTo:      *NewGeoPose(geo.NewPoint(0, 0), 315),
-			p:               NewPose(r3.Vector{X: mmToMoveOneDegree, Y: mmToMoveOneDegree, Z: 0}, northeast),
-			expectedGeoPose: *NewGeoPose(geo.NewPoint(1.4142135623730947, 0), 0),
-		},
-		{
-			msg:             "zero geopose heading north & pose that rotates northeast",
-			relativeTo:      *NewGeoPose(geo.NewPoint(0, 0), 0),
-			p:               NewPose(r3.Vector{X: mmToMoveOneDegree, Y: mmToMoveOneDegree, Z: 0}, northeast),
-			expectedGeoPose: *NewGeoPose(geo.NewPoint(0.9999492250169071, 1.0001015453253934), 45),
-		},
-		{
-			msg:             "zero geopose heading east & pose that rotates north",
-			relativeTo:      *NewGeoPose(geo.NewPoint(0, 0), 90),
-			p:               NewPose(r3.Vector{X: mmToMoveOneDegree, Y: mmToMoveOneDegree, Z: 0}, NewZeroOrientation()),
-			expectedGeoPose: *NewGeoPose(geo.NewPoint(-0.9999492250169071, 1.0001015453253934), 90),
-		},
-		{
-			msg:             "zero geopose heading east",
-			relativeTo:      *NewGeoPose(geo.NewPoint(0, 0), 90),
-			p:               NewPose(r3.Vector{X: 0, Y: mmToMoveOneDegree, Z: 0}, NewZeroOrientation()),
-			expectedGeoPose: *NewGeoPose(geo.NewPoint(0, 1), 90),
-		},
-		{
-			msg:             "zero geopose heading west",
-			relativeTo:      *NewGeoPose(geo.NewPoint(1, 5), -90),
-			p:               NewPose(r3.Vector{X: mmToMoveOneDegree, Y: mmToMoveOneDegree, Z: 0}, NewZeroOrientation()),
-			expectedGeoPose: *NewGeoPose(geo.NewPoint(1.9997968273479143, 3.9994413235922375), 270),
-		},
-		{
-			msg:             "zero geopose heading east",
-			relativeTo:      *NewGeoPose(geo.NewPoint(0, 0), 90),
-			p:               NewPose(r3.Vector{X: mmToMoveOneDegree, Y: mmToMoveOneDegree, Z: 0}, NewZeroOrientation()),
-			expectedGeoPose: *NewGeoPose(geo.NewPoint(-0.9999492250169071, 1.0001015453253934), 90),
-=======
 func TestPoseToGeoPose(t *testing.T) {
 	type testCase struct {
 		name                        string
@@ -375,19 +229,10 @@
 			relativeTo:      NewGeoPose(geo.NewPoint(0, 0), LHWest),
 			pose:            NewPose(r3.Vector{X: mmToOneThousandthDegree, Y: mmToOneThousandthDegree, Z: 0}, NewZeroOrientation()),
 			expectedGeoPose: NewGeoPose(geo.NewPoint(1e-3, -1e-3), LHWest),
->>>>>>> e5941a09
 		},
 	}
 
 	for _, tc := range tcs {
-<<<<<<< HEAD
-		t.Run(tc.msg, func(t *testing.T) {
-			gp := PoseToGeoPose(tc.relativeTo, tc.p)
-			t.Logf("gp: %#v %#v\n", gp.Location(), gp.Heading())
-			test.That(t, gp.Heading(), test.ShouldAlmostEqual, tc.expectedGeoPose.Heading())
-			test.That(t, gp.Location().Lat(), test.ShouldAlmostEqual, tc.expectedGeoPose.Location().Lat())
-			test.That(t, gp.Location().Lng(), test.ShouldAlmostEqual, tc.expectedGeoPose.Location().Lng())
-=======
 		t.Run(tc.name, func(t *testing.T) {
 			gp := PoseToGeoPose(tc.relativeTo, tc.pose)
 			t.Logf("gp: %#v %#v\n", gp.Location(), gp.Heading())
@@ -395,18 +240,12 @@
 			test.That(t, gp.Heading(), test.ShouldAlmostEqual, tc.expectedGeoPose.Heading())
 			test.That(t, utils.Float64AlmostEqual(gp.Location().Lat(), tc.expectedGeoPose.Location().Lat(), gpsTol), test.ShouldBeTrue)
 			test.That(t, utils.Float64AlmostEqual(gp.Location().Lng(), tc.expectedGeoPose.Location().Lng(), gpsTol), test.ShouldBeTrue)
->>>>>>> e5941a09
 			geoPointToPose := GeoPoseToPose(gp, tc.relativeTo)
 			msga := "geoPointToPose.Point(): %#v, geoPointToPose.Orientation().OrientationVectorDegrees().: %#v\n"
 			t.Logf(msga, geoPointToPose.Point(), geoPointToPose.Orientation().OrientationVectorDegrees())
 			msgb := "tc.p.Point(): %#v tc.p.Orientation().OrientationVectorDegrees().: %#v\n"
-<<<<<<< HEAD
-			t.Logf(msgb, tc.p.Point(), tc.p.Orientation().OrientationVectorDegrees())
-			test.That(t, PoseAlmostEqualEps(geoPointToPose, tc.p, 20000), test.ShouldBeTrue)
-=======
 			t.Logf(msgb, tc.pose.Point(), tc.pose.Orientation().OrientationVectorDegrees())
 			test.That(t, PoseAlmostEqualEps(geoPointToPose, tc.pose, mmTol), test.ShouldBeTrue)
->>>>>>> e5941a09
 		})
 	}
 }