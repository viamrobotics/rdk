package rimage

import (
	"image"
	"image/color"

	"github.com/golang/geo/r3"
	"github.com/pkg/errors"

	"go.viam.com/rdk/pointcloud"
)

<<<<<<< HEAD

type AttrConfig struct {
	Color string `json:"color"`
	Depth string `json:"depth"`
	Host string `json:"host"`
	Port int `json:"port"`
	Aligned bool `json:"aligned"`
	Debug bool `json:"aligned"`
	Stream string `json:"stream"`
	Num string `json:"num"`
	Args string `json:"args"`
	IntrinsicExtrinsic interface{} `json:"intrinsic_extrinsic"`
	Homography interface{} `json:"homography"`
	Warp interface{} `json:"warp"`
	Intrinsic interface{} `json:"intrinsic"`
}

// Aligner aligns a color and depth image together
=======
// Aligner aligns a color and depth image together.
>>>>>>> 0784b938
type Aligner interface {
	AlignImageWithDepth(*ImageWithDepth) (*ImageWithDepth, error)
}

// Projector can transform a scene between a 2D ImageWithDepth and a 3D pointcloud.
type Projector interface {
	ImageWithDepthToPointCloud(*ImageWithDepth) (pointcloud.PointCloud, error)
	PointCloudToImageWithDepth(pointcloud.PointCloud) (*ImageWithDepth, error)
	ImagePointTo3DPoint(image.Point, *ImageWithDepth) (r3.Vector, error)
}

// A CameraSystem stores the system of camera models, the intrinsic parameters of each camera,
// and the extrinsics that relate them to each other. Used for image alignment and 2D<->3D projection.
type CameraSystem interface {
	Aligner
	Projector
}

// IsAligned returns if the image and depth are aligned.
func (i *ImageWithDepth) IsAligned() bool {
	return i.aligned
}

// Projector returns the camera Projector that transforms between 2D and 3D images.
func (i *ImageWithDepth) Projector() Projector {
	return i.camera
}

// SetProjector sets the camera Projector that transforms between 2D and 3D images.
func (i *ImageWithDepth) SetProjector(p Projector) {
	i.camera = p
}

// ToPointCloud takes a 2D ImageWithDepth and projects it to a 3D PointCloud. If no CameraSystem
// is available, a default parallel projection is applied, which is most likely unideal.
func (i *ImageWithDepth) ToPointCloud() (pointcloud.PointCloud, error) {
	if i.camera == nil {
		return defaultToPointCloud(i)
	}
	return i.camera.ImageWithDepthToPointCloud(i)
}

// Parallel projections to pointclouds are done in a naive way that don't take any camera parameters into account.
func defaultToPointCloud(ii *ImageWithDepth) (pointcloud.PointCloud, error) {
	if !ii.IsAligned() {
		return nil, errors.New("input ImageWithDepth is not aligned")
	}
	if ii.Depth == nil {
		return nil, errors.New("no depth")
	}
	pc := pointcloud.New()
	height := ii.Height()
	width := ii.Width()
	for y := 0; y < height; y++ {
		for x := 0; x < width; x++ {
			z := ii.Depth.GetDepth(x, y)
			if z == 0 {
				continue
			}
			c := ii.Color.GetXY(x, y)
			r, g, b := c.RGB255()
			err := pc.Set(pointcloud.NewColoredPoint(float64(x), float64(y), float64(z), color.NRGBA{r, g, b, 255}))
			if err != nil {
				return nil, err
			}
		}
	}
	return pc, nil
}<|MERGE_RESOLUTION|>--- conflicted
+++ resolved
@@ -10,7 +10,6 @@
 	"go.viam.com/rdk/pointcloud"
 )
 
-<<<<<<< HEAD
 
 type AttrConfig struct {
 	Color string `json:"color"`
@@ -29,9 +28,7 @@
 }
 
 // Aligner aligns a color and depth image together
-=======
 // Aligner aligns a color and depth image together.
->>>>>>> 0784b938
 type Aligner interface {
 	AlignImageWithDepth(*ImageWithDepth) (*ImageWithDepth, error)
 }
