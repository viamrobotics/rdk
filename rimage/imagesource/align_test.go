--- conflicted
+++ resolved
@@ -43,8 +43,7 @@
 
 func TestAlignIntelWarp(t *testing.T) {
 	d := rimage.NewMultipleImageTestDebugger(t, "align/intel515", "*.both.gz")
-<<<<<<< HEAD
-	err := d.Process(&alignTestHelper{api.AttributeMap{"config": &calib.IntelConfig}, nil})
+	err := d.Process(t, &alignTestHelper{api.AttributeMap{"config": &calib.IntelConfig}, nil})
 	if err != nil {
 		t.Fatal(err)
 	}
@@ -62,10 +61,7 @@
 	}
 
 	d := rimage.NewMultipleImageTestDebugger(t, "align/intel515", "*.both.gz")
-	err = d.Process(&alignTestHelper{c.Attributes, nil})
-=======
-	err := d.Process(t, &alignTestHelper{api.AttributeMap{"config": &intelConfig}, nil})
->>>>>>> 7c7d2f7b
+	err = d.Process(t, &alignTestHelper{c.Attributes, nil})
 	if err != nil {
 		t.Fatal(err)
 	}
