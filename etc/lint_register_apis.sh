--- conflicted
+++ resolved
@@ -8,9 +8,6 @@
 # provides a convenient way for modules and other client code to register all
 # known API models with fewer imports.
 pkgs=(components services)
-<<<<<<< HEAD
-cgo_paths=(services/motion services/vision components/camera)
-=======
 
 # `cgo_paths` contains a list of packages that register API models but depend
 # on cgo. For these packages we invert the usual logic: cgo packages should
@@ -18,8 +15,7 @@
 # package can be used by modules and other client code without imposing a
 # dependency on cgo, further requiring installed libraries and properly
 # configured CGO_... environment variables for Go compilation to succeed.
-cgo_paths=(services/motion services/vision components/camera components/audioinput)
->>>>>>> 62edd958
+cgo_paths=(services/motion services/vision components/camera)
 
 for p in "${pkgs[@]}"; do
   pushd $p > /dev/null
