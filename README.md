--- conflicted
+++ resolved
@@ -14,13 +14,8 @@
 
 ## Contact
 
-<<<<<<< HEAD
-* Discord: https://discord.com/invite/viam
-* Support: https://support.viam.com
-=======
 * Discord: <https://discord.gg/viam>
 * Support: <https://support.viam.com>
->>>>>>> 303125cb
 
 If you have a bug or an idea, please open an issue  in our [JIRA project](https://viam.atlassian.net/).
 
