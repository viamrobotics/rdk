package referenceframe

import (
	"encoding/json"
	"os"

	"github.com/golang/geo/r3"
	"github.com/pkg/errors"

	spatial "go.viam.com/rdk/spatialmath"
	"go.viam.com/rdk/utils"
)

// ModelConfig represents all supported fields in a kinematics JSON file.
type ModelConfig struct {
<<<<<<< HEAD
	Name         string `json:"name"`
	KinParamType string `json:"kinematic_param_type"`
	Links        []struct {
		ID          string                    `json:"id"`
		Parent      string                    `json:"parent"`
		Translation spatial.TranslationConfig `json:"translation"`
		Orientation spatial.OrientationConfig `json:"orientation"`
		Geometry    spatial.GeometryConfig    `json:"geometry"`
	} `json:"links"`
	Joints []struct {
		ID     string             `json:"id"`
		Type   string             `json:"type"`
		Parent string             `json:"parent"`
		Axis   spatial.AxisConfig `json:"axis"`
		Max    float64            `json:"max"` // in mm or degs
		Min    float64            `json:"min"` // in mm or degs
	} `json:"joints"`
	DHParams []struct {
		ID       string                 `json:"id"`
		Parent   string                 `json:"parent"`
		A        float64                `json:"a"`
		D        float64                `json:"d"`
		Alpha    float64                `json:"alpha"`
		Max      float64                `json:"max"` // in mm or degs
		Min      float64                `json:"min"` // in mm or degs
		Geometry spatial.GeometryConfig `json:"geometry"`
	} `json:"dhParams"`
=======
	Name         string           `json:"name"`
	KinParamType string           `json:"kinematic_param_type"`
	Links        []JsonLink       `json:"links"`
	Joints       []JsonJoint      `json:"joints"`
	DHParams     []JsonDHParam    `json:"dhParams"`
	RawFrames    []FrameMapConfig `json:"frames"`
}

type JsonLink struct {
	ID          string                    `json:"id"`
	Parent      string                    `json:"parent"`
	Translation spatial.TranslationConfig `json:"translation"`
	Orientation spatial.OrientationConfig `json:"orientation"`
	Geometry    spatial.GeometryConfig    `json:"geometry"`
}

type JsonJoint struct {
	ID     string             `json:"id"`
	Type   string             `json:"type"`
	Parent string             `json:"parent"`
	Axis   spatial.AxisConfig `json:"axis"`
	Max    float64            `json:"max"` // in mm or degs
	Min    float64            `json:"min"` // in mm or degs
}

type JsonDHParam struct {
	ID       string                 `json:"id"`
	Parent   string                 `json:"parent"`
	A        float64                `json:"a"`
	D        float64                `json:"d"`
	Alpha    float64                `json:"alpha"`
	Max      float64                `json:"max"` // in mm or degs
	Min      float64                `json:"min"` // in mm or degs
	Geometry spatial.GeometryConfig `json:"geometry"`
>>>>>>> 3adfc3af
}

// ParseConfig converts the ModelConfig struct into a full Model with the name modelName.
func (cfg *ModelConfig) ParseConfig(modelName string) (Model, error) {
	var err error
	if modelName == "" {
		modelName = cfg.Name
	}

	model := NewSimpleModel(modelName)
	model.modelConfig = cfg
	transforms := map[string]Frame{}

	// Make a map of parents for each element for post-process, to allow items to be processed out of order
	parentMap := map[string]string{}

	switch cfg.KinParamType {
	case "SVA", "":
		for _, link := range cfg.Links {
			if link.ID == World {
				return nil, errors.New("reserved word: cannot name a link 'world'")
			}
		}
		for _, joint := range cfg.Joints {
			if joint.ID == World {
				return nil, errors.New("reserved word: cannot name a joint 'world'")
			}
		}

		for _, link := range cfg.Links {
			parentMap[link.ID] = link.Parent
			orientation, err := link.Orientation.ParseConfig()
			if err != nil {
				return nil, err
			}
			pose := spatial.NewPoseFromOrientation(link.Translation.ParseConfig(), orientation)
			geometryCreator, err := link.Geometry.ParseConfig()
			if err == nil {
				transforms[link.ID], err = NewStaticFrameWithGeometry(link.ID, pose, geometryCreator)
			} else {
				transforms[link.ID], err = NewStaticFrame(link.ID, pose)
			}
			if err != nil {
				return nil, err
			}
		}

		// Now we add all of the transforms. Will eventually support: "cylindrical|fixed|helical|prismatic|revolute|spherical"
		for _, joint := range cfg.Joints {
			parentMap[joint.ID] = joint.Parent
			switch joint.Type {
			case "revolute":
				transforms[joint.ID], err = NewRotationalFrame(joint.ID, joint.Axis.ParseConfig(),
					Limit{Min: utils.DegToRad(joint.Min), Max: utils.DegToRad(joint.Max)})
			case "prismatic":
				transforms[joint.ID], err = NewTranslationalFrame(joint.ID, r3.Vector(joint.Axis),
					Limit{Min: joint.Min, Max: joint.Max})
			default:
				return nil, NewUnsupportedJointTypeError(joint.Type)
			}
			if err != nil {
				return nil, err
			}
		}

	case "DH":
		for _, dh := range cfg.DHParams {
			// Joint part of DH param
			jointID := dh.ID + "_j"
			parentMap[jointID] = dh.Parent
			transforms[jointID], err = NewRotationalFrame(jointID, spatial.R4AA{RX: 0, RY: 0, RZ: 1},
				Limit{Min: utils.DegToRad(dh.Min), Max: utils.DegToRad(dh.Max)})
			if err != nil {
				return nil, err
			}

			// Link part of DH param
			linkID := dh.ID
			pose := spatial.NewPoseFromDH(dh.A, dh.D, utils.DegToRad(dh.Alpha))
			parentMap[linkID] = jointID
			geometryCreator, err := dh.Geometry.ParseConfig()
			if err == nil {
				transforms[dh.ID], err = NewStaticFrameWithGeometry(dh.ID, pose, geometryCreator)
			} else {
				transforms[dh.ID], err = NewStaticFrame(dh.ID, pose)
			}
			if err != nil {
				return nil, err
			}
		}

	default:
		return nil, errors.Errorf("unsupported param type: %s, supported params are SVA and DH", cfg.KinParamType)
	}

	// Determine which transforms have no children
	parents := map[string]Frame{}
	// First create a copy of the map
	for id, trans := range transforms {
		parents[id] = trans
	}
	// Now remove all parents
	for _, trans := range transforms {
		delete(parents, parentMap[trans.Name()])
	}

	if len(parents) > 1 {
		return nil, errors.New("more than one end effector not supported")
	}
	if len(parents) < 1 {
		return nil, errors.New("need at least one end effector")
	}
	var eename string
	// TODO(pl): is there a better way to do all this? Annoying to iterate over a map three times. Maybe if we
	// implement Child() as well as Parent()?
	for id := range parents {
		eename = id
	}

	// Create an ordered list of transforms
	orderedTransforms, err := sortTransforms(transforms, parentMap, eename, World)
	if err != nil {
		return nil, err
	}

	model.OrdTransforms = orderedTransforms
	return model, nil
}

// ParseModelJSONFile will read a given file and then parse the contained JSON data.
func ParseModelJSONFile(filename, modelName string) (Model, error) {
	//nolint:gosec
	jsonData, err := os.ReadFile(filename)
	if err != nil {
		return nil, errors.Wrap(err, "failed to read json file")
	}
	return UnmarshalModelJSON(jsonData, modelName)
}

// ErrNoModelInformation is used when there is no model information.
var ErrNoModelInformation = errors.New("no model information")

// UnmarshalModelJSON will parse the given JSON data into a kinematics model. modelName sets the name of the model,
// will use the name from the JSON if string is empty.
func UnmarshalModelJSON(jsonData []byte, modelName string) (Model, error) {
	m := &ModelConfig{}

	// empty data probably means that the robot component has no model information
	if len(jsonData) == 0 {
		return nil, ErrNoModelInformation
	}

	err := json.Unmarshal(jsonData, m)
	if err != nil {
		return nil, errors.Wrap(err, "failed to unmarshal json file")
	}

	return m.ParseConfig(modelName)
}<|MERGE_RESOLUTION|>--- conflicted
+++ resolved
@@ -13,41 +13,11 @@
 
 // ModelConfig represents all supported fields in a kinematics JSON file.
 type ModelConfig struct {
-<<<<<<< HEAD
-	Name         string `json:"name"`
-	KinParamType string `json:"kinematic_param_type"`
-	Links        []struct {
-		ID          string                    `json:"id"`
-		Parent      string                    `json:"parent"`
-		Translation spatial.TranslationConfig `json:"translation"`
-		Orientation spatial.OrientationConfig `json:"orientation"`
-		Geometry    spatial.GeometryConfig    `json:"geometry"`
-	} `json:"links"`
-	Joints []struct {
-		ID     string             `json:"id"`
-		Type   string             `json:"type"`
-		Parent string             `json:"parent"`
-		Axis   spatial.AxisConfig `json:"axis"`
-		Max    float64            `json:"max"` // in mm or degs
-		Min    float64            `json:"min"` // in mm or degs
-	} `json:"joints"`
-	DHParams []struct {
-		ID       string                 `json:"id"`
-		Parent   string                 `json:"parent"`
-		A        float64                `json:"a"`
-		D        float64                `json:"d"`
-		Alpha    float64                `json:"alpha"`
-		Max      float64                `json:"max"` // in mm or degs
-		Min      float64                `json:"min"` // in mm or degs
-		Geometry spatial.GeometryConfig `json:"geometry"`
-	} `json:"dhParams"`
-=======
 	Name         string           `json:"name"`
 	KinParamType string           `json:"kinematic_param_type"`
 	Links        []JsonLink       `json:"links"`
 	Joints       []JsonJoint      `json:"joints"`
 	DHParams     []JsonDHParam    `json:"dhParams"`
-	RawFrames    []FrameMapConfig `json:"frames"`
 }
 
 type JsonLink struct {
@@ -76,7 +46,6 @@
 	Max      float64                `json:"max"` // in mm or degs
 	Min      float64                `json:"min"` // in mm or degs
 	Geometry spatial.GeometryConfig `json:"geometry"`
->>>>>>> 3adfc3af
 }
 
 // ParseConfig converts the ModelConfig struct into a full Model with the name modelName.
