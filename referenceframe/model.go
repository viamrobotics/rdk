package referenceframe

import (
	"encoding/binary"
	"encoding/json"
	"math"
	"math/rand"
	"strings"
	"sync"

	"go.uber.org/multierr"
	pb "go.viam.com/api/component/arm/v1"

	"go.viam.com/rdk/spatialmath"
)

// ModelFramer has a method that returns the kinematics information needed to build a dynamic referenceframe.
type ModelFramer interface {
	ModelFrame() Model
}

// A Model represents a frame that can change its name, and can return itself as a ModelConfig struct.
type Model interface {
	Frame
	ModelConfig() *ModelConfig
	ChangeName(string)
}

// SimpleModel TODO.
type SimpleModel struct {
	*baseFrame
	// OrdTransforms is the list of transforms ordered from end effector to base
	OrdTransforms []Frame
	modelConfig   *ModelConfig
	poseCache     *sync.Map
	lock          sync.RWMutex
}

// NewSimpleModel constructs a new model.
func NewSimpleModel(name string) *SimpleModel {
	return &SimpleModel{
		baseFrame: &baseFrame{name: name},
		poseCache: &sync.Map{},
	}
}

// GenerateRandomConfiguration generates a list of radian joint positions that are random but valid for each joint.
func GenerateRandomConfiguration(m Model, randSeed *rand.Rand) []float64 {
	limits := m.DoF()
	jointPos := make([]float64, 0, len(limits))

	for i := 0; i < len(limits); i++ {
		jRange := math.Abs(limits[i].Max - limits[i].Min)
		// Note that rand is unseeded and so will produce the same sequence of floats every time
		// However, since this will presumably happen at different positions to different joints, this shouldn't matter
		newPos := randSeed.Float64()*jRange + limits[i].Min
		jointPos = append(jointPos, newPos)
	}
	return jointPos
}

// ChangeName changes the name of this model - necessary for building frame systems.
func (m *SimpleModel) ChangeName(name string) {
	m.name = name
}

// ChangeName changes the name of this model - necessary for building frame systems.
func (m *SimpleModel) ModelConfig() *ModelConfig {
	return m.modelConfig
}

// Transform takes a model and a list of joint angles in radians and computes the dual quaternion representing the
// cartesian position of the end effector. This is useful for when conversions between quaternions and OV are not needed.
func (m *SimpleModel) Transform(inputs []Input) (spatialmath.Pose, error) {
	frames, err := m.inputsToFrames(inputs, false)
	if err != nil && frames == nil {
		return nil, err
	}
	return frames[0].transform, err
}

// InputFromProtobuf converts pb.JointPosition to inputs.
func (m *SimpleModel) InputFromProtobuf(jp *pb.JointPositions) []Input {
	inputs := make([]Input, 0, len(jp.Values))
	posIdx := 0
	for _, transform := range m.OrdTransforms {
		dof := len(transform.DoF()) + posIdx
		jPos := jp.Values[posIdx:dof]
		posIdx = dof

		inputs = append(inputs, transform.InputFromProtobuf(&pb.JointPositions{Values: jPos})...)
	}

	return inputs
}

// ProtobufFromInput converts inputs to pb.JointPosition.
func (m *SimpleModel) ProtobufFromInput(input []Input) *pb.JointPositions {
	jPos := &pb.JointPositions{}
	posIdx := 0
	for _, transform := range m.OrdTransforms {
		dof := len(transform.DoF()) + posIdx
		jPos.Values = append(jPos.Values, transform.ProtobufFromInput(input[posIdx:dof]).Values...)
		posIdx = dof
	}

	return jPos
}

// Geometries returns an object representing the 3D space associeted with the staticFrame.
func (m *SimpleModel) Geometries(inputs []Input) (*GeometriesInFrame, error) {
	frames, err := m.inputsToFrames(inputs, true)
	if err != nil && frames == nil {
		return nil, err
	}
	var errAll error
	geometryMap := make(map[string]spatialmath.Geometry)
	for _, frame := range frames {
		geometry, err := frame.Geometries([]Input{})
		if geometry == nil {
			// only propagate errors that result in nil geometry
			multierr.AppendInto(&errAll, err)
			continue
		}
		geometryMap[m.name+":"+frame.Name()] = geometry.Geometries()[frame.Name()].Transform(frame.transform)
	}
	return NewGeometriesInFrame(m.name, geometryMap), errAll
}

// CachedTransform will check a sync.Map cache to see if the exact given set of inputs has been computed yet. If so
// it returns without redoing the calculation. Thread safe, but so far has tended to be slightly slower than just doing
// the calculation. This may change with higher DOF models and longer runtimes.
func (m *SimpleModel) CachedTransform(inputs []Input) (spatialmath.Pose, error) {
	key := floatsToString(inputs)
	if val, ok := m.poseCache.Load(key); ok {
		if pose, ok := val.(spatialmath.Pose); ok {
			return pose, nil
		}
	}
	poses, err := m.inputsToFrames(inputs, false)
	if err != nil && poses == nil {
		return nil, err
	}
	m.poseCache.Store(key, poses[len(poses)-1].transform)

	return poses[len(poses)-1].transform, err
}

// DoF returns the number of degrees of freedom within a model.
func (m *SimpleModel) DoF() []Limit {
	m.lock.RLock()
	if len(m.limits) > 0 {
		return m.limits
	}
	m.lock.RUnlock()

	limits := make([]Limit, 0, len(m.OrdTransforms)-1)
	for _, transform := range m.OrdTransforms {
		if len(transform.DoF()) > 0 {
			limits = append(limits, transform.DoF()...)
		}
	}
	m.lock.Lock()
	m.limits = limits
	m.lock.Unlock()
	return limits
}

// MarshalJSON serializes a Model.
func (m *SimpleModel) MarshalJSON() ([]byte, error) {
	return json.Marshal(m.modelConfig)
}

// AlmostEquals returns true if the only difference between this model and another is floating point inprecision.
func (m *SimpleModel) AlmostEquals(otherFrame Frame) bool {
	other, ok := otherFrame.(*SimpleModel)
	if !ok {
		return false
	}

	if m.name != other.name {
		return false
	}

	if len(m.OrdTransforms) != len(other.OrdTransforms) {
		return false
	}

	for idx, f := range m.OrdTransforms {
		if !f.AlmostEquals(other.OrdTransforms[idx]) {
			return false
		}
	}

	return true
}

// TODO(rb) better comment
// takes a model and a list of joint angles in radians and computes the dual quaternion representing the
// cartesian position of each of the links up to and including the end effector. This is useful for when conversions
// between quaternions and OV are not needed.
func (m *SimpleModel) inputsToFrames(inputs []Input, collectAll bool) ([]*staticFrame, error) {
	if len(m.DoF()) != len(inputs) {
		return nil, NewIncorrectInputLengthError(len(inputs), len(m.DoF()))
	}
	var err error
	poses := make([]*staticFrame, 0, len(m.OrdTransforms))
	// Start at ((1+0i+0j+0k)+(+0+0i+0j+0k)ϵ)
	composedTransformation := spatialmath.NewZeroPose()
	posIdx := 0
	// get quaternions from the base outwards.
	for _, transform := range m.OrdTransforms {
		dof := len(transform.DoF()) + posIdx
		input := inputs[posIdx:dof]
		posIdx = dof

		pose, errNew := transform.Transform(input)
		// Fail if inputs are incorrect and pose is nil, but allow querying out-of-bounds positions
		if pose == nil || (err != nil && !strings.Contains(err.Error(), OOBErrString)) {
			return nil, err
		}
		multierr.AppendInto(&err, errNew)
		if collectAll {
			tf, err := NewStaticFrameFromFrame(transform, composedTransformation)
			if err != nil {
				return nil, err
			}
			poses = append(poses, tf.(*staticFrame))
		}
		composedTransformation = spatialmath.Compose(composedTransformation, pose)
	}
	// TODO(rb) as written this will return one too many frames, no need to return zeroth frame
	poses = append(poses, &staticFrame{&baseFrame{"", []Limit{}}, composedTransformation, nil})
	return poses, err
}

// floatsToString turns a float array into a serializable binary representation
// This is very fast, about 100ns per call.
func floatsToString(inputs []Input) string {
	b := make([]byte, len(inputs)*8)
	for i, input := range inputs {
		binary.BigEndian.PutUint64(b[8*i:8*i+8], math.Float64bits(input.Value))
	}
	return string(b)
}

// Create an ordered list of transforms given a parent mapping, keeping an eye out for a sentinel string (World).
func sortTransforms(unsorted map[string]Frame, parentMap map[string]string, start, finish string) ([]Frame, error) {
	seen := map[string]bool{}

	nextTransform := unsorted[start]
	orderedTransforms := []Frame{nextTransform}
	seen[start] = true
	for {
		parent := parentMap[nextTransform.Name()]
		if seen[parent] {
<<<<<<< HEAD
			return nil, NewCircularReferenceError()
=======
			return nil, ErrCircularReference
>>>>>>> a8a872e3
		}
		// Reserved word, we reached the end of the chain
		if parent == finish {
			break
		}
		seen[parent] = true
		nextTransform = unsorted[parent]
		orderedTransforms = append(orderedTransforms, nextTransform)
	}

	// After the above loop, the transforms are in reverse order, so we reverse the list.
	for i, j := 0, len(orderedTransforms)-1; i < j; i, j = i+1, j-1 {
		orderedTransforms[i], orderedTransforms[j] = orderedTransforms[j], orderedTransforms[i]
	}

	return orderedTransforms, nil
}<|MERGE_RESOLUTION|>--- conflicted
+++ resolved
@@ -254,11 +254,7 @@
 	for {
 		parent := parentMap[nextTransform.Name()]
 		if seen[parent] {
-<<<<<<< HEAD
-			return nil, NewCircularReferenceError()
-=======
 			return nil, ErrCircularReference
->>>>>>> a8a872e3
 		}
 		// Reserved word, we reached the end of the chain
 		if parent == finish {
