--- conflicted
+++ resolved
@@ -125,24 +125,6 @@
 	return poses[len(poses)-1].transform, err
 }
 
-<<<<<<< HEAD
-=======
-// VerboseTransform takes a model and a list of joint angles in radians and computes the dual quaterions representing
-// the pose of each of the intermediate frames (if any exist) up to and including the end effector, and returns a map
-// of frame names to poses. The key for each frame in the map will be the string "<model_name>:<frame_name>".
-func (m *SimpleModel) VerboseTransform(inputs []Input) (map[string]spatialmath.Pose, error) {
-	poses, err := m.jointRadToQuats(inputs, true)
-	if err != nil && poses == nil {
-		return nil, err
-	}
-	poseMap := make(map[string]spatialmath.Pose)
-	for _, pose := range poses {
-		poseMap[m.name+":"+pose.name] = pose.transform
-	}
-	return poseMap, err
-}
-
->>>>>>> 1a5cb41f
 // jointRadToQuats takes a model and a list of joint angles in radians and computes the dual quaternion representing the
 // cartesian position of each of the links up to and including the end effector. This is useful for when conversions
 // between quaternions and OV are not needed.
