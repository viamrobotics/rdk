--- conflicted
+++ resolved
@@ -6,7 +6,14 @@
 	spatial "go.viam.com/rdk/spatialmath"
 )
 
-<<<<<<< HEAD
+// The following are joint types we treat as constants.
+const (
+	FixedJoint      = "fixed"
+	ContinuousJoint = "continuous"
+	PrismaticJoint  = "prismatic"
+	RevoluteJoint   = "revolute"
+)
+
 // LinkConfig is a StaticFrame that also has a specified parent
 type LinkConfig struct {
 	ID          string                    `json:"id"`
@@ -15,18 +22,6 @@
 	Geometry    *spatial.GeometryConfig    `json:"geometry,omitempty"`
 	Parent      string                    `json:"parent,omitempty"`
 }
-=======
-// The following are joint types we treat as constants.
-const (
-	FixedJoint      = "fixed"
-	ContinuousJoint = "continuous"
-	PrismaticJoint  = "prismatic"
-	RevoluteJoint   = "revolute"
-)
-
-// FrameMapConfig represents the format for configuring a Frame object.
-type FrameMapConfig map[string]interface{}
->>>>>>> a8a872e3
 
 type JointConfig struct {
 	ID     string             `json:"id"`
@@ -111,10 +106,10 @@
 // ToFrame converts a JointConfig into a joint frame
 func (cfg *JointConfig) ToFrame() (Frame, error) {
 	switch cfg.Type {
-	case "revolute":
+	case RevoluteJoint:
 		return NewRotationalFrame(cfg.ID, cfg.Axis.ParseConfig(),
 			Limit{Min: utils.DegToRad(cfg.Min), Max: utils.DegToRad(cfg.Max)})
-	case "prismatic":
+	case PrismaticJoint:
 		return NewTranslationalFrame(cfg.ID, r3.Vector(cfg.Axis),
 			Limit{Min: cfg.Min, Max: cfg.Max})
 	default:
