package referenceframe

import (
	"encoding/json"
	"io/ioutil"
	"math"

	"github.com/golang/geo/r3"
	"github.com/pkg/errors"

	"go.viam.com/rdk/spatialmath"
)

type vector3 struct {
	X float64 `json:"x"`
	Y float64 `json:"y"`
	Z float64 `json:"z"`
}

// ModelJSON represents all supported fields in a kinematics JSON file.
type ModelJSON struct {
	Name         string `json:"name"`
	KinParamType string `json:"kinematic_param_type"`
	Links        []struct {
		ID          string                     `json:"id"`
		Parent      string                     `json:"parent"`
		Translation spatialmath.Translation    `json:"translation"`
		Orientation spatialmath.RawOrientation `json:"orientation"`
		Volume      vector3                    `json:"volume"`
	} `json:"links"`
	Joints []struct {
		ID     string  `json:"id"`
		Type   string  `json:"type"`
		Parent string  `json:"parent"`
		Axis   vector3 `json:"axis"`
		Max    float64 `json:"max"`
		Min    float64 `json:"min"`
	} `json:"joints"`
	DHParams []struct {
		ID     string  `json:"id"`
		Parent string  `json:"parent"`
		A      float64 `json:"a"`
		D      float64 `json:"d"`
		Alpha  float64 `json:"alpha"`
		Max    float64 `json:"max"`
		Min    float64 `json:"min"`
		Volume vector3 `json:"volume"`
	} `json:"dhParams"`
	RawFrames []map[string]interface{} `json:"frames"`
}

<<<<<<< HEAD
// Model turns the ModelJSON struct into a full Model with the name modelName
func (m *ModelJSON) Model(modelName string) (*Model, error) {
	model := &Model{}
=======
// Model turns the ModelJSON struct into a full Model with the name modelName.
func (m *ModelJSON) Model(modelName string) (Model, error) {
	model := NewSimpleModel()

>>>>>>> 1a5cb41f
	if modelName == "" {
		model.ChangeName(m.Name)
	} else {
		model.ChangeName(modelName)
	}

	transforms := map[string]Frame{}

	// Make a map of parents for each element for post-process, to allow items to be processed out of order
	parentMap := map[string]string{}

	switch m.KinParamType {
	case "SVA", "":
		for _, link := range m.Links {
			if link.ID == World {
				return nil, errors.New("reserved word: cannot name a link 'world'")
			}
		}
		for _, joint := range m.Joints {
			if joint.ID == World {
				return nil, errors.New("reserved word: cannot name a joint 'world'")
			}
		}

		for _, link := range m.Links {
			parentMap[link.ID] = link.Parent
			orientation, err := spatialmath.ParseOrientation(link.Orientation)
			if err != nil {
				return nil, err
			}
			ov := orientation.OrientationVectorRadians()
			pt := r3.Vector{link.Translation.X, link.Translation.Y, link.Translation.Z}
			pose := spatialmath.NewPoseFromOrientationVector(pt, ov)

			var vol spatialmath.VolumeCreator
			if link.Volume.X != 0 && link.Volume.Y != 0 && link.Volume.Z != 0 {
				dims := r3.Vector{link.Volume.X, link.Volume.Y, link.Volume.Z}.Mul(0.5)
				offset := spatialmath.Invert(spatialmath.NewPoseFromOrientation(pt.Mul(0.5), ov))
				vol = spatialmath.NewBoxFromOffset(dims, offset)
			}
			transforms[link.ID], err = NewStaticFrameWithVolume(link.ID, pose, vol)

			if err != nil {
				return nil, err
			}
		}

		// Now we add all of the transforms. Will eventually support: "cylindrical|fixed|helical|prismatic|revolute|spherical"
		for _, joint := range m.Joints {
			// TODO(pl): Make this a switch once we support more than one joint type
			if joint.Type == "revolute" {
				aa := spatialmath.R4AA{RX: joint.Axis.X, RY: joint.Axis.Y, RZ: joint.Axis.Z}

				rev, err := NewRotationalFrame(joint.ID, aa, Limit{Min: joint.Min * math.Pi / 180, Max: joint.Max * math.Pi / 180})
				if err != nil {
					return nil, err
				}
				parentMap[joint.ID] = joint.Parent

				transforms[joint.ID] = rev
			} else {
				return nil, errors.Errorf("unsupported joint type detected: %v", joint.Type)
			}
		}
	case "DH":
		for _, dh := range m.DHParams {
			// Joint part of DH param
			jointID := dh.ID + "_j"
			parentMap[jointID] = dh.Parent
			j, err := NewRotationalFrame(
				jointID,
				spatialmath.R4AA{RX: 0, RY: 0, RZ: 1},
				Limit{Min: dh.Min * math.Pi / 180, Max: dh.Max * math.Pi / 180},
			)
			if err != nil {
				return nil, err
			}
			transforms[jointID] = j

			// Link part of DH param
			linkID := dh.ID
			linkQuat := spatialmath.NewPoseFromDH(dh.A, dh.D, dh.Alpha)

			transforms[linkID], err = NewStaticFrame(linkID, linkQuat)
			if err != nil {
				return nil, err
			}
			parentMap[linkID] = jointID
		}
<<<<<<< HEAD
	} else if m.KinParamType == "frames" {
		orderedTransforms := []Frame{}
=======
	case "frames":
>>>>>>> 1a5cb41f
		for _, x := range m.RawFrames {
			f, err := UnmarshalFrameMap(x)
			if err != nil {
				return nil, err
			}
			orderedTransforms = append(orderedTransforms, f)
		}
		model.OrdTransforms = orderedTransforms
		return model, nil
	default:
		return nil, errors.Errorf("unsupported param type: %s, supported params are SVA and DH", m.KinParamType)
	}

	// Determine which transforms have no children
	parents := map[string]Frame{}
	// First create a copy of the map
	for id, trans := range transforms {
		parents[id] = trans
	}
	// Now remove all parents
	for _, trans := range transforms {
		delete(parents, parentMap[trans.Name()])
	}

	if len(parents) > 1 {
		return nil, errors.New("more than one end effector not supported")
	}
	if len(parents) < 1 {
		return nil, errors.New("need at least one end effector")
	}
	var eename string
	// TODO(pl): is there a better way to do all this? Annoying to iterate over a map three times. Maybe if we
	// implement Child() as well as Parent()?
	for id := range parents {
		eename = id
	}

	// Create an ordered list of transforms
	seen := map[string]bool{}
	nextTransform := transforms[eename]
	orderedTransforms := []Frame{nextTransform}
	seen[eename] = true
	for {
		parent := parentMap[nextTransform.Name()]
		if seen[parent] {
			return nil, errors.New("infinite loop finding path from end effector to world")
		}
		// Reserved word, we reached the end of the chain
		if parent == World {
			break
		}
		seen[parent] = true
		nextTransform = transforms[parent]
		orderedTransforms = append(orderedTransforms, nextTransform)
	}
	// After the above loop, the transforms are in reverse order, so we reverse the list.
	for i, j := 0, len(orderedTransforms)-1; i < j; i, j = i+1, j-1 {
		orderedTransforms[i], orderedTransforms[j] = orderedTransforms[j], orderedTransforms[i]
	}
	model.OrdTransforms = orderedTransforms
	return model, nil
}

// ParseJSONFile will read a given file and then parse the contained JSON data.
func ParseJSONFile(filename, modelName string) (Model, error) {
	//nolint:gosec
	jsonData, err := ioutil.ReadFile(filename)
	if err != nil {
		return nil, errors.Wrap(err, "failed to read json file")
	}
	return ParseJSON(jsonData, modelName)
}

// ErrNoModelInformation is used when there is no model information.
var ErrNoModelInformation = errors.New("no model information")

// ParseJSON will parse the given JSON data into a kinematics model. modelName sets the name of the model,
// will use the name from the JSON if string is empty.
func ParseJSON(jsonData []byte, modelName string) (Model, error) {
	m := &ModelJSON{}

	// empty data probably means that the robot component has no model information
	if len(jsonData) == 0 {
		return nil, ErrNoModelInformation
	}

	err := json.Unmarshal(jsonData, m)
	if err != nil {
		return nil, errors.Wrap(err, "failed to unmarshal json file")
	}

	return m.Model(modelName)
}<|MERGE_RESOLUTION|>--- conflicted
+++ resolved
@@ -49,16 +49,10 @@
 	RawFrames []map[string]interface{} `json:"frames"`
 }
 
-<<<<<<< HEAD
-// Model turns the ModelJSON struct into a full Model with the name modelName
-func (m *ModelJSON) Model(modelName string) (*Model, error) {
-	model := &Model{}
-=======
 // Model turns the ModelJSON struct into a full Model with the name modelName.
 func (m *ModelJSON) Model(modelName string) (Model, error) {
 	model := NewSimpleModel()
 
->>>>>>> 1a5cb41f
 	if modelName == "" {
 		model.ChangeName(m.Name)
 	} else {
@@ -148,12 +142,8 @@
 			}
 			parentMap[linkID] = jointID
 		}
-<<<<<<< HEAD
-	} else if m.KinParamType == "frames" {
-		orderedTransforms := []Frame{}
-=======
+
 	case "frames":
->>>>>>> 1a5cb41f
 		for _, x := range m.RawFrames {
 			f, err := UnmarshalFrameMap(x)
 			if err != nil {
