--- conflicted
+++ resolved
@@ -36,11 +36,7 @@
 	frames := fs.FrameNames()
 	test.That(t, len(frames), test.ShouldEqual, 3)
 
-<<<<<<< HEAD
-	f1Parents, err := fs.TraceFrame(f1)
-=======
 	f1Parents, err := fs.TracebackFrame(f1)
->>>>>>> 10bd068b
 	test.That(t, err, test.ShouldBeNil)
 	test.That(t, len(f1Parents), test.ShouldEqual, 3)
 
@@ -65,11 +61,7 @@
 		test.That(t, err.Error(), test.ShouldEqual, e3.Error())
 	}
 
-<<<<<<< HEAD
-	_, err = fs.TraceFrame(f1)
-=======
 	_, err = fs.TracebackFrame(f1)
->>>>>>> 10bd068b
 	test.That(t, err.Error(), test.ShouldEqual, e4.Error())
 }
 
