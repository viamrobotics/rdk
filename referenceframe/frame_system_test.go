--- conflicted
+++ resolved
@@ -332,17 +332,7 @@
 			}
 			staticGeometriesOK(t, geometries)
 		})
-<<<<<<< HEAD
-		// 3. encode the value
-		var network bytes.Buffer        // Stand-in for a network connection
-		enc := gob.NewEncoder(&network) // Will write to network.
-		err = enc.Encode(total)
-		test.That(t, err, test.ShouldBeNil)
-		// 4. Hash the bytes
-		asBytes := md5.Sum(network.Bytes())
-		checkAgainst := [16]uint8{242, 99, 115, 21, 213, 207, 247, 66, 243, 191, 235, 225, 126, 164, 176, 42}
-		test.That(t, asBytes, test.ShouldEqual, checkAgainst)
-	})
+	}
 }
 
 func TestReplaceFrame(t *testing.T) {
@@ -403,7 +393,4 @@
 	f, err = fs.Parent(frame3)
 	test.That(t, err, test.ShouldBeNil)
 	test.That(t, f.Name(), test.ShouldEqual, fs.World().Name())
-=======
-	}
->>>>>>> 844a7c39
 }