--- conflicted
+++ resolved
@@ -9,10 +9,7 @@
 	"errors"
 	"fmt"
 	"math"
-<<<<<<< HEAD
 	"math/rand"
-=======
->>>>>>> 6d45c23d
 
 	spatial "go.viam.com/core/spatialmath"
 
@@ -20,30 +17,7 @@
 	"github.com/mitchellh/mapstructure"
 )
 
-<<<<<<< HEAD
-// Input wraps the input to a mutable frame, e.g. a joint angle or a gantry position. Revolute inputs should be in
-// radians. Prismatic inputs should be in mm.
-// TODO: Determine what more this needs, or eschew in favor of raw float64s if nothing needed.
-type Input struct {
-	Value float64
-}
-
-// InterpolateInputs will return a set of inputs that are the specified percent between the two given sets of
-// inputs. For example, setting by to 0.5 will return the inputs halfway between the from/to values, and 0.25 would
-// return one quarter of the way from "from" to "to"
-func InterpolateInputs(from, to []Input, by float64) []Input {
-	var newVals []Input
-	for i, j1 := range from {
-		newVals = append(newVals, Input{j1.Value + ((to[i].Value - j1.Value) * by)})
-	}
-	return newVals
-}
-
-// Limit describes a minimum and maximum limit for the DoF of the frame.
-// If limits are exceeded, an error will be retuned, but the math will still be performed and an answer given.
-=======
 // Limit represents the limits of motion for a frame
->>>>>>> 6d45c23d
 type Limit struct {
 	Min float64
 	Max float64
@@ -62,12 +36,6 @@
 	}
 
 	return true
-}
-
-<<<<<<< HEAD
-// InputsToJointPos will take a slice of Inputs which are all joint position radians, and return a JointPositions struct.
-func InputsToJointPos(inputs []Input) *pb.JointPositions {
-	return arm.JointPositionsFromRadians(InputsToFloats(inputs))
 }
 
 // RestrictedRandomFrameInputs will produce a list of valid, in-bounds inputs for the frame, restricting the range to
@@ -119,11 +87,7 @@
 	return pos
 }
 
-// Frame represents a single reference frame, e.g. an arm, a joint, etc.
-// Transform takes FROM current frame TO parent's frame!
-=======
 // Frame represents a single reference frame, e.g. an arm, a joint, a gripper, a board, etc.
->>>>>>> 6d45c23d
 type Frame interface {
 	// Name returns the name of the frame.
 	Name() string
