--- conflicted
+++ resolved
@@ -189,8 +189,6 @@
 	return NewGeometriesInFrame(sf.name, []spatial.Geometry{newGeom}), nil
 }
 
-<<<<<<< HEAD
-=======
 // noGeometryFrame is a frame wrapper which will always return nil for its geometry. Use this to remove the geometries from any frame.
 type noGeometryFrame struct {
 	Frame
@@ -224,7 +222,6 @@
 	return &namedFrame{Frame: frame, name: name}
 }
 
->>>>>>> 8fe6fbeb
 // NewStaticFrame creates a frame given a pose relative to its parent. The pose is fixed for all time.
 // Pose is not allowed to be nil.
 func NewStaticFrame(name string, pose spatial.Pose) (Frame, error) {
