package referenceframe

import (
<<<<<<< HEAD
	pb "go.viam.com/core/proto/api/component/v1"
=======
	"context"

	pb "go.viam.com/core/proto/api/v1"
>>>>>>> e8e7eada

	"go.viam.com/core/utils"
)

// Input wraps the input to a mutable frame, e.g. a joint angle or a gantry position. Revolute inputs should be in
// radians. Prismatic inputs should be in mm.
// TODO: Determine what more this needs, or eschew in favor of raw float64s if nothing needed.
type Input struct {
	Value float64
}

// FloatsToInputs wraps a slice of floats in Inputs
func FloatsToInputs(floats []float64) []Input {
	inputs := make([]Input, len(floats))
	for i, f := range floats {
		inputs[i] = Input{f}
	}
	return inputs
}

// InputsToFloats unwraps Inputs to raw floats
func InputsToFloats(inputs []Input) []float64 {
	floats := make([]float64, len(inputs))
	for i, f := range inputs {
		floats[i] = f.Value
	}
	return floats
}

// InputsToJointPos will take a slice of Inputs which are all joint position radians, and return a JointPositions struct.
func InputsToJointPos(inputs []Input) *pb.ArmJointPositions {
	return JointPositionsFromRadians(InputsToFloats(inputs))
}

// JointPosToInputs will take a pb.JointPositions which has values in Degrees, convert to Radians and wrap in Inputs
func JointPosToInputs(jp *pb.ArmJointPositions) []Input {
	floats := JointPositionsToRadians(jp)
	return FloatsToInputs(floats)
}

// JointPositionsToRadians converts the given positions into a slice
// of radians.
func JointPositionsToRadians(jp *pb.ArmJointPositions) []float64 {
	n := make([]float64, len(jp.Degrees))
	for idx, d := range jp.Degrees {
		n[idx] = utils.DegToRad(d)
	}
	return n
}

// JointPositionsFromRadians converts the given slice of radians into
// joint positions (represented in degrees).
func JointPositionsFromRadians(radians []float64) *pb.ArmJointPositions {
	n := make([]float64, len(radians))
	for idx, a := range radians {
		n[idx] = utils.RadToDeg(a)
	}
<<<<<<< HEAD
	return &pb.ArmJointPositions{Degrees: n}
=======
	return &pb.JointPositions{Degrees: n}
}

// InputEnabled is a standard interface for all things that interact with the frame system
// This allows us to figure out where they currently are, and then move them.
// Input units are always in meters or radians
type InputEnabled interface {
	CurrentInputs(ctx context.Context) ([]Input, error)
	GoToInputs(ctx context.Context, goal []Input) error
>>>>>>> e8e7eada
}<|MERGE_RESOLUTION|>--- conflicted
+++ resolved
@@ -1,13 +1,9 @@
 package referenceframe
 
 import (
-<<<<<<< HEAD
-	pb "go.viam.com/core/proto/api/component/v1"
-=======
 	"context"
 
-	pb "go.viam.com/core/proto/api/v1"
->>>>>>> e8e7eada
+	pb "go.viam.com/core/proto/api/component/v1"
 
 	"go.viam.com/core/utils"
 )
@@ -65,10 +61,7 @@
 	for idx, a := range radians {
 		n[idx] = utils.RadToDeg(a)
 	}
-<<<<<<< HEAD
 	return &pb.ArmJointPositions{Degrees: n}
-=======
-	return &pb.JointPositions{Degrees: n}
 }
 
 // InputEnabled is a standard interface for all things that interact with the frame system
@@ -77,5 +70,4 @@
 type InputEnabled interface {
 	CurrentInputs(ctx context.Context) ([]Input, error)
 	GoToInputs(ctx context.Context, goal []Input) error
->>>>>>> e8e7eada
 }