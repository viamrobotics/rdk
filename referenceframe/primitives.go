--- conflicted
+++ resolved
@@ -15,10 +15,8 @@
 	Value float64
 }
 
-type Waypoint []Input
-
 // FloatsToInputs wraps a slice of floats in Inputs
-func FloatsToInputs(floats []float64) Waypoint {
+func FloatsToInputs(floats []float64) []Input {
 	inputs := make([]Input, len(floats))
 	for i, f := range floats {
 		inputs[i] = Input{f}
@@ -27,7 +25,7 @@
 }
 
 // InputsToFloats unwraps Inputs to raw floats
-func InputsToFloats(inputs Waypoint) []float64 {
+func InputsToFloats(inputs []Input) []float64 {
 	floats := make([]float64, len(inputs))
 	for i, f := range inputs {
 		floats[i] = f.Value
@@ -36,20 +34,12 @@
 }
 
 // InputsToJointPos will take a slice of Inputs which are all joint position radians, and return a JointPositions struct.
-<<<<<<< HEAD
-func InputsToJointPos(inputs Waypoint) *pb.JointPositions {
-=======
 func InputsToJointPos(inputs []Input) *pb.ArmJointPositions {
->>>>>>> f90c8244
 	return JointPositionsFromRadians(InputsToFloats(inputs))
 }
 
 // JointPosToInputs will take a pb.JointPositions which has values in Degrees, convert to Radians and wrap in Inputs
-<<<<<<< HEAD
-func JointPosToInputs(jp *pb.JointPositions) Waypoint {
-=======
 func JointPosToInputs(jp *pb.ArmJointPositions) []Input {
->>>>>>> f90c8244
 	floats := JointPositionsToRadians(jp)
 	return FloatsToInputs(floats)
 }
@@ -71,20 +61,6 @@
 	for idx, a := range radians {
 		n[idx] = utils.RadToDeg(a)
 	}
-<<<<<<< HEAD
-	return &pb.JointPositions{Degrees: n}
-}
-
-// InterpolateInputs will return a set of inputs that are the specified percent between the two given sets of
-// inputs. For example, setting by to 0.5 will return the inputs halfway between the from/to values, and 0.25 would
-// return one quarter of the way from "from" to "to"
-func InterpolateInputs(from, to Waypoint, by float64) Waypoint {
-	var newVals Waypoint
-	for i, j1 := range from {
-		newVals = append(newVals, Input{j1.Value + ((to[i].Value - j1.Value) * by)})
-	}
-	return newVals
-=======
 	return &pb.ArmJointPositions{Degrees: n}
 }
 
@@ -94,5 +70,15 @@
 type InputEnabled interface {
 	CurrentInputs(ctx context.Context) ([]Input, error)
 	GoToInputs(ctx context.Context, goal []Input) error
->>>>>>> f90c8244
+}
+
+// InterpolateInputs will return a set of inputs that are the specified percent between the two given sets of
+// inputs. For example, setting by to 0.5 will return the inputs halfway between the from/to values, and 0.25 would
+// return one quarter of the way from "from" to "to"
+func InterpolateInputs(from, to []Input, by float64) []Input {
+	var newVals []Input
+	for i, j1 := range from {
+		newVals = append(newVals, Input{j1.Value + ((to[i].Value - j1.Value) * by)})
+	}
+	return newVals
 }