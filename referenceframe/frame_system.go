package referenceframe

import (
	"encoding/json"
	"errors"
<<<<<<< HEAD
	"fmt"
	"strings"
=======
>>>>>>> bbd4df19

	"github.com/edaniels/golog"
	"github.com/golang/geo/r3"
	"go.uber.org/multierr"
	pb "go.viam.com/api/robot/v1"
	"go.viam.com/utils/protoutils"

	"go.viam.com/rdk/spatialmath"
	spatial "go.viam.com/rdk/spatialmath"
)

// World is the string "world", but made into an exported constant.
const World = "world"

// defaultPointDensity ensures we use the default value specified within the spatialmath package.
const defaultPointDensity = 0.

// FrameSystem represents a tree of frames connected to each other, allowing for transformations between any two frames.
type FrameSystem interface {
	// Name returns the name of this FrameSystem
	Name() string

	// World returns the frame corresponding to the root of the FrameSystem, from which other frames are defined with respect to
	World() Frame

	// FrameNames returns the names of all of the frames that exist in the FrameSystem
	FrameNames() []string

	// Frame returns the Frame in the FrameSystem corresponding to
	Frame(name string) Frame

	// AddFrame inserts a given Frame into the FrameSystem as a child of the parent Frame
	AddFrame(frame, parent Frame) error

	// RemoveFrame removes the given Frame from the FrameSystem
	RemoveFrame(frame Frame)

	// TracebackFrame traces the parentage of the given frame up to the world, and returns the full list of frames in between.
	// The list will include both the query frame and the world referenceframe
	TracebackFrame(frame Frame) ([]Frame, error)

	// Parent returns the parent Frame for the given Frame in the FrameSystem
	Parent(frame Frame) (Frame, error)

	// Transform takes in a Transformable object and destination frame, and returns the pose from the first to the second. Positions
	// is a map of inputs for any frames with non-zero DOF, with slices of inputs keyed to the frame name.
	Transform(positions map[string][]Input, object Transformable, dst string) (Transformable, error)

	// FrameSystemSubset will take a frame system and a frame in that system, and return a new frame system rooted
	// at the given frame and containing all descendents of it. The original frame system is unchanged.
	FrameSystemSubset(newRoot Frame) (FrameSystem, error)

	// DivideFrameSystem will take a frame system and a frame in that system, and return a new frame system rooted
	// at the given frame and containing all descendents of it, while the original has the frame and its
	// descendents removed.
	DivideFrameSystem(newRoot Frame) (FrameSystem, error)

	// MergeFrameSystem combines two frame systems together, placing the world of systemToMerge at the attachTo frame in the frame system
	MergeFrameSystem(systemToMerge FrameSystem, attachTo Frame) error
}

// FrameSystemPart is used to collect all the info need from a named robot part to build the frame node in a frame system.
// FrameConfig gives the frame's location relative to parent,
// and ModelFrame is an optional ModelJSON that describes the internal kinematics of the robot part.
type FrameSystemPart struct {
	FrameConfig *LinkInFrame
	ModelFrame  Model
}

// simpleFrameSystem implements FrameSystem. It is a simple tree graph.
type simpleFrameSystem struct {
	name    string
	world   Frame // separate from the map of frames so it can be detached easily
	frames  map[string]Frame
	parents map[Frame]Frame
}

// NewEmptySimpleFrameSystem creates a graph of Frames that have.
func NewEmptySimpleFrameSystem(name string) FrameSystem {
	worldFrame := NewZeroStaticFrame(World)
	return &simpleFrameSystem{name, worldFrame, map[string]Frame{}, map[Frame]Frame{}}
}

// World returns the base world referenceframe.
func (sfs *simpleFrameSystem) World() Frame {
	return sfs.world
}

// Parent returns the parent frame of the input referenceframe. nil if input is World.
func (sfs *simpleFrameSystem) Parent(frame Frame) (Frame, error) {
	if !sfs.frameExists(frame.Name()) {
		return nil, NewFrameMissingError(frame.Name())
	}
	if parent := sfs.parents[frame]; parent != nil {
		return parent, nil
	}
	return nil, NewParentFrameMissingError()
}

// frameExists is a helper function to see if a frame with a given name already exists in the system.
func (sfs *simpleFrameSystem) frameExists(name string) bool {
	if name == World {
		return true
	}
	if _, ok := sfs.frames[name]; ok {
		return true
	}
	return false
}

// RemoveFrame will delete the given frame and all descendents from the frame system if it exists.
func (sfs *simpleFrameSystem) RemoveFrame(frame Frame) {
	delete(sfs.frames, frame.Name())
	delete(sfs.parents, frame)

	// Remove all descendents
	for f, parent := range sfs.parents {
		if parent == frame {
			sfs.RemoveFrame(f)
		}
	}
}

// Frame returns the frame given the name of the referenceframe. Returns nil if the frame is not found.
func (sfs *simpleFrameSystem) Frame(name string) Frame {
	if !sfs.frameExists(name) {
		return nil
	}
	if name == World {
		return sfs.world
	}
	return sfs.frames[name]
}

// TracebackFrame traces the parentage of the given frame up to the world, and returns the full list of frames in between.
// The list will include both the query frame and the world referenceframe, and is ordered from query to world.
func (sfs *simpleFrameSystem) TracebackFrame(query Frame) ([]Frame, error) {
	if !sfs.frameExists(query.Name()) {
		return nil, NewFrameMissingError(query.Name())
	}
	if query == sfs.world {
		return []Frame{query}, nil
	}
	parents, err := sfs.TracebackFrame(sfs.parents[query])
	if err != nil {
		return nil, err
	}
	return append([]Frame{query}, parents...), nil
}

// FrameNames returns the list of frame names registered in the frame system.
func (sfs *simpleFrameSystem) FrameNames() []string {
	var frameNames []string
	for k := range sfs.frames {
		frameNames = append(frameNames, k)
	}
	return frameNames
}

// AddFrame sets an already defined Frame into the system.
func (sfs *simpleFrameSystem) AddFrame(frame, parent Frame) error {
	// check to see if parent is in system
	if parent == nil {
		return NewParentFrameMissingError()
	}

	if !sfs.frameExists(parent.Name()) {
		return NewFrameMissingError(parent.Name())
	}

	// check if frame with that name is already in system
	if sfs.frameExists(frame.Name()) {
		return NewFrameAlreadyExistsError(frame.Name())
	}

	// add to frame system
	sfs.frames[frame.Name()] = frame
	sfs.parents[frame] = parent
	return nil
}

// Transform takes in a Transformable object and destination frame, and returns the pose from the first to the second. Positions
// is a map of inputs for any frames with non-zero DOF, with slices of inputs keyed to the frame name.
func (sfs *simpleFrameSystem) Transform(positions map[string][]Input, object Transformable, dst string) (Transformable, error) {
	src := object.Parent()
	if src == dst {
		return object, nil
	}
	if !sfs.frameExists(src) {
		return nil, NewFrameMissingError(src)
	}
	srcFrame := sfs.Frame(src)
	if !sfs.frameExists(dst) {
		return nil, NewFrameMissingError(dst)
	}

	var tfParent *PoseInFrame
	var err error
	if _, ok := object.(*GeometriesInFrame); ok && src != World {
		// We don't want to apply the final transformation when that is taken care of by the geometries
		// This has to do with the way we decided to tie geometries to frames for ease of defining them in the model_json file
		// A frame is assigned a pose and a geometry and the two are not coupled together. This way you do can define everything relative
		// to the parent frame. So geometries are tied to the frame they are assigned to but we do not want to actually transform them
		// along the final transformation.
		tfParent, err = sfs.transformFromParent(positions, sfs.parents[srcFrame], sfs.Frame(dst))
	} else {
		tfParent, err = sfs.transformFromParent(positions, srcFrame, sfs.Frame(dst))
	}
	if err != nil {
		return nil, err
	}
	return object.Transform(tfParent), nil
}

// Name returns the name of the simpleFrameSystem.
func (sfs *simpleFrameSystem) Name() string {
	return sfs.name
}

// MergeFrameSystem will combine two frame systems together, placing the world of systemToMerge at the "attachTo" frame in sfs.
// The frame where systemToMerge will be attached to must already exist within sfs, so should be added before Merge happens.
// Merging is necessary when including remote robots, dynamically building systems of robots, or mutating a robot after it
// has already been initialized. For example, two independent rovers, each with their own frame system, need to now know where
// they are in relation to each other and need to have their frame systems combined.
func (sfs *simpleFrameSystem) MergeFrameSystem(systemToMerge FrameSystem, attachTo Frame) error {
	attachFrame := sfs.Frame(attachTo.Name())
	if attachFrame == nil {
		return NewFrameMissingError(attachTo.Name())
	}

	// make a map where the parent frame is the key and the slice of children frames is the value
	childrenMap := map[Frame][]Frame{}
	for _, name := range systemToMerge.FrameNames() {
		child := systemToMerge.Frame(name)
		parent, err := systemToMerge.Parent(child)
		if err != nil {
			if errors.Is(err, NewParentFrameMissingError()) {
				continue
			}
			return err
		}
		childrenMap[parent] = append(childrenMap[parent], child)
	}

	// add every frame from systemToMerge to the base frame system.
	queue := []Frame{systemToMerge.World()}
	for len(queue) != 0 {
		parent := queue[0]
		queue = queue[1:]
		children := childrenMap[parent]
		for _, c := range children {
			queue = append(queue, c)
			if parent == systemToMerge.World() {
				err := sfs.AddFrame(c, attachFrame) // attach c to the attachFrame
				if err != nil {
					return err
				}
			} else {
				err := sfs.AddFrame(c, parent)
				if err != nil {
					return err
				}
			}
		}
	}
	return nil
}

// FrameSystemSubset will take a frame system and a frame in that system, and return a new frame system rooted
// at the given frame and containing all descendents of it. The original frame system is unchanged.
func (sfs *simpleFrameSystem) FrameSystemSubset(newRoot Frame) (FrameSystem, error) {
	newWorld := NewZeroStaticFrame(World)
	newFS := &simpleFrameSystem{newRoot.Name() + "_FS", newWorld, map[string]Frame{}, map[Frame]Frame{}}

	rootFrame := sfs.Frame(newRoot.Name())
	if rootFrame == nil {
		return nil, NewFrameMissingError(newRoot.Name())
	}
	newFS.frames[newRoot.Name()] = newRoot
	newFS.parents[newRoot] = newWorld

	var traceParent func(Frame) bool
	traceParent = func(parent Frame) bool {
		// Determine to which frame system this frame and its parent should be added
		if parent == sfs.World() {
			// keep in sfs
			return false
		} else if parent == newRoot || newFS.frameExists(parent.Name()) {
			return true
		}
		return traceParent(sfs.parents[parent])
	}

	// Deleting from a map as we iterate through it is OK and safe to do in Go
	for frame, parent := range sfs.parents {
		var addNew bool
		if parent == newRoot {
			addNew = true
		} else {
			addNew = traceParent(parent)
		}
		if addNew {
			newFS.frames[frame.Name()] = frame
			newFS.parents[frame] = parent
		}
	}

	return newFS, nil
}

<<<<<<< HEAD
// FrameSystemToPCD takes in a framesystem and returns a map where all elements are
// the point representation of their geometry type with respect to the world.
func FrameSystemToPCD(system FrameSystem, inputs map[string][]Input, logger golog.Logger) (map[string][]r3.Vector, error) {
	vectorMap := make(map[string][]r3.Vector)
	geoMap, err := FrameSystemGeometries(system, inputs, logger)
	if err != nil {
		return nil, err
	}
	for name, geosInFrame := range geoMap {
		geos := geosInFrame.Geometries()
		aggregatePoints := []r3.Vector{}
		for _, g := range geos {
			asPoints := g.ToPoints(defaultPointDensity)
			aggregatePoints = append(aggregatePoints, asPoints...)
		}
		vectorMap[name] = aggregatePoints
	}
	return vectorMap, nil
}

// FrameSystemGeometries takes in a framesystem and returns a map where all elements
// are GeometriesInFrame modified to be with respect to the world.
func FrameSystemGeometries(system FrameSystem, inputs map[string][]Input, logger golog.Logger) (map[string]*GeometriesInFrame, error) {
	geoMap := make(map[string]*GeometriesInFrame)
	for _, name := range system.FrameNames() {
		currentFrame := system.Frame(name)
		currentInput := inputs[name]
		// if currentInput is nil and DoF != 0 we chose to omit the
		// frame entirely as this would return the frame's geometries
		// in their home or "zero" position, and not in their
		// current position.
		if currentInput == nil && len(currentFrame.DoF()) == 0 {
			currentInput = []Input{}
		}
		if currentInput == nil {
			logger.Debugf("will not transform %v to be with respect to the world as it had no inputs provided", name)
			continue
		}
		geosInFrame, err := currentFrame.Geometries(currentInput)
		if err != nil {
			return nil, err
		}
		if len(geosInFrame.Geometries()) > 0 {
			// the parent of the frame is handled by the Transform method.
			transformed, err := system.Transform(inputs, geosInFrame, World)
			if err != nil && strings.Contains(err.Error(), "no positions provided for frame with name") {
				logger.Debugf("%v, unable to handle the transform for %v", err.Error(), name)
				continue
			} else if err != nil {
				return nil, err
			}
			transformedGeo := transformed.(*GeometriesInFrame)
			geoMap[name] = transformedGeo
		}
	}
	return geoMap, nil
}

func FrameSystemBuffer(system FrameSystem, buffer float64) (FrameSystem, error) {
	fs := NewEmptySimpleFrameSystem("framesys with buffers around geom")
	allInputs := StartPositions(system)
	for _, name := range system.FrameNames() {
		frame := system.Frame(name)
		parentFrame, err := system.Parent(frame)
		if err != nil {
			return nil, err
		}
		input := allInputs[name]
		geoms, err := frame.Geometries(input)
		if err != nil {
			return nil, err
		}
		geos := geoms.geometries

		for i := range geos {
			geo := geos[i]
			fmt.Println(geo)

			cfg, err := spatialmath.NewGeometryConfig(geo)
			if err != nil {
				return nil, err
			}
			dims := geo.Dimensions()
			centerPose := geo.Pose()

			switch cfg.Type {
			case spatial.PointType:
				newSphere, err := spatialmath.NewSphere(centerPose, buffer, geo.Label())
				if err != nil {
					return nil, err
				}
				sphereFrame, err := NewStaticFrameWithGeometry(geo.Label(), centerPose, newSphere)
				if err != nil {
					return nil, err
				}
				fs.AddFrame(sphereFrame, parentFrame)
			case spatial.BoxType:
				newDims := r3.Vector{
					X: dims[0] + buffer,
					Y: dims[1] + buffer,
					Z: dims[2] + buffer,
				}
				newBox, err := spatialmath.NewBox(centerPose, newDims, geo.Label())
				if err != nil {
					return nil, err
				}
				boxFrame, err := NewStaticFrameWithGeometry(geo.Label(), centerPose, newBox)
				if err != nil {
					return nil, err
				}
				fs.AddFrame(boxFrame, parentFrame)
			case spatial.SphereType:
				newRadius := dims[0] + buffer
				newSphere, err := spatialmath.NewSphere(centerPose, newRadius, geo.Label())
				if err != nil {
					return nil, err
				}
				sphereFrame, err := NewStaticFrameWithGeometry(geo.Label(), centerPose, newSphere)
				if err != nil {
					return nil, err
				}
				fs.AddFrame(sphereFrame, parentFrame)
				// case spatial.CapsuleType: // todo
			}

		}
	}
	return fs, nil

}

=======
>>>>>>> bbd4df19
// DivideFrameSystem will take a frame system and a frame in that system, and return a new frame system rooted
// at the given frame and containing all descendents of it, while the original has the frame and its
// descendents removed. For example, if there is a frame system with two independent rovers, and one rover goes offline,
// A user could divide the frame system to remove the offline rover and have the rest of the frame system unaffected.
func (sfs *simpleFrameSystem) DivideFrameSystem(newRoot Frame) (FrameSystem, error) {
	newFS, err := sfs.FrameSystemSubset(newRoot)
	if err != nil {
		return nil, err
	}
	sfs.RemoveFrame(newRoot)
	return newFS, nil
}

func (sfs *simpleFrameSystem) getFrameToWorldTransform(inputMap map[string][]Input, src Frame) (spatial.Pose, error) {
	if !sfs.frameExists(src.Name()) {
		return nil, NewFrameMissingError(src.Name())
	}

	// If src is nil it is interpreted as the world frame
	var err error
	srcToWorld := spatial.NewZeroPose()
	if src != nil {
		srcToWorld, err = sfs.composeTransforms(src, inputMap)
		if err != nil && srcToWorld == nil {
			return nil, err
		}
	}
	return srcToWorld, err
}

// Returns the relative pose between the parent and the destination frame.
func (sfs *simpleFrameSystem) transformFromParent(inputMap map[string][]Input, src, dst Frame) (*PoseInFrame, error) {
	// catch all errors together to allow for hypothetical calculations that result in errors
	var errAll error
	dstToWorld, err := sfs.getFrameToWorldTransform(inputMap, dst)
	multierr.AppendInto(&errAll, err)
	srcToWorld, err := sfs.getFrameToWorldTransform(inputMap, src)
	multierr.AppendInto(&errAll, err)
	if errAll != nil && (dstToWorld == nil || srcToWorld == nil) {
		return nil, errAll
	}

	// transform from source to world, world to target parent
	return NewPoseInFrame(dst.Name(), spatial.Compose(spatial.PoseInverse(dstToWorld), srcToWorld)), nil
}

// compose the quaternions from the input frame to the world referenceframe.
func (sfs *simpleFrameSystem) composeTransforms(frame Frame, inputMap map[string][]Input) (spatial.Pose, error) {
	q := spatial.NewZeroPose() // empty initial dualquat
	var errAll error
	for sfs.parents[frame] != nil { // stop once you reach world node
		// Transform() gives FROM q TO parent. Add new transforms to the left.
		pose, err := poseFromPositions(frame, inputMap)
		if err != nil && pose == nil {
			return nil, err
		}
		multierr.AppendInto(&errAll, err)
		q = spatial.Compose(pose, q)
		frame = sfs.parents[frame]
	}
	return q, errAll
}

// StartPositions returns a zeroed input map ensuring all frames have inputs.
func StartPositions(fs FrameSystem) map[string][]Input {
	positions := make(map[string][]Input)
	for _, fn := range fs.FrameNames() {
		frame := fs.Frame(fn)
		if frame != nil {
			positions[fn] = make([]Input, len(frame.DoF()))
		}
	}
	return positions
}

// FrameSystemToPCD takes in a framesystem and returns a map where all elements are
// the point representation of their geometry type with respect to the world.
func FrameSystemToPCD(system FrameSystem, inputs map[string][]Input, logger golog.Logger) (map[string][]r3.Vector, error) {
	vectorMap := make(map[string][]r3.Vector)
	geometriesInWorldFrame, err := FrameSystemGeometries(system, inputs)
	if err != nil {
		logger.Debug(err)
	}
	for _, geometries := range geometriesInWorldFrame {
		for _, geometry := range geometries.Geometries() {
			vectorMap[geometry.Label()] = geometry.ToPoints(defaultPointDensity)
		}
	}
	return vectorMap, nil
}

// FrameSystemGeometries takes in a framesystem and returns a map where all elements are GeometriesInFrames with a World reference frame.
func FrameSystemGeometries(fs FrameSystem, inputMap map[string][]Input) (map[string]*GeometriesInFrame, error) {
	var errAll error
	allGeometries := make(map[string]*GeometriesInFrame, 0)
	for _, name := range fs.FrameNames() {
		frame := fs.Frame(name)
		inputs, err := GetFrameInputs(frame, inputMap)
		if err != nil {
			errAll = multierr.Append(errAll, err)
			continue
		}
		geosInFrame, err := frame.Geometries(inputs)
		if err != nil {
			errAll = multierr.Append(errAll, err)
			continue
		}
		if len(geosInFrame.Geometries()) > 0 {
			transformed, err := fs.Transform(inputMap, geosInFrame, World)
			if err != nil {
				return nil, err
			}
			allGeometries[name] = transformed.(*GeometriesInFrame)
		}
	}
	return allGeometries, errAll
}

// ToProtobuf turns all the interfaces into serializable types.
func (part *FrameSystemPart) ToProtobuf() (*pb.FrameSystemConfig, error) {
	if part.FrameConfig == nil {
		return nil, ErrNoModelInformation
	}
	linkFrame, err := LinkInFrameToTransformProtobuf(part.FrameConfig)
	if err != nil {
		return nil, err
	}
	var modelJSON map[string]interface{}
	if part.ModelFrame != nil {
		bytes, err := part.ModelFrame.MarshalJSON()
		if err != nil {
			return nil, err
		}
		err = json.Unmarshal(bytes, &modelJSON)
		if err != nil {
			return nil, err
		}
	}
	kinematics, err := protoutils.StructToStructPb(modelJSON)
	if err != nil {
		return nil, err
	}
	return &pb.FrameSystemConfig{
		Frame:      linkFrame,
		Kinematics: kinematics,
	}, nil
}

// ProtobufToFrameSystemPart takes a protobuf object and transforms it into a FrameSystemPart.
func ProtobufToFrameSystemPart(fsc *pb.FrameSystemConfig) (*FrameSystemPart, error) {
	frameConfig, err := LinkInFrameFromTransformProtobuf(fsc.Frame)
	if err != nil {
		return nil, err
	}
	part := &FrameSystemPart{
		FrameConfig: frameConfig,
	}

	if len(fsc.Kinematics.AsMap()) > 0 {
		modelBytes, err := json.Marshal(fsc.Kinematics.AsMap())
		if err != nil {
			return nil, err
		}
		modelFrame, err := UnmarshalModelJSON(modelBytes, frameConfig.Name())
		if err != nil {
			if errors.Is(err, ErrNoModelInformation) {
				return part, nil
			}
			return nil, err
		}
		part.ModelFrame = modelFrame
	}
	return part, nil
}

// LinkInFrameToFrameSystemPart creates a FrameSystem part out of a PoseInFrame.
func LinkInFrameToFrameSystemPart(transform *LinkInFrame) (*FrameSystemPart, error) {
	if transform.Name() == "" || transform.Parent() == "" {
		return nil, ErrEmptyStringFrameName
	}
	part := &FrameSystemPart{
		FrameConfig: transform,
	}
	return part, nil
}

// CreateFramesFromPart will gather the frame information and build the frames from the given robot part.
func CreateFramesFromPart(part *FrameSystemPart) (Frame, Frame, error) {
	if part == nil || part.FrameConfig == nil {
		return nil, nil, errors.New("config for FrameSystemPart is nil")
	}
	var modelFrame Frame
	var err error
	// use identity frame if no model frame defined
	if part.ModelFrame == nil {
		modelFrame = NewZeroStaticFrame(part.FrameConfig.Name())
	} else {
		part.ModelFrame.ChangeName(part.FrameConfig.Name())
		modelFrame = part.ModelFrame
	}
	// staticOriginFrame defines a change in origin from the parent part.
	// If it is empty, the new frame will have the same origin as the parent.
	staticOriginName := part.FrameConfig.Name() + "_origin"
	// By default, this
	originFrame, err := part.FrameConfig.ToStaticFrame(staticOriginName)
	if err != nil {
		return nil, nil, err
	}
	staticOriginFrame, ok := originFrame.(*staticFrame)
	if !ok {
		return nil, nil, errors.New("failed to cast originFrame to a static frame")
	}
	// If the user has specified a geometry, and the model is a zero DOF frame (e.g. a gripper), we want to overwrite the geometry
	// with the user-supplied one without changing the model transform
	if len(modelFrame.DoF()) == 0 {
		offsetGeom, err := staticOriginFrame.Geometries([]Input{})
		if err != nil {
			return nil, nil, err
		}
		if len(offsetGeom.Geometries()) > 0 {
			modelFrame = &noGeometryFrame{modelFrame}
		}
	}

	// Since the geometry of a frame system part is intended to be located at the origin of the model frame, we place it post-transform
	// in the "_origin" static frame
	return modelFrame, &tailGeometryStaticFrame{staticOriginFrame}, nil
}

func poseFromPositions(frame Frame, positions map[string][]Input) (spatial.Pose, error) {
	inputs, err := GetFrameInputs(frame, positions)
	if err != nil {
		return nil, err
	}
	return frame.Transform(inputs)
}<|MERGE_RESOLUTION|>--- conflicted
+++ resolved
@@ -3,11 +3,6 @@
 import (
 	"encoding/json"
 	"errors"
-<<<<<<< HEAD
-	"fmt"
-	"strings"
-=======
->>>>>>> bbd4df19
 
 	"github.com/edaniels/golog"
 	"github.com/golang/geo/r3"
@@ -15,7 +10,6 @@
 	pb "go.viam.com/api/robot/v1"
 	"go.viam.com/utils/protoutils"
 
-	"go.viam.com/rdk/spatialmath"
 	spatial "go.viam.com/rdk/spatialmath"
 )
 
@@ -318,140 +312,6 @@
 	return newFS, nil
 }
 
-<<<<<<< HEAD
-// FrameSystemToPCD takes in a framesystem and returns a map where all elements are
-// the point representation of their geometry type with respect to the world.
-func FrameSystemToPCD(system FrameSystem, inputs map[string][]Input, logger golog.Logger) (map[string][]r3.Vector, error) {
-	vectorMap := make(map[string][]r3.Vector)
-	geoMap, err := FrameSystemGeometries(system, inputs, logger)
-	if err != nil {
-		return nil, err
-	}
-	for name, geosInFrame := range geoMap {
-		geos := geosInFrame.Geometries()
-		aggregatePoints := []r3.Vector{}
-		for _, g := range geos {
-			asPoints := g.ToPoints(defaultPointDensity)
-			aggregatePoints = append(aggregatePoints, asPoints...)
-		}
-		vectorMap[name] = aggregatePoints
-	}
-	return vectorMap, nil
-}
-
-// FrameSystemGeometries takes in a framesystem and returns a map where all elements
-// are GeometriesInFrame modified to be with respect to the world.
-func FrameSystemGeometries(system FrameSystem, inputs map[string][]Input, logger golog.Logger) (map[string]*GeometriesInFrame, error) {
-	geoMap := make(map[string]*GeometriesInFrame)
-	for _, name := range system.FrameNames() {
-		currentFrame := system.Frame(name)
-		currentInput := inputs[name]
-		// if currentInput is nil and DoF != 0 we chose to omit the
-		// frame entirely as this would return the frame's geometries
-		// in their home or "zero" position, and not in their
-		// current position.
-		if currentInput == nil && len(currentFrame.DoF()) == 0 {
-			currentInput = []Input{}
-		}
-		if currentInput == nil {
-			logger.Debugf("will not transform %v to be with respect to the world as it had no inputs provided", name)
-			continue
-		}
-		geosInFrame, err := currentFrame.Geometries(currentInput)
-		if err != nil {
-			return nil, err
-		}
-		if len(geosInFrame.Geometries()) > 0 {
-			// the parent of the frame is handled by the Transform method.
-			transformed, err := system.Transform(inputs, geosInFrame, World)
-			if err != nil && strings.Contains(err.Error(), "no positions provided for frame with name") {
-				logger.Debugf("%v, unable to handle the transform for %v", err.Error(), name)
-				continue
-			} else if err != nil {
-				return nil, err
-			}
-			transformedGeo := transformed.(*GeometriesInFrame)
-			geoMap[name] = transformedGeo
-		}
-	}
-	return geoMap, nil
-}
-
-func FrameSystemBuffer(system FrameSystem, buffer float64) (FrameSystem, error) {
-	fs := NewEmptySimpleFrameSystem("framesys with buffers around geom")
-	allInputs := StartPositions(system)
-	for _, name := range system.FrameNames() {
-		frame := system.Frame(name)
-		parentFrame, err := system.Parent(frame)
-		if err != nil {
-			return nil, err
-		}
-		input := allInputs[name]
-		geoms, err := frame.Geometries(input)
-		if err != nil {
-			return nil, err
-		}
-		geos := geoms.geometries
-
-		for i := range geos {
-			geo := geos[i]
-			fmt.Println(geo)
-
-			cfg, err := spatialmath.NewGeometryConfig(geo)
-			if err != nil {
-				return nil, err
-			}
-			dims := geo.Dimensions()
-			centerPose := geo.Pose()
-
-			switch cfg.Type {
-			case spatial.PointType:
-				newSphere, err := spatialmath.NewSphere(centerPose, buffer, geo.Label())
-				if err != nil {
-					return nil, err
-				}
-				sphereFrame, err := NewStaticFrameWithGeometry(geo.Label(), centerPose, newSphere)
-				if err != nil {
-					return nil, err
-				}
-				fs.AddFrame(sphereFrame, parentFrame)
-			case spatial.BoxType:
-				newDims := r3.Vector{
-					X: dims[0] + buffer,
-					Y: dims[1] + buffer,
-					Z: dims[2] + buffer,
-				}
-				newBox, err := spatialmath.NewBox(centerPose, newDims, geo.Label())
-				if err != nil {
-					return nil, err
-				}
-				boxFrame, err := NewStaticFrameWithGeometry(geo.Label(), centerPose, newBox)
-				if err != nil {
-					return nil, err
-				}
-				fs.AddFrame(boxFrame, parentFrame)
-			case spatial.SphereType:
-				newRadius := dims[0] + buffer
-				newSphere, err := spatialmath.NewSphere(centerPose, newRadius, geo.Label())
-				if err != nil {
-					return nil, err
-				}
-				sphereFrame, err := NewStaticFrameWithGeometry(geo.Label(), centerPose, newSphere)
-				if err != nil {
-					return nil, err
-				}
-				fs.AddFrame(sphereFrame, parentFrame)
-				// case spatial.CapsuleType: // todo
-			}
-
-		}
-	}
-	return fs, nil
-
-}
-
-=======
->>>>>>> bbd4df19
 // DivideFrameSystem will take a frame system and a frame in that system, and return a new frame system rooted
 // at the given frame and containing all descendents of it, while the original has the frame and its
 // descendents removed. For example, if there is a frame system with two independent rovers, and one rover goes offline,
