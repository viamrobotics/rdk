--- conflicted
+++ resolved
@@ -174,17 +174,9 @@
 // is a map of inputs for any frames with non-zero DOF, with slices of inputs keyed to the frame name.
 func (sfs *simpleFrameSystem) Transform(positions map[string][]Input, object Transformable, dst string) (Transformable, error) {
 	src := object.FrameName()
-<<<<<<< HEAD
-	
 	if src == dst {
 		return object, nil
 	}
-	
-=======
-	if src == dst {
-		return object, nil
-	}
->>>>>>> 48e34f82
 	if !sfs.frameExists(src) {
 		return nil, fmt.Errorf("source frame %s not found in FrameSystem", src)
 	}
@@ -195,11 +187,7 @@
 
 	var tfParent *PoseInFrame
 	var err error
-<<<<<<< HEAD
-	if _, ok := object.(*GeometriesInFrame); ok {
-=======
 	if _, ok := object.(*GeometriesInFrame); ok && src != World {
->>>>>>> 48e34f82
 		// We don't want to apply the final transformation when that is taken care of by the geometries
 		// This has to do with the way we decided to tie geometries to frames for ease of defining them in the model_json file
 		// A frame is assigned a pose and a geometry and the two are not coupled together. This way you do can define everything relative
