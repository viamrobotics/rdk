--- conflicted
+++ resolved
@@ -488,11 +488,7 @@
 // composeTransforms computes the transformation of the provide Frame to the World Frame, using the
 // provided FrameSystemInputs.
 func (sfs *FrameSystem) composeTransforms(frame Frame, inputMap FrameSystemInputs) (spatial.Pose, error) {
-<<<<<<< HEAD
-	q := spatial.NewZeroPose()            // empty initial dualquat
-=======
 	var q spatial.Pose
->>>>>>> b0f2d230
 	for sfs.parents[frame.Name()] != "" { // stop once you reach world node
 		// Transform() gives FROM q TO parent. Add new transforms to the left.
 		inputs, err := inputMap.GetFrameInputs(frame)
@@ -504,12 +500,17 @@
 		if err != nil {
 			return nil, err
 		}
-<<<<<<< HEAD
-
-		q = spatial.Compose(pose, q)
+
+		if q == nil {
+			q = pose
+		} else {
+			q = spatial.Compose(pose, q)
+		}
 		frame = sfs.Frame(sfs.parents[frame.Name()])
 	}
-
+	if q == nil {
+		return spatial.NewZeroPose(), nil
+	}
 	return q, nil
 }
 
@@ -553,19 +554,6 @@
 	}
 
 	return ret, nil
-=======
-		if q == nil {
-			q = pose
-		} else {
-			q = spatial.Compose(pose, q)
-		}
-		frame = sfs.Frame(sfs.parents[frame.Name()])
-	}
-	if q == nil {
-		return spatial.NewZeroPose(), nil
-	}
-	return q, nil
->>>>>>> b0f2d230
 }
 
 // MarshalJSON serializes a FrameSystem into JSON format.
