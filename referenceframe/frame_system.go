package referenceframe

import (
	"errors"
	"fmt"

	"github.com/golang/geo/r3"
	"go.uber.org/multierr"

	spatial "go.viam.com/rdk/spatialmath"
)

// World is the string "world", but made into an exported constant.
const World = "world"

// FrameSystem represents a tree of frames connected to each other, allowing for transformations between any two frames.
type FrameSystem interface {
	Name() string // return the name of this frame system
	World() Frame
	FrameNames() []string
	GetFrame(name string) Frame
	AddFrame(frame, parent Frame) error
	RemoveFrame(frame Frame)
	TracebackFrame(frame Frame) ([]Frame, error)
	Parent(frame Frame) (Frame, error)

	// TransformFrame takes in a source and destination frame, and returns the pose from the first to the second. Positions
	// is a map of inputs for any frames with non-zero DOF, with slices of inputs keyed to the frame name.
	TransformFrame(positions map[string][]Input, srcFrame, dstFrame Frame) (spatial.Pose, error)
	VolumeFrame(positions map[string][]Input, srcFrame, dstFrame Frame) (map[string]spatial.Volume, error)
	TransformPoint(positions map[string][]Input, point r3.Vector, srcFrame, dstFrame Frame) (r3.Vector, error)

	// TransformPose takes in a pose with respect to a source Frame, and outputs the pose with respect to the target referenceframe.
	// Positions is a map of inputs for any frames with non-zero DOF, with slices of inputs keyed to the frame name.
	// We the inputs tells us how to walk back from the input pose to the target pose
	TransformPose(positions map[string][]Input, pose spatial.Pose, srcFrame, dstFrame Frame) (spatial.Pose, error)

	DivideFrameSystem(newRoot Frame) (FrameSystem, error)
	MergeFrameSystem(systemToMerge FrameSystem, attachTo Frame) error
}

// simpleFrameSystem implements FrameSystem. It is a simple tree graph.
type simpleFrameSystem struct {
	name    string
	world   Frame // separate from the map of frames so it can be detached easily
	frames  map[string]Frame
	parents map[Frame]Frame
}

// NewEmptySimpleFrameSystem creates a graph of Frames that have.
func NewEmptySimpleFrameSystem(name string) FrameSystem {
	worldFrame := NewZeroStaticFrame(World)
	return &simpleFrameSystem{name, worldFrame, map[string]Frame{}, map[Frame]Frame{}}
}

// World returns the base world referenceframe.
func (sfs *simpleFrameSystem) World() Frame {
	return sfs.world
}

var errNoParent = errors.New("no parent")

// Parent returns the parent frame of the input referenceframe. nil if input is World.
func (sfs *simpleFrameSystem) Parent(frame Frame) (Frame, error) {
	if !sfs.frameExists(frame.Name()) {
		return nil, fmt.Errorf("frame with name %q not in frame system", frame.Name())
	}
	if frame == sfs.world {
		return nil, errNoParent
	}
	return sfs.parents[frame], nil
}

// frameExists is a helper function to see if a frame with a given name already exists in the system.
func (sfs *simpleFrameSystem) frameExists(name string) bool {
	if name == World {
		return true
	}
	if _, ok := sfs.frames[name]; ok {
		return true
	}
	return false
}

// RemoveFrame will delete the given frame and all descendents from the frame system if it exists.
func (sfs *simpleFrameSystem) RemoveFrame(frame Frame) {
	delete(sfs.frames, frame.Name())
	delete(sfs.parents, frame)

	// Remove all descendents
	for f, parent := range sfs.parents {
		if parent == frame {
			sfs.RemoveFrame(f)
		}
	}
}

// GetFrame returns the frame given the name of the referenceframe. Returns nil if the frame is not found.
func (sfs *simpleFrameSystem) GetFrame(name string) Frame {
	if !sfs.frameExists(name) {
		return nil
	}
	if name == World {
		return sfs.world
	}
	return sfs.frames[name]
}

// TracebackFrame traces the parentage of the given frame up to the world, and returns the full list of frames in between.
// The list will include both the query frame and the world referenceframe.
func (sfs *simpleFrameSystem) TracebackFrame(query Frame) ([]Frame, error) {
	if !sfs.frameExists(query.Name()) {
		return nil, fmt.Errorf("frame with name %q not in frame system", query.Name())
	}
	if query == sfs.world {
		return []Frame{query}, nil
	}
	parents, err := sfs.TracebackFrame(sfs.parents[query])
	if err != nil {
		return nil, err
	}
	return append([]Frame{query}, parents...), nil
}

// FrameNames returns the list of frame names registered in the frame system.
func (sfs *simpleFrameSystem) FrameNames() []string {
	var frameNames []string
	for k := range sfs.frames {
		frameNames = append(frameNames, k)
	}
	return frameNames
}

func (sfs *simpleFrameSystem) checkName(name string, parent Frame) error {
	if parent == nil {
		return errors.New("parent frame is nil")
	}
	// check to see if parent is in system
	if !sfs.frameExists(parent.Name()) {
		return fmt.Errorf("parent frame with name %q not in frame system", parent.Name())
	}
	// check if frame with that name is already in system
	if sfs.frameExists(name) {
		return fmt.Errorf("frame with name %q already in frame system", name)
	}
	return nil
}

// AddFrame sets an already defined Frame into the system.
func (sfs *simpleFrameSystem) AddFrame(frame, parent Frame) error {
	err := sfs.checkName(frame.Name(), parent)
	if err != nil {
		return err
	}
	sfs.frames[frame.Name()] = frame
	sfs.parents[frame] = parent
	return nil
}

// TransformFrame takes in a source and destination frame, and returns the pose from the first to the second. Positions
// is a map of inputs for any frames with non-zero DOF, with slices of inputs keyed to the frame name.
func (sfs *simpleFrameSystem) TransformFrame(positions map[string][]Input, srcFrame, dstFrame Frame) (spatial.Pose, error) {
	if !sfs.frameExists(srcFrame.Name()) {
		return nil, fmt.Errorf("source frame %s not found in FrameSystem", srcFrame.Name())
	}
	return sfs.transformFromParent(positions, srcFrame, sfs.parents[srcFrame], dstFrame)
}

// VolumeFrame takes in a source and destination frame and returns the volumes from the srcFrame in the reference
// frame of the the second, in the form of a mapping between the name of the frame and its volume, and including any
// intermediate frames if they exist. Positions is a map of inputs for any frames with non-zero DOF, with slices of
// inputs keyed to the frame name.
func (sfs *simpleFrameSystem) VolumeFrame(positions map[string][]Input, srcFrame, dstFrame Frame) (map[string]spatial.Volume, error) {
	if !sfs.frameExists(srcFrame.Name()) {
		return nil, fmt.Errorf("source frame %s not found in FrameSystem", srcFrame.Name())
	}
	return sfs.volumeFromParent(positions, srcFrame, sfs.parents[srcFrame], dstFrame)
}

// TransformPoint takes in a point with respect to a source Frame, and outputs the point coordinates with respect to
// the target referenceframe. Positions is a map of inputs for any frames with non-zero DOF, with slices of inputs keyed to the frame name.
func (sfs *simpleFrameSystem) TransformPoint(positions map[string][]Input, point r3.Vector, srcFrame, dstFrame Frame) (r3.Vector, error) {
	// Turn point into an anonymous Frame
	pointFrame, err := FrameFromPoint("", point)
	if err != nil {
		return r3.Vector{}, err
	}
	// do Transform
	tf, err := sfs.transformFromParent(positions, pointFrame, srcFrame, dstFrame)
	if err != nil {
		return r3.Vector{}, err
	}
	return tf.Point(), nil
}

func (sfs *simpleFrameSystem) TransformPose(
	positions map[string][]Input,
	pose spatial.Pose,
	srcFrame, dstFrame Frame,
) (spatial.Pose, error) {
	poseFrame, err := NewStaticFrame("", pose)
	if err != nil {
		return nil, err
	}
	tf, err := sfs.transformFromParent(positions, poseFrame, srcFrame, dstFrame)
	return tf, err
}

// Name returns the name of the simpleFrameSystem.
func (sfs *simpleFrameSystem) Name() string {
	return sfs.name
}

// MergeFrameSystem will combine two frame systems together, placing the world of systemToMerge at the "attachTo" frame in sfs.
// The frame where systemToMerge will be attached to must already exist within sfs, so should be added before Merge happens.
// Merging is necessary when including remote robots, dynamically building systems of robots, or mutating a robot after it
// has already been initialized. For example, two independent rovers, each with their own frame system, need to now know where
// they are in relation to each other and need to have their frame systems combined.
func (sfs *simpleFrameSystem) MergeFrameSystem(systemToMerge FrameSystem, attachTo Frame) error {
	attachFrame := sfs.GetFrame(attachTo.Name())
	if attachFrame == nil {
		return fmt.Errorf("frame to attach to, %q, not in target frame system %q", attachTo.Name(), sfs.Name())
	}

	// make a map where the parent frame is the key and the slice of children frames is the value
	childrenMap := map[Frame][]Frame{}
	for _, name := range systemToMerge.FrameNames() {
		child := systemToMerge.GetFrame(name)
		parent, err := systemToMerge.Parent(child)
		if err != nil {
			if errors.Is(err, errNoParent) {
				continue
			}
			return err
		}
		childrenMap[parent] = append(childrenMap[parent], child)
	}
	// add every frame from systemToMerge to the base frame system.
	queue := []Frame{systemToMerge.World()}
	for len(queue) != 0 {
		parent := queue[0]
		queue = queue[1:]
		children := childrenMap[parent]
		for _, c := range children {
			queue = append(queue, c)
			if parent == systemToMerge.World() {
				err := sfs.AddFrame(c, attachFrame) // attach c to the attachFrame
				if err != nil {
					return err
				}
			} else {
				err := sfs.AddFrame(c, parent)
				if err != nil {
					return err
				}
			}
		}
	}
	return nil
}

// DivideFrameSystem will take a frame system and a frame in that system, and return two frame systems- one being rooted
// at the given frame and containing all descendents of it, the other with the original world with the frame and its
// descendents removed. For example, if there is a frame system with two independent rovers, and one rover goes offline,
// A user could divide the frame system to remove the offline rover and have the rest of the frame system unaffected.
func (sfs *simpleFrameSystem) DivideFrameSystem(newRoot Frame) (FrameSystem, error) {
	newWorld := NewZeroStaticFrame(World)
	newFS := &simpleFrameSystem{newRoot.Name() + "_FS", newWorld, map[string]Frame{}, map[Frame]Frame{}}

	rootFrame := sfs.GetFrame(newRoot.Name())
	if rootFrame == nil {
		return nil, fmt.Errorf("newRoot frame not in fs %s", newRoot.Name())
	}

	delete(sfs.frames, newRoot.Name())
	delete(sfs.parents, newRoot)

	var traceParent func(Frame) bool
	traceParent = func(parent Frame) bool {
		// Determine to which frame system this frame and its parent should be added
		if parent == sfs.World() {
			// keep in sfs
			return false
		} else if parent == newRoot || newFS.frameExists(parent.Name()) {
			return true
		}
		return traceParent(sfs.parents[parent])
	}

	// Deleting from a map as we iterate through it is OK and safe to do in Go
	for frame, parent := range sfs.parents {
		var addNew bool
		if parent == newRoot {
			parent = newWorld
			addNew = true
		} else {
			addNew = traceParent(parent)
		}
		if addNew {
			newFS.frames[frame.Name()] = frame
			newFS.parents[frame] = parent
		}
	}

	sfs.RemoveFrame(rootFrame)

	return newFS, nil
}

// StartPositions returns a zeroed input map ensuring all frames have inputs.
func StartPositions(fs FrameSystem) map[string][]Input {
	positions := make(map[string][]Input)
	for _, fn := range fs.FrameNames() {
		frame := fs.GetFrame(fn)
		if frame != nil {
			positions[fn] = make([]Input, len(frame.DoF()))
		}
	}
	return positions
}

func (sfs *simpleFrameSystem) getSrcParentTransform(inputMap map[string][]Input, src, parent Frame) (spatial.Pose, error) {
	if src == nil {
		return nil, errors.New("source frame is nil")
	}

	// check if frames are in system. It is allowed for the src frame to be an anonymous frame not in the system, so
	// long as its parent IS in the system.
	if parent != nil && !sfs.frameExists(parent.Name()) {
		return nil, fmt.Errorf("source frame parent %s not found in FrameSystem", parent.Name())
	}

	// If parent is nil, that means srcFrame is the world frame, which has no parent.
	var err error
	fromParentTransform := spatial.NewZeroPose()
	if parent != nil {
		// get source parent to world transform
		fromParentTransform, err = sfs.composeTransforms(parent, inputMap) // returns source to world transform
		if err != nil && fromParentTransform == nil {
			return nil, err
		}
	}
	return fromParentTransform, err
}

func (sfs *simpleFrameSystem) getTargetParentTransform(inputMap map[string][]Input, target Frame) (spatial.Pose, error) {
	if target == nil {
		return nil, errors.New("target frame is nil")
	}
	if !sfs.frameExists(target.Name()) {
		return nil, fmt.Errorf("target frame %s not found in FrameSystem", target.Name())
	}

	// get world to target transform
	toTargetTransform, err := sfs.composeTransforms(target, inputMap) // returns target to world transform
	if err != nil && toTargetTransform == nil {
		return nil, err
	}
	return spatial.Invert(toTargetTransform), err
}

<<<<<<< HEAD
// Returns the relative pose between two frames
func (sfs *simpleFrameSystem) transformFromParent(inputMap map[string][]Input, src, srcParent, dst Frame) (spatial.Pose, error) {
=======
// Returns the relative pose between two frames, or a map of name to relative pose, if the verbose option is specified.
func (sfs *simpleFrameSystem) transformFromParent(inputMap map[string][]Input, src, srcParent, target Frame) (spatial.Pose, error) {
>>>>>>> 1a5cb41f
	// catch all errors together to for allow hypothetical calculations that result in errors
	var errAll error
	toTarget, err := sfs.getTargetParentTransform(inputMap, dst)
	multierr.AppendInto(&errAll, err)
	fromParent, err := sfs.getSrcParentTransform(inputMap, src, srcParent)
	multierr.AppendInto(&errAll, err)
	pose, err := poseFromPositions(src, inputMap)
	multierr.AppendInto(&errAll, err)
	if errAll != nil && (toTarget == nil || fromParent == nil || pose == nil) {
		return nil, errAll
	}

	// transform from source to world, world to target
	return spatial.Compose(spatial.Compose(toTarget, fromParent), pose), errAll
}

<<<<<<< HEAD
// Returns the relative pose between two frames
func (sfs *simpleFrameSystem) volumeFromParent(inputMap map[string][]Input, src, srcParent, dst Frame) (map[string]spatial.Volume, error) {
	toTarget, err := sfs.getTargetParentTransform(inputMap, dst)
=======
// Returns the relative pose between two frames, or a map of name to relative pose, if the verbose option is specified.
func (sfs *simpleFrameSystem) transformMapFromParent(
	inputMap map[string][]Input,
	src, srcParent, target Frame,
) (map[string]spatial.Pose, error) {
	toTarget, err := sfs.getTargetParentTransform(inputMap, target)
>>>>>>> 1a5cb41f
	if toTarget == nil && err != nil {
		return nil, err
	}
	fromParent, err := sfs.getSrcParentTransform(inputMap, src, srcParent)
	if fromParent == nil && err != nil {
		return nil, err
	}

	// transform from source to world, world to target
	vols, err := volumeFromPositions(src, inputMap)
	if err != nil && vols == nil {
		return nil, err
	}
	for _, vol := range vols {
		vol.Transform(spatial.Compose(toTarget, fromParent))
	}
	return vols, err
}

// compose the quaternions from the input frame to the world referenceframe.
func (sfs *simpleFrameSystem) composeTransforms(frame Frame, inputMap map[string][]Input) (spatial.Pose, error) {
	q := spatial.NewZeroPose() // empty initial dualquat
	var errAll error
	for sfs.parents[frame] != nil { // stop once you reach world node
		// Transform() gives FROM q TO parent. Add new transforms to the left.
		pose, err := poseFromPositions(frame, inputMap)
		if err != nil && pose == nil {
			return nil, err
		}
		multierr.AppendInto(&errAll, err)
		q = spatial.Compose(pose, q)
		frame = sfs.parents[frame]
	}
	return q, errAll
}

func getFrameInputs(frame Frame, inputMap map[string][]Input) ([]Input, error) {
	var input []Input
	// Get frame inputs if necessary
	if len(frame.DoF()) > 0 {
		if _, ok := inputMap[frame.Name()]; !ok {
			return nil, fmt.Errorf("no positions provided for frame with name %s", frame.Name())
		}
		input = inputMap[frame.Name()]
	}
	return input, nil
}

func poseFromPositions(frame Frame, positions map[string][]Input) (spatial.Pose, error) {
	inputs, err := getFrameInputs(frame, positions)
	if err != nil {
		return nil, err
	}
	return frame.Transform(inputs)
}

func volumeFromPositions(frame Frame, positions map[string][]Input) (map[string]spatial.Volume, error) {
	inputs, err := getFrameInputs(frame, positions)
	if err != nil {
		return nil, err
	}
	return frame.Volume(inputs)
}<|MERGE_RESOLUTION|>--- conflicted
+++ resolved
@@ -359,13 +359,8 @@
 	return spatial.Invert(toTargetTransform), err
 }
 
-<<<<<<< HEAD
 // Returns the relative pose between two frames
 func (sfs *simpleFrameSystem) transformFromParent(inputMap map[string][]Input, src, srcParent, dst Frame) (spatial.Pose, error) {
-=======
-// Returns the relative pose between two frames, or a map of name to relative pose, if the verbose option is specified.
-func (sfs *simpleFrameSystem) transformFromParent(inputMap map[string][]Input, src, srcParent, target Frame) (spatial.Pose, error) {
->>>>>>> 1a5cb41f
 	// catch all errors together to for allow hypothetical calculations that result in errors
 	var errAll error
 	toTarget, err := sfs.getTargetParentTransform(inputMap, dst)
@@ -382,18 +377,9 @@
 	return spatial.Compose(spatial.Compose(toTarget, fromParent), pose), errAll
 }
 
-<<<<<<< HEAD
 // Returns the relative pose between two frames
 func (sfs *simpleFrameSystem) volumeFromParent(inputMap map[string][]Input, src, srcParent, dst Frame) (map[string]spatial.Volume, error) {
 	toTarget, err := sfs.getTargetParentTransform(inputMap, dst)
-=======
-// Returns the relative pose between two frames, or a map of name to relative pose, if the verbose option is specified.
-func (sfs *simpleFrameSystem) transformMapFromParent(
-	inputMap map[string][]Input,
-	src, srcParent, target Frame,
-) (map[string]spatial.Pose, error) {
-	toTarget, err := sfs.getTargetParentTransform(inputMap, target)
->>>>>>> 1a5cb41f
 	if toTarget == nil && err != nil {
 		return nil, err
 	}
