--- conflicted
+++ resolved
@@ -27,11 +27,7 @@
 	// TransformFrame takes in a source and destination frame, and returns the pose from the first to the second. Positions
 	// is a map of inputs for any frames with non-zero DOF, with slices of inputs keyed to the frame name.
 	TransformFrame(positions map[string][]Input, srcFrame, endFrame Frame) (spatial.Pose, error)
-<<<<<<< HEAD
 	VerboseTransformFrame(positions map[string][]Input, srcFrame, endFrame Frame) (map[string]spatial.Pose, error)
-=======
-
->>>>>>> f90c8244
 	TransformPoint(positions map[string][]Input, point r3.Vector, srcFrame, endFrame Frame) (r3.Vector, error)
 
 	// TransformPose takes in a pose with respect to a source Frame, and outputs the pose with respect to the target Frame.
@@ -170,52 +166,8 @@
 	return nil
 }
 
-<<<<<<< HEAD
 // TransformFrame takes in a source and destination frame, and returns the pose from the first to the second. Positions
 // is a map of inputs for any frames with non-zero DOF, with slices of inputs keyed to the frame name.
-=======
-// TransformFrame returns the relative Pose between two frames
-func (sfs *simpleFrameSystem) transformFrameFromParent(positions map[string][]Input, srcFrame, srcParent, dstFrame Frame) (spatial.Pose, error) {
-	var err error
-	if srcFrame == nil {
-		return nil, errors.New("source frame is nil")
-	}
-	if dstFrame == nil {
-		return nil, errors.New("target frame is nil")
-	}
-	// check if frames are in system. It is allowed for the src frame to be an anonymous frame not in the system, so
-	// long as its parent IS in the system.
-	if srcParent != nil && !sfs.frameExists(srcParent.Name()) {
-		return nil, fmt.Errorf("source frame parent %s not found in FrameSystem", srcParent.Name())
-	}
-	if !sfs.frameExists(dstFrame.Name()) {
-		return nil, fmt.Errorf("target frame %s not found in FrameSystem", dstFrame.Name())
-	}
-	// If parent is nil, that means srcFrame is the world frame, which has no parent.
-	fromParentTransform := spatial.NewZeroPose()
-	if srcParent != nil {
-		// get source parent to world transform
-		fromParentTransform, err = sfs.composeTransforms(srcParent, positions) // returns source to world transform
-		if err != nil && fromParentTransform == nil {
-			return nil, err
-		}
-	}
-	// get world to target transform
-	toTargetTransform, err := sfs.composeTransforms(dstFrame, positions) // returns target to world transform
-	if err != nil && toTargetTransform == nil {
-		return nil, err
-	}
-	toTargetTransform = spatial.Invert(toTargetTransform)
-	// transform from source to world, world to target
-	srcTransform, err := poseFromPositions(srcFrame, positions)
-	if err != nil && srcTransform == nil {
-		return nil, err
-	}
-	fullTransform := spatial.Compose(spatial.Compose(toTargetTransform, fromParentTransform), srcTransform)
-	return fullTransform, err
-}
-
->>>>>>> f90c8244
 func (sfs *simpleFrameSystem) TransformFrame(positions map[string][]Input, srcFrame, dstFrame Frame) (spatial.Pose, error) {
 	if !sfs.frameExists(srcFrame.Name()) {
 		return nil, fmt.Errorf("source frame %s not found in FrameSystem", srcFrame.Name())
