package referenceframe

import (
	"errors"
	"fmt"

	"github.com/golang/geo/r3"
	"go.uber.org/multierr"

	spatial "go.viam.com/core/spatialmath"
)

// World is the string "world", but made into an exported constant
const World = "world"

// FrameSystem represents a tree of frames connected to each other, allowing for transformations between any two frames.
type FrameSystem interface {
	Name() string // return the name of this frame system
	World() Frame // return the base world frame
	FrameNames() []string
	GetFrame(name string) Frame
	AddFrame(frame, parent Frame) error
	RemoveFrame(frame Frame)
<<<<<<< HEAD
	TraceFrame(frame Frame) ([]Frame, error)
=======
	TracebackFrame(frame Frame) ([]Frame, error)
>>>>>>> 10bd068b
	TransformFrame(positions map[string][]Input, srcFrame, endFrame Frame) (spatial.Pose, error)
	TransformPoint(positions map[string][]Input, point r3.Vector, srcFrame, endFrame Frame) (r3.Vector, error)
	TransformPose(positions map[string][]Input, pose spatial.Pose, srcFrame, endFrame Frame) (spatial.Pose, error)
	AddIntoFrameSystem(fs1 FrameSystem, offset Frame) error
	DivideFrameSystem(newRoot Frame) (FrameSystem, error)
}

// simpleFrameSystem implements FrameSystem. It is a simple tree graph.
type simpleFrameSystem struct {
	name    string
	world   Frame // separate from the map of frames so it can be detached easily
	frames  map[string]Frame
	parents map[Frame]Frame
}

// NewEmptySimpleFrameSystem creates a graph of Frames that have
func NewEmptySimpleFrameSystem(name string) FrameSystem {
	worldFrame := NewZeroStaticFrame(World)
	return &simpleFrameSystem{name, worldFrame, map[string]Frame{}, map[Frame]Frame{}}
}

// World returns the base world frame
func (sfs *simpleFrameSystem) World() Frame {
	return sfs.world
}

// frameExists is a helper function to see if a frame with a given name already exists in the system.
func (sfs *simpleFrameSystem) frameExists(name string) bool {
	if name == World {
		return true
	}
	if _, ok := sfs.frames[name]; ok {
		return true
	}
	return false
}

// RemoveFrame will delete the given frame and all descendents from the frame system if it exists.
func (sfs *simpleFrameSystem) RemoveFrame(frame Frame) {
	delete(sfs.frames, frame.Name())
	delete(sfs.parents, frame)

	// Remove all descendents
	for f, parent := range sfs.parents {
		if parent == frame {
			sfs.RemoveFrame(f)
		}
	}
}

// GetFrame returns the frame given the name of the frame. Returns nil if the frame is not found.
func (sfs *simpleFrameSystem) GetFrame(name string) Frame {
	if !sfs.frameExists(name) {
		return nil
	}
	if name == World {
		return sfs.world
	}
	return sfs.frames[name]
}

<<<<<<< HEAD
// TraceFrame traces the parentage of the given frame up to the world, and returns the full list of frames in between.
// The list will include both the query frame and the world frame.
func (sfs *simpleFrameSystem) TraceFrame(query Frame) ([]Frame, error) {
=======
// TracebackFrame traces the parentage of the given frame up to the world, and returns the full list of frames in between.
// The list will include both the query frame and the world frame.
func (sfs *simpleFrameSystem) TracebackFrame(query Frame) ([]Frame, error) {
>>>>>>> 10bd068b
	if !sfs.frameExists(query.Name()) {
		return nil, fmt.Errorf("frame with name %q not in frame system", query.Name())
	}
	if query == sfs.world {
		return []Frame{query}, nil
	}
<<<<<<< HEAD
	parents, err := sfs.TraceFrame(sfs.parents[query])
=======
	parents, err := sfs.TracebackFrame(sfs.parents[query])
>>>>>>> 10bd068b
	if err != nil {
		return nil, err
	}
	return append([]Frame{query}, parents...), nil
}

// FrameNames returns the list of frame names registered in the frame system
func (sfs *simpleFrameSystem) FrameNames() []string {
	var frameNames []string
	for k := range sfs.frames {
		frameNames = append(frameNames, k)
	}
	return frameNames
}

func (sfs *simpleFrameSystem) checkName(name string, parent Frame) error {
	if parent == nil {
		return errors.New("parent frame is nil")
	}
	// check to see if parent is in system
	if !sfs.frameExists(parent.Name()) {
		return fmt.Errorf("parent frame with name %q not in frame system", parent.Name())
	}
	// check if frame with that name is already in system
	if sfs.frameExists(name) {
		return fmt.Errorf("frame with name %q already in frame system", name)
	}
	return nil
}

// AddFrameFromPose adds an input staticFrame to the system given a parent and a pose.
// It can only be added if the parent of the input frame already exists in the system,
// and there is no frame with the input's name already.
func (sfs *simpleFrameSystem) AddFrameFromPose(name string, parent Frame, pose spatial.Pose) error {
	frame, err := NewStaticFrame(name, pose)
	if err != nil {
		return err
	}
	return sfs.AddFrame(frame, parent)
}

// AddFrame sets an already defined Frame into the system.
func (sfs *simpleFrameSystem) AddFrame(frame, parent Frame) error {
	err := sfs.checkName(frame.Name(), parent)
	if err != nil {
		return err
	}
	sfs.frames[frame.Name()] = frame
	sfs.parents[frame] = parent
	return nil
}

// TransformFrame returns the relative Pose between two frames
func (sfs *simpleFrameSystem) transformFrameFromParent(positions map[string][]Input, srcFrame, srcParent, dstFrame Frame) (spatial.Pose, error) {
	var err error
	if srcFrame == nil {
		return nil, errors.New("source frame is nil")
	}
	if dstFrame == nil {
		return nil, errors.New("target frame is nil")
	}
	// check if frames are in system. It is allowed for the src frame to be an anonymous frame not in the system, so
	// long as its parent IS in the system.
	if srcParent != nil && !sfs.frameExists(srcParent.Name()) {
		return nil, fmt.Errorf("source frame parent %s not found in FrameSystem", srcParent.Name())
	}
	if !sfs.frameExists(dstFrame.Name()) {
		return nil, fmt.Errorf("target frame %s not found in FrameSystem", dstFrame.Name())
	}
	// If parent is nil, that means srcFrame is the world frame, which has no parent.
	fromParentTransform := spatial.NewZeroPose()
	if srcParent != nil {
		// get source parent to world transform
		fromParentTransform, err = sfs.composeTransforms(srcParent, positions) // returns source to world transform
		if err != nil && fromParentTransform == nil {
			return nil, err
		}
	}
	// get world to target transform
	toTargetTransform, err := sfs.composeTransforms(dstFrame, positions) // returns target to world transform
	if err != nil && toTargetTransform == nil {
		return nil, err
	}
	toTargetTransform = spatial.Invert(toTargetTransform)
	// transform from source to world, world to target
	srcTransform, err := poseFromPositions(srcFrame, positions)
	if err != nil && srcTransform == nil {
		return nil, err
	}
	fullTransform := spatial.Compose(spatial.Compose(toTargetTransform, fromParentTransform), srcTransform)
	return fullTransform, err
}

// TransformFrame takes in a source and destination frame, and returns the pose from the first to the second. Positions
// is a map of inputs for any frames with non-zero DOF, with slices of inputs keyed to the frame name.
func (sfs *simpleFrameSystem) TransformFrame(positions map[string][]Input, srcFrame, dstFrame Frame) (spatial.Pose, error) {
	if !sfs.frameExists(srcFrame.Name()) {
		return nil, fmt.Errorf("source frame %s not found in FrameSystem", srcFrame.Name())
	}
	return sfs.transformFrameFromParent(positions, srcFrame, sfs.parents[srcFrame], dstFrame)
}

// TransformPoint takes in a point with respect to a source Frame, and outputs the point coordinates with respect to
// the target Frame. Positions is a map of inputs for any frames with non-zero DOF, with slices of inputs keyed to the frame name.
func (sfs *simpleFrameSystem) TransformPoint(positions map[string][]Input, point r3.Vector, srcFrame, dstFrame Frame) (r3.Vector, error) {
	// Turn point into an anonymous Frame
	pointFrame, err := FrameFromPoint("", point)
	if err != nil {
		return r3.Vector{}, err
	}
	// do Transform
	fullTransform, err := sfs.transformFrameFromParent(positions, pointFrame, srcFrame, dstFrame)
	if err != nil {
		return r3.Vector{}, err
	}
	return fullTransform.Point(), nil
}

// TransformPose takes in a pose with respect to a source Frame, and outputs the pose with respect to the target Frame.
// Positions is a map of inputs for any frames with non-zero DOF, with slices of inputs keyed to the frame name.
func (sfs *simpleFrameSystem) TransformPose(positions map[string][]Input, pose spatial.Pose, srcFrame, dstFrame Frame) (spatial.Pose, error) {
	poseFrame, err := NewStaticFrame("", pose)
	if err != nil {
		return nil, err
	}
	return sfs.transformFrameFromParent(positions, poseFrame, srcFrame, dstFrame)
}

// Name returns the name of the simpleFrameSystem
func (sfs *simpleFrameSystem) Name() string {
	return sfs.name
}

// compose the quaternions from the input frame to the world frame
func (sfs *simpleFrameSystem) composeTransforms(frame Frame, positions map[string][]Input) (spatial.Pose, error) {
	q := spatial.NewZeroPose() // empty initial dualquat
	var errAll error
	for sfs.parents[frame] != nil { // stop once you reach world node
		// Transform() gives FROM q TO parent. Add new transforms to the left.
		pose, err := poseFromPositions(frame, positions)
		if err != nil && pose == nil {
			return nil, err
		}
		multierr.AppendInto(&errAll, err)
		q = spatial.Compose(pose, q)
		frame = sfs.parents[frame]
	}
	return q, errAll
}

// AddIntoFrameSystem will combine two frame systems together, placing the world of sfs at the given offset from fs1s.
// This is necessary when dynamically building systems of robots, or mutating a robot after it has already been initialized.
// For example, two independent rovers, each with their own frame system, need to now know where they are in relation to each other and
// need to have their frame systems combined.
func (sfs *simpleFrameSystem) AddIntoFrameSystem(fs1 FrameSystem, offset Frame) error {

	offsetFrame := fs1.GetFrame(offset.Name())
	if offsetFrame == nil {
		return fmt.Errorf("offset frame not in fs1 %s", offset.Name())
	}

	var traceParent func(Frame, Frame) error
	traceParent = func(frame, parent Frame) error {
		delete(sfs.parents, frame)

		// Deleting from a map as we iterate through it is OK and safe to do in Go
		delete(sfs.parents, frame)
		if parent.Name() == World {
			parent = offsetFrame
		}
		if fs1.GetFrame(frame.Name()) != nil {
			return fmt.Errorf("frame systems have conflicting frame name %s", frame.Name())
		}
		if fs1.GetFrame(parent.Name()) == nil {
			// Parent not yet added, need to add in order
			err := traceParent(parent, sfs.parents[parent])
			if err != nil {
				return err
			}
		}
		return fs1.AddFrame(frame, parent)
	}

	// Go through sfs, and reset the parent of any relevant frames from world to the new offset
	for frame, parent := range sfs.parents {
		err := traceParent(frame, parent)
		if err != nil {
			return err
		}
	}
	return nil
}

// DivideFrameSystem will take a frame system and a frame in that system, and return two frame systems- one being rooted
// at the given frame and containing all descendents of it, the other with the original world with the frame and its
// descendents removed. For example, if there is a frame system with two independent rovers, and one rover goes offline,
// A user could divide the frame system to remove the offline rover and have the rest of the frame system unaffected.
func (sfs *simpleFrameSystem) DivideFrameSystem(newRoot Frame) (FrameSystem, error) {
	newWorld := NewZeroStaticFrame(World)
	newFS := &simpleFrameSystem{newRoot.Name() + "_FS", newWorld, map[string]Frame{}, map[Frame]Frame{}}

	rootFrame := sfs.GetFrame(newRoot.Name())
	if rootFrame == nil {
		return nil, fmt.Errorf("newRoot frame not in fs %s", newRoot.Name())
	}

	delete(sfs.frames, newRoot.Name())
	delete(sfs.parents, newRoot)

	var traceParent func(Frame, Frame) bool
	traceParent = func(frame, parent Frame) bool {
		// Determine to which frame system this frame and its parent should be added
		if parent == sfs.World() {
			// keep in sfs
			return false
		} else if parent == newRoot || newFS.frameExists(parent.Name()) {
			return true
		}
		return traceParent(parent, sfs.parents[parent])
	}

	// Deleting from a map as we iterate through it is OK and safe to do in Go
	for frame, parent := range sfs.parents {
		addNew := false
		if parent == newRoot {
			parent = newWorld
			addNew = true
		} else {
			addNew = traceParent(frame, parent)
		}
		if addNew {
			newFS.frames[frame.Name()] = frame
			newFS.parents[frame] = parent
		}
	}

	sfs.RemoveFrame(rootFrame)

	return newFS, nil
}

// StartPositions returns a zeroed input map ensuring all frames have inputs
func StartPositions(fs FrameSystem) map[string][]Input {
	positions := make(map[string][]Input)
	for _, fn := range fs.FrameNames() {
		frame := fs.GetFrame(fn)
		if frame != nil {
			positions[fn] = make([]Input, len(frame.DoF()))
		}
	}
	return positions
}

func poseFromPositions(frame Frame, positions map[string][]Input) (spatial.Pose, error) {
	// Get frame inputs if necessary
	var input []Input
	if len(frame.DoF()) > 0 {
		if _, ok := positions[frame.Name()]; !ok {
			return nil, fmt.Errorf("no positions provided for frame with name %s", frame.Name())
		}
		input = positions[frame.Name()]
	}
	return frame.Transform(input)
}<|MERGE_RESOLUTION|>--- conflicted
+++ resolved
@@ -21,11 +21,7 @@
 	GetFrame(name string) Frame
 	AddFrame(frame, parent Frame) error
 	RemoveFrame(frame Frame)
-<<<<<<< HEAD
-	TraceFrame(frame Frame) ([]Frame, error)
-=======
 	TracebackFrame(frame Frame) ([]Frame, error)
->>>>>>> 10bd068b
 	TransformFrame(positions map[string][]Input, srcFrame, endFrame Frame) (spatial.Pose, error)
 	TransformPoint(positions map[string][]Input, point r3.Vector, srcFrame, endFrame Frame) (r3.Vector, error)
 	TransformPose(positions map[string][]Input, pose spatial.Pose, srcFrame, endFrame Frame) (spatial.Pose, error)
@@ -87,26 +83,16 @@
 	return sfs.frames[name]
 }
 
-<<<<<<< HEAD
-// TraceFrame traces the parentage of the given frame up to the world, and returns the full list of frames in between.
-// The list will include both the query frame and the world frame.
-func (sfs *simpleFrameSystem) TraceFrame(query Frame) ([]Frame, error) {
-=======
 // TracebackFrame traces the parentage of the given frame up to the world, and returns the full list of frames in between.
 // The list will include both the query frame and the world frame.
 func (sfs *simpleFrameSystem) TracebackFrame(query Frame) ([]Frame, error) {
->>>>>>> 10bd068b
 	if !sfs.frameExists(query.Name()) {
 		return nil, fmt.Errorf("frame with name %q not in frame system", query.Name())
 	}
 	if query == sfs.world {
 		return []Frame{query}, nil
 	}
-<<<<<<< HEAD
-	parents, err := sfs.TraceFrame(sfs.parents[query])
-=======
 	parents, err := sfs.TracebackFrame(sfs.parents[query])
->>>>>>> 10bd068b
 	if err != nil {
 		return nil, err
 	}
