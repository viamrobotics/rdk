package referenceframe

import (
	"encoding/json"
	"errors"

	"github.com/edaniels/golog"
	"go.uber.org/multierr"
	pb "go.viam.com/api/robot/v1"
	"go.viam.com/utils/protoutils"

	spatial "go.viam.com/rdk/spatialmath"
)

// World is the string "world", but made into an exported constant.
const World = "world"

// FrameSystem represents a tree of frames connected to each other, allowing for transformations between any two frames.
type FrameSystem interface {
	// Name returns the name of this FrameSystem
	Name() string

	// World returns the frame corresponding to the root of the FrameSystem, from which other frames are defined with respect to
	World() Frame

	// FrameNames returns the names of all of the frames that exist in the FrameSystem
	FrameNames() []string

	// Frame returns the Frame in the FrameSystem corresponding to
	Frame(name string) Frame

	// AddFrame inserts a given Frame into the FrameSystem as a child of the parent Frame
	AddFrame(frame, parent Frame) error

	// RemoveFrame removes the given Frame from the FrameSystem
	RemoveFrame(frame Frame)

	// TracebackFrame traces the parentage of the given frame up to the world, and returns the full list of frames in between.
	// The list will include both the query frame and the world referenceframe
	TracebackFrame(frame Frame) ([]Frame, error)

	// Parent returns the parent Frame for the given Frame in the FrameSystem
	Parent(frame Frame) (Frame, error)

	// Transform takes in a Transformable object and destination frame, and returns the pose from the first to the second. Positions
	// is a map of inputs for any frames with non-zero DOF, with slices of inputs keyed to the frame name.
	Transform(positions map[string][]Input, object Transformable, dst string) (Transformable, error)

	// FrameSystemSubset will take a frame system and a frame in that system, and return a new frame system rooted
	// at the given frame and containing all descendents of it. The original frame system is unchanged.
	FrameSystemSubset(newRoot Frame) (FrameSystem, error)

	// DivideFrameSystem will take a frame system and a frame in that system, and return a new frame system rooted
	// at the given frame and containing all descendents of it, while the original has the frame and its
	// descendents removed.
	DivideFrameSystem(newRoot Frame) (FrameSystem, error)

	// MergeFrameSystem combines two frame systems together, placing the world of systemToMerge at the attachTo frame in the frame system
	MergeFrameSystem(systemToMerge FrameSystem, attachTo Frame) error
}

// FrameSystemPart is used to collect all the info need from a named robot part to build the frame node in a frame system.
// FrameConfig gives the frame's location relative to parent,
// and ModelFrame is an optional ModelJSON that describes the internal kinematics of the robot part.
type FrameSystemPart struct {
	FrameConfig *LinkInFrame
	ModelFrame  Model
}

// simpleFrameSystem implements FrameSystem. It is a simple tree graph.
type simpleFrameSystem struct {
	name    string
	world   Frame // separate from the map of frames so it can be detached easily
	frames  map[string]Frame
	parents map[Frame]Frame
}

// NewEmptySimpleFrameSystem creates a graph of Frames that have.
func NewEmptySimpleFrameSystem(name string) FrameSystem {
	worldFrame := NewZeroStaticFrame(World)
	return &simpleFrameSystem{name, worldFrame, map[string]Frame{}, map[Frame]Frame{}}
}

// World returns the base world referenceframe.
func (sfs *simpleFrameSystem) World() Frame {
	return sfs.world
}

// Parent returns the parent frame of the input referenceframe. nil if input is World.
func (sfs *simpleFrameSystem) Parent(frame Frame) (Frame, error) {
	if !sfs.frameExists(frame.Name()) {
		return nil, NewFrameMissingError(frame.Name())
	}
	if parent := sfs.parents[frame]; parent != nil {
		return parent, nil
	}
	return nil, NewParentFrameMissingError()
}

// frameExists is a helper function to see if a frame with a given name already exists in the system.
func (sfs *simpleFrameSystem) frameExists(name string) bool {
	if name == World {
		return true
	}
	if _, ok := sfs.frames[name]; ok {
		return true
	}
	return false
}

// RemoveFrame will delete the given frame and all descendents from the frame system if it exists.
func (sfs *simpleFrameSystem) RemoveFrame(frame Frame) {
	delete(sfs.frames, frame.Name())
	delete(sfs.parents, frame)

	// Remove all descendents
	for f, parent := range sfs.parents {
		if parent == frame {
			sfs.RemoveFrame(f)
		}
	}
}

// Frame returns the frame given the name of the referenceframe. Returns nil if the frame is not found.
func (sfs *simpleFrameSystem) Frame(name string) Frame {
	if !sfs.frameExists(name) {
		return nil
	}
	if name == World {
		return sfs.world
	}
	return sfs.frames[name]
}

// TracebackFrame traces the parentage of the given frame up to the world, and returns the full list of frames in between.
// The list will include both the query frame and the world referenceframe, and is ordered from query to world.
func (sfs *simpleFrameSystem) TracebackFrame(query Frame) ([]Frame, error) {
	if !sfs.frameExists(query.Name()) {
		return nil, NewFrameMissingError(query.Name())
	}
	if query == sfs.world {
		return []Frame{query}, nil
	}
	parents, err := sfs.TracebackFrame(sfs.parents[query])
	if err != nil {
		return nil, err
	}
	return append([]Frame{query}, parents...), nil
}

// FrameNames returns the list of frame names registered in the frame system.
func (sfs *simpleFrameSystem) FrameNames() []string {
	var frameNames []string
	for k := range sfs.frames {
		frameNames = append(frameNames, k)
	}
	return frameNames
}

// AddFrame sets an already defined Frame into the system.
func (sfs *simpleFrameSystem) AddFrame(frame, parent Frame) error {
	// check to see if parent is in system
	if parent == nil {
		return NewParentFrameMissingError()
	}

	if !sfs.frameExists(parent.Name()) {
		return NewFrameMissingError(parent.Name())
	}

	// check if frame with that name is already in system
	if sfs.frameExists(frame.Name()) {
		return NewFrameAlreadyExistsError(frame.Name())
	}

	// add to frame system
	sfs.frames[frame.Name()] = frame
	sfs.parents[frame] = parent
	return nil
}

// Transform takes in a Transformable object and destination frame, and returns the pose from the first to the second. Positions
// is a map of inputs for any frames with non-zero DOF, with slices of inputs keyed to the frame name.
func (sfs *simpleFrameSystem) Transform(positions map[string][]Input, object Transformable, dst string) (Transformable, error) {
	src := object.Parent()
	if src == dst {
		return object, nil
	}
	if !sfs.frameExists(src) {
		return nil, NewFrameMissingError(src)
	}
	srcFrame := sfs.Frame(src)
	if !sfs.frameExists(dst) {
		return nil, NewFrameMissingError(dst)
	}

	var tfParent *PoseInFrame
	var err error
	if _, ok := object.(*GeometriesInFrame); ok && src != World {
		// We don't want to apply the final transformation when that is taken care of by the geometries
		// This has to do with the way we decided to tie geometries to frames for ease of defining them in the model_json file
		// A frame is assigned a pose and a geometry and the two are not coupled together. This way you do can define everything relative
		// to the parent frame. So geometries are tied to the frame they are assigned to but we do not want to actually transform them
		// along the final transformation.
		tfParent, err = sfs.transformFromParent(positions, sfs.parents[srcFrame], sfs.Frame(dst))
	} else {
		tfParent, err = sfs.transformFromParent(positions, srcFrame, sfs.Frame(dst))
	}
	if err != nil {
		return nil, err
	}
	return object.Transform(tfParent), nil
}

// Name returns the name of the simpleFrameSystem.
func (sfs *simpleFrameSystem) Name() string {
	return sfs.name
}

// MergeFrameSystem will combine two frame systems together, placing the world of systemToMerge at the "attachTo" frame in sfs.
// The frame where systemToMerge will be attached to must already exist within sfs, so should be added before Merge happens.
// Merging is necessary when including remote robots, dynamically building systems of robots, or mutating a robot after it
// has already been initialized. For example, two independent rovers, each with their own frame system, need to now know where
// they are in relation to each other and need to have their frame systems combined.
func (sfs *simpleFrameSystem) MergeFrameSystem(systemToMerge FrameSystem, attachTo Frame) error {
	attachFrame := sfs.Frame(attachTo.Name())
	if attachFrame == nil {
		return NewFrameMissingError(attachTo.Name())
	}

	// make a map where the parent frame is the key and the slice of children frames is the value
	childrenMap := map[Frame][]Frame{}
	for _, name := range systemToMerge.FrameNames() {
		child := systemToMerge.Frame(name)
		parent, err := systemToMerge.Parent(child)
		if err != nil {
			if errors.Is(err, NewParentFrameMissingError()) {
				continue
			}
			return err
		}
		childrenMap[parent] = append(childrenMap[parent], child)
	}

	// add every frame from systemToMerge to the base frame system.
	queue := []Frame{systemToMerge.World()}
	for len(queue) != 0 {
		parent := queue[0]
		queue = queue[1:]
		children := childrenMap[parent]
		for _, c := range children {
			queue = append(queue, c)
			if parent == systemToMerge.World() {
				err := sfs.AddFrame(c, attachFrame) // attach c to the attachFrame
				if err != nil {
					return err
				}
			} else {
				err := sfs.AddFrame(c, parent)
				if err != nil {
					return err
				}
			}
		}
	}
	return nil
}

// FrameSystemSubset will take a frame system and a frame in that system, and return a new frame system rooted
// at the given frame and containing all descendents of it. The original frame system is unchanged.
func (sfs *simpleFrameSystem) FrameSystemSubset(newRoot Frame) (FrameSystem, error) {
	newWorld := NewZeroStaticFrame(World)
	newFS := &simpleFrameSystem{newRoot.Name() + "_FS", newWorld, map[string]Frame{}, map[Frame]Frame{}}

	rootFrame := sfs.Frame(newRoot.Name())
	if rootFrame == nil {
		return nil, NewFrameMissingError(newRoot.Name())
	}
	newFS.frames[newRoot.Name()] = newRoot
	newFS.parents[newRoot] = newWorld

	var traceParent func(Frame) bool
	traceParent = func(parent Frame) bool {
		// Determine to which frame system this frame and its parent should be added
		if parent == sfs.World() {
			// keep in sfs
			return false
		} else if parent == newRoot || newFS.frameExists(parent.Name()) {
			return true
		}
		return traceParent(sfs.parents[parent])
	}

	// Deleting from a map as we iterate through it is OK and safe to do in Go
	for frame, parent := range sfs.parents {
		var addNew bool
		if parent == newRoot {
			addNew = true
		} else {
			addNew = traceParent(parent)
		}
		if addNew {
			newFS.frames[frame.Name()] = frame
			newFS.parents[frame] = parent
		}
	}

	return newFS, nil
}

// DivideFrameSystem will take a frame system and a frame in that system, and return a new frame system rooted
// at the given frame and containing all descendents of it, while the original has the frame and its
// descendents removed. For example, if there is a frame system with two independent rovers, and one rover goes offline,
// A user could divide the frame system to remove the offline rover and have the rest of the frame system unaffected.
func (sfs *simpleFrameSystem) DivideFrameSystem(newRoot Frame) (FrameSystem, error) {
	newFS, err := sfs.FrameSystemSubset(newRoot)
	if err != nil {
		return nil, err
	}
	sfs.RemoveFrame(newRoot)
	return newFS, nil
}

func (sfs *simpleFrameSystem) getFrameToWorldTransform(inputMap map[string][]Input, src Frame) (spatial.Pose, error) {
	if !sfs.frameExists(src.Name()) {
		return nil, NewFrameMissingError(src.Name())
	}

	// If src is nil it is interpreted as the world frame
	var err error
	srcToWorld := spatial.NewZeroPose()
	if src != nil {
		srcToWorld, err = sfs.composeTransforms(src, inputMap)
		if err != nil && srcToWorld == nil {
			return nil, err
		}
	}
	return srcToWorld, err
}

// Returns the relative pose between the parent and the destination frame.
func (sfs *simpleFrameSystem) transformFromParent(inputMap map[string][]Input, src, dst Frame) (*PoseInFrame, error) {
	// catch all errors together to allow for hypothetical calculations that result in errors
	var errAll error
	dstToWorld, err := sfs.getFrameToWorldTransform(inputMap, dst)
	multierr.AppendInto(&errAll, err)
	srcToWorld, err := sfs.getFrameToWorldTransform(inputMap, src)
	multierr.AppendInto(&errAll, err)
	if errAll != nil && (dstToWorld == nil || srcToWorld == nil) {
		return nil, errAll
	}

	// transform from source to world, world to target parent
	return NewPoseInFrame(dst.Name(), spatial.Compose(spatial.PoseInverse(dstToWorld), srcToWorld)), nil
}

// compose the quaternions from the input frame to the world referenceframe.
func (sfs *simpleFrameSystem) composeTransforms(frame Frame, inputMap map[string][]Input) (spatial.Pose, error) {
	q := spatial.NewZeroPose() // empty initial dualquat
	var errAll error
	for sfs.parents[frame] != nil { // stop once you reach world node
		inputs, err := frame.InputFromMap(inputMap)
		if err != nil {
			return nil, err
		}

		// Transform() gives FROM q TO parent. Add new transforms to the left.
		pose, err := frame.Transform(inputs)
		if err != nil && pose == nil {
			return nil, err
		}
		multierr.AppendInto(&errAll, err)
		q = spatial.Compose(pose, q)
		frame = sfs.parents[frame]
	}
	return q, errAll
<<<<<<< HEAD
=======
}

// StartPositions returns a zeroed input map ensuring all frames have inputs.
func StartPositions(fs FrameSystem) map[string][]Input {
	positions := make(map[string][]Input)
	for _, fn := range fs.FrameNames() {
		frame := fs.Frame(fn)
		if frame != nil {
			positions[fn] = make([]Input, len(frame.DoF()))
		}
	}
	return positions
}

// ToProtobuf turns all the interfaces into serializable types.
func (part *FrameSystemPart) ToProtobuf() (*pb.FrameSystemConfig, error) {
	if part.FrameConfig == nil {
		return nil, ErrNoModelInformation
	}
	linkFrame, err := LinkInFrameToTransformProtobuf(part.FrameConfig)
	if err != nil {
		return nil, err
	}
	var modelJSON map[string]interface{}
	if part.ModelFrame != nil {
		bytes, err := part.ModelFrame.MarshalJSON()
		if err != nil {
			return nil, err
		}
		err = json.Unmarshal(bytes, &modelJSON)
		if err != nil {
			return nil, err
		}
	}
	kinematics, err := protoutils.StructToStructPb(modelJSON)
	if err != nil {
		return nil, err
	}
	return &pb.FrameSystemConfig{
		Frame:      linkFrame,
		Kinematics: kinematics,
	}, nil
}

// ProtobufToFrameSystemPart takes a protobuf object and transforms it into a FrameSystemPart.
func ProtobufToFrameSystemPart(fsc *pb.FrameSystemConfig) (*FrameSystemPart, error) {
	frameConfig, err := LinkInFrameFromTransformProtobuf(fsc.Frame)
	if err != nil {
		return nil, err
	}
	part := &FrameSystemPart{
		FrameConfig: frameConfig,
	}

	if len(fsc.Kinematics.AsMap()) > 0 {
		modelBytes, err := json.Marshal(fsc.Kinematics.AsMap())
		if err != nil {
			return nil, err
		}
		modelFrame, err := UnmarshalModelJSON(modelBytes, frameConfig.Name())
		if err != nil {
			if errors.Is(err, ErrNoModelInformation) {
				return part, nil
			}
			return nil, err
		}
		part.ModelFrame = modelFrame
	}
	return part, nil
}

// LinkInFrameToFrameSystemPart creates a FrameSystem part out of a PoseInFrame.
func LinkInFrameToFrameSystemPart(transform *LinkInFrame) (*FrameSystemPart, error) {
	if transform.Name() == "" || transform.Parent() == "" {
		return nil, ErrEmptyStringFrameName
	}
	part := &FrameSystemPart{
		FrameConfig: transform,
	}
	return part, nil
}

// CreateFramesFromPart will gather the frame information and build the frames from the given robot part.
func CreateFramesFromPart(part *FrameSystemPart, logger golog.Logger) (Frame, Frame, error) {
	if part == nil || part.FrameConfig == nil {
		return nil, nil, errors.New("config for FrameSystemPart is nil")
	}
	var modelFrame Frame
	var err error
	// use identity frame if no model frame defined
	if part.ModelFrame == nil {
		modelFrame = NewZeroStaticFrame(part.FrameConfig.Name())
	} else {
		part.ModelFrame.ChangeName(part.FrameConfig.Name())
		modelFrame = part.ModelFrame
	}
	// staticOriginFrame defines a change in origin from the parent part.
	// If it is empty, the new frame will have the same origin as the parent.
	staticOriginName := part.FrameConfig.Name() + "_origin"
	// By default, this
	originFrame, err := part.FrameConfig.ToStaticFrame(staticOriginName)
	if err != nil {
		return nil, nil, err
	}
	staticOriginFrame, ok := originFrame.(*staticFrame)
	if !ok {
		return nil, nil, errors.New("failed to cast originFrame to a static frame")
	}
	// Since the geometry of a frame system part is intended to be located at the origin of the model frame, we place it post-transform
	// in the "_origin" static frame
	return modelFrame, &tailGeometryStaticFrame{staticOriginFrame}, nil
}

func poseFromPositions(frame Frame, positions map[string][]Input) (spatial.Pose, error) {
	inputs, err := GetFrameInputs(frame, positions)
	if err != nil {
		return nil, err
	}
	return frame.Transform(inputs)
>>>>>>> 7a53e336
}<|MERGE_RESOLUTION|>--- conflicted
+++ resolved
@@ -374,8 +374,6 @@
 		frame = sfs.parents[frame]
 	}
 	return q, errAll
-<<<<<<< HEAD
-=======
 }
 
 // StartPositions returns a zeroed input map ensuring all frames have inputs.
@@ -487,13 +485,4 @@
 	// Since the geometry of a frame system part is intended to be located at the origin of the model frame, we place it post-transform
 	// in the "_origin" static frame
 	return modelFrame, &tailGeometryStaticFrame{staticOriginFrame}, nil
-}
-
-func poseFromPositions(frame Frame, positions map[string][]Input) (spatial.Pose, error) {
-	inputs, err := GetFrameInputs(frame, positions)
-	if err != nil {
-		return nil, err
-	}
-	return frame.Transform(inputs)
->>>>>>> 7a53e336
 }