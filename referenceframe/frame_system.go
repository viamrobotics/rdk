package referenceframe

import (
	"errors"
	"fmt"

	"github.com/golang/geo/r3"
	"go.uber.org/multierr"

	spatial "go.viam.com/core/spatialmath"
)

// World is the string "world", but made into an exported constant
const World = "world"

// FrameSystem represents a tree of frames connected to each other, allowing for transformations between any two frames.
type FrameSystem interface {
	Name() string // return the name of this frame system
	World() Frame
	FrameNames() []string
	GetFrame(name string) Frame
	AddFrame(frame, parent Frame) error
	RemoveFrame(frame Frame)
	TracebackFrame(frame Frame) ([]Frame, error)
	Parent(frame Frame) (Frame, error)

	// TransformFrame takes in a source and destination frame, and returns the pose from the first to the second. Positions
	// is a map of inputs for any frames with non-zero DOF, with slices of inputs keyed to the frame name.
	TransformFrame(positions map[string][]Input, srcFrame, dstFrame Frame) (spatial.Pose, error)
	VolumeFrame(positions map[string][]Input, srcFrame, dstFrame Frame) (map[string]spatial.Volume, error)
	TransformPoint(positions map[string][]Input, point r3.Vector, srcFrame, dstFrame Frame) (r3.Vector, error)

	// TransformPose takes in a pose with respect to a source Frame, and outputs the pose with respect to the target Frame.
	// Positions is a map of inputs for any frames with non-zero DOF, with slices of inputs keyed to the frame name.
	// We the inputs tells us how to walk back from the input pose to the target pose
	TransformPose(positions map[string][]Input, pose spatial.Pose, srcFrame, dstFrame Frame) (spatial.Pose, error)

	DivideFrameSystem(newRoot Frame) (FrameSystem, error)
	MergeFrameSystem(systemToMerge FrameSystem, attachTo Frame) error
}

// simpleFrameSystem implements FrameSystem. It is a simple tree graph.
type simpleFrameSystem struct {
	name    string
	world   Frame // separate from the map of frames so it can be detached easily
	frames  map[string]Frame
	parents map[Frame]Frame
}

// NewEmptySimpleFrameSystem creates a graph of Frames that have
func NewEmptySimpleFrameSystem(name string) FrameSystem {
	worldFrame := NewZeroStaticFrame(World)
	return &simpleFrameSystem{name, worldFrame, map[string]Frame{}, map[Frame]Frame{}}
}

// World returns the base world frame
func (sfs *simpleFrameSystem) World() Frame {
	return sfs.world
}

// Parent returns the parent frame of the input frame. nil if input is World.
func (sfs *simpleFrameSystem) Parent(frame Frame) (Frame, error) {
	if !sfs.frameExists(frame.Name()) {
		return nil, fmt.Errorf("frame with name %q not in frame system", frame.Name())
	}
	if frame == sfs.world {
		return nil, nil
	}
	return sfs.parents[frame], nil
}

// frameExists is a helper function to see if a frame with a given name already exists in the system.
func (sfs *simpleFrameSystem) frameExists(name string) bool {
	if name == World {
		return true
	}
	if _, ok := sfs.frames[name]; ok {
		return true
	}
	return false
}

// RemoveFrame will delete the given frame and all descendents from the frame system if it exists.
func (sfs *simpleFrameSystem) RemoveFrame(frame Frame) {
	delete(sfs.frames, frame.Name())
	delete(sfs.parents, frame)

	// Remove all descendents
	for f, parent := range sfs.parents {
		if parent == frame {
			sfs.RemoveFrame(f)
		}
	}
}

// GetFrame returns the frame given the name of the frame. Returns nil if the frame is not found.
func (sfs *simpleFrameSystem) GetFrame(name string) Frame {
	if !sfs.frameExists(name) {
		return nil
	}
	if name == World {
		return sfs.world
	}
	return sfs.frames[name]
}

// TracebackFrame traces the parentage of the given frame up to the world, and returns the full list of frames in between.
// The list will include both the query frame and the world frame.
func (sfs *simpleFrameSystem) TracebackFrame(query Frame) ([]Frame, error) {
	if !sfs.frameExists(query.Name()) {
		return nil, fmt.Errorf("frame with name %q not in frame system", query.Name())
	}
	if query == sfs.world {
		return []Frame{query}, nil
	}
	parents, err := sfs.TracebackFrame(sfs.parents[query])
	if err != nil {
		return nil, err
	}
	return append([]Frame{query}, parents...), nil
}

// FrameNames returns the list of frame names registered in the frame system
func (sfs *simpleFrameSystem) FrameNames() []string {
	var frameNames []string
	for k := range sfs.frames {
		frameNames = append(frameNames, k)
	}
	return frameNames
}

func (sfs *simpleFrameSystem) checkName(name string, parent Frame) error {
	if parent == nil {
		return errors.New("parent frame is nil")
	}
	// check to see if parent is in system
	if !sfs.frameExists(parent.Name()) {
		return fmt.Errorf("parent frame with name %q not in frame system", parent.Name())
	}
	// check if frame with that name is already in system
	if sfs.frameExists(name) {
		return fmt.Errorf("frame with name %q already in frame system", name)
	}
	return nil
}

// AddFrame sets an already defined Frame into the system.
func (sfs *simpleFrameSystem) AddFrame(frame, parent Frame) error {
	err := sfs.checkName(frame.Name(), parent)
	if err != nil {
		return err
	}
	sfs.frames[frame.Name()] = frame
	sfs.parents[frame] = parent
	return nil
}

// TransformFrame takes in a source and destination frame, and returns the pose from the first to the second. Positions
// is a map of inputs for any frames with non-zero DOF, with slices of inputs keyed to the frame name.
func (sfs *simpleFrameSystem) TransformFrame(positions map[string][]Input, srcFrame, dstFrame Frame) (spatial.Pose, error) {
	if !sfs.frameExists(srcFrame.Name()) {
		return nil, fmt.Errorf("source frame %s not found in FrameSystem", srcFrame.Name())
	}
	return sfs.transformFromParent(positions, srcFrame, sfs.parents[srcFrame], dstFrame)
}

<<<<<<< HEAD
// VolumeFrame takes in a source and destination frame and returns the volumes from the srcFrame in the reference
// frame of the the second, in the form of a mapping between the name of the frame and its volume, and including any
// intermediate frames if they exist. Positions is a map of inputs for any frames with non-zero DOF, with slices of
// inputs keyed to the frame name.
func (sfs *simpleFrameSystem) VolumeFrame(positions map[string][]Input, srcFrame, dstFrame Frame) (map[string]spatial.Volume, error) {
=======
// VerboseTransformFrame takes in a source and destination frame and returns the VerboseTransformation from the first
// to the second, in the form of a mapping between the name of the frame and its pose, and including any intermediate
// frames if they exist. Positions is a map of inputs for any frames with non-zero DOF, with slices of inputs keyed to
// the frame name.
func (sfs *simpleFrameSystem) VerboseTransformFrame(
	positions map[string][]Input,
	srcFrame, dstFrame Frame,
) (map[string]spatial.Pose, error) {
>>>>>>> b5e5c474
	if !sfs.frameExists(srcFrame.Name()) {
		return nil, fmt.Errorf("source frame %s not found in FrameSystem", srcFrame.Name())
	}
	return sfs.volumeFromParent(positions, srcFrame, sfs.parents[srcFrame], dstFrame)
}

// TransformPoint takes in a point with respect to a source Frame, and outputs the point coordinates with respect to
// the target Frame. Positions is a map of inputs for any frames with non-zero DOF, with slices of inputs keyed to the frame name.
func (sfs *simpleFrameSystem) TransformPoint(positions map[string][]Input, point r3.Vector, srcFrame, dstFrame Frame) (r3.Vector, error) {
	// Turn point into an anonymous Frame
	pointFrame, err := FrameFromPoint("", point)
	if err != nil {
		return r3.Vector{}, err
	}
	// do Transform
	tf, err := sfs.transformFromParent(positions, pointFrame, srcFrame, dstFrame)
	if err != nil {
		return r3.Vector{}, err
	}
	return tf.Point(), nil
}

func (sfs *simpleFrameSystem) TransformPose(
	positions map[string][]Input,
	pose spatial.Pose,
	srcFrame, dstFrame Frame,
) (spatial.Pose, error) {
	poseFrame, err := NewStaticFrame("", pose)
	if err != nil {
		return nil, err
	}
	tf, err := sfs.transformFromParent(positions, poseFrame, srcFrame, dstFrame)
	return tf, err
}

// Name returns the name of the simpleFrameSystem
func (sfs *simpleFrameSystem) Name() string {
	return sfs.name
}

// MergeFrameSystem will combine two frame systems together, placing the world of systemToMerge at the "attachTo" frame in sfs.
// The frame where systemToMerge will be attached to must already exist within sfs, so should be added before Merge happens.
// Merging is necessary when including remote robots, dynamically building systems of robots, or mutating a robot after it
// has already been initialized. For example, two independent rovers, each with their own frame system, need to now know where
// they are in relation to each other and need to have their frame systems combined.
func (sfs *simpleFrameSystem) MergeFrameSystem(systemToMerge FrameSystem, attachTo Frame) error {

	attachFrame := sfs.GetFrame(attachTo.Name())
	if attachFrame == nil {
		return fmt.Errorf("frame to attach to, %q, not in target frame system %q", attachTo.Name(), sfs.Name())
	}

	// make a map where the parent frame is the key and the slice of children frames is the value
	childrenMap := map[Frame][]Frame{}
	for _, name := range systemToMerge.FrameNames() {
		child := systemToMerge.GetFrame(name)
		parent, err := systemToMerge.Parent(child)
		if err != nil {
			return err
		}
		childrenMap[parent] = append(childrenMap[parent], child)
	}
	// add every frame from systemToMerge to the base frame system.
	queue := []Frame{systemToMerge.World()}
	for len(queue) != 0 {
		parent := queue[0]
		queue = queue[1:]
		children := childrenMap[parent]
		for _, c := range children {
			queue = append(queue, c)
			if parent == systemToMerge.World() {
				err := sfs.AddFrame(c, attachFrame) // attach c to the attachFrame
				if err != nil {
					return err
				}
			} else {
				err := sfs.AddFrame(c, parent)
				if err != nil {
					return err
				}
			}
		}
	}
	return nil
}

// DivideFrameSystem will take a frame system and a frame in that system, and return two frame systems- one being rooted
// at the given frame and containing all descendents of it, the other with the original world with the frame and its
// descendents removed. For example, if there is a frame system with two independent rovers, and one rover goes offline,
// A user could divide the frame system to remove the offline rover and have the rest of the frame system unaffected.
func (sfs *simpleFrameSystem) DivideFrameSystem(newRoot Frame) (FrameSystem, error) {
	newWorld := NewZeroStaticFrame(World)
	newFS := &simpleFrameSystem{newRoot.Name() + "_FS", newWorld, map[string]Frame{}, map[Frame]Frame{}}

	rootFrame := sfs.GetFrame(newRoot.Name())
	if rootFrame == nil {
		return nil, fmt.Errorf("newRoot frame not in fs %s", newRoot.Name())
	}

	delete(sfs.frames, newRoot.Name())
	delete(sfs.parents, newRoot)

	var traceParent func(Frame, Frame) bool
	traceParent = func(frame, parent Frame) bool {
		// Determine to which frame system this frame and its parent should be added
		if parent == sfs.World() {
			// keep in sfs
			return false
		} else if parent == newRoot || newFS.frameExists(parent.Name()) {
			return true
		}
		return traceParent(parent, sfs.parents[parent])
	}

	// Deleting from a map as we iterate through it is OK and safe to do in Go
	for frame, parent := range sfs.parents {
		addNew := false
		if parent == newRoot {
			parent = newWorld
			addNew = true
		} else {
			addNew = traceParent(frame, parent)
		}
		if addNew {
			newFS.frames[frame.Name()] = frame
			newFS.parents[frame] = parent
		}
	}

	sfs.RemoveFrame(rootFrame)

	return newFS, nil
}

// StartPositions returns a zeroed input map ensuring all frames have inputs
func StartPositions(fs FrameSystem) map[string][]Input {
	positions := make(map[string][]Input)
	for _, fn := range fs.FrameNames() {
		frame := fs.GetFrame(fn)
		if frame != nil {
			positions[fn] = make([]Input, len(frame.DoF()))
		}
	}
	return positions
}

func (sfs *simpleFrameSystem) getSrcParentTransform(inputMap map[string][]Input, src, parent Frame) (spatial.Pose, error) {
	if src == nil {
		return nil, errors.New("source frame is nil")
	}

	// check if frames are in system. It is allowed for the src frame to be an anonymous frame not in the system, so
	// long as its parent IS in the system.
	if parent != nil && !sfs.frameExists(parent.Name()) {
		return nil, fmt.Errorf("source frame parent %s not found in FrameSystem", parent.Name())
	}

	// If parent is nil, that means srcFrame is the world frame, which has no parent.
	var err error
	fromParentTransform := spatial.NewZeroPose()
	if parent != nil {
		// get source parent to world transform
		fromParentTransform, err = sfs.composeTransforms(parent, inputMap) // returns source to world transform
		if err != nil && fromParentTransform == nil {
			return nil, err
		}
	}
	return fromParentTransform, err
}

func (sfs *simpleFrameSystem) getTargetParentTransform(inputMap map[string][]Input, target Frame) (spatial.Pose, error) {
	if target == nil {
		return nil, errors.New("target frame is nil")
	}
	if !sfs.frameExists(target.Name()) {
		return nil, fmt.Errorf("target frame %s not found in FrameSystem", target.Name())
	}

	// get world to target transform
	toTargetTransform, err := sfs.composeTransforms(target, inputMap) // returns target to world transform
	if err != nil && toTargetTransform == nil {
		return nil, err
	}
	return spatial.Invert(toTargetTransform), err
}

// Returns the relative pose between two frames
func (sfs *simpleFrameSystem) transformFromParent(inputMap map[string][]Input, src, srcParent, target Frame) (spatial.Pose, error) {
	// catch all errors together to for allow hypothetical calculations that result in errors
	var errAll error
	toTarget, err := sfs.getTargetParentTransform(inputMap, target)
	multierr.AppendInto(&errAll, err)
	fromParent, err := sfs.getSrcParentTransform(inputMap, src, srcParent)
	multierr.AppendInto(&errAll, err)
	pose, err := poseFromPositions(src, inputMap)
	multierr.AppendInto(&errAll, err)
	if errAll != nil && (toTarget == nil || fromParent == nil || pose == nil) {
		return nil, errAll
	}

	// transform from source to world, world to target
	return spatial.Compose(spatial.Compose(toTarget, fromParent), pose), errAll
}

<<<<<<< HEAD
// Returns the relative pose between two frames
func (sfs *simpleFrameSystem) volumeFromParent(inputMap map[string][]Input, src, srcParent, target Frame) (map[string]spatial.Volume, error) {
=======
// Returns the relative pose between two frames, or a map of name to relative pose, if the verbose option is specified
func (sfs *simpleFrameSystem) transformMapFromParent(
	inputMap map[string][]Input,
	src, srcParent, target Frame,
) (map[string]spatial.Pose, error) {
>>>>>>> b5e5c474
	toTarget, err := sfs.getTargetParentTransform(inputMap, target)
	if toTarget == nil && err != nil {
		return nil, err
	}
	fromParent, err := sfs.getSrcParentTransform(inputMap, src, srcParent)
	if fromParent == nil && err != nil {
		return nil, err
	}

	// transform from source to world, world to target
	vols, err := volumeFromPositions(src, inputMap)
	if err != nil && vols == nil {
		return nil, err
	}
	for _, vol := range vols {
		vol.Transform(spatial.Compose(toTarget, fromParent))
	}
	return vols, err
}

// compose the quaternions from the input frame to the world frame
func (sfs *simpleFrameSystem) composeTransforms(frame Frame, inputMap map[string][]Input) (spatial.Pose, error) {
	q := spatial.NewZeroPose() // empty initial dualquat
	var errAll error
	for sfs.parents[frame] != nil { // stop once you reach world node
		// Transform() gives FROM q TO parent. Add new transforms to the left.
		pose, err := poseFromPositions(frame, inputMap)
		if err != nil && pose == nil {
			return nil, err
		}
		multierr.AppendInto(&errAll, err)
		q = spatial.Compose(pose, q)
		frame = sfs.parents[frame]
	}
	return q, errAll
}

func getFrameInputs(frame Frame, inputMap map[string][]Input) ([]Input, error) {
	var input []Input
	// Get frame inputs if necessary
	if len(frame.DoF()) > 0 {
		if _, ok := inputMap[frame.Name()]; !ok {
			return nil, fmt.Errorf("no positions provided for frame with name %s", frame.Name())
		}
		input = inputMap[frame.Name()]
	}
	return input, nil
}

func poseFromPositions(frame Frame, positions map[string][]Input) (spatial.Pose, error) {
	inputs, err := getFrameInputs(frame, positions)
	if err != nil {
		return nil, err
	}
	return frame.Transform(inputs)
}

func volumeFromPositions(frame Frame, positions map[string][]Input) (map[string]spatial.Volume, error) {
	inputs, err := getFrameInputs(frame, positions)
	if err != nil {
		return nil, err
	}
	return frame.Volume(inputs)
}<|MERGE_RESOLUTION|>--- conflicted
+++ resolved
@@ -164,22 +164,11 @@
 	return sfs.transformFromParent(positions, srcFrame, sfs.parents[srcFrame], dstFrame)
 }
 
-<<<<<<< HEAD
 // VolumeFrame takes in a source and destination frame and returns the volumes from the srcFrame in the reference
 // frame of the the second, in the form of a mapping between the name of the frame and its volume, and including any
 // intermediate frames if they exist. Positions is a map of inputs for any frames with non-zero DOF, with slices of
 // inputs keyed to the frame name.
 func (sfs *simpleFrameSystem) VolumeFrame(positions map[string][]Input, srcFrame, dstFrame Frame) (map[string]spatial.Volume, error) {
-=======
-// VerboseTransformFrame takes in a source and destination frame and returns the VerboseTransformation from the first
-// to the second, in the form of a mapping between the name of the frame and its pose, and including any intermediate
-// frames if they exist. Positions is a map of inputs for any frames with non-zero DOF, with slices of inputs keyed to
-// the frame name.
-func (sfs *simpleFrameSystem) VerboseTransformFrame(
-	positions map[string][]Input,
-	srcFrame, dstFrame Frame,
-) (map[string]spatial.Pose, error) {
->>>>>>> b5e5c474
 	if !sfs.frameExists(srcFrame.Name()) {
 		return nil, fmt.Errorf("source frame %s not found in FrameSystem", srcFrame.Name())
 	}
@@ -384,16 +373,8 @@
 	return spatial.Compose(spatial.Compose(toTarget, fromParent), pose), errAll
 }
 
-<<<<<<< HEAD
 // Returns the relative pose between two frames
 func (sfs *simpleFrameSystem) volumeFromParent(inputMap map[string][]Input, src, srcParent, target Frame) (map[string]spatial.Volume, error) {
-=======
-// Returns the relative pose between two frames, or a map of name to relative pose, if the verbose option is specified
-func (sfs *simpleFrameSystem) transformMapFromParent(
-	inputMap map[string][]Input,
-	src, srcParent, target Frame,
-) (map[string]spatial.Pose, error) {
->>>>>>> b5e5c474
 	toTarget, err := sfs.getTargetParentTransform(inputMap, target)
 	if toTarget == nil && err != nil {
 		return nil, err
