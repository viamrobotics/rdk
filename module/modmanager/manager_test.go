--- conflicted
+++ resolved
@@ -59,13 +59,8 @@
 		return parentAddr, nil
 	}
 
-<<<<<<< HEAD
-	t.Log("test AddModuleHelpers")
+	t.Log("test Helpers")
 	mgr, err := NewManager(myRobot, modmanageroptions.Options{UntrustedEnv: false})
-=======
-	t.Log("test Helpers")
-	mgr, err := NewManager(myRobot)
->>>>>>> ecde4a11
 	test.That(t, err, test.ShouldBeNil)
 
 	mod := &module{name: "test", exe: modExe}
