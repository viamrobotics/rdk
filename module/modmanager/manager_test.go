package modmanager

import (
	"context"
	"fmt"
	"os"
	"path/filepath"
	"sync/atomic"
	"testing"
	"time"

	"github.com/pion/rtp"
	"go.uber.org/zap/zaptest/observer"
	v1 "go.viam.com/api/module/v1"
	"go.viam.com/test"
	"go.viam.com/utils"
	"go.viam.com/utils/testutils"

	"go.viam.com/rdk/components/base"
	"go.viam.com/rdk/components/camera"
	fakeCamera "go.viam.com/rdk/components/camera/fake"
	"go.viam.com/rdk/components/camera/rtppassthrough"
	"go.viam.com/rdk/components/generic"
	"go.viam.com/rdk/components/motor"
	"go.viam.com/rdk/config"
	"go.viam.com/rdk/logging"
	modlib "go.viam.com/rdk/module"
	modmanageroptions "go.viam.com/rdk/module/modmanager/options"
	"go.viam.com/rdk/module/modmaninterface"
	"go.viam.com/rdk/resource"
	rtestutils "go.viam.com/rdk/testutils"
	rutils "go.viam.com/rdk/utils"
)

func setupModManager(
	t *testing.T,
	ctx context.Context,
	parentAddr string,
	logger logging.Logger,
	options modmanageroptions.Options,
) modmaninterface.ModuleManager {
	t.Helper()
	mgr := NewManager(ctx, parentAddr, logger, options)
	t.Cleanup(func() {
		// Wait for module recovery processes here because modmanager.Close does not.
		// Do so by grabbing a copy of the modules and then waiting after
		// mgr.Close() completes, which cancels all contexts relating to module
		// recovery.
		mMgr, ok := mgr.(*Manager)
		test.That(t, ok, test.ShouldBeTrue)
		modules := []*module{}
		mMgr.modules.Range(func(_ string, mod *module) bool {
			modules = append(modules, mod)
			return true
		})
		test.That(t, mgr.Close(ctx), test.ShouldBeNil)
		for _, mod := range modules {
			if mod != nil {
				func() {
					// Wait for module recovery processes to complete.
					mod.inRecoveryLock.Lock()
					defer mod.inRecoveryLock.Unlock()
				}()
			}
		}
	})
	return mgr
}

func TestModManagerFunctions(t *testing.T) {
	ctx := context.Background()
	logger := logging.NewTestLogger(t)

	// Precompile module copies to avoid timeout issues when building takes too long.
	modPath := rtestutils.BuildTempModule(t, "examples/customresources/demos/simplemodule")
	modPath2 := rtestutils.BuildTempModule(t, "examples/customresources/demos/simplemodule")

	myCounterModel := resource.NewModel("acme", "demo", "mycounter")
	rNameCounter1 := resource.NewName(generic.API, "counter1")
	cfgCounter1 := resource.Config{
		Name:  "counter1",
		API:   generic.API,
		Model: myCounterModel,
	}
	_, err := cfgCounter1.Validate("test", resource.APITypeComponentName)
	test.That(t, err, test.ShouldBeNil)

	parentAddr, err := modlib.CreateSocketAddress(t.TempDir(), "parent")
	test.That(t, err, test.ShouldBeNil)
	fakeRobot := rtestutils.MakeRobotForModuleLogging(t, parentAddr)
	defer func() {
		test.That(t, fakeRobot.Stop(), test.ShouldBeNil)
	}()

	t.Log("test Helpers")
	viamHomeTemp := t.TempDir()
	mgr := setupModManager(t, ctx, parentAddr, logger, modmanageroptions.Options{UntrustedEnv: false, ViamHomeDir: viamHomeTemp})

	mod := &module{
		cfg: config.Module{
			Name:        "test",
			ExePath:     modPath,
			Type:        config.ModuleTypeRegistry,
			ModuleID:    "new:york",
			Environment: map[string]string{"SMART": "MACHINES"},
		},
		dataDir: "module-data-dir",
		logger:  logger,
	}

	err = mod.startProcess(ctx, parentAddr, nil, logger, viamHomeTemp, viamHomeTemp)
	test.That(t, err, test.ShouldBeNil)

	err = mod.dial()
	test.That(t, err, test.ShouldBeNil)

	err = mod.checkReady(ctx, parentAddr, logger)
	test.That(t, err, test.ShouldBeNil)

	mod.registerResources(mgr, logger)
	reg, ok := resource.LookupRegistration(generic.API, myCounterModel)
	test.That(t, ok, test.ShouldBeTrue)
	test.That(t, reg, test.ShouldNotBeNil)
	test.That(t, reg.Constructor, test.ShouldNotBeNil)

	mod.deregisterResources()
	_, ok = resource.LookupRegistration(generic.API, myCounterModel)
	test.That(t, ok, test.ShouldBeFalse)

	test.That(t, mod.process.Stop(), test.ShouldBeNil)

	modEnv := mod.getFullEnvironment(viamHomeTemp)
	test.That(t, modEnv["VIAM_HOME"], test.ShouldEqual, viamHomeTemp)
	test.That(t, modEnv["VIAM_MODULE_DATA"], test.ShouldEqual, "module-data-dir")
	test.That(t, modEnv["VIAM_MODULE_ID"], test.ShouldEqual, "new:york")
	test.That(t, modEnv["SMART"], test.ShouldEqual, "MACHINES")

	// Test that VIAM_MODULE_ID is unset for local modules
	mod.cfg.Type = config.ModuleTypeLocal
	modEnv = mod.getFullEnvironment(viamHomeTemp)
	_, ok = modEnv["VIAM_MODULE_ID"]
	test.That(t, ok, test.ShouldBeFalse)

	// Make a copy of addr and client to test that connections are properly remade
	oldAddr := mod.addr
	oldClient := mod.client

	utils.UncheckedError(mod.startProcess(ctx, parentAddr, nil, logger, viamHomeTemp, config.ViamDotDir))
	err = mod.dial()
	test.That(t, err, test.ShouldBeNil)

	// make sure mod.addr has changed
	test.That(t, mod.addr, test.ShouldNotEqual, oldAddr)
	// check that we're still able to use the old client
	_, err = oldClient.Ready(ctx, &v1.ReadyRequest{ParentAddress: parentAddr})
	test.That(t, err, test.ShouldBeNil)

	test.That(t, mod.process.Stop(), test.ShouldBeNil)

	t.Log("test AddModule")
	mgr = setupModManager(t, ctx, parentAddr, logger, modmanageroptions.Options{UntrustedEnv: false})
	test.That(t, err, test.ShouldBeNil)

	modCfg := config.Module{
		Name:    "simple-module",
		ExePath: modPath,
	}
	err = mgr.Add(ctx, modCfg)
	test.That(t, err, test.ShouldBeNil)

	reg, ok = resource.LookupRegistration(generic.API, myCounterModel)
	test.That(t, ok, test.ShouldBeTrue)
	test.That(t, reg.Constructor, test.ShouldNotBeNil)

	t.Log("test Provides")
	ok = mgr.Provides(cfgCounter1)
	test.That(t, ok, test.ShouldBeTrue)

	cfg2 := resource.Config{
		API:   motor.API,
		Model: resource.DefaultModelFamily.WithModel("fake"),
	}
	ok = mgr.Provides(cfg2)
	test.That(t, ok, test.ShouldBeFalse)

	t.Log("test AddResource")
	counter, err := mgr.AddResource(ctx, cfgCounter1, nil)
	test.That(t, err, test.ShouldBeNil)

	ret, err := counter.DoCommand(ctx, map[string]interface{}{"command": "get"})
	test.That(t, err, test.ShouldBeNil)
	test.That(t, ret["total"], test.ShouldEqual, 0)

	t.Log("test IsModularResource")
	ok = mgr.IsModularResource(rNameCounter1)
	test.That(t, ok, test.ShouldBeTrue)

	ok = mgr.IsModularResource(resource.NewName(generic.API, "missing"))
	test.That(t, ok, test.ShouldBeFalse)

	t.Log("test ValidateConfig")
	// ValidateConfig for cfgCounter1 will not actually call any Validate functionality,
	// as the mycounter model does not have a configuration object with Validate.
	// Assert that ValidateConfig does not fail in this case (allows unimplemented
	// validation).
	deps, err := mgr.ValidateConfig(ctx, cfgCounter1)
	test.That(t, err, test.ShouldBeNil)
	test.That(t, deps, test.ShouldBeNil)

	t.Log("test ReconfigureResource")
	// Reconfigure should replace the proxied object, resetting the counter
	ret, err = counter.DoCommand(ctx, map[string]interface{}{"command": "add", "value": 73})
	test.That(t, err, test.ShouldBeNil)
	test.That(t, ret["total"], test.ShouldEqual, 73)

	err = mgr.ReconfigureResource(ctx, cfgCounter1, nil)
	test.That(t, err, test.ShouldBeNil)

	ret, err = counter.DoCommand(ctx, map[string]interface{}{"command": "get"})
	test.That(t, err, test.ShouldBeNil)
	test.That(t, ret["total"], test.ShouldEqual, 0)

	t.Log("test RemoveResource")
	err = mgr.RemoveResource(ctx, rNameCounter1)
	test.That(t, err, test.ShouldBeNil)

	ok = mgr.IsModularResource(rNameCounter1)
	test.That(t, ok, test.ShouldBeFalse)

	err = mgr.RemoveResource(ctx, rNameCounter1)
	test.That(t, err, test.ShouldNotBeNil)

	_, err = counter.DoCommand(ctx, map[string]interface{}{"command": "get"})
	test.That(t, err, test.ShouldNotBeNil)
	test.That(t, err.Error(), test.ShouldContainSubstring, "not found")

	t.Log("test ReconfigureModule")
	// Re-add counter1.
	_, err = mgr.AddResource(ctx, cfgCounter1, nil)
	test.That(t, err, test.ShouldBeNil)
	// Add 24 to counter and ensure 'total' gets reset after reconfiguration.
	ret, err = counter.DoCommand(ctx, map[string]interface{}{"command": "add", "value": 24})
	test.That(t, err, test.ShouldBeNil)
	test.That(t, ret["total"], test.ShouldEqual, 24)

	// Change underlying binary path of module to be a different copy of the same module
	modCfg.ExePath = modPath2

	// Reconfigure module with new ExePath.
	orphanedResourceNames, err := mgr.Reconfigure(ctx, modCfg)
	test.That(t, err, test.ShouldBeNil)
	test.That(t, orphanedResourceNames, test.ShouldResemble, []resource.Name{rNameCounter1})

	t.Log("test RemoveModule")
	orphanedResourceNames, err = mgr.Remove("simple-module")
	test.That(t, err, test.ShouldBeNil)
	test.That(t, orphanedResourceNames, test.ShouldBeNil)

	ok = mgr.IsModularResource(rNameCounter1)
	test.That(t, ok, test.ShouldBeFalse)
	_, err = counter.DoCommand(ctx, map[string]interface{}{"command": "get"})
	test.That(t, err, test.ShouldNotBeNil)
	test.That(t, err.Error(), test.ShouldContainSubstring, "not connected")

	err = counter.Close(ctx)
	test.That(t, err, test.ShouldBeNil)

	t.Log("test UntrustedEnv")
	mgr = setupModManager(t, ctx, parentAddr, logger, modmanageroptions.Options{UntrustedEnv: true})

	modCfg = config.Module{
		Name:    "simple-module",
		ExePath: modPath,
	}
	err = mgr.Add(ctx, modCfg)
	test.That(t, err, test.ShouldEqual, errModularResourcesDisabled)

	t.Log("test empty dir for CleanModuleDataDirectory")
	mgr = setupModManager(t, ctx, parentAddr, logger, modmanageroptions.Options{UntrustedEnv: false, ViamHomeDir: ""})
	err = mgr.CleanModuleDataDirectory()
	test.That(t, fmt.Sprint(err), test.ShouldContainSubstring, "cannot clean a root level module data directory")

	t.Log("test CleanModuleDataDirectory")
	viamHomeTemp = t.TempDir()
	robotCloudID := "a-b-c-d"
	expectedDataDir := filepath.Join(viamHomeTemp, parentModuleDataFolderName, robotCloudID)
	mgr = setupModManager(
		t,
		ctx,
		parentAddr,
		logger,
		modmanageroptions.Options{UntrustedEnv: false, ViamHomeDir: viamHomeTemp, RobotCloudID: robotCloudID},
	)
	// check that premature clean is okay
	err = mgr.CleanModuleDataDirectory()
	test.That(t, err, test.ShouldBeNil)
	// create a module and add it to the modmanager
	modCfg = config.Module{
		Name:    "simple-module",
		ExePath: modPath,
	}
	err = mgr.Add(ctx, modCfg)
	test.That(t, err, test.ShouldBeNil)
	// check that we created the expected directory
	moduleDataDir := filepath.Join(expectedDataDir, modCfg.Name)
	_, err = os.Stat(moduleDataDir)
	test.That(t, err, test.ShouldBeNil)
	// make unwanted / unexpected directory
	litterDataDir := filepath.Join(expectedDataDir, "litter")
	err = os.MkdirAll(litterDataDir, os.ModePerm)
	test.That(t, err, test.ShouldBeNil)
	// clean
	err = mgr.CleanModuleDataDirectory()
	test.That(t, err, test.ShouldBeNil)
	// check that the module directory still exists
	_, err = os.Stat(moduleDataDir)
	test.That(t, err, test.ShouldBeNil)
	// check that the litter directory is removed
	_, err = os.Stat(litterDataDir)
	test.That(t, err, test.ShouldBeError)
	// remove the module and verify that the entire directory is removed
	_, err = mgr.Remove("simple-module")
	test.That(t, err, test.ShouldBeNil)
	// clean
	err = mgr.CleanModuleDataDirectory()
	test.That(t, err, test.ShouldBeNil)
	_, err = os.Stat(expectedDataDir)
	test.That(t, err, test.ShouldBeError)
}

func TestModManagerValidation(t *testing.T) {
	ctx := context.Background()
	logger := logging.NewTestLogger(t)

	// Precompile module to avoid timeout issues when building takes too long.
	modPath := rtestutils.BuildTempModule(t, "examples/customresources/demos/complexmodule")

	myBaseModel := resource.NewModel("acme", "demo", "mybase")
	cfgMyBase1 := resource.Config{
		Name:  "mybase1",
		API:   base.API,
		Model: myBaseModel,
		Attributes: map[string]interface{}{
			"motorL": "motor1",
			"motorR": "motor2",
		},
	}
	_, err := cfgMyBase1.Validate("test", resource.APITypeComponentName)
	test.That(t, err, test.ShouldBeNil)
	// cfgMyBase2 is missing required attributes "motorL" and "motorR" and should
	// cause module Validation error.
	cfgMyBase2 := resource.Config{
		Name:  "mybase2",
		API:   base.API,
		Model: myBaseModel,
	}
	_, err = cfgMyBase2.Validate("test", resource.APITypeComponentName)
	test.That(t, err, test.ShouldBeNil)

	parentAddr, err := modlib.CreateSocketAddress(t.TempDir(), "parent")
	test.That(t, err, test.ShouldBeNil)
	fakeRobot := rtestutils.MakeRobotForModuleLogging(t, parentAddr)
	defer func() {
		test.That(t, fakeRobot.Stop(), test.ShouldBeNil)
	}()

	t.Log("adding complex module")
	mgr := setupModManager(t, ctx, parentAddr, logger, modmanageroptions.Options{UntrustedEnv: false})

	modCfg := config.Module{
		Name:    "complex-module",
		ExePath: modPath,
	}
	err = mgr.Add(ctx, modCfg)
	test.That(t, err, test.ShouldBeNil)

	reg, ok := resource.LookupRegistration(base.API, myBaseModel)
	test.That(t, ok, test.ShouldBeTrue)
	test.That(t, reg.Constructor, test.ShouldNotBeNil)

	t.Log("test ValidateConfig")
	deps, err := mgr.ValidateConfig(ctx, cfgMyBase1)
	test.That(t, err, test.ShouldBeNil)
	test.That(t, deps, test.ShouldNotBeNil)
	test.That(t, deps[0], test.ShouldResemble, "motor1")
	test.That(t, deps[1], test.ShouldResemble, "motor2")

	_, err = mgr.ValidateConfig(ctx, cfgMyBase2)
	test.That(t, err, test.ShouldNotBeNil)
	test.That(t, err.Error(), test.ShouldResemble,
		`rpc error: code = Unknown desc = error validating resource: expected "motorL" attribute for mybase "mybase2"`)

	// Test that ValidateConfig respects validateConfigTimeout by artificially
	// lowering it to an impossibly small duration.
	validateConfigTimeout = 1 * time.Nanosecond
	_, err = mgr.ValidateConfig(ctx, cfgMyBase1)
	test.That(t, err, test.ShouldNotBeNil)
	test.That(t, err.Error(), test.ShouldResemble,
		"rpc error: code = DeadlineExceeded desc = context deadline exceeded")
}

func TestModuleReloading(t *testing.T) {
	ctx := context.Background()

	// Lower global timeout early to avoid race with actual restart code.
	defer func(oriOrigVal time.Duration) {
		oueRestartInterval = oriOrigVal
	}(oueRestartInterval)
	oueRestartInterval = 10 * time.Millisecond

	myHelperModel := resource.NewModel("rdk", "test", "helper")
	rNameMyHelper := generic.Named("myhelper")
	cfgMyHelper := resource.Config{
		Name:  "myhelper",
		API:   generic.API,
		Model: myHelperModel,
	}
	_, err := cfgMyHelper.Validate("test", resource.APITypeComponentName)
	test.That(t, err, test.ShouldBeNil)

	parentAddr, err := modlib.CreateSocketAddress(t.TempDir(), "parent")
	test.That(t, err, test.ShouldBeNil)
	fakeRobot := rtestutils.MakeRobotForModuleLogging(t, parentAddr)
	defer func() {
		test.That(t, fakeRobot.Stop(), test.ShouldBeNil)
	}()

	modCfg := config.Module{Name: "test-module"}

	t.Run("successful restart", func(t *testing.T) {
		logger, logs := logging.NewObservedTestLogger(t)

		// Precompile module to avoid timeout issues when building takes too long.
		modCfg.ExePath = rtestutils.BuildTempModule(t, "module/testmodule")

		// This test neither uses a resource manager nor asserts anything about
		// the existence of resources in the graph. Use a dummy
		// RemoveOrphanedResources function so orphaned resource logic does not
		// panic.
		var dummyRemoveOrphanedResourcesCallCount atomic.Uint64
		dummyRemoveOrphanedResources := func(context.Context, []resource.Name) {
			dummyRemoveOrphanedResourcesCallCount.Add(1)
		}
		mgr := setupModManager(t, ctx, parentAddr, logger, modmanageroptions.Options{
			UntrustedEnv:            false,
			RemoveOrphanedResources: dummyRemoveOrphanedResources,
		})
		err = mgr.Add(ctx, modCfg)
		test.That(t, err, test.ShouldBeNil)

		// Add helper resource and ensure "echo" works correctly.
		h, err := mgr.AddResource(ctx, cfgMyHelper, nil)
		test.That(t, err, test.ShouldBeNil)
		ok := mgr.IsModularResource(rNameMyHelper)
		test.That(t, ok, test.ShouldBeTrue)

		resp, err := h.DoCommand(ctx, map[string]interface{}{"command": "echo"})
		test.That(t, err, test.ShouldBeNil)
		test.That(t, resp, test.ShouldNotBeNil)
		test.That(t, resp["command"], test.ShouldEqual, "echo")

		// Run 'kill_module' command through helper resource to cause module to exit
		// with error. Assert that after module is restarted, helper is modularly
		// managed again and remains functional.
		_, err = h.DoCommand(ctx, map[string]interface{}{"command": "kill_module"})
		test.That(t, err, test.ShouldNotBeNil)
		test.That(t, err.Error(), test.ShouldContainSubstring, "rpc error")

		testutils.WaitForAssertion(t, func(tb testing.TB) {
			tb.Helper()
			test.That(tb, logs.FilterMessageSnippet("Module successfully restarted").Len(),
				test.ShouldEqual, 1)
		})

		ok = mgr.IsModularResource(rNameMyHelper)
		test.That(t, ok, test.ShouldBeTrue)
		resp, err = h.DoCommand(ctx, map[string]interface{}{"command": "echo"})
		test.That(t, err, test.ShouldBeNil)
		test.That(t, resp, test.ShouldNotBeNil)
		test.That(t, resp["command"], test.ShouldEqual, "echo")

		// Assert that logs reflect that test-module crashed and there were no
		// errors during restart.
		test.That(t, logs.FilterMessageSnippet("Module has unexpectedly exited").Len(),
			test.ShouldEqual, 1)
		test.That(t, logs.FilterMessageSnippet("Error while restarting crashed module").Len(),
			test.ShouldEqual, 0)

		// Assert that RemoveOrphanedResources was called once.
		test.That(t, dummyRemoveOrphanedResourcesCallCount.Load(), test.ShouldEqual, 1)
	})
	t.Run("unsuccessful restart", func(t *testing.T) {
		logger, logs := logging.NewObservedTestLogger(t)

		// Precompile module to avoid timeout issues when building takes too long.
		modCfg.ExePath = rtestutils.BuildTempModule(t, "module/testmodule")

		// This test neither uses a resource manager nor asserts anything about
		// the existence of resources in the graph. Use a dummy
		// RemoveOrphanedResources function so orphaned resource logic does not
		// panic.
		var dummyRemoveOrphanedResourcesCallCount atomic.Uint64
		dummyRemoveOrphanedResources := func(context.Context, []resource.Name) {
			dummyRemoveOrphanedResourcesCallCount.Add(1)
		}
		mgr := setupModManager(t, ctx, parentAddr, logger, modmanageroptions.Options{
			UntrustedEnv:            false,
			RemoveOrphanedResources: dummyRemoveOrphanedResources,
		})
		err = mgr.Add(ctx, modCfg)
		test.That(t, err, test.ShouldBeNil)

		// Add helper resource and ensure "echo" works correctly.
		h, err := mgr.AddResource(ctx, cfgMyHelper, nil)
		test.That(t, err, test.ShouldBeNil)
		ok := mgr.IsModularResource(rNameMyHelper)
		test.That(t, ok, test.ShouldBeTrue)

		resp, err := h.DoCommand(ctx, map[string]interface{}{"command": "echo"})
		test.That(t, err, test.ShouldBeNil)
		test.That(t, resp, test.ShouldNotBeNil)
		test.That(t, resp["command"], test.ShouldEqual, "echo")

		// Remove testmodule binary, so process cannot be successfully restarted
		// after crash.
		err = os.Remove(modCfg.ExePath)
		test.That(t, err, test.ShouldBeNil)

		// Run 'kill_module' command through helper resource to cause module to
		// exit with error. Assert that after three restart errors occur, helper is
		// not modularly managed and commands return error.
		_, err = h.DoCommand(ctx, map[string]interface{}{"command": "kill_module"})
		test.That(t, err, test.ShouldNotBeNil)
		test.That(t, err.Error(), test.ShouldContainSubstring, "rpc error")

		testutils.WaitForAssertion(t, func(tb testing.TB) {
			tb.Helper()
			test.That(tb, logs.FilterMessageSnippet("Error while restarting crashed module").Len(),
				test.ShouldEqual, 3)
		})

		ok = mgr.IsModularResource(rNameMyHelper)
		test.That(t, ok, test.ShouldBeFalse)
		_, err = h.DoCommand(ctx, map[string]interface{}{"command": "echo"})
		test.That(t, err, test.ShouldNotBeNil)
		test.That(t, err.Error(), test.ShouldContainSubstring, "not connected")

		// Assert that logs reflect that test-module crashed and was not
		// successfully restarted.
		test.That(t, logs.FilterMessageSnippet("Module has unexpectedly exited").Len(),
			test.ShouldEqual, 1)
		test.That(t, logs.FilterMessageSnippet("Module successfully restarted").Len(),
			test.ShouldEqual, 0)

		// Assert that RemoveOrphanedResources was called once.
		test.That(t, dummyRemoveOrphanedResourcesCallCount.Load(), test.ShouldEqual, 1)
	})
	t.Run("do not restart if context canceled", func(t *testing.T) {
		logger, logs := logging.NewObservedTestLogger(t)

		// Precompile module to avoid timeout issues when building takes too long.
		modCfg.ExePath = rtestutils.BuildTempModule(t, "module/testmodule")

		// This test neither uses a resource manager nor asserts anything about
		// the existence of resources in the graph. Use a dummy
		// RemoveOrphanedResources function so orphaned resource logic does not
		// panic.
		var dummyRemoveOrphanedResourcesCallCount atomic.Uint64
		dummyRemoveOrphanedResources := func(context.Context, []resource.Name) {
			dummyRemoveOrphanedResourcesCallCount.Add(1)
		}
		mgr := setupModManager(t, ctx, parentAddr, logger, modmanageroptions.Options{
			UntrustedEnv:            false,
			RemoveOrphanedResources: dummyRemoveOrphanedResources,
		})
		err = mgr.Add(ctx, modCfg)
		test.That(t, err, test.ShouldBeNil)

		// Add helper resource and ensure "echo" works correctly.
		h, err := mgr.AddResource(ctx, cfgMyHelper, nil)
		test.That(t, err, test.ShouldBeNil)
		ok := mgr.IsModularResource(rNameMyHelper)
		test.That(t, ok, test.ShouldBeTrue)

		mgr.(*Manager).restartCtxCancel()

		// Run 'kill_module' command through helper resource to cause module to
		// exit with error. Assert that we do not restart the module if context is cancelled.
		_, err = h.DoCommand(ctx, map[string]interface{}{"command": "kill_module"})
		test.That(t, err, test.ShouldNotBeNil)
		test.That(t, err.Error(), test.ShouldContainSubstring, "rpc error")

		testutils.WaitForAssertion(t, func(tb testing.TB) {
			tb.Helper()
			test.That(tb, logs.FilterMessageSnippet("Will not attempt to restart crashed module").Len(),
				test.ShouldEqual, 1)
		})

		ok = mgr.IsModularResource(rNameMyHelper)
		test.That(t, ok, test.ShouldBeFalse)
		_, err = h.DoCommand(ctx, map[string]interface{}{"command": "echo"})
		test.That(t, err, test.ShouldNotBeNil)
		test.That(t, err.Error(), test.ShouldContainSubstring, "not connected")

		// Assert that logs reflect that test-module crashed and was not
		// successfully restarted.
		test.That(t, logs.FilterMessageSnippet("Module has unexpectedly exited").Len(),
			test.ShouldEqual, 1)
		test.That(t, logs.FilterMessageSnippet("Module successfully restarted").Len(),
			test.ShouldEqual, 0)

		// Assert that RemoveOrphanedResources was called once.
		test.That(t, dummyRemoveOrphanedResourcesCallCount.Load(), test.ShouldEqual, 1)
	})
	t.Run("timed out module process is stopped", func(t *testing.T) {
		logger, logs := logging.NewObservedTestLogger(t)

		modCfg.ExePath = rutils.ResolveFile("module/testmodule/fakemodule.sh")

		// Lower module startup timeout to avoid waiting for 5 mins.
		t.Setenv(rutils.ModuleStartupTimeoutEnvVar, "10ms")

		// This test neither uses a resource manager nor asserts anything about
		// the existence of resources in the graph. Use a dummy
		// RemoveOrphanedResources function so orphaned resource logic does not
		// panic.
		dummyRemoveOrphanedResources := func(context.Context, []resource.Name) {}
		mgr := setupModManager(t, ctx, parentAddr, logger, modmanageroptions.Options{
			UntrustedEnv:            false,
			RemoveOrphanedResources: dummyRemoveOrphanedResources,
		})
		err = mgr.Add(ctx, modCfg)
		test.That(t, err, test.ShouldNotBeNil)
		test.That(t, err.Error(), test.ShouldContainSubstring,
			"module test-module timed out after 10ms during startup")

		// Assert that number of "fakemodule is running" messages does not increase
		// over time (the process was stopped).
		msgNum := logs.FilterMessageSnippet("fakemodule is running").Len()
		time.Sleep(100 * time.Millisecond)
		test.That(t, logs.FilterMessageSnippet("fakemodule is running").Len(), test.ShouldEqual, msgNum)

		// Assert that manager removes module.
		test.That(t, len(mgr.Configs()), test.ShouldEqual, 0)
	})

	t.Run("cancelled module process is stopped", func(t *testing.T) {
		logger, logs := logging.NewObservedTestLogger(t)

		modCfg.ExePath = rutils.ResolveFile("module/testmodule/fakemodule.sh")

		// Lower module startup timeout to avoid waiting for 5 mins.
		t.Setenv(rutils.ModuleStartupTimeoutEnvVar, "30s")

		// This test neither uses a resource manager nor asserts anything about
		// the existence of resources in the graph. Use a dummy
		// RemoveOrphanedResources function so orphaned resource logic does not
		// panic.
		ctx, cancel := context.WithCancel(ctx)
		cancel()
		dummyRemoveOrphanedResources := func(context.Context, []resource.Name) {}
		mgr := setupModManager(t, ctx, parentAddr, logger, modmanageroptions.Options{
			UntrustedEnv:            false,
			RemoveOrphanedResources: dummyRemoveOrphanedResources,
		})
		err = mgr.Add(ctx, modCfg)
		test.That(t, err, test.ShouldNotBeNil)
		test.That(t, err.Error(), test.ShouldContainSubstring, "context canceled")

		// Assert that number of "fakemodule is running" messages does not increase
		// over time (the process was stopped).
		msgNum := logs.FilterMessageSnippet("fakemodule is running").Len()
		time.Sleep(100 * time.Millisecond)
		test.That(t, logs.FilterMessageSnippet("fakemodule is running").Len(), test.ShouldEqual, msgNum)

		// Assert that manager removes module.
		test.That(t, len(mgr.Configs()), test.ShouldEqual, 0)
	})
}

func TestDebugModule(t *testing.T) {
	ctx := context.Background()

	// Precompile module to avoid timeout issues when building takes too long.
	modPath := rtestutils.BuildTempModule(t, "module/testmodule")

	parentAddr, err := modlib.CreateSocketAddress(t.TempDir(), "parent")
	test.That(t, err, test.ShouldBeNil)
	fakeRobot := rtestutils.MakeRobotForModuleLogging(t, parentAddr)
	defer func() {
		test.That(t, fakeRobot.Stop(), test.ShouldBeNil)
	}()

	testCases := []struct {
		name                   string
		managerDebugEnabled    bool
		moduleLogLevel         string
		debugStatementExpected bool
	}{
		{
			"manager false debug/module empty log",
			false,
			"",
			false,
		},
		{
			"manager false debug/module info log",
			false,
			"info",
			false,
		},
		{
			"manager false debug/module debug log",
			false,
			"debug",
			true,
		},
		{
			"manager true debug/module empty log",
			true,
			"",
			true,
		},
		{
			"manager true debug/module info log",
			true,
			"info",
			false,
		},
		{
			"manager true debug/module debug log",
			true,
			"debug",
			true,
		},
	}

	for _, tc := range testCases {
		t.Run(tc.name, func(t *testing.T) {
			var logger logging.Logger
			var logs *observer.ObservedLogs
			if tc.managerDebugEnabled {
				logger, logs = logging.NewObservedTestLogger(t)
			} else {
				logger, logs = rtestutils.NewInfoObservedTestLogger(t)
			}
			mgr := setupModManager(t, ctx, parentAddr, logger, modmanageroptions.Options{UntrustedEnv: false})

			modCfg := config.Module{
				Name:     "test-module",
				ExePath:  modPath,
				LogLevel: tc.moduleLogLevel,
			}

			err = mgr.Add(ctx, modCfg)
			test.That(t, err, test.ShouldBeNil)

			if tc.debugStatementExpected {
				testutils.WaitForAssertion(t, func(tb testing.TB) {
					test.That(tb, logs.FilterMessageSnippet("debug mode enabled").Len(),
						test.ShouldEqual, 1)
				})
				return
			}

			// Assert that after two seconds, "debug mode enabled" debug log is not
			// printed by testmodule
			time.Sleep(2 * time.Second)
			test.That(t, logs.FilterMessageSnippet("debug mode enabled").Len(),
				test.ShouldEqual, 0)
		})
	}
}

func TestModuleMisc(t *testing.T) {
	ctx := context.Background()

	parentAddr, err := modlib.CreateSocketAddress(t.TempDir(), "parent")
	test.That(t, err, test.ShouldBeNil)
	fakeRobot := rtestutils.MakeRobotForModuleLogging(t, parentAddr)
	defer func() {
		test.That(t, fakeRobot.Stop(), test.ShouldBeNil)
	}()

	// Build the testmodule
	modPath := rtestutils.BuildTempModule(t, "module/testmodule")
	modCfg := config.Module{
		Name:    "test-module",
		ExePath: modPath,
		Type:    config.ModuleTypeLocal,
	}

	testViamHomeDir := t.TempDir()
	// Add a component that uses the module
	myHelperModel := resource.NewModel("rdk", "test", "helper")
	rNameMyHelper := generic.Named("myhelper")
	cfgMyHelper := resource.Config{
		Name:  "myhelper",
		API:   generic.API,
		Model: myHelperModel,
	}

	t.Run("data directory fullstack", func(t *testing.T) {
		logger, logs := logging.NewObservedTestLogger(t)
		mgr := setupModManager(t, ctx, parentAddr, logger, modmanageroptions.Options{
			UntrustedEnv: false,
			ViamHomeDir:  testViamHomeDir,
		})
		// Test that cleaning the data directory before it has been created does not produce log messages
		err = mgr.CleanModuleDataDirectory()
		test.That(t, err, test.ShouldBeNil)
		test.That(t, logs.FilterMessageSnippet("Removing module data").Len(), test.ShouldEqual, 0)

		// Add the module
		err = mgr.Add(ctx, modCfg)
		test.That(t, err, test.ShouldBeNil)

		_, err = cfgMyHelper.Validate("test", resource.APITypeComponentName)
		test.That(t, err, test.ShouldBeNil)

		h, err := mgr.AddResource(ctx, cfgMyHelper, nil)
		test.That(t, err, test.ShouldBeNil)
		ok := mgr.IsModularResource(rNameMyHelper)
		test.That(t, ok, test.ShouldBeTrue)

		// Create a file in the modules data directory and then verify that it was written
		resp, err := h.DoCommand(ctx, map[string]interface{}{
			"command":  "write_data_file",
			"filename": "data.txt",
			"contents": "hello, world!",
		})
		test.That(t, err, test.ShouldBeNil)
		test.That(t, resp, test.ShouldNotBeNil)
		dataFullPath, ok := resp["fullpath"].(string)
		test.That(t, ok, test.ShouldBeTrue)
		test.That(t, dataFullPath, test.ShouldEqual, filepath.Join(testViamHomeDir, "module-data", "local", "test-module", "data.txt"))
		dataFileContents, err := os.ReadFile(dataFullPath)
		test.That(t, err, test.ShouldBeNil)
		test.That(t, string(dataFileContents), test.ShouldEqual, "hello, world!")

		err = mgr.RemoveResource(ctx, rNameMyHelper)
		test.That(t, err, test.ShouldBeNil)
		_, err = mgr.Remove("test-module")
		test.That(t, err, test.ShouldBeNil)
		// test that the data directory is cleaned up
		err = mgr.CleanModuleDataDirectory()
		test.That(t, err, test.ShouldBeNil)
		test.That(t, logs.FilterMessageSnippet("Removing module data").Len(), test.ShouldEqual, 1)
		_, err = os.Stat(filepath.Join(testViamHomeDir, "module-data", "local"))
		test.That(t, fmt.Sprint(err), test.ShouldContainSubstring, "no such file or directory")
	})
	t.Run("module working directory", func(t *testing.T) {
		logger := logging.NewTestLogger(t)
		mgr := setupModManager(t, ctx, parentAddr, logger, modmanageroptions.Options{
			UntrustedEnv: false,
			ViamHomeDir:  testViamHomeDir,
		})

		// Add the module with a user-specified VIAM_MODULE_ROOT
		modCfg := config.Module{
			Name:        "test-module",
			ExePath:     modPath,
			Environment: map[string]string{"VIAM_MODULE_ROOT": "/"},
			Type:        config.ModuleTypeLocal,
		}
		err = mgr.Add(ctx, modCfg)
		test.That(t, err, test.ShouldBeNil)

		_, err = cfgMyHelper.Validate("test", resource.APITypeComponentName)
		test.That(t, err, test.ShouldBeNil)

		h, err := mgr.AddResource(ctx, cfgMyHelper, nil)
		test.That(t, err, test.ShouldBeNil)
		ok := mgr.IsModularResource(rNameMyHelper)
		test.That(t, ok, test.ShouldBeTrue)

		// Create a file in the modules data directory and then verify that it was written
		resp, err := h.DoCommand(ctx, map[string]interface{}{
			"command": "get_working_directory",
		})
		test.That(t, err, test.ShouldBeNil)
		test.That(t, resp, test.ShouldNotBeNil)
		modWorkingDirectory, ok := resp["path"].(string)
		test.That(t, ok, test.ShouldBeTrue)
		test.That(t, modWorkingDirectory, test.ShouldEqual, "/")
	})
	t.Run("module working directory fallback", func(t *testing.T) {
		logger := logging.NewTestLogger(t)
		mgr := setupModManager(t, ctx, parentAddr, logger, modmanageroptions.Options{
			UntrustedEnv: false,
			ViamHomeDir:  testViamHomeDir,
		})
		// Add the module
		err = mgr.Add(ctx, modCfg)
		test.That(t, err, test.ShouldBeNil)

		_, err = cfgMyHelper.Validate("test", resource.APITypeComponentName)
		test.That(t, err, test.ShouldBeNil)

		h, err := mgr.AddResource(ctx, cfgMyHelper, nil)
		test.That(t, err, test.ShouldBeNil)
		ok := mgr.IsModularResource(rNameMyHelper)
		test.That(t, ok, test.ShouldBeTrue)

		// Create a file in the modules data directory and then verify that it was written
		resp, err := h.DoCommand(ctx, map[string]interface{}{
			"command": "get_working_directory",
		})
		test.That(t, err, test.ShouldBeNil)
		test.That(t, resp, test.ShouldNotBeNil)
		modWorkingDirectory, ok := resp["path"].(string)
		test.That(t, ok, test.ShouldBeTrue)
		// MacOS prepends "/private/" to the filepath so we check the end of the path to account for this
		// i.e.  '/private/var/folders/p1/nl3sq7jn5nx8tfkdwpz2_g7r0000gn/T/TestModuleMisc1764175663/002'
		test.That(t, modWorkingDirectory, test.ShouldEndWith, filepath.Dir(modPath))
	})
}

func TestTwoModulesRestart(t *testing.T) {
	ctx := context.Background()
	logger, logs := logging.NewObservedTestLogger(t)

	modCfgs := []config.Module{
		{
			Name:    "test-module",
			ExePath: rtestutils.BuildTempModule(t, "module/testmodule"),
			Type:    config.ModuleTypeLocal,
		},
		{
			Name:    "test-module2",
			ExePath: rtestutils.BuildTempModule(t, "module/testmodule2"),
			Type:    config.ModuleTypeLocal,
		},
	}

	// Lower global timeout early to avoid race with actual restart code.
	defer func(oriOrigVal time.Duration) {
		oueRestartInterval = oriOrigVal
	}(oueRestartInterval)
	oueRestartInterval = 10 * time.Millisecond

	parentAddr, err := modlib.CreateSocketAddress(t.TempDir(), "parent")
	test.That(t, err, test.ShouldBeNil)
	fakeRobot := rtestutils.MakeRobotForModuleLogging(t, parentAddr)
	defer func() {
		test.That(t, fakeRobot.Stop(), test.ShouldBeNil)
	}()

	var dummyRemoveOrphanedResourcesCallCount atomic.Uint64
	dummyRemoveOrphanedResources := func(context.Context, []resource.Name) {
		dummyRemoveOrphanedResourcesCallCount.Add(1)
	}
	mgr := setupModManager(t, ctx, parentAddr, logger, modmanageroptions.Options{
		UntrustedEnv:            false,
		RemoveOrphanedResources: dummyRemoveOrphanedResources,
	})
	err = mgr.Add(ctx, modCfgs...)
	test.That(t, err, test.ShouldBeNil)

	// Add resources and ensure "echo" works correctly.
	models := map[string]resource.Model{
		"myhelper":  resource.NewModel("rdk", "test", "helper"),
		"myhelper2": resource.NewModel("rdk", "test", "helper2"),
	}
	for name, model := range models {
		resName := generic.Named(name)
		resCfg := resource.Config{
			Name:  name,
			API:   generic.API,
			Model: model,
		}
		_, err = resCfg.Validate("test", resource.APITypeComponentName)
		test.That(t, err, test.ShouldBeNil)

		res, err := mgr.AddResource(ctx, resCfg, nil)
		test.That(t, err, test.ShouldBeNil)
		ok := mgr.IsModularResource(resName)
		test.That(t, ok, test.ShouldBeTrue)

		resp, err := res.DoCommand(ctx, map[string]interface{}{"command": "echo"})
		test.That(t, err, test.ShouldBeNil)
		test.That(t, resp, test.ShouldNotBeNil)
		test.That(t, resp["command"], test.ShouldEqual, "echo")

		// Run 'kill_module' command through helper resource to cause module to exit
		// with error. Assert that after module is restarted, helper is modularly
		// managed again and remains functional.
		_, err = res.DoCommand(ctx, map[string]interface{}{"command": "kill_module"})
		test.That(t, err, test.ShouldNotBeNil)
		test.That(t, err.Error(), test.ShouldContainSubstring, "rpc error")
	}

	testutils.WaitForAssertion(t, func(tb testing.TB) {
		tb.Helper()
		test.That(tb, logs.FilterMessageSnippet("Module resources successfully re-added after module restart").Len(),
			test.ShouldEqual, 2)
	})

	// Assert that logs reflect that test-module crashed and there were no
	// errors during restart.
	test.That(t, logs.FilterMessageSnippet("Module has unexpectedly exited").Len(),
		test.ShouldEqual, 2)
	test.That(t, logs.FilterMessageSnippet("Error while restarting crashed module").Len(),
		test.ShouldEqual, 0)

	// Assert that RemoveOrphanedResources was called once for each module.
	test.That(t, dummyRemoveOrphanedResourcesCallCount.Load(), test.ShouldEqual, 2)
}

var (
	Green = "\033[32m"
	Reset = "\033[0m"
)

// this helps make the test case much easier to read.
func greenLog(t *testing.T, msg string) {
	t.Log(Green + msg + Reset)
}

func TestRTPPassthrough(t *testing.T) {
	ctx := context.Background()
	logger := logging.NewTestLogger(t)

	// Precompile module copies to avoid timeout issues when building takes too long.
	modPath := rtestutils.BuildTempModule(t, "examples/customresources/demos/rtppassthrough")
	modPath2 := rtestutils.BuildTempModule(t, "examples/customresources/demos/rtppassthrough")

	// configs
	noPassConf := resource.Config{
		Name:  "no_rtp_passthrough_camera",
		API:   camera.API,
		Model: resource.NewModel("acme", "camera", "fake"),
	}
	_, err := noPassConf.Validate("test", resource.APITypeComponentName)
	test.That(t, err, test.ShouldBeNil)

	passConf := resource.Config{
		Name:       "rtp_passthrough_camera",
		API:        camera.API,
		Model:      resource.NewModel("acme", "camera", "fake"),
		Attributes: map[string]interface{}{"rtp_passthrough": true},
	}
	_, err = passConf.Validate("test", resource.APITypeComponentName)
	test.That(t, err, test.ShouldBeNil)

	// robot config
	parentAddr, err := modlib.CreateSocketAddress(t.TempDir(), "parent")
	test.That(t, err, test.ShouldBeNil)
	fakeRobot := rtestutils.MakeRobotForModuleLogging(t, parentAddr)
	defer func() {
		test.That(t, fakeRobot.Stop(), test.ShouldBeNil)
	}()

<<<<<<< HEAD
	greenLog(t, "test Helpers")
	viamHomeTemp := t.TempDir()
	mod := &module{
		cfg: config.Module{
			Name:     "test",
			ExePath:  modPath,
			Type:     config.ModuleTypeRegistry,
			ModuleID: "rtppassthrough:camera",
		},
		dataDir: "module-data-dir",
		logger:  logger,
	}

	err = mod.startProcess(ctx, parentAddr, nil, logger, viamHomeTemp, viamHomeTemp)
	test.That(t, err, test.ShouldBeNil)

	err = mod.dial()
	test.That(t, err, test.ShouldBeNil)

	err = mod.checkReady(ctx, parentAddr, logger)
	test.That(t, err, test.ShouldBeNil)

=======
>>>>>>> 18768f72
	greenLog(t, "test AddModule")
	mgr := NewManager(ctx, parentAddr, logger, modmanageroptions.Options{UntrustedEnv: false})
	test.That(t, err, test.ShouldBeNil)

	// add module executable
	modCfg := config.Module{
		Name:    "rtp-passthrough-module",
		ExePath: modPath,
	}
	err = mgr.Add(ctx, modCfg)
	test.That(t, err, test.ShouldBeNil)

	// confirm registered
	reg, ok := resource.LookupRegistration(camera.API, passConf.Model)
	test.That(t, ok, test.ShouldBeTrue)
	test.That(t, reg.Constructor, test.ShouldNotBeNil)

	greenLog(t, "Camera that does not support rtp_passthrough returns errors from rtppassthrough.Source methods")
	noPassCam, err := mgr.AddResource(ctx, noPassConf, nil)
	test.That(t, err, test.ShouldBeNil)

	noPassSource, ok := noPassCam.(rtppassthrough.Source)
	test.That(t, ok, test.ShouldBeTrue)

	subscribeRTPTimeout := time.Second * 30
	subCtx, subCancelFn := context.WithTimeout(context.Background(), subscribeRTPTimeout)
	sub, err := noPassSource.SubscribeRTP(subCtx, 512, func(pkts []*rtp.Packet) {
		t.Log("should not happen")
		t.FailNow()
	})
	subCancelFn()
	test.That(t, err, test.ShouldBeError)
	test.That(t, err.Error(), test.ShouldContainSubstring, fakeCamera.ErrRTPPassthroughNotEnabled.Error())
	test.That(t, sub, test.ShouldResemble, rtppassthrough.NilSubscription)

	err = noPassSource.Unsubscribe(context.Background(), sub.ID)
	test.That(t, err, test.ShouldBeError)
	test.That(t, err, test.ShouldBeError, camera.ErrUnknownSubscriptionID)

	greenLog(t, "Camera that supports rtp_passthrough")
	passCam, err := mgr.AddResource(ctx, passConf, nil)
	test.That(t, err, test.ShouldBeNil)

	passSource, ok := passCam.(rtppassthrough.Source)
	test.That(t, ok, test.ShouldBeTrue)

	// SubscribeRTP succeeds
	calledCtx, calledFn := context.WithCancel(context.Background())
	subCtx, subCancelFn = context.WithTimeout(context.Background(), subscribeRTPTimeout)
	sub, err = passSource.SubscribeRTP(subCtx, 512, func(pkts []*rtp.Packet) {
		test.That(t, len(pkts), test.ShouldBeGreaterThan, 0)
		calledFn()
	})
	subCancelFn()
	test.That(t, err, test.ShouldBeNil)
	test.That(t, sub.ID, test.ShouldNotResemble, rtppassthrough.NilSubscription)
	test.That(t, sub.Terminated.Err(), test.ShouldBeNil)
	<-calledCtx.Done()

	// Unsubscribe succeeds and terminates the subscription
	greenLog(t, "Unsubscribe immediately terminates the relevant subscription")
	err = passSource.Unsubscribe(context.Background(), sub.ID)
	test.That(t, err, test.ShouldBeNil)
	test.That(t, sub.Terminated.Err(), test.ShouldBeError, context.Canceled)

	greenLog(t, "The first SubscribeRTP call receives rtp packets")
	calledCtx1, calledFn1 := context.WithCancel(context.Background())
	subCtx, subCancelFn = context.WithTimeout(context.Background(), subscribeRTPTimeout)
	sub1, err := passSource.SubscribeRTP(subCtx, 512, func(pkts []*rtp.Packet) {
		test.That(t, len(pkts), test.ShouldBeGreaterThan, 0)
		calledFn1()
	})
	subCancelFn()
	test.That(t, err, test.ShouldBeNil)

	greenLog(t, "The second SubscribeRTP call receives rtp packets concurrently")
	calledCtx2, calledFn2 := context.WithCancel(context.Background())
	subCtx, subCancelFn = context.WithTimeout(context.Background(), subscribeRTPTimeout)
	sub2, err := passSource.SubscribeRTP(subCtx, 512, func(pkts []*rtp.Packet) {
		test.That(t, len(pkts), test.ShouldBeGreaterThan, 0)
		calledFn2()
	})
	subCancelFn()
	test.That(t, err, test.ShouldBeNil)
	<-calledCtx1.Done()
	<-calledCtx2.Done()
	test.That(t, sub1.Terminated.Err(), test.ShouldBeNil)
	test.That(t, sub2.Terminated.Err(), test.ShouldBeNil)

	greenLog(t, "camera.Close immediately terminates all subscriptions")
	err = passCam.Close(ctx)
	test.That(t, err, test.ShouldBeNil)

	test.That(t, sub1.Terminated.Err(), test.ShouldBeError, context.Canceled)
	test.That(t, sub2.Terminated.Err(), test.ShouldBeError, context.Canceled)

	// reset passthrough
	err = mgr.RemoveResource(ctx, passConf.ResourceName())
	test.That(t, err, test.ShouldBeNil)

	passCam, err = mgr.AddResource(ctx, passConf, nil)
	test.That(t, err, test.ShouldBeNil)

	passSource, ok = passCam.(rtppassthrough.Source)
	test.That(t, ok, test.ShouldBeTrue)

	greenLog(t, "RemoveResource eventually terminates all subscriptions")
	// create 2 sub
	subCtx, subCancelFn = context.WithTimeout(context.Background(), subscribeRTPTimeout)
	sub1, err = passSource.SubscribeRTP(subCtx, 512, func(pkts []*rtp.Packet) {})
	test.That(t, err, test.ShouldBeNil)
	subCancelFn()

	subCtx, subCancelFn = context.WithTimeout(context.Background(), subscribeRTPTimeout)
	sub2, err = passSource.SubscribeRTP(subCtx, 512, func(pkts []*rtp.Packet) {})
	test.That(t, err, test.ShouldBeNil)
	subCancelFn()

	test.That(t, sub1.Terminated.Err(), test.ShouldBeNil)
	test.That(t, sub2.Terminated.Err(), test.ShouldBeNil)

	// remove resource
	err = mgr.RemoveResource(ctx, passConf.ResourceName())
	test.That(t, err, test.ShouldBeNil)

	// subs are canceled
	test.That(t, utils.SelectContextOrWait(sub1.Terminated, time.Second), test.ShouldBeFalse)
	test.That(t, utils.SelectContextOrWait(sub2.Terminated, time.Second), test.ShouldBeFalse)
	test.That(t, sub1.Terminated.Err(), test.ShouldBeError, context.Canceled)
	test.That(t, sub2.Terminated.Err(), test.ShouldBeError, context.Canceled)

	// reset passthrough
	passCam, err = mgr.AddResource(ctx, passConf, nil)
	test.That(t, err, test.ShouldBeNil)

	passSource, ok = passCam.(rtppassthrough.Source)
	test.That(t, ok, test.ShouldBeTrue)

	// NOTE: This test relies on the model's Close() method hanlding terminating all subscriptions
	greenLog(t, "ReconfigureResource eventually terminates all subscriptions when the new model doesn't impelement Reconfigure")
	// create a sub
	subCtx, subCancelFn = context.WithTimeout(context.Background(), subscribeRTPTimeout)
	sub, err = passSource.SubscribeRTP(subCtx, 512, func(pkts []*rtp.Packet) {})
	subCancelFn()
	test.That(t, err, test.ShouldBeNil)

	test.That(t, sub.Terminated.Err(), test.ShouldBeNil)

	// reconfigure
	err = mgr.ReconfigureResource(ctx, passConf, nil)
	test.That(t, err, test.ShouldBeNil)

	test.That(t, utils.SelectContextOrWait(sub.Terminated, time.Second), test.ShouldBeFalse)
	test.That(t, sub.Terminated.Err(), test.ShouldBeError, context.Canceled)

	greenLog(t, "replacing a module binary eventually cancels subscriptions")
	// add a subscription
	subCtx, subCancelFn = context.WithTimeout(context.Background(), subscribeRTPTimeout)
	sub, err = passSource.SubscribeRTP(subCtx, 512, func(pkts []*rtp.Packet) {})
	subCancelFn()
	test.That(t, err, test.ShouldBeNil)
	test.That(t, sub.Terminated.Err(), test.ShouldBeNil)

	// Change underlying binary path of module to be a different copy of the same module
	modCfg.ExePath = modPath2

	// Reconfigure module with new ExePath.
	orphanedResourceNames, err := mgr.Reconfigure(ctx, modCfg)
	test.That(t, err, test.ShouldBeNil)
	test.That(t, len(orphanedResourceNames), test.ShouldEqual, 2)
	test.That(t, orphanedResourceNames, test.ShouldContain, noPassConf.ResourceName())
	test.That(t, orphanedResourceNames, test.ShouldContain, passConf.ResourceName())
	// the subscription from the previous module instance should be terminated
	test.That(t, utils.SelectContextOrWait(sub.Terminated, time.Second), test.ShouldBeFalse)
	test.That(t, sub.Terminated.Err(), test.ShouldBeError, context.Canceled)

	greenLog(t, "modmanager Close eventually cancels subscriptions")
	// reset passthrough
	passCam, err = mgr.AddResource(ctx, passConf, nil)
	test.That(t, err, test.ShouldBeNil)
	passSource, ok = passCam.(rtppassthrough.Source)
	test.That(t, ok, test.ShouldBeTrue)

	// add a subscription
	subCtx, subCancelFn = context.WithTimeout(context.Background(), subscribeRTPTimeout)
	sub, err = passSource.SubscribeRTP(subCtx, 512, func(pkts []*rtp.Packet) {})
	test.That(t, err, test.ShouldBeNil)
	subCancelFn()
	test.That(t, sub.Terminated.Err(), test.ShouldBeNil)

	// close the mod manager
	err = mgr.Close(ctx)
	test.That(t, err, test.ShouldBeNil)

	// the subscription should be terminated
	test.That(t, utils.SelectContextOrWait(sub.Terminated, time.Second), test.ShouldBeFalse)
	test.That(t, sub.Terminated.Err(), test.ShouldBeError, context.Canceled)
}

func TestAddStreamMaxTrackErr(t *testing.T) {
	ctx := context.Background()
	logger := logging.NewTestLogger(t)

	// Precompile module copies to avoid timeout issues when building takes too long.
	modPath := rtestutils.BuildTempModule(t, "examples/customresources/demos/rtppassthrough")
	logger.Info(modPath)

	api := camera.API
	model := resource.NewModel("acme", "camera", "fake")
	confs := []resource.Config{}
	for i := 0; i < 10; i++ {
		conf := resource.Config{
			Name:       fmt.Sprintf("fake-%d", i),
			API:        api,
			Model:      model,
			Attributes: map[string]interface{}{"rtp_passthrough": true},
		}
		_, err := conf.Validate("test", resource.APITypeComponentName)
		confs = append(confs, conf)
		test.That(t, err, test.ShouldBeNil)
	}

	parentAddr, err := modlib.CreateSocketAddress(t.TempDir(), "parent")
	test.That(t, err, test.ShouldBeNil)
	fakeRobot := rtestutils.MakeRobotForModuleLogging(t, parentAddr)
	defer func() {
		test.That(t, fakeRobot.Stop(), test.ShouldBeNil)
	}()

	greenLog(t, "test AddModule")
	mgr := NewManager(ctx, parentAddr, logger, modmanageroptions.Options{UntrustedEnv: false})
	test.That(t, err, test.ShouldBeNil)
	defer func() {
		test.That(t, mgr.Close(ctx), test.ShouldBeNil)
	}()
	// close the mod manager

	modCfg := config.Module{
		Name:    "rtp-passthrough-module",
		ExePath: modPath,
	}
	err = mgr.Add(ctx, modCfg)
	test.That(t, err, test.ShouldBeNil)

	reg, ok := resource.LookupRegistration(camera.API, model)
	test.That(t, ok, test.ShouldBeTrue)
	test.That(t, reg.Constructor, test.ShouldNotBeNil)

	greenLog(t, "add 10 cameras")
	cams := []resource.Resource{}
	for _, conf := range confs {
		cam, err := mgr.AddResource(ctx, conf, nil)
		test.That(t, err, test.ShouldBeNil)
		cams = append(cams, cam)
	}

	sources := []rtppassthrough.Source{}
	for _, cam := range cams {
		source, ok := cam.(rtppassthrough.Source)
		test.That(t, ok, test.ShouldBeTrue)
		sources = append(sources, source)
	}

	first9Sources := sources[1:]

	test.That(t, len(first9Sources), test.ShouldEqual, 9)

	greenLog(t, "the first 9's SubscribeRTP calls succeed")
	subscribeRTPTimeout := time.Second * 30
	for _, source := range first9Sources {
		calledCtx, calledFn := context.WithCancel(context.Background())
		// SubscribeRTP succeeds
		subCtx, subCancelFn := context.WithTimeout(context.Background(), subscribeRTPTimeout)
		sub, err := source.SubscribeRTP(subCtx, 512, func(pkts []*rtp.Packet) {
			test.That(t, len(pkts), test.ShouldBeGreaterThan, 0)
			calledFn()
		})
		subCancelFn()
		test.That(t, err, test.ShouldBeNil)
		test.That(t, sub.ID, test.ShouldNotResemble, rtppassthrough.NilSubscription)
		test.That(t, sub.Terminated.Err(), test.ShouldBeNil)
		<-calledCtx.Done()
	}

	greenLog(t, "the 10th returns an error")
	subCtx, subCancelFn := context.WithTimeout(context.Background(), subscribeRTPTimeout)
	sub, err := sources[0].SubscribeRTP(subCtx, 512, func(pkts []*rtp.Packet) {
		t.Log("should not happen")
		t.FailNow()
	})
	subCancelFn()
	test.That(t, err, test.ShouldBeError)
	test.That(t, err.Error(), test.ShouldContainSubstring, "only 9 WebRTC tracks are supported per peer connection")
	test.That(t, sub, test.ShouldResemble, rtppassthrough.NilSubscription)
}<|MERGE_RESOLUTION|>--- conflicted
+++ resolved
@@ -1051,31 +1051,6 @@
 		test.That(t, fakeRobot.Stop(), test.ShouldBeNil)
 	}()
 
-<<<<<<< HEAD
-	greenLog(t, "test Helpers")
-	viamHomeTemp := t.TempDir()
-	mod := &module{
-		cfg: config.Module{
-			Name:     "test",
-			ExePath:  modPath,
-			Type:     config.ModuleTypeRegistry,
-			ModuleID: "rtppassthrough:camera",
-		},
-		dataDir: "module-data-dir",
-		logger:  logger,
-	}
-
-	err = mod.startProcess(ctx, parentAddr, nil, logger, viamHomeTemp, viamHomeTemp)
-	test.That(t, err, test.ShouldBeNil)
-
-	err = mod.dial()
-	test.That(t, err, test.ShouldBeNil)
-
-	err = mod.checkReady(ctx, parentAddr, logger)
-	test.That(t, err, test.ShouldBeNil)
-
-=======
->>>>>>> 18768f72
 	greenLog(t, "test AddModule")
 	mgr := NewManager(ctx, parentAddr, logger, modmanageroptions.Options{UntrustedEnv: false})
 	test.That(t, err, test.ShouldBeNil)
