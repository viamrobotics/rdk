// Package modmanager provides the module manager for a robot.
package modmanager

import (
	"context"
	"fmt"
	"io/fs"
	"os"
	"path/filepath"
	"slices"
	"strconv"
	"strings"
	"sync"
	"sync/atomic"
	"time"

	grpc_retry "github.com/grpc-ecosystem/go-grpc-middleware/retry"
	"github.com/pkg/errors"
	"go.uber.org/multierr"
	"go.uber.org/zap/zapcore"
	pb "go.viam.com/api/module/v1"
	robotpb "go.viam.com/api/robot/v1"
	"go.viam.com/utils"
	"go.viam.com/utils/pexec"
	"go.viam.com/utils/rpc"
	"google.golang.org/grpc"
	"google.golang.org/grpc/codes"
	"google.golang.org/grpc/credentials/insecure"
	"google.golang.org/grpc/status"
	"google.golang.org/protobuf/types/known/structpb"

	"go.viam.com/rdk/config"
	rdkgrpc "go.viam.com/rdk/grpc"
	"go.viam.com/rdk/logging"
	modlib "go.viam.com/rdk/module"
	modmanageroptions "go.viam.com/rdk/module/modmanager/options"
	"go.viam.com/rdk/module/modmaninterface"
	"go.viam.com/rdk/operation"
	"go.viam.com/rdk/resource"
	"go.viam.com/rdk/robot/packages"
	rutils "go.viam.com/rdk/utils"
)

// tcpPortRange is the beginning of the port range. Only used when ViamTCPSockets() = true.
const tcpPortRange = 13500

var (
	validateConfigTimeout       = 5 * time.Second
	errMessageExitStatus143     = "exit status 143"
	logLevelArgumentTemplate    = "--log-level=%s"
	errModularResourcesDisabled = errors.New("modular resources disabled in untrusted environment")
	// name of the folder under the viamHomeDir that holds all the folders for the module data
	// ex: /home/walle/.viam/module-data/<cloud-robot-id>/<module-name>
	parentModuleDataFolderName = "module-data"
)

// NewManager returns a Manager.
func NewManager(
	ctx context.Context, parentAddr string, logger logging.Logger, options modmanageroptions.Options,
) modmaninterface.ModuleManager {
	restartCtx, restartCtxCancel := context.WithCancel(ctx)
	return &Manager{
		logger:                  logger.Sublogger("modmanager"),
		modules:                 moduleMap{},
		parentAddr:              parentAddr,
		rMap:                    resourceModuleMap{},
		untrustedEnv:            options.UntrustedEnv,
		viamHomeDir:             options.ViamHomeDir,
		moduleDataParentDir:     getModuleDataParentDirectory(options),
		removeOrphanedResources: options.RemoveOrphanedResources,
		restartCtx:              restartCtx,
		restartCtxCancel:        restartCtxCancel,
		packagesDir:             options.PackagesDir,
		nextPort:                tcpPortRange,
	}
}

type module struct {
	cfg        config.Module
	dataDir    string
	process    pexec.ManagedProcess
	handles    modlib.HandlerMap
	sharedConn rdkgrpc.SharedConn
	client     pb.ModuleServiceClient
	// robotClient supplements the ModuleServiceClient client to serve select robot level methods from the module server
	// such as the DiscoverComponents API
	robotClient robotpb.RobotServiceClient
	addr        string
	resources   map[resource.Name]*addedResource
	// resourcesMu must be held if the `resources` field is accessed without
	// write-locking the module manager.
	resourcesMu sync.Mutex

	// pendingRemoval allows delaying module close until after resources within it are closed
	pendingRemoval bool

	// inStartup stores whether or not the manager of the OnUnexpectedExit function
	// is trying to start up this module; inRecoveryLock guards the execution of an
	// OnUnexpectedExit function for this module.
	//
	// NOTE(benjirewis): Using just an atomic boolean is not sufficient, as OUE
	// functions for the same module cannot overlap and should not continue after
	// another OUE has finished.
	inStartup      atomic.Bool
	inRecoveryLock sync.Mutex
	logger         logging.Logger
	// port stores the listen port of this module when ViamTCPSockets() = true.
	port int
}

type addedResource struct {
	conf resource.Config
	deps []string
}

// moduleMap is a typesafe wrapper for a sync.Map holding string keys and *module values.
type moduleMap struct {
	items sync.Map
}

func (mmap *moduleMap) Store(name string, mod *module) { mmap.items.Store(name, mod) }
func (mmap *moduleMap) Delete(name string)             { mmap.items.Delete(name) }

func (mmap *moduleMap) Load(name string) (*module, bool) {
	value, ok := mmap.items.Load(name)
	if value == nil {
		return nil, ok
	}
	return value.(*module), ok
}

func (mmap *moduleMap) Range(f func(name string, mod *module) bool) {
	mmap.items.Range(func(key, value any) bool {
		return f(key.(string), value.(*module))
	})
}

// resourceModuleMap is a typesafe wrapper for a sync.Map holding resource.Name keys and
// *module values.
type resourceModuleMap struct {
	items sync.Map
}

func (rmap *resourceModuleMap) Store(name resource.Name, mod *module) { rmap.items.Store(name, mod) }
func (rmap *resourceModuleMap) Delete(name resource.Name)             { rmap.items.Delete(name) }

func (rmap *resourceModuleMap) Load(name resource.Name) (*module, bool) {
	value, ok := rmap.items.Load(name)
	if value == nil {
		return nil, ok
	}
	return value.(*module), ok
}

func (rmap *resourceModuleMap) Range(f func(name resource.Name, mod *module) bool) {
	rmap.items.Range(func(key, value any) bool {
		return f(key.(resource.Name), value.(*module))
	})
}

// Manager is the root structure for the module system.
type Manager struct {
	// mu (mostly) coordinates API methods that modify the `modules` map. Specifically,
	// `AddResource` can be called concurrently during a reconfigure. But `RemoveResource` or
	// resources being restarted after a module crash are given exclusive access.
	//
	// mu additionally is used for exclusive access when `Add`ing modules (as opposed to resources),
	// `Reconfigure`ing modules, `Remove`ing modules and `Close`ing the `Manager`.
	mu sync.RWMutex

	logger       logging.Logger
	modules      moduleMap
	parentAddr   string
	rMap         resourceModuleMap
	untrustedEnv bool
	// viamHomeDir is the absolute path to the viam home directory. Ex: /home/walle/.viam
	// `viamHomeDir` may only be the empty string in testing
	viamHomeDir string
	// packagesDir is the PackagesPath from a config.Config. It's used for resolving paths for local tarball modules.
	packagesDir string
	// moduleDataParentDir is the absolute path to the current robots module data directory.
	// Ex: /home/walle/.viam/module-data/<cloud-robot-id>
	// it is empty if the modmanageroptions.Options.viamHomeDir was empty
	moduleDataParentDir     string
	removeOrphanedResources func(ctx context.Context, rNames []resource.Name)
	restartCtx              context.Context
	restartCtxCancel        context.CancelFunc
	// nextPort manages ports when ViamTCPSockets() = true.
	nextPort int
}

// Close terminates module connections and processes.
func (mgr *Manager) Close(ctx context.Context) error {
	mgr.mu.Lock()
	defer mgr.mu.Unlock()

	if mgr.restartCtxCancel != nil {
		mgr.restartCtxCancel()
	}
	var err error
	mgr.modules.Range(func(_ string, mod *module) bool {
		err = multierr.Combine(err, mgr.closeModule(mod, false))
		return true
	})
	return err
}

// Handles returns all the models for each module registered.
func (mgr *Manager) Handles() map[string]modlib.HandlerMap {
	res := map[string]modlib.HandlerMap{}

	mgr.modules.Range(func(n string, m *module) bool {
		res[n] = m.handles
		return true
	})

	return res
}

// An allowed list of specific viam namespace modules. We want to allow running some of our official
// modules even in an untrusted environment.
var allowedModules = map[string]bool{
	"viam:raspberry-pi": true,
}

// Checks if the modules added in an untrusted environment are Viam modules
// and returns `true` and a list of their configs if any exist in the passed-in slice.
func checkIfAllowed(confs ...config.Module) (
	allowed bool /*false*/, newConfs []config.Module,
) {
	for _, conf := range confs {
		if ok := allowedModules[conf.ModuleID]; ok {
			allowed = true
			newConfs = append(newConfs, conf)
		}
	}
	return allowed, newConfs
}

// Add adds and starts a new resource modules for each given module configuration.
//
// Each module configuration should have a unique name - if duplicate names are detected,
// then only the first duplicate instance will be processed and the rest will be ignored.
func (mgr *Manager) Add(ctx context.Context, confs ...config.Module) error {
	mgr.mu.Lock()
	defer mgr.mu.Unlock()

	if mgr.untrustedEnv {
		allowed, newConfs := checkIfAllowed(confs...)
		if !allowed {
			return errModularResourcesDisabled
		}
		// overwrite with just the modules we've allowed
		confs = newConfs
		mgr.logger.CWarnw(
			ctx, "Running in an untrusted environment; will only add some modules", "modules",
			confs)
	}

	var (
		wg   sync.WaitGroup
		errs = make([]error, len(confs))
		seen = make(map[string]struct{}, len(confs))
	)
	for i, conf := range confs {
		if _, dupe := seen[conf.Name]; dupe {
			continue
		}
		seen[conf.Name] = struct{}{}

		// this is done in config validation but partial start rules require us to check again
		if err := conf.Validate(""); err != nil {
			mgr.logger.CErrorw(ctx, "Module config validation error; skipping", "module", conf.Name, "error", err)
			errs[i] = err
			continue
		}

		// setup valid, new modules in parallel
		wg.Add(1)
		go func(i int, conf config.Module) {
			defer wg.Done()
			moduleLogger := mgr.logger.Sublogger(conf.Name)

			moduleLogger.CInfow(ctx, "Now adding module", "module", conf.Name)
			err := mgr.add(ctx, conf, moduleLogger)
			if err != nil {
				moduleLogger.CErrorw(ctx, "Error adding module", "module", conf.Name, "error", err)
				errs[i] = err
				return
			}
		}(i, conf)
	}
	wg.Wait()

	combinedErr := multierr.Combine(errs...)
	if combinedErr == nil {
		var addedModNames []string
		for modName := range seen {
			addedModNames = append(addedModNames, modName)
		}
		mgr.logger.CInfow(ctx, "Modules successfully added", "modules", addedModNames)
	}
	return combinedErr
}

func (mgr *Manager) add(ctx context.Context, conf config.Module, moduleLogger logging.Logger) error {
	_, exists := mgr.modules.Load(conf.Name)
	if exists {
		// Keeping this as a manager logger since it is dealing with manager behavior
		mgr.logger.CWarnw(ctx, "Not adding module that already exists", "module", conf.Name)
		return nil
	}

	var moduleDataDir string
	// only set the module data directory if the parent dir is present (which it might not be during tests)
	if mgr.moduleDataParentDir != "" {
		var err error
		// TODO: why isn't conf.Name being sanitized like PackageConfig.SanitizedName?
		moduleDataDir, err = rutils.SafeJoinDir(mgr.moduleDataParentDir, conf.Name)
		if err != nil {
			return err
		}
	}

	mod := &module{
		cfg:       conf,
		dataDir:   moduleDataDir,
		resources: map[resource.Name]*addedResource{},
<<<<<<< HEAD
		logger:    mgr.logger.Sublogger(conf.Name),
		port:      mgr.nextPort,
=======
		logger:    moduleLogger,
>>>>>>> ebe95fe6
	}
	mgr.nextPort++

	if err := mgr.startModule(ctx, mod); err != nil {
		return err
	}
	return nil
}

func (mgr *Manager) startModuleProcess(mod *module) error {
	return mod.startProcess(
		mgr.restartCtx,
		mgr.parentAddr,
		mgr.newOnUnexpectedExitHandler(mod),
		mgr.viamHomeDir,
		mgr.packagesDir,
	)
}

func (mgr *Manager) startModule(ctx context.Context, mod *module) error {
	// add calls startProcess, which can also be called by the OUE handler in the attemptRestart
	// call. Both of these involve owning a lock, so in unhappy cases of malformed modules
	// this can lead to a deadlock. To prevent this, we set inStartup here to indicate to
	// the OUE handler that it shouldn't act while add is still processing.
	mod.inStartup.Store(true)
	defer mod.inStartup.Store(false)

	var success bool
	defer func() {
		if !success {
			mod.cleanupAfterStartupFailure()
		}
	}()

	// create the module's data directory
	if mod.dataDir != "" {
		mod.logger.Debugf("Creating data directory %q for module %q", mod.dataDir, mod.cfg.Name)
		if err := os.MkdirAll(mod.dataDir, 0o750); err != nil {
			return errors.WithMessage(err, "error while creating data directory for module "+mod.cfg.Name)
		}
	}

	cleanup := rutils.SlowStartupLogger(
		ctx, "Waiting for module to complete startup and registration", "module", mod.cfg.Name, mod.logger)
	defer cleanup()

	if err := mgr.startModuleProcess(mod); err != nil {
		return errors.WithMessage(err, "error while starting module "+mod.cfg.Name)
	}

	if err := mod.dial(); err != nil {
		return errors.WithMessage(err, "error while dialing module "+mod.cfg.Name)
	}

	if err := mod.checkReady(ctx, mgr.parentAddr); err != nil {
		return errors.WithMessage(err, "error while waiting for module to be ready "+mod.cfg.Name)
	}

	mod.registerResources(mgr)
	mgr.modules.Store(mod.cfg.Name, mod)
	mod.logger.Infow("Module successfully added", "module", mod.cfg.Name)
	success = true
	return nil
}

// Reconfigure reconfigures an existing resource module and returns the names of
// now orphaned resources.
func (mgr *Manager) Reconfigure(ctx context.Context, conf config.Module) ([]resource.Name, error) {
	mgr.mu.Lock()
	defer mgr.mu.Unlock()
	mod, exists := mgr.modules.Load(conf.Name)
	if !exists {
		return nil, errors.Errorf("cannot reconfigure module %s as it does not exist", conf.Name)
	}

	handledResources := mod.resources
	var handledResourceNames []resource.Name
	var handledResourceNameStrings []string
	for name := range handledResources {
		handledResourceNames = append(handledResourceNames, name)
		handledResourceNameStrings = append(handledResourceNameStrings, name.String())
	}

	mod.logger.CInfow(ctx, "Module configuration changed. Stopping the existing module process", "module", conf.Name)

	if err := mgr.closeModule(mod, true); err != nil {
		// If removal fails, assume all handled resources are orphaned.
		return handledResourceNames, err
	}

	mod.cfg = conf
	mod.resources = map[resource.Name]*addedResource{}

	mod.logger.CInfow(ctx, "Existing module process stopped. Starting new module process", "module", conf.Name)

	if err := mgr.startModule(ctx, mod); err != nil {
		// If re-addition fails, assume all handled resources are orphaned.
		return handledResourceNames, err
	}

	mod.logger.CInfow(ctx, "New module process is running and responding to gRPC requests", "module",
		mod.cfg.Name, "module address", mod.addr)

	mod.logger.CInfow(ctx, "Resources handled by reconfigured module will be re-added to new module process",
		"module", mod.cfg.Name, "resources", handledResourceNameStrings)
	return handledResourceNames, nil
}

// Remove removes and stops an existing resource module and returns the names of
// now orphaned resources.
func (mgr *Manager) Remove(modName string) ([]resource.Name, error) {
	mgr.mu.Lock()
	defer mgr.mu.Unlock()
	mod, exists := mgr.modules.Load(modName)
	if !exists {
		return nil, errors.Errorf("cannot remove module %s as it does not exist", modName)
	}

	mgr.logger.Infow("Now removing module", "module", modName)

	handledResources := mod.resources

	// If module handles no resources, remove it now. Otherwise mark it
	// pendingRemoval for eventual removal after last handled resource has been
	// closed.
	if len(handledResources) == 0 {
		return nil, mgr.closeModule(mod, false)
	}

	var orphanedResourceNames []resource.Name
	var orphanedResourceNameStrings []string
	for name := range handledResources {
		orphanedResourceNames = append(orphanedResourceNames, name)
		orphanedResourceNameStrings = append(orphanedResourceNameStrings, name.String())
	}
	mgr.logger.Infow("Resources handled by removed module will be removed",
		"module", mod.cfg.Name, "resources", orphanedResourceNameStrings)
	mod.pendingRemoval = true
	return orphanedResourceNames, nil
}

// closeModule attempts to cleanly shut down the module process. It does not wait on module recovery processes,
// as they are running outside code and may have unexpected behavior.
func (mgr *Manager) closeModule(mod *module, reconfigure bool) error {
	// resource manager should've removed these cleanly if this isn't a reconfigure
	if !reconfigure && len(mod.resources) != 0 {
		mod.logger.Warnw("Forcing removal of module with active resources", "module", mod.cfg.Name)
	}

	// need to actually close the resources within the module itself before stopping
	for res := range mod.resources {
		_, err := mod.client.RemoveResource(context.Background(), &pb.RemoveResourceRequest{Name: res.String()})
		if err != nil {
			mod.logger.Errorw("Error removing resource", "module", mod.cfg.Name, "resource", res.Name, "error", err)
		} else {
			mod.logger.Infow("Successfully removed resource from module", "module", mod.cfg.Name, "resource", res.Name)
		}
	}

	if err := mod.stopProcess(); err != nil {
		return errors.WithMessage(err, "error while stopping module "+mod.cfg.Name)
	}

	if err := mod.sharedConn.Close(); err != nil {
		mod.logger.Warnw("Error closing connection to module", "error", err)
	}

	mod.deregisterResources()

	mgr.rMap.Range(func(r resource.Name, m *module) bool {
		if m == mod {
			mgr.rMap.Delete(r)
		}
		return true
	})
	mgr.modules.Delete(mod.cfg.Name)

	mod.logger.Infow("Module successfully closed", "module", mod.cfg.Name)
	return nil
}

// AddResource tells a component module to configure a new component.
func (mgr *Manager) AddResource(ctx context.Context, conf resource.Config, deps []string) (resource.Resource, error) {
	mgr.mu.RLock()
	defer mgr.mu.RUnlock()
	return mgr.addResource(ctx, conf, deps)
}

func (mgr *Manager) addResourceWithWriteLock(ctx context.Context, conf resource.Config, deps []string) (resource.Resource, error) {
	mgr.mu.Lock()
	defer mgr.mu.Unlock()
	return mgr.addResource(ctx, conf, deps)
}

func (mgr *Manager) addResource(ctx context.Context, conf resource.Config, deps []string) (resource.Resource, error) {
	mod, ok := mgr.getModule(conf)
	if !ok {
		return nil, errors.Errorf("no active module registered to serve resource api %s and model %s", conf.API, conf.Model)
	}

	mod.logger.CInfow(ctx, "Adding resource to module", "resource", conf.Name, "module", mod.cfg.Name)

	confProto, err := config.ComponentConfigToProto(&conf)
	if err != nil {
		return nil, err
	}

	_, err = mod.client.AddResource(ctx, &pb.AddResourceRequest{Config: confProto, Dependencies: deps})
	if err != nil {
		return nil, err
	}
	mgr.rMap.Store(conf.ResourceName(), mod)

	mod.resourcesMu.Lock()
	defer mod.resourcesMu.Unlock()
	mod.resources[conf.ResourceName()] = &addedResource{conf, deps}

	apiInfo, ok := resource.LookupGenericAPIRegistration(conf.API)
	if !ok || apiInfo.RPCClient == nil {
		mod.logger.CWarnw(ctx, "No built-in grpc client for modular resource", "resource", conf.ResourceName())
		return rdkgrpc.NewForeignResource(conf.ResourceName(), &mod.sharedConn), nil
	}

	return apiInfo.RPCClient(ctx, &mod.sharedConn, "", conf.ResourceName(), mgr.logger)
}

// ReconfigureResource updates/reconfigures a modular component with a new configuration.
func (mgr *Manager) ReconfigureResource(ctx context.Context, conf resource.Config, deps []string) error {
	mod, ok := mgr.getModule(conf)
	if !ok {
		return errors.Errorf("no module registered to serve resource api %s and model %s", conf.API, conf.Model)
	}

	mod.logger.CInfow(ctx, "Reconfiguring resource for module", "resource", conf.Name, "module", mod.cfg.Name)

	confProto, err := config.ComponentConfigToProto(&conf)
	if err != nil {
		return err
	}
	_, err = mod.client.ReconfigureResource(ctx, &pb.ReconfigureResourceRequest{Config: confProto, Dependencies: deps})
	if err != nil {
		return err
	}

	mod.resourcesMu.Lock()
	defer mod.resourcesMu.Unlock()
	mod.resources[conf.ResourceName()] = &addedResource{conf, deps}

	return nil
}

// Configs returns a slice of config.Module representing the currently managed
// modules.
func (mgr *Manager) Configs() []config.Module {
	var configs []config.Module
	mgr.modules.Range(func(_ string, mod *module) bool {
		configs = append(configs, mod.cfg)
		return true
	})
	return configs
}

// Provides returns true if a component/service config WOULD be handled by a module.
func (mgr *Manager) Provides(conf resource.Config) bool {
	_, ok := mgr.getModule(conf)
	return ok
}

// IsModularResource returns true if an existing resource IS handled by a module.
func (mgr *Manager) IsModularResource(name resource.Name) bool {
	_, ok := mgr.rMap.Load(name)
	return ok
}

// RemoveResource requests the removal of a resource from a module.
func (mgr *Manager) RemoveResource(ctx context.Context, name resource.Name) error {
	mgr.mu.Lock()
	defer mgr.mu.Unlock()
	mod, ok := mgr.rMap.Load(name)
	if !ok {
		return errors.Errorf("resource %+v not found in module", name)
	}

	mod.logger.CInfow(ctx, "Removing resource for module", "resource", name.String(), "module", mod.cfg.Name)

	mgr.rMap.Delete(name)
	delete(mod.resources, name)
	_, err := mod.client.RemoveResource(ctx, &pb.RemoveResourceRequest{Name: name.String()})
	if err != nil {
		return err
	}

	// if the module is marked for removal, actually remove it when the final resource is closed
	if mod.pendingRemoval && len(mod.resources) == 0 {
		err = multierr.Combine(err, mgr.closeModule(mod, false))
	}
	return err
}

// ValidateConfig determines whether the given config is valid and returns its implicit
// dependencies.
func (mgr *Manager) ValidateConfig(ctx context.Context, conf resource.Config) ([]string, error) {
	mod, ok := mgr.getModule(conf)
	if !ok {
		return nil,
			errors.Errorf("no module registered to serve resource api %s and model %s",
				conf.API, conf.Model)
	}

	confProto, err := config.ComponentConfigToProto(&conf)
	if err != nil {
		return nil, err
	}

	// Override context with new timeout.
	var cancel func()
	ctx, cancel = context.WithTimeout(ctx, validateConfigTimeout)
	defer cancel()

	resp, err := mod.client.ValidateConfig(ctx, &pb.ValidateConfigRequest{Config: confProto})
	// Swallow "Unimplemented" gRPC errors from modules that lack ValidateConfig
	// receiving logic.
	if err != nil && status.Code(err) == codes.Unimplemented {
		return nil, nil
	}
	if err != nil {
		return nil, err
	}
	return resp.Dependencies, nil
}

// ResolveImplicitDependenciesInConfig mutates the passed in diff to add modular implicit dependencies to added
// and modified resources. It also puts modular resources whose module has been modified or added in conf.Added if
// they are not already there since the resources themselves are not necessarily new.
func (mgr *Manager) ResolveImplicitDependenciesInConfig(ctx context.Context, conf *config.Diff) error {
	// NOTE(benji): We could simplify some of the following `continue`
	// conditional clauses to a single clause, but we split them for readability.
	for _, c := range conf.Right.Components {
		mod, ok := mgr.getModule(c)
		if !ok {
			// continue if this component is not being provided by a module.
			continue
		}

		lenModified, lenAdded := len(conf.Modified.Modules), len(conf.Added.Modules)
		deltaModules := make([]config.Module, lenModified, lenModified+lenAdded)
		copy(deltaModules, conf.Modified.Modules)
		deltaModules = append(deltaModules, conf.Added.Modules...)

		if !slices.ContainsFunc(deltaModules, func(elem config.Module) bool {
			return elem.Name == mod.cfg.Name
		}) {
			// continue if this modular component is not being handled by a modified
			// or added module.
			continue
		}
		if slices.ContainsFunc(conf.Added.Components, func(elem resource.Config) bool {
			return elem.Name == c.Name
		}) {
			// continue if this modular component handled by a modified module is
			// already in conf.Added.Components.
			continue
		}

		// Add modular component to conf.Added.Components.
		conf.Added.Components = append(conf.Added.Components, c)
		// If component is in conf.Modified, the user modified a module and its
		// component at the same time. Remove that resource from conf.Modified so
		// the restarted module receives an AddResourceRequest and not a
		// ReconfigureResourceRequest.
		conf.Modified.Components = slices.DeleteFunc(
			conf.Modified.Components, func(elem resource.Config) bool { return elem.Name == c.Name })
	}
	for _, s := range conf.Right.Services {
		mod, ok := mgr.getModule(s)
		if !ok {
			// continue if this service is not being provided by a module.
			continue
		}
		if !slices.ContainsFunc(conf.Modified.Modules, func(elem config.Module) bool {
			return elem.Name == mod.cfg.Name
		}) {
			// continue if this modular service is not being handled by a modified
			// module.
			continue
		}
		if slices.ContainsFunc(conf.Added.Services, func(elem resource.Config) bool {
			return elem.Name == s.Name
		}) {
			// continue if this modular service handled by a modified module is
			// already in conf.Added.Services.
			continue
		}

		// Add modular service to conf.Added.Services.
		conf.Added.Services = append(conf.Added.Services, s)
		//  If service is in conf.Modified, the user modified a module and its
		//  service at the same time. Remove that resource from conf.Modified so
		//  the restarted module receives an AddResourceRequest and not a
		//  ReconfigureResourceRequest.
		conf.Modified.Services = slices.DeleteFunc(
			conf.Modified.Services, func(elem resource.Config) bool { return elem.Name == s.Name })
	}

	// If something was added or modified, go through components and services in
	// diff.Added and diff.Modified, call Validate on all those that are modularized,
	// and store implicit dependencies.
	validateModularResources := func(confs []resource.Config) {
		for i, c := range confs {
			if mgr.Provides(c) {
				implicitDeps, err := mgr.ValidateConfig(ctx, c)
				if err != nil {
					mgr.logger.CErrorw(ctx, "Modular config validation error found in resource: "+c.Name, "error", err)
					continue
				}

				// Modify resource config to add its implicit dependencies.
				confs[i].ImplicitDependsOn = implicitDeps
			}
		}
	}
	if conf.Added != nil {
		validateModularResources(conf.Added.Components)
		validateModularResources(conf.Added.Services)
	}
	if conf.Modified != nil {
		validateModularResources(conf.Modified.Components)
		validateModularResources(conf.Modified.Services)
	}
	return nil
}

func (mgr *Manager) getModule(conf resource.Config) (foundMod *module, exists bool) {
	mgr.modules.Range(func(_ string, mod *module) bool {
		var api resource.RPCAPI
		var ok bool
		for a := range mod.handles {
			if a.API == conf.API {
				api = a
				ok = true
				break
			}
		}
		if !ok {
			return true
		}
		for _, model := range mod.handles[api] {
			if conf.Model == model && !mod.pendingRemoval {
				foundMod = mod
				exists = true
				return false
			}
		}
		return true
	})

	return
}

// CleanModuleDataDirectory removes unexpected folders and files from the robot's module data directory.
// Modules removed from the robot config (even temporarily) will get pruned here.
func (mgr *Manager) CleanModuleDataDirectory() error {
	if mgr.moduleDataParentDir == "" {
		return errors.New("cannot clean a root level module data directory")
	}
	// Early exit if the moduleDataParentDir has not been created because there is nothing to clean
	if _, err := os.Stat(mgr.moduleDataParentDir); errors.Is(err, os.ErrNotExist) {
		return nil
	}
	// Absolute path to all dirs that should exist
	expectedDirs := make(map[string]bool)
	mgr.modules.Range(func(_ string, m *module) bool {
		expectedDirs[m.dataDir] = true
		return true
	})
	// If there are no expected directories, we can shortcut and early-exit
	if len(expectedDirs) == 0 {
		mgr.logger.Infow("Removing module data parent directory", "parent dir", mgr.moduleDataParentDir)
		if err := os.RemoveAll(mgr.moduleDataParentDir); err != nil {
			return errors.Wrapf(err, "failed to clean parent module data directory %q", mgr.moduleDataParentDir)
		}
		return nil
	}
	// Scan dataFolder for all existing directories
	existingDirs, err := filepath.Glob(filepath.Join(mgr.moduleDataParentDir, "*"))
	if err != nil {
		return err
	}
	// Delete directories in dataFolder that are not in expectedDirs
	for _, dir := range existingDirs {
		if _, expected := expectedDirs[dir]; !expected {
			// This is already checked in module.add(), however there is no harm in double-checking before recursively deleting directories
			if !strings.HasPrefix(filepath.Clean(dir), filepath.Clean(mgr.moduleDataParentDir)) {
				return errors.Errorf("attempted to delete a module data dir %q which is not in the viam module data directory %q",
					dir, mgr.moduleDataParentDir)
			}
			mgr.logger.Infow("Removing module data directory", "dir", dir)
			if err := os.RemoveAll(dir); err != nil {
				return errors.Wrapf(err, "failed to clean module data directory %q", dir)
			}
		}
	}
	return nil
}

// oueRestartInterval is the interval of time at which an OnUnexpectedExit
// function can attempt to restart the module process. Multiple restart
// attempts will use basic backoff.
var oueRestartInterval = 5 * time.Second

// newOnUnexpectedExitHandler returns the appropriate OnUnexpectedExit function
// for the passed-in module to include in the pexec.ProcessConfig.
func (mgr *Manager) newOnUnexpectedExitHandler(mod *module) func(exitCode int) bool {
	return func(exitCode int) bool {
		mod.inRecoveryLock.Lock()
		defer mod.inRecoveryLock.Unlock()
		if mod.inStartup.Load() {
			return false
		}

		mod.inStartup.Store(true)
		defer mod.inStartup.Store(false)

		// Log error immediately, as this is unexpected behavior.
		mod.logger.Errorw(
			"Module has unexpectedly exited.", "module", mod.cfg.Name, "exit_code", exitCode,
		)

		if err := mod.sharedConn.Close(); err != nil {
			mod.logger.Warnw("Error closing connection to crashed module. Continuing restart attempt",
				"error", err)
		}

		// If attemptRestart returns any orphaned resource names, restart failed,
		// and we should remove orphaned resources. Since we handle process
		// restarting ourselves, return false here so goutils knows not to attempt
		// a process restart.
		if orphanedResourceNames := mgr.attemptRestart(mgr.restartCtx, mod); orphanedResourceNames != nil {
			if mgr.removeOrphanedResources != nil {
				mgr.removeOrphanedResources(mgr.restartCtx, orphanedResourceNames)
				mod.logger.Debugw(
					"Removed resources after failed module restart",
					"module", mod.cfg.Name,
					"resources", resource.NamesToStrings(orphanedResourceNames),
				)
			}
			return false
		}
		mod.logger.Infow("Module successfully restarted, re-adding resources", "module", mod.cfg.Name)

		// Otherwise, add old module process' resources to new module; warn if new
		// module cannot handle old resource and remove it from mod.resources.
		// Finally, handle orphaned resources.
		var orphanedResourceNames []resource.Name
		for name, res := range mod.resources {
			// The `addResource` method might still be executing for this resource with a
			// read lock, so we execute it here with a write lock to make sure it doesn't
			// run concurrently.
			if _, err := mgr.addResourceWithWriteLock(mgr.restartCtx, res.conf, res.deps); err != nil {
				mod.logger.Warnw("Error while re-adding resource to module",
					"resource", name, "module", mod.cfg.Name, "error", err)
				mgr.rMap.Delete(name)

				mod.resourcesMu.Lock()
				delete(mod.resources, name)
				mod.resourcesMu.Unlock()

				orphanedResourceNames = append(orphanedResourceNames, name)
			}
		}
		if len(orphanedResourceNames) > 0 && mgr.removeOrphanedResources != nil {
			mgr.removeOrphanedResources(mgr.restartCtx, orphanedResourceNames)
		}

		mod.logger.Infow("Module resources successfully re-added after module restart", "module", mod.cfg.Name)
		return false
	}
}

// attemptRestart will attempt to restart the module up to three times and
// return the names of now orphaned resources.
func (mgr *Manager) attemptRestart(ctx context.Context, mod *module) []resource.Name {
	mgr.mu.Lock()
	defer mgr.mu.Unlock()

	// deregister crashed module's resources, and let later checkReady reset m.handles
	// before reregistering.
	mod.deregisterResources()

	var orphanedResourceNames []resource.Name
	for name := range mod.resources {
		orphanedResourceNames = append(orphanedResourceNames, name)
	}

	// Attempt to remove module's .sock file if module did not remove it
	// already.
	rutils.RemoveFileNoError(mod.addr)

	var success, processRestarted bool
	defer func() {
		if !success {
			if processRestarted {
				if err := mod.stopProcess(); err != nil {
					msg := "Error while stopping process of crashed module"
					mgr.logger.Errorw(msg, "module", mod.cfg.Name, "error", err)
				}
			}
			mod.cleanupAfterCrash(mgr)
		}
	}()

	if ctx.Err() != nil {
		mgr.logger.CInfow(
			ctx, "Will not attempt to restart crashed module", "module", mod.cfg.Name, "reason", ctx.Err().Error(),
		)
		return orphanedResourceNames
	}
	mgr.logger.CInfow(ctx, "Attempting to restart crashed module", "module", mod.cfg.Name)

	// No need to check mgr.untrustedEnv, as we're restarting the same
	// executable we were given for initial module addition.

	cleanup := rutils.SlowStartupLogger(
		ctx, "Waiting for module to complete restart and re-registration", "module", mod.cfg.Name, mod.logger)
	defer cleanup()

	// Attempt to restart module process 3 times.
	for attempt := 1; attempt < 4; attempt++ {
		if err := mgr.startModuleProcess(mod); err != nil {
			mgr.logger.Errorw("Error while restarting crashed module", "restart attempt",
				attempt, "module", mod.cfg.Name, "error", err)
			if attempt == 3 {
				// return early upon last attempt failure.
				return orphanedResourceNames
			}
		} else {
			break
		}

		// Wait with a bit of backoff. Exit early if context has errorred.
		if !utils.SelectContextOrWait(ctx, time.Duration(attempt)*oueRestartInterval) {
			mgr.logger.CInfow(
				ctx, "Will not continue to attempt restarting crashed module", "module", mod.cfg.Name, "reason", ctx.Err().Error(),
			)
			return orphanedResourceNames
		}
	}
	processRestarted = true

	if err := mod.dial(); err != nil {
		mgr.logger.CErrorw(ctx, "Error while dialing restarted module",
			"module", mod.cfg.Name, "error", err)
		return orphanedResourceNames
	}

	if err := mod.checkReady(ctx, mgr.parentAddr); err != nil {
		mgr.logger.CErrorw(ctx, "Error while waiting for restarted module to be ready",
			"module", mod.cfg.Name, "error", err)
		return orphanedResourceNames
	}

	mod.registerResources(mgr)

	success = true
	return nil
}

// dial will Dial the module and replace the underlying connection (if it exists) in m.conn.
func (m *module) dial() error {
	// TODO(PRODUCT-343): session support probably means interceptors here
	var err error
	addrToDial := m.addr
	if !modlib.TCPRegex.MatchString(addrToDial) {
		addrToDial = "unix://" + m.addr
	}
	conn, err := grpc.Dial( //nolint:staticcheck
		addrToDial,
		grpc.WithTransportCredentials(insecure.NewCredentials()),
		grpc.WithChainUnaryInterceptor(
			rdkgrpc.EnsureTimeoutUnaryClientInterceptor,
			grpc_retry.UnaryClientInterceptor(),
			operation.UnaryClientInterceptor,
		),
		grpc.WithChainStreamInterceptor(
			grpc_retry.StreamClientInterceptor(),
			operation.StreamClientInterceptor,
		),
	)
	if err != nil {
		return errors.WithMessage(err, "module startup failed")
	}

	// Take the grpc over unix socket connection and add it to this `module`s `SharedConn`
	// object. This `m.sharedConn` object is referenced by all resources/components. `Client`
	// objects communicating with the module. If we're re-dialing after a restart, there may be
	// existing resource `Client`s objects. Rather than recreating clients with new information, we
	// choose to "swap out" the underlying connection object for those existing `Client`s.
	//
	// Resetting the `SharedConn` will also create a new WebRTC PeerConnection object. `dial`ing to
	// a module is followed by doing a `ReadyRequest` `ReadyResponse` exchange. If that exchange
	// contains a working WebRTC offer and answer, the PeerConnection will succeed in connecting. If
	// there is an error exchanging offers and answers, the PeerConnection object will be nil'ed
	// out.
	m.sharedConn.ResetConn(rpc.GrpcOverHTTPClientConn{ClientConn: conn}, m.logger)
	m.client = pb.NewModuleServiceClient(m.sharedConn.GrpcConn())
	m.robotClient = robotpb.NewRobotServiceClient(m.sharedConn.GrpcConn())
	return nil
}

// checkReady sends a `ReadyRequest` and waits for either a `ReadyResponse`, or a context
// cancelation.
func (m *module) checkReady(ctx context.Context, parentAddr string) error {
	ctxTimeout, cancelFunc := context.WithTimeout(ctx, rutils.GetModuleStartupTimeout(m.logger))
	defer cancelFunc()

	m.logger.CInfow(ctx, "Waiting for module to respond to ready request", "module", m.cfg.Name)

	req := &pb.ReadyRequest{ParentAddress: parentAddr}

	// Wait for gathering to complete. Pass the entire SDP as an offer to the `ReadyRequest`.
	var err error
	req.WebrtcOffer, err = m.sharedConn.GenerateEncodedOffer()
	if err != nil {
		m.logger.CWarnw(ctx, "Unable to generate offer for module PeerConnection. Ignoring.", "err", err)
	}

	for {
		// 5000 is an arbitrarily high number of attempts (context timeout should hit long before)
		resp, err := m.client.Ready(ctxTimeout, req, grpc_retry.WithMax(5000))
		if err != nil {
			return err
		}

		if !resp.Ready {
			// Module's can express that they are in a state:
			// - That is Capable of receiving and responding to gRPC commands
			// - But is "not ready" to take full responsibility of being a module
			//
			// Our behavior is to busy-poll until a module declares it is ready. But we otherwise do
			// not adjust timeouts based on this information.
			continue
		}

		err = m.sharedConn.ProcessEncodedAnswer(resp.WebrtcAnswer)
		if err != nil {
			m.logger.CWarnw(ctx, "Unable to create PeerConnection with module. Ignoring.", "err", err)
		}

		// The `ReadyRespones` also includes the Viam `API`s and `Model`s the module provides. This
		// will be used to construct "generic Client" objects that can execute gRPC commands for
		// methods that are not part of the viam-server's API proto.
		m.handles, err = modlib.NewHandlerMapFromProto(ctx, resp.Handlermap, m.sharedConn.GrpcConn())
		return err
	}
}

// FirstRun is runs a module-specific setup script.
func (mgr *Manager) FirstRun(ctx context.Context, conf config.Module) error {
	pkgsDir := packages.LocalPackagesDir(mgr.packagesDir)

	// This value is normally set on a field on the [module] struct but it seems like we can safely get it on demand.
	var dataDir string
	if mgr.moduleDataParentDir != "" {
		var err error
		// TODO: why isn't conf.Name being sanitized like PackageConfig.SanitizedName?
		dataDir, err = rutils.SafeJoinDir(mgr.moduleDataParentDir, conf.Name)
		if err != nil {
			return err
		}
	}
	env := getFullEnvironment(conf, dataDir, mgr.viamHomeDir)

	return conf.FirstRun(ctx, pkgsDir, dataDir, env, mgr.logger)
}

func (m *module) startProcess(
	ctx context.Context,
	parentAddr string,
	oue func(int) bool,
	viamHomeDir string,
	packagesDir string,
) error {
	var err error

	if rutils.ViamTCPSockets() {
		m.addr = "127.0.0.1:" + strconv.Itoa(m.port)
	} else {
		// append a random alpha string to the module name while creating a socket address to avoid conflicts
		// with old versions of the module.
		if m.addr, err = modlib.CreateSocketAddress(
			filepath.Dir(parentAddr), fmt.Sprintf("%s-%s", m.cfg.Name, utils.RandomAlphaString(5))); err != nil {
			return err
		}
	}

	// We evaluate the Module's ExePath absolutely in the viam-server process so that
	// setting the CWD does not cause issues with relative process names
	absoluteExePath, err := m.cfg.EvaluateExePath(packages.LocalPackagesDir(packagesDir))
	if err != nil {
		return err
	}
	moduleEnvironment := m.getFullEnvironment(viamHomeDir)
	// Prefer VIAM_MODULE_ROOT as the current working directory if present but fallback to the directory of the exepath
	moduleWorkingDirectory, ok := moduleEnvironment["VIAM_MODULE_ROOT"]
	if !ok {
		moduleWorkingDirectory = filepath.Dir(absoluteExePath)
		m.logger.CDebugw(ctx, "VIAM_MODULE_ROOT was not passed to module. Defaulting to module's working directory",
			"module", m.cfg.Name, "dir", moduleWorkingDirectory)
	} else {
		m.logger.CInfow(ctx, "Starting module in working directory", "module", m.cfg.Name, "dir", moduleWorkingDirectory)
	}

	pconf := pexec.ProcessConfig{
		ID:               m.cfg.Name,
		Name:             absoluteExePath,
		Args:             []string{m.addr},
		CWD:              moduleWorkingDirectory,
		Environment:      moduleEnvironment,
		Log:              true,
		OnUnexpectedExit: oue,
	}
	// Start module process with supplied log level or "debug" if none is
	// supplied and module manager has a DebugLevel logger.
	if m.cfg.LogLevel != "" {
		pconf.Args = append(pconf.Args, fmt.Sprintf(logLevelArgumentTemplate, m.cfg.LogLevel))
	} else if m.logger.Level().Enabled(zapcore.DebugLevel) {
		pconf.Args = append(pconf.Args, fmt.Sprintf(logLevelArgumentTemplate, "debug"))
	}

	m.process = pexec.NewManagedProcess(pconf, m.logger)

	if err := m.process.Start(context.Background()); err != nil {
		return errors.WithMessage(err, "module startup failed")
	}

	checkTicker := time.NewTicker(100 * time.Millisecond)
	defer checkTicker.Stop()

	m.logger.CInfow(ctx, "Starting up module", "module", m.cfg.Name)
	ctxTimeout, cancel := context.WithTimeout(ctx, rutils.GetModuleStartupTimeout(m.logger))
	defer cancel()
	for {
		select {
		case <-ctxTimeout.Done():
			if errors.Is(ctxTimeout.Err(), context.DeadlineExceeded) {
				return rutils.NewModuleStartUpTimeoutError(m.cfg.Name)
			}
			return ctxTimeout.Err()
		case <-checkTicker.C:
			if errors.Is(m.process.Status(), os.ErrProcessDone) {
				return fmt.Errorf(
					"module %s exited too quickly after attempted startup; it might have a fatal runtime issue",
					m.cfg.Name,
				)
			}
		}
		if !modlib.TCPRegex.MatchString(m.addr) {
			err = modlib.CheckSocketOwner(m.addr)
			if errors.Is(err, fs.ErrNotExist) {
				continue
			}
			if err != nil {
				return errors.WithMessage(err, "module startup failed")
			}
		}
		break
	}
	return nil
}

func (m *module) stopProcess() error {
	if m.process == nil {
		return nil
	}
	// Attempt to remove module's .sock file if module did not remove it
	// already.
	defer rutils.RemoveFileNoError(m.addr)

	// TODO(RSDK-2551): stop ignoring exit status 143 once Python modules handle
	// SIGTERM correctly.
	// Also ignore if error is that the process no longer exists.
	if err := m.process.Stop(); err != nil {
		if strings.Contains(err.Error(), errMessageExitStatus143) || strings.Contains(err.Error(), "no such process") {
			return nil
		}
		return err
	}
	m.logger.Infof("Stopping module: %s process", m.cfg.Name)
	return nil
}

func (m *module) registerResources(mgr modmaninterface.ModuleManager) {
	for api, models := range m.handles {
		if _, ok := resource.LookupGenericAPIRegistration(api.API); !ok {
			resource.RegisterAPI(
				api.API,
				resource.APIRegistration[resource.Resource]{ReflectRPCServiceDesc: api.Desc},
			)
		}

		switch {
		case api.API.IsComponent():
			for _, model := range models {
				m.logger.Infow("Registering component API and model from module", "module", m.cfg.Name, "API", api.API, "model", model)
				// We must copy because the Discover closure func relies on api and model, but they are iterators and mutate.
				// Copying prevents mutation.
				modelCopy := model
				apiCopy := api
				resource.RegisterComponent(api.API, model, resource.Registration[resource.Resource, resource.NoNativeConfig]{
					Constructor: func(
						ctx context.Context,
						deps resource.Dependencies,
						conf resource.Config,
						logger logging.Logger,
					) (resource.Resource, error) {
						return mgr.AddResource(ctx, conf, DepsToNames(deps))
					},
					Discover: func(ctx context.Context, logger logging.Logger, extra map[string]interface{}) (interface{}, error) {
						extraStructPb, err := structpb.NewStruct(extra)
						if err != nil {
							return nil, err
						}
						req := &robotpb.DiscoverComponentsRequest{
							Queries: []*robotpb.DiscoveryQuery{
								{Subtype: apiCopy.API.String(), Model: modelCopy.String(), Extra: extraStructPb},
							},
						}

						res, err := m.robotClient.DiscoverComponents(ctx, req)
						if err != nil {
							m.logger.Errorf("error in modular DiscoverComponents: %s", err)
							return nil, err
						}
						switch len(res.Discovery) {
						case 0:
							return nil, errors.New("modular DiscoverComponents response did not contain any discoveries")
						case 1:
							return res.Discovery[0].Results.AsMap(), nil
						default:
							return nil, errors.New("modular DiscoverComponents response contains more than one discovery")
						}
					},
				})
			}
		case api.API.IsService():
			for _, model := range models {
				m.logger.Infow("Registering service API and model from module", "module", m.cfg.Name, "API", api.API, "model", model)
				resource.RegisterService(api.API, model, resource.Registration[resource.Resource, resource.NoNativeConfig]{
					Constructor: func(
						ctx context.Context,
						deps resource.Dependencies,
						conf resource.Config,
						logger logging.Logger,
					) (resource.Resource, error) {
						return mgr.AddResource(ctx, conf, DepsToNames(deps))
					},
				})
			}
		default:
			m.logger.Errorw("Invalid module type", "API type", api.API.Type)
		}
	}
}

func (m *module) deregisterResources() {
	for api, models := range m.handles {
		for _, model := range models {
			resource.Deregister(api.API, model)
		}
	}
	m.handles = nil
}

func (m *module) cleanupAfterStartupFailure() {
	if err := m.stopProcess(); err != nil {
		msg := "Error while stopping process of module that failed to start"
		m.logger.Errorw(msg, "module", m.cfg.Name, "error", err)
	}
	utils.UncheckedError(m.sharedConn.Close())
}

func (m *module) cleanupAfterCrash(mgr *Manager) {
	utils.UncheckedError(m.sharedConn.Close())
	mgr.rMap.Range(func(r resource.Name, mod *module) bool {
		if mod == m {
			mgr.rMap.Delete(r)
		}
		return true
	})
	mgr.modules.Delete(m.cfg.Name)
}

func (m *module) getFullEnvironment(viamHomeDir string) map[string]string {
	return getFullEnvironment(m.cfg, m.dataDir, viamHomeDir)
}

func getFullEnvironment(
	cfg config.Module,
	dataDir string,
	viamHomeDir string,
) map[string]string {
	environment := map[string]string{
		"VIAM_HOME":        viamHomeDir,
		"VIAM_MODULE_DATA": dataDir,
	}
	if cfg.Type == config.ModuleTypeRegistry {
		environment["VIAM_MODULE_ID"] = cfg.ModuleID
	}
	// Overwrite the base environment variables with the module's environment variables (if specified)
	for key, value := range cfg.Environment {
		environment[key] = value
	}
	return environment
}

// DepsToNames converts a dependency list to a simple string slice.
func DepsToNames(deps resource.Dependencies) []string {
	var depStrings []string
	for dep := range deps {
		depStrings = append(depStrings, dep.String())
	}
	return depStrings
}

// getModuleDataParentDirectory generates the Manager's moduleDataParentDirectory.
// This directory should contain exactly one directory for each module present on the modmanager
// For cloud robots, it will generate a directory in the form:
// options.ViamHomeDir/module-data/<cloud-robot-id>
// For local robots, it should be in the form
// options.ViamHomeDir/module-data/local.
//
// If no ViamHomeDir is provided, this will return an empty moduleDataParentDirectory (and no module data directories will be created).
func getModuleDataParentDirectory(options modmanageroptions.Options) string {
	// if the home directory is empty, this is probably being run from an unrelated test
	// and creating a file could lead to race conditions
	if options.ViamHomeDir == "" {
		return ""
	}
	robotID := options.RobotCloudID
	if robotID == "" {
		robotID = "local"
	}
	return filepath.Join(options.ViamHomeDir, parentModuleDataFolderName, robotID)
}<|MERGE_RESOLUTION|>--- conflicted
+++ resolved
@@ -326,12 +326,8 @@
 		cfg:       conf,
 		dataDir:   moduleDataDir,
 		resources: map[resource.Name]*addedResource{},
-<<<<<<< HEAD
-		logger:    mgr.logger.Sublogger(conf.Name),
+		logger:    moduleLogger,
 		port:      mgr.nextPort,
-=======
-		logger:    moduleLogger,
->>>>>>> ebe95fe6
 	}
 	mgr.nextPort++
 
