package module_test

import (
	"context"
	"os"
	"runtime"
	"strconv"
	"testing"

	"github.com/google/uuid"
	commonpb "go.viam.com/api/common/v1"
	genericpb "go.viam.com/api/component/generic/v1"
	robotpb "go.viam.com/api/robot/v1"
	"go.viam.com/test"
	goutils "go.viam.com/utils"
	"go.viam.com/utils/pexec"
	"go.viam.com/utils/testutils"
	"google.golang.org/grpc"
	"google.golang.org/grpc/metadata"
	"google.golang.org/protobuf/types/known/structpb"

	"go.viam.com/rdk/components/generic"
	"go.viam.com/rdk/config"
	"go.viam.com/rdk/logging"
	"go.viam.com/rdk/resource"
	rtestutils "go.viam.com/rdk/testutils"
	"go.viam.com/rdk/testutils/robottestutils"
	"go.viam.com/rdk/utils"
)

func TestOpID(t *testing.T) {
<<<<<<< HEAD
	logger := logging.NewTestLogger(t)
=======
	if runtime.GOARCH == "arm" {
		t.Skip("skipping on 32-bit ARM -- subprocess build warnings cause failure")
	}
	logger := golog.NewTestLogger(t)
>>>>>>> b419881e
	cfgFilename, port, err := makeConfig(t, logger)
	test.That(t, err, test.ShouldBeNil)
	defer func() {
		test.That(t, os.Remove(cfgFilename), test.ShouldBeNil)
	}()

	serverPath, err := rtestutils.BuildTempModule(t, "web/cmd/server/")
	test.That(t, err, test.ShouldBeNil)

	server := pexec.NewManagedProcess(pexec.ProcessConfig{
		Name: serverPath,
		Args: []string{"-config", cfgFilename},
		CWD:  utils.ResolveFile("./"),
		Log:  true,
	}, logger.AsZap())

	err = server.Start(context.Background())
	test.That(t, err, test.ShouldBeNil)
	defer func() {
		test.That(t, server.Stop(), test.ShouldBeNil)
	}()

	conn, err := robottestutils.Connect(port)
	test.That(t, err, test.ShouldBeNil)
	defer func() {
		test.That(t, conn.Close(), test.ShouldBeNil)
	}()
	rc := robotpb.NewRobotServiceClient(conn)
	gc := genericpb.NewGenericServiceClient(conn)

	opIDOutgoing := uuid.New().String()
	var opIDIncoming string
	md := metadata.New(map[string]string{"opid": opIDOutgoing})
	mdCtx := metadata.NewOutgoingContext(ctx, md)

	// Do this twice, once with no opID set, and a second with a set opID.
	for name, cCtx := range map[string]context.Context{"default context": ctx, "context with opid set": mdCtx} {
		t.Run(name, func(t *testing.T) {
			syncChan := make(chan string)
			// in the background, run a operation that sleeps for one second, and capture it's header
			go func() {
				cmd, err := structpb.NewStruct(map[string]interface{}{"command": "sleep"})
				test.That(t, err, test.ShouldBeNil)

				var hdr metadata.MD
				_, err = gc.DoCommand(cCtx, &commonpb.DoCommandRequest{Name: "helper1", Command: cmd}, grpc.Header(&hdr))
				test.That(t, err, test.ShouldBeNil)

				test.That(t, hdr["opid"], test.ShouldHaveLength, 1)
				origOpID, err := uuid.Parse(hdr["opid"][0])
				test.That(t, err, test.ShouldBeNil)
				syncChan <- origOpID.String()
			}()

			// directly get the operations list from the parent server, naively waiting for it to be non-zero
			var parentOpList, modOpList []string
			testutils.WaitForAssertion(t, func(tb testing.TB) {
				tb.Helper()
				resp, err := rc.GetOperations(ctx, &robotpb.GetOperationsRequest{})
				test.That(tb, err, test.ShouldBeNil)
				opList := resp.GetOperations()
				test.That(tb, len(opList), test.ShouldBeGreaterThan, 0)
				for _, op := range opList {
					parentOpList = append(parentOpList, op.Id)
				}
			})

			testutils.WaitForAssertion(t, func(tb testing.TB) {
				tb.Helper()
				// as soon as we see the op in the parent, check the operations in the module
				cmd, err := structpb.NewStruct(map[string]interface{}{"command": "get_ops"})
				test.That(tb, err, test.ShouldBeNil)
				resp, err := gc.DoCommand(ctx, &commonpb.DoCommandRequest{Name: "helper1", Command: cmd})
				test.That(tb, err, test.ShouldBeNil)
				ret, ok := resp.GetResult().AsMap()["ops"]
				test.That(tb, ok, test.ShouldBeTrue)
				retList, ok := ret.([]interface{})
				test.That(tb, ok, test.ShouldBeTrue)
				test.That(tb, len(retList), test.ShouldBeGreaterThan, 1)
				for _, v := range retList {
					val, ok := v.(string)
					test.That(tb, ok, test.ShouldBeTrue)
					modOpList = append(modOpList, val)
				}
				test.That(tb, len(modOpList), test.ShouldBeGreaterThan, 1)
			})

			// wait for the original call to sleep and parse its header for the opID
			commandOpID := <-syncChan

			// then make sure the initial opID showed up in both parent and module correctly
			test.That(t, commandOpID, test.ShouldBeIn, parentOpList)
			test.That(t, commandOpID, test.ShouldBeIn, modOpList)
			opIDIncoming = commandOpID

			// lastly, and only for the second iteration, make sure the intentionally set, outgoing opID was used
			if name != "default context" {
				test.That(t, opIDIncoming, test.ShouldEqual, opIDOutgoing)
			}
		})
	}
}

func makeConfig(t *testing.T, logger logging.Logger) (string, string, error) {
	// Precompile module to avoid timeout issues when building takes too long.
	modPath, err := rtestutils.BuildTempModule(t, "module/testmodule")
	if err != nil {
		return "", "", err
	}

	p, err := goutils.TryReserveRandomPort()
	if err != nil {
		return "", "", err
	}
	port := strconv.Itoa(p)

	cfg := config.Config{
		Modules: []config.Module{{
			Name:    "TestModule",
			ExePath: modPath,
		}},
		Network: config.NetworkConfig{NetworkConfigData: config.NetworkConfigData{BindAddress: "localhost:" + port}},
		Components: []resource.Config{{
			API:   generic.API,
			Model: resource.NewModel("rdk", "test", "helper"),
			Name:  "helper1",
		}},
	}
	cfgFilename, err := robottestutils.MakeTempConfig(t, &cfg, logger)
	return cfgFilename, port, err
}<|MERGE_RESOLUTION|>--- conflicted
+++ resolved
@@ -29,14 +29,10 @@
 )
 
 func TestOpID(t *testing.T) {
-<<<<<<< HEAD
-	logger := logging.NewTestLogger(t)
-=======
 	if runtime.GOARCH == "arm" {
 		t.Skip("skipping on 32-bit ARM -- subprocess build warnings cause failure")
 	}
-	logger := golog.NewTestLogger(t)
->>>>>>> b419881e
+	logger := logging.NewTestLogger(t)
 	cfgFilename, port, err := makeConfig(t, logger)
 	test.That(t, err, test.ShouldBeNil)
 	defer func() {
