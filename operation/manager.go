package operation

import (
	"context"
	"sync"
	"time"

	"go.uber.org/multierr"
	"go.viam.com/utils"
)

// SingleOperationManager ensures only 1 operation is happening a time
// An operation can be nested, so if there is already an operation in progress,
// it can have sub-operations without an issue.
type SingleOperationManager struct {
	mu        sync.Mutex
	currentOp *anOp
}

// CancelRunning cancel's a current operation unless it's mine.
func (sm *SingleOperationManager) CancelRunning(ctx context.Context) {
	if ctx.Value(somCtxKeySingleOp) != nil {
		return
	}
	sm.mu.Lock()
	defer sm.mu.Unlock()
	sm.cancelInLock(ctx)
}

// OpRunning returns if there is a current operation.
func (sm *SingleOperationManager) OpRunning() bool {
	sm.mu.Lock()
	defer sm.mu.Unlock()
	return sm.currentOp != nil
}

type somCtxKey byte

const somCtxKeySingleOp = somCtxKey(iota)

// New creates a new operation, cancels previous, returns a new context and function to call when done.
func (sm *SingleOperationManager) New(ctx context.Context) (context.Context, func()) {
	// handle nested ops
	if ctx.Value(somCtxKeySingleOp) != nil {
		return ctx, func() {}
	}

	sm.mu.Lock()

	// first cancel any old operation
	sm.cancelNew(ctx)

	theOp := &anOp{}

	ctx = context.WithValue(ctx, somCtxKeySingleOp, theOp)

	theOp.ctx, theOp.cancelFunc = context.WithCancel(ctx)
	theOp.waitCh = make(chan bool)
	sm.currentOp = theOp
	sm.mu.Unlock()

	return theOp.ctx, func() {
		if !theOp.closed {
			close(theOp.waitCh)
			theOp.closed = true
		}
		sm.mu.Lock()
		if theOp == sm.currentOp {
			sm.currentOp = nil
		}
		sm.mu.Unlock()
	}
}

// NewTimedWaitOp returns true if it finished, false if cancelled.
// If there are other operations pending, this will cancel them.
func (sm *SingleOperationManager) NewTimedWaitOp(ctx context.Context, dur time.Duration) bool {
	ctx, finish := sm.New(ctx)
	defer finish()

	return utils.SelectContextOrWait(ctx, dur)
}

// IsPoweredInterface is a utility so can wait on IsPowered easily. It returns whether it is
// powered, the power percent (between 0 and 1, or between -1 and 1 for motors that support
// negative power), and any error that occurred while obtaining these.
type IsPoweredInterface interface {
	IsPowered(ctx context.Context, extra map[string]interface{}) (bool, float64, error)
}

// WaitTillNotPowered waits until IsPowered returns false.
func (sm *SingleOperationManager) WaitTillNotPowered(ctx context.Context, pollTime time.Duration, powered IsPoweredInterface,
	stop func(context.Context, map[string]interface{}) error,
) (err error) {
	// Defers a function that will stop and clean up if the context errors
	defer func(ctx context.Context) {
		var errStop error
		if ctx.Err() != nil {
			sm.mu.Lock()
			oldOp := sm.currentOp == ctx.Value(somCtxKeySingleOp)
			sm.mu.Unlock()

			if oldOp || sm.currentOp == nil {
				errStop = stop(ctx, map[string]interface{}{})
			}
		}
		err = multierr.Combine(ctx.Err(), errStop)
	}(ctx)
	return sm.WaitForSuccess(
		ctx,
		pollTime,
<<<<<<< HEAD
		func(ctx context.Context) (res bool, err error) {
			res, err = powered.IsPowered(ctx, nil)
=======
		func(ctx context.Context) (bool, error) {
			res, _, err := powered.IsPowered(ctx, nil)
>>>>>>> 652386f3
			return !res, err
		},
	)
}

// WaitForSuccess will call testFunc every pollTime until it returns true or an error.
func (sm *SingleOperationManager) WaitForSuccess(
	ctx context.Context,
	pollTime time.Duration,
	testFunc func(ctx context.Context) (bool, error),
) error {
	ctx, finish := sm.New(ctx)
	defer finish()

	for {
		res, err := testFunc(ctx)
		if err != nil {
			return err
		}
		if res {
			return nil
		}

		if !utils.SelectContextOrWait(ctx, pollTime) {
			return ctx.Err()
		}
	}
}

func (sm *SingleOperationManager) cancelInLock(ctx context.Context) {
	myOp := ctx.Value(somCtxKeySingleOp)
	op := sm.currentOp

	if op == nil || myOp == op {
		return
	}

	op.cancelFunc()
	<-op.waitCh

	sm.currentOp = nil
}

func (sm *SingleOperationManager) cancelNew(ctx context.Context) {
	myOp := ctx.Value(somCtxKeySingleOp)
	op := sm.currentOp

	if op == nil || myOp == op {
		return
	}

	op.cancelFunc()

	sm.currentOp = nil
}

type anOp struct {
	ctx        context.Context
	cancelFunc context.CancelFunc
	waitCh     chan bool
	closed     bool
}<|MERGE_RESOLUTION|>--- conflicted
+++ resolved
@@ -109,13 +109,8 @@
 	return sm.WaitForSuccess(
 		ctx,
 		pollTime,
-<<<<<<< HEAD
 		func(ctx context.Context) (res bool, err error) {
-			res, err = powered.IsPowered(ctx, nil)
-=======
-		func(ctx context.Context) (bool, error) {
-			res, _, err := powered.IsPowered(ctx, nil)
->>>>>>> 652386f3
+			res, _, err = powered.IsPowered(ctx, nil)
 			return !res, err
 		},
 	)
