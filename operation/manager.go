--- conflicted
+++ resolved
@@ -21,10 +21,6 @@
 	if ctx.Value(somCtxKeySingleOp) != nil {
 		return
 	}
-<<<<<<< HEAD
-	
-=======
->>>>>>> dfe557f4
 	sm.mu.Lock()
 	defer sm.mu.Unlock()
 	sm.cancelInLock(ctx)
