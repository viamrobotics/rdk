--- conflicted
+++ resolved
@@ -26,11 +26,7 @@
 	// that modules are allowed to startup.
 	ModuleStartupTimeoutEnvVar = "VIAM_MODULE_STARTUP_TIMEOUT"
 
-<<<<<<< HEAD
-	// AndroidFilesDir is hardcoded because golang inits before android code can Os.setenv(HOME).
-=======
 	// AndroidFilesDir is hardcoded because golang inits before our android code can override HOME var.
->>>>>>> bf6023f2
 	AndroidFilesDir = "/data/user/0/com.viam.rdk.fgservice/cache"
 )
 
@@ -60,28 +56,11 @@
 	return defaultTimeout
 }
 
-<<<<<<< HEAD
-// PlatformHomeDir wraps UserHomeDir except on android, where it infers the app cache directory.
-=======
 // PlatformHomeDir wraps Getenv("HOME"), except on android, where it returns the app cache directory.
->>>>>>> bf6023f2
 func PlatformHomeDir() string {
 	if runtime.GOOS == "android" {
 		return AndroidFilesDir
 	}
-<<<<<<< HEAD
-	path, _ := os.UserHomeDir() //nolint:errcheck
-	// if err != nil {
-	// 	println("warning: PlatformHomeDir error", err.Error())
-	// }
-	return path
-}
-
-// PlatformMkdirTemp wraps MkdirTemp except on android where it finds a writable + executable place.
-func PlatformMkdirTemp(dir, pattern string) (string, error) {
-	if runtime.GOOS == "android" && dir == "" {
-		return os.MkdirTemp(AndroidFilesDir, pattern)
-=======
 	return os.Getenv("HOME")
 }
 
@@ -90,7 +69,6 @@
 func PlatformMkdirTemp(dir, pattern string) (string, error) {
 	if runtime.GOOS == "android" && dir == "" {
 		dir = AndroidFilesDir
->>>>>>> bf6023f2
 	}
 	return os.MkdirTemp(dir, pattern)
 }