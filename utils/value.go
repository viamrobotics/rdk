--- conflicted
+++ resolved
@@ -52,26 +52,6 @@
 		return rand.New(rand.NewSource(0)) //nolint:gosec
 	}
 	return randWrapper{}
-<<<<<<< HEAD
-}
-
-// Ordered is a clone of cmp.Ordered. Delete me after go1.12.
-type Ordered interface {
-	~int | ~int8 | ~int16 | ~int32 | ~int64 |
-		~uint | ~uint8 | ~uint16 | ~uint32 | ~uint64 | ~uintptr |
-		~float32 | ~float64 |
-		~string
-}
-
-// Compare is a clone of cmp.Compare. Delete me after go1.21 and use the original.
-func Compare[T Ordered](a, b T) int {
-	if a < b {
-		return -1
-	}
-	if a == b {
-		return 0
-	}
-	return 1
 }
 
 // FindInSlice returns the first item in items which satisfies predicate, or nil.
@@ -82,6 +62,4 @@
 		}
 	}
 	return nil
-=======
->>>>>>> 0346bf02
 }