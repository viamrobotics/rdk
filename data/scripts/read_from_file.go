package main

import (
	"context"
	"encoding/base64"
	"flag"
	"fmt"
	"github.com/matttproud/golang_protobuf_extensions/pbutil"
	v1 "go.viam.com/rdk/proto/api/service/datamanager/v1"
	"google.golang.org/protobuf/types/known/timestamppb"
	"io"
	"os"
	"os/signal"
	"time"

	utils "go.viam.com/rdk/data"
)

<<<<<<< HEAD
// 100hz
func writeDummyData(ctx context.Context, filename string) {
	ticker := time.NewTicker(time.Millisecond * 10)
	file, err := os.OpenFile(filename, os.O_WRONLY, os.ModeAppend)
	if err != nil {
		fmt.Printf("failed to open file: %v\n", err)
		return
	}

	for {
		select {
		case <-ctx.Done():
			return
		case <-ticker.C:
			md := v1.SensorMetadata{
				TimeRequested: timestamppb.New(time.Now().UTC()),
				TimeReceived:  timestamppb.New(time.Now().UTC()),
			}
			data, _ := utils.StructToStructPb(&md)
			nextReading := v1.SensorData{
				Metadata: &md,
				Data:     data,
			}
			_, err := pbutil.WriteDelimited(file, &nextReading)
			if err != nil {
				fmt.Printf("error writing file: %v", err)
			}
		}
	}
}

func printStats(ctx context.Context, filename string, debugMode bool, marginOfError float64, frequencyHz int) {
=======
func printStats(filename string, debugMode bool, marginOfError float64, frequencyHz float64, printExampleMessage bool) {
>>>>>>> 8812594b
	if filename == "" {
		fmt.Print("Set -file flag\n")
		return
	}
	if debugMode && frequencyHz == -1 {
		fmt.Print("Set -frequencyHz flag when in debug mode\n")
		return
	}

	file, err := os.Open(filename)
	if err != nil {
		fmt.Printf("failed to open file: %v\n", err)
		return
	}
	ticker := time.NewTicker(10 * time.Second)

<<<<<<< HEAD
=======
	first, _ := utils.ReadNextSensorData(file)

	if printExampleMessage {
		data := first.GetData()
		if pc, ok := data.GetFields()["PointCloud"]; ok {
			data_str := pc.GetStringValue()
			data_bytes, _ := base64.StdEncoding.DecodeString(data_str)
			fmt.Println(data_bytes)
		} else {
			fmt.Println(data)
		}
	}

	firstTimestamp := first.GetMetadata().GetTimeReceived().AsTime()
	next := firstTimestamp
	subIntervalStart := firstTimestamp
	msgCount := 0
>>>>>>> 8812594b
	for {
		select {
		case <-ctx.Done():
			return
		case <-ticker.C:
			total := 0
			subintCount := 1
			first, _ := utils.ReadNextSensorData(file)
			firstTimestamp := first.GetMetadata().GetTimeReceived().AsTime()
			next := firstTimestamp
			subIntervalStart := firstTimestamp
			msgCount := 0
			for {
				msg, err := utils.ReadNextSensorData(file)
				if err != nil {
					if err == io.EOF || err == io.ErrUnexpectedEOF {
						break
					}
					fmt.Printf("error reading sensor data: %v\n", err)
					break
				}
				next = msg.GetMetadata().GetTimeReceived().AsTime()
				diff := next.Sub(subIntervalStart)
				msgCount += 1
				total += 1

				if diff >= time.Second {
					if debugMode {
						fmt.Printf("%d messages between %s and %s\n", msgCount, subIntervalStart, next)
					}
					subIntervalStart = next
					subintCount += 1
					msgCount = 0
				}
			}
			fmt.Printf("%d messages over %f seconds\n", total, next.Sub(firstTimestamp).Seconds())
			fmt.Printf("Average number of messages per second: %f\n", float64(total)/float64(subintCount))
		}
	}
}

func main() {
	fileFlag := flag.String("file", "", "file with data")
	debugMode := flag.Bool("debugMode", false, "debug mode")
	printExampleMessage := flag.Bool("printExample", false, "print example message")
	marginOfError := flag.Float64("marginOfError", 0.3, "margin of error when in debug mode")
	frequencyHz := flag.Int("frequencyHz", -1, "frequency in hz used when in debug mode")

	flag.Parse()

	c1, cancel := context.WithCancel(context.Background())
	exitCh := make(chan struct{})

	fmt.Println("Getting file stats. Press ^C to stop.")
<<<<<<< HEAD
	//go writeDummyData(c1, *fileFlag)
	printStats(c1, *fileFlag, *debugMode, *marginOfError, *frequencyHz)
=======
	printStats(*fileFlag, *debugMode, *marginOfError, float64(*frequencyHz), *printExampleMessage)
>>>>>>> 8812594b

	go func(ctx context.Context) {
		for {
			select {
			case <-ctx.Done():
				exitCh <- struct{}{}
				return
<<<<<<< HEAD
=======
			case <-ticker.C:
				printStats(*fileFlag, *debugMode, *marginOfError, float64(*frequencyHz), *printExampleMessage)
>>>>>>> 8812594b
			}
		}
	}(c1)

	signalCh := make(chan os.Signal, 1)
	signal.Notify(signalCh, os.Interrupt)
	go func() {
		select {
		case <-signalCh:
			cancel()
			return
		}
	}()
	<-exitCh
}<|MERGE_RESOLUTION|>--- conflicted
+++ resolved
@@ -16,7 +16,6 @@
 	utils "go.viam.com/rdk/data"
 )
 
-<<<<<<< HEAD
 // 100hz
 func writeDummyData(ctx context.Context, filename string) {
 	ticker := time.NewTicker(time.Millisecond * 10)
@@ -48,10 +47,7 @@
 	}
 }
 
-func printStats(ctx context.Context, filename string, debugMode bool, marginOfError float64, frequencyHz int) {
-=======
-func printStats(filename string, debugMode bool, marginOfError float64, frequencyHz float64, printExampleMessage bool) {
->>>>>>> 8812594b
+func printStats(ctx context.Context, filename string, debugMode bool, marginOfError float64, frequencyHz int, printExampleMessage bool) {
 	if filename == "" {
 		fmt.Print("Set -file flag\n")
 		return
@@ -67,27 +63,6 @@
 		return
 	}
 	ticker := time.NewTicker(10 * time.Second)
-
-<<<<<<< HEAD
-=======
-	first, _ := utils.ReadNextSensorData(file)
-
-	if printExampleMessage {
-		data := first.GetData()
-		if pc, ok := data.GetFields()["PointCloud"]; ok {
-			data_str := pc.GetStringValue()
-			data_bytes, _ := base64.StdEncoding.DecodeString(data_str)
-			fmt.Println(data_bytes)
-		} else {
-			fmt.Println(data)
-		}
-	}
-
-	firstTimestamp := first.GetMetadata().GetTimeReceived().AsTime()
-	next := firstTimestamp
-	subIntervalStart := firstTimestamp
-	msgCount := 0
->>>>>>> 8812594b
 	for {
 		select {
 		case <-ctx.Done():
@@ -96,6 +71,16 @@
 			total := 0
 			subintCount := 1
 			first, _ := utils.ReadNextSensorData(file)
+			if printExampleMessage {
+				data := first.GetData()
+				if pc, ok := data.GetFields()["PointCloud"]; ok {
+					data_str := pc.GetStringValue()
+					data_bytes, _ := base64.StdEncoding.DecodeString(data_str)
+					fmt.Println(data_bytes)
+				} else {
+					fmt.Println(data)
+				}
+			}
 			firstTimestamp := first.GetMetadata().GetTimeReceived().AsTime()
 			next := firstTimestamp
 			subIntervalStart := firstTimestamp
@@ -142,12 +127,8 @@
 	exitCh := make(chan struct{})
 
 	fmt.Println("Getting file stats. Press ^C to stop.")
-<<<<<<< HEAD
 	//go writeDummyData(c1, *fileFlag)
-	printStats(c1, *fileFlag, *debugMode, *marginOfError, *frequencyHz)
-=======
-	printStats(*fileFlag, *debugMode, *marginOfError, float64(*frequencyHz), *printExampleMessage)
->>>>>>> 8812594b
+	printStats(c1, *fileFlag, *debugMode, *marginOfError, *frequencyHz, *printExampleMessage)
 
 	go func(ctx context.Context) {
 		for {
@@ -155,11 +136,6 @@
 			case <-ctx.Done():
 				exitCh <- struct{}{}
 				return
-<<<<<<< HEAD
-=======
-			case <-ticker.C:
-				printStats(*fileFlag, *debugMode, *marginOfError, float64(*frequencyHz), *printExampleMessage)
->>>>>>> 8812594b
 			}
 		}
 	}(c1)
