--- conflicted
+++ resolved
@@ -135,14 +135,9 @@
 	}
 }
 
-<<<<<<< HEAD
-func (c *collector) tickerBasedCapture() {
-	c.logger.Info("logging to collector " + c.target.Directory)
-	ticker := time.NewTicker(c.interval)
-=======
 func (c *collector) tickerBasedCapture(started chan struct{}) {
+	c.logger.Info("logging to collector " + c.target.Path())
 	ticker := c.clock.Ticker(c.interval)
->>>>>>> c4e73203
 	defer ticker.Stop()
 	captureWorkers := sync.WaitGroup{}
 
