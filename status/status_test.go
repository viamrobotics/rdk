--- conflicted
+++ resolved
@@ -174,11 +174,7 @@
 				"camera1": true,
 				"camera2": true,
 			},
-<<<<<<< HEAD
-			Sensors: map[string]*pb.SensorStatus{},
-=======
 			Sensors: map[string]*pb.SensorStatus{"sensor1": {Type: "sensor"}, "sensor2": {Type: "sensor"}},
->>>>>>> a6399a92
 			Servos: map[string]*pb.ServoStatus{
 				"servo1": {},
 				"servo2": {},
@@ -243,11 +239,7 @@
 				"camera1": true,
 				"camera2": true,
 			},
-<<<<<<< HEAD
-			Sensors: map[string]*pb.SensorStatus{},
-=======
 			Sensors: map[string]*pb.SensorStatus{"sensor1": {Type: "sensor"}, "sensor2": {Type: "sensor"}},
->>>>>>> a6399a92
 			Servos: map[string]*pb.ServoStatus{
 				"servo1": {},
 				"servo2": {},
