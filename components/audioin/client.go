--- conflicted
+++ resolved
@@ -89,15 +89,9 @@
 				return
 			}
 
-<<<<<<< HEAD
 			var info *rdkutils.AudioInfo
-			if resp.Audio.Info != nil {
-				info = rdkutils.AudioInfoPBToStruct(resp.Audio.Info)
-=======
-			var info *AudioInfo
 			if resp.Audio.AudioInfo != nil {
-				info = audioInfoPBToStruct(resp.Audio.AudioInfo)
->>>>>>> 68ae0e6a
+				info = rdkutils.AudioInfoPBToStruct(resp.Audio.AudioInfo)
 			}
 
 			ch <- &AudioChunk{
@@ -127,9 +121,5 @@
 		return rdkutils.Properties{}, err
 	}
 
-<<<<<<< HEAD
-	return rdkutils.Properties{SupportedCodecs: resp.SupportedCodecs, SampleRate: resp.SampleRate, NumChannels: resp.NumChannels}, nil
-=======
-	return Properties{SupportedCodecs: resp.SupportedCodecs, SampleRateHz: resp.SampleRateHz, NumChannels: resp.NumChannels}, nil
->>>>>>> 68ae0e6a
+	return rdkutils.Properties{SupportedCodecs: resp.SupportedCodecs, SampleRateHz: resp.SampleRateHz, NumChannels: resp.NumChannels}, nil
 }