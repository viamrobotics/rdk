// Package fake implements a fake encoder.
package fake

import (
	"context"
	"sync"
	"time"

	"github.com/edaniels/golog"
	"go.viam.com/utils"

	"go.viam.com/rdk/components/encoder"
	"go.viam.com/rdk/components/generic"
	"go.viam.com/rdk/config"
	"go.viam.com/rdk/registry"
	"go.viam.com/rdk/resource"
)

const fakeModelName = "fake"

func init() {
	_encoder := registry.Component{
		Constructor: func(
			ctx context.Context,
			deps registry.Dependencies,
			cfg config.Component,
			logger golog.Logger,
		) (interface{}, error) {
			e := &Encoder{}
			e.updateRate = cfg.ConvertedAttributes.(*AttrConfig).UpdateRate

			e.Start(ctx)
			return e, nil
		},
	}
<<<<<<< HEAD
	registry.RegisterComponent(encoder.Subtype, resource.NewDefaultModel("fake"), _encoder)
=======
	registry.RegisterComponent(encoder.Subtype, fakeModelName, _encoder)

	config.RegisterComponentAttributeMapConverter(
		encoder.SubtypeName,
		fakeModelName,
		func(attributes config.AttributeMap) (interface{}, error) {
			var attr AttrConfig
			return config.TransformAttributeMapToStruct(&attr, attributes)
		}, &AttrConfig{})
}

// AttrConfig describes the configuration of a fake encoder.
type AttrConfig struct {
	UpdateRate int64 `json:"update_rate"`
}

// Validate ensures all parts of a config is valid.
func (cfg *AttrConfig) Validate(path string) error {
	return nil
>>>>>>> 6f5aab9f
}

// Encoder keeps track of a fake motor position.
type Encoder struct {
	mu                      sync.Mutex
	position                int64
	speed                   float64 // ticks per minute
	updateRate              int64   // update position in start every updateRate ms
	activeBackgroundWorkers sync.WaitGroup

	generic.Unimplemented
}

// TicksCount returns the current position in terms of ticks.
func (e *Encoder) TicksCount(ctx context.Context, extra map[string]interface{}) (int64, error) {
	e.mu.Lock()
	defer e.mu.Unlock()
	return e.position, nil
}

// Start starts a background thread to run the encoder.
func (e *Encoder) Start(cancelCtx context.Context) {
	if e.updateRate == 0 {
		e.mu.Lock()
		e.updateRate = 100
		e.mu.Unlock()
	}

	e.activeBackgroundWorkers.Add(1)
	utils.ManagedGo(func() {
		for {
			select {
			case <-cancelCtx.Done():
				return
			default:
			}

			if !utils.SelectContextOrWait(cancelCtx, time.Duration(e.updateRate)*time.Millisecond) {
				return
			}

			e.mu.Lock()
			e.position += int64(e.speed / float64(60*1000/e.updateRate))
			e.mu.Unlock()
		}
	}, e.activeBackgroundWorkers.Done)
}

// Reset sets the current position of the motor (adjusted by a given offset)
// to be its new zero position.
func (e *Encoder) Reset(ctx context.Context, offset int64, extra map[string]interface{}) error {
	e.mu.Lock()
	defer e.mu.Unlock()
	e.position = offset
	return nil
}

// SetSpeed sets the speed of the fake motor the encoder is measuring.
func (e *Encoder) SetSpeed(ctx context.Context, speed float64) error {
	e.mu.Lock()
	defer e.mu.Unlock()
	e.speed = speed
	return nil
}

// SetPosition sets the position of the encoder.
func (e *Encoder) SetPosition(ctx context.Context, position int64) error {
	e.mu.Lock()
	defer e.mu.Unlock()
	e.position = position
	return nil
}<|MERGE_RESOLUTION|>--- conflicted
+++ resolved
@@ -16,7 +16,7 @@
 	"go.viam.com/rdk/resource"
 )
 
-const fakeModelName = "fake"
+var fakeModel = resource.NewDefaultModel("fake")
 
 func init() {
 	_encoder := registry.Component{
@@ -33,14 +33,11 @@
 			return e, nil
 		},
 	}
-<<<<<<< HEAD
-	registry.RegisterComponent(encoder.Subtype, resource.NewDefaultModel("fake"), _encoder)
-=======
-	registry.RegisterComponent(encoder.Subtype, fakeModelName, _encoder)
+	registry.RegisterComponent(encoder.Subtype, fakeModel, _encoder)
 
 	config.RegisterComponentAttributeMapConverter(
-		encoder.SubtypeName,
-		fakeModelName,
+		encoder.Subtype,
+		fakeModel,
 		func(attributes config.AttributeMap) (interface{}, error) {
 			var attr AttrConfig
 			return config.TransformAttributeMapToStruct(&attr, attributes)
@@ -55,7 +52,6 @@
 // Validate ensures all parts of a config is valid.
 func (cfg *AttrConfig) Validate(path string) error {
 	return nil
->>>>>>> 6f5aab9f
 }
 
 // Encoder keeps track of a fake motor position.
