--- conflicted
+++ resolved
@@ -107,56 +107,6 @@
 	test.That(t, source.Close(context.Background()), test.ShouldBeNil)
 }
 
-<<<<<<< HEAD
-func TestTransformPipelineDepth2(t *testing.T) {
-	transform1 := &transformConfig{
-		Source: "source",
-		Pipeline: []Transformation{
-			{Type: "depth_preprocess", Attributes: utils.AttributeMap{}},
-			{Type: "rotate", Attributes: utils.AttributeMap{}},
-			{Type: "resize", Attributes: utils.AttributeMap{"height_px": 20, "width_px": 10}},
-			{Type: "depth_to_pretty", Attributes: utils.AttributeMap{}},
-		},
-	}
-	transform2 := &transformConfig{
-		Source: "source",
-		Pipeline: []Transformation{
-			{Type: "depth_preprocess", Attributes: utils.AttributeMap{}},
-			{Type: "rotate", Attributes: utils.AttributeMap{}},
-			{Type: "resize", Attributes: utils.AttributeMap{"height_px": 30, "width_px": 40}},
-			{Type: "depth_edges", Attributes: utils.AttributeMap{"high_threshold_pct": 0.85, "low_threshold_pct": 0.3, "blur_radius_px": 3.0}},
-		},
-	}
-	r := &inject.Robot{}
-	logger := logging.NewTestLogger(t)
-
-	dm, err := rimage.NewDepthMapFromFile(
-		context.Background(), artifact.MustPath("rimage/board1_gray_small.png"))
-	test.That(t, err, test.ShouldBeNil)
-	source, err := camera.NewVideoSourceFromReader(context.Background(), &fake.StaticSource{DepthImg: dm}, nil, camera.UnspecifiedStream)
-	test.That(t, err, test.ShouldBeNil)
-
-	// first depth transform
-	depth1, err := newTransformPipeline(context.Background(), source, nil, transform1, r, logger)
-	test.That(t, err, test.ShouldBeNil)
-	outImg, _, err := camera.ReadImage(context.Background(), depth1)
-	test.That(t, err, test.ShouldBeNil)
-	test.That(t, outImg.Bounds().Dx(), test.ShouldEqual, 10)
-	test.That(t, outImg.Bounds().Dy(), test.ShouldEqual, 20)
-	test.That(t, depth1.Close(context.Background()), test.ShouldBeNil)
-	// second depth image
-	depth2, err := newTransformPipeline(context.Background(), source, nil, transform2, r, logger)
-	test.That(t, err, test.ShouldBeNil)
-	outImg, _, err = camera.ReadImage(context.Background(), depth2)
-	test.That(t, err, test.ShouldBeNil)
-	test.That(t, outImg.Bounds().Dx(), test.ShouldEqual, 40)
-	test.That(t, outImg.Bounds().Dy(), test.ShouldEqual, 30)
-	test.That(t, depth2.Close(context.Background()), test.ShouldBeNil)
-	test.That(t, source.Close(context.Background()), test.ShouldBeNil)
-}
-
-=======
->>>>>>> 8f2b817e
 func TestNullPipeline(t *testing.T) {
 	transform1 := &transformConfig{
 		Source:   "source",
@@ -172,22 +122,6 @@
 	_, err = newTransformPipeline(context.Background(), source, nil, transform1, r, logger)
 	test.That(t, err, test.ShouldNotBeNil)
 	test.That(t, err.Error(), test.ShouldContainSubstring, "pipeline has no transforms")
-<<<<<<< HEAD
-
-	transform2 := &transformConfig{
-		Source:   "source",
-		Pipeline: []Transformation{{Type: "identity", Attributes: nil}},
-	}
-	pipe, err := newTransformPipeline(context.Background(), source, nil, transform2, r, logger)
-	test.That(t, err, test.ShouldBeNil)
-	outImg, _, err := camera.ReadImage(context.Background(), pipe) // should not transform anything
-	test.That(t, err, test.ShouldBeNil)
-	test.That(t, outImg.Bounds().Dx(), test.ShouldEqual, 128)
-	test.That(t, outImg.Bounds().Dy(), test.ShouldEqual, 72)
-	test.That(t, pipe.Close(context.Background()), test.ShouldBeNil)
-	test.That(t, source.Close(context.Background()), test.ShouldBeNil)
-=======
->>>>>>> 8f2b817e
 }
 
 func TestPipeIntoPipe(t *testing.T) {
