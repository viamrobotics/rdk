--- conflicted
+++ resolved
@@ -78,12 +78,10 @@
 	test.That(t, out.Bounds().Dy(), test.ShouldEqual, 1)
 	test.That(t, rs.Close(context.Background()), test.ShouldBeNil)
 
-<<<<<<< HEAD
-	// error - crop limits are outside of original image
-=======
 	// relative crop
 	dummyImg := image.NewRGBA(image.Rect(0, 0, 100, 100))
-	source = gostream.NewVideoSource(&fake.StaticSource{ColorImg: dummyImg}, prop.Video{})
+	source, err = camera.NewVideoSourceFromReader(context.Background(), &fake.StaticSource{ColorImg: dummyImg}, nil, camera.UnspecifiedStream)
+	test.That(t, err, test.ShouldBeNil)
 	out, _, err = camera.ReadImage(context.Background(), source)
 	test.That(t, err, test.ShouldBeNil)
 	test.That(t, out.Bounds().Dx(), test.ShouldEqual, 100)
@@ -152,7 +150,6 @@
 	test.That(t, rs.Close(context.Background()), test.ShouldBeNil)
 
 	//  error - crop limits are outside of original image
->>>>>>> 37df2537
 	am = utils.AttributeMap{"x_min_px": 1000, "x_max_px": 2000, "y_min_px": 300, "y_max_px": 400}
 	rs, stream, err = newCropTransform(context.Background(), source, camera.ColorStream, am)
 	test.That(t, err, test.ShouldBeNil)
