--- conflicted
+++ resolved
@@ -98,11 +98,7 @@
 	test.That(t, err, test.ShouldBeNil)
 	defer classifier.Close(ctx)
 
-<<<<<<< HEAD
-	streamClassifier, ok := classifier.(camera.StreamCamera)
-=======
 	streamClassifier, ok := classifier.(camera.VideoSource)
->>>>>>> a5a072f6
 	test.That(t, ok, test.ShouldBeTrue)
 	resImg, _, err := camera.ReadImage(ctx, streamClassifier)
 	test.That(t, err, test.ShouldBeNil)
