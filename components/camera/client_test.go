package camera_test

import (
	"bytes"
	"context"
	"image"
	"image/color"
	"image/png"
	"net"
	"testing"
	"time"

	"github.com/pion/rtp"
	"go.viam.com/test"
	"go.viam.com/utils/rpc"
	"google.golang.org/grpc"
	"google.golang.org/grpc/metadata"

	"go.viam.com/rdk/components/camera"
	"go.viam.com/rdk/components/camera/fake"
	"go.viam.com/rdk/components/camera/rtppassthrough"
	"go.viam.com/rdk/config"
	"go.viam.com/rdk/data"
	"go.viam.com/rdk/gostream"
	"go.viam.com/rdk/gostream/codec/opus"
	"go.viam.com/rdk/gostream/codec/x264"
	viamgrpc "go.viam.com/rdk/grpc"
	"go.viam.com/rdk/logging"
	"go.viam.com/rdk/pointcloud"
	"go.viam.com/rdk/resource"
	"go.viam.com/rdk/rimage"
	"go.viam.com/rdk/rimage/transform"
	"go.viam.com/rdk/robot"
	robotimpl "go.viam.com/rdk/robot/impl"
	"go.viam.com/rdk/robot/web"
	weboptions "go.viam.com/rdk/robot/web/options"
	"go.viam.com/rdk/testutils"
	"go.viam.com/rdk/testutils/inject"
	"go.viam.com/rdk/testutils/robottestutils"
	rutils "go.viam.com/rdk/utils"
	"go.viam.com/rdk/utils/contextutils"
)

func TestClient(t *testing.T) {
	logger := logging.NewTestLogger(t)
	listener1, err := net.Listen("tcp", "localhost:0")
	test.That(t, err, test.ShouldBeNil)
	rpcServer, err := rpc.NewServer(logger, rpc.WithUnauthenticated())
	test.That(t, err, test.ShouldBeNil)

	injectCamera := &inject.Camera{}
	img := image.NewNRGBA(image.Rect(0, 0, 4, 4))

	var imgBuf bytes.Buffer
	test.That(t, png.Encode(&imgBuf, img), test.ShouldBeNil)
	imgPng, err := png.Decode(bytes.NewReader(imgBuf.Bytes()))
	test.That(t, err, test.ShouldBeNil)

	pcA := pointcloud.New()
	err = pcA.Set(pointcloud.NewVector(5, 5, 5), nil)
	test.That(t, err, test.ShouldBeNil)

	var projA transform.Projector
	intrinsics := &transform.PinholeCameraIntrinsics{ // not the real camera parameters -- fake for test
		Width:  1280,
		Height: 720,
		Fx:     200,
		Fy:     200,
		Ppx:    100,
		Ppy:    100,
	}
	projA = intrinsics

	// color camera
	injectCamera.NextPointCloudFunc = func(ctx context.Context) (pointcloud.PointCloud, error) {
		return pcA, nil
	}
	injectCamera.PropertiesFunc = func(ctx context.Context) (camera.Properties, error) {
		return camera.Properties{
			SupportsPCD:     true,
			IntrinsicParams: intrinsics,
		}, nil
	}
	injectCamera.ProjectorFunc = func(ctx context.Context) (transform.Projector, error) {
		return projA, nil
	}
	injectCamera.ImagesFunc = func(ctx context.Context) ([]camera.NamedImage, resource.ResponseMetadata, error) {
		images := []camera.NamedImage{}
		// one color image
		color := rimage.NewImage(40, 50)
		images = append(images, camera.NamedImage{color, "color"})
		// one depth image
		depth := rimage.NewEmptyDepthMap(10, 20)
		images = append(images, camera.NamedImage{depth, "depth"})
		// a timestamp of 12345
		ts := time.UnixMilli(12345)
		return images, resource.ResponseMetadata{CapturedAt: ts}, nil
	}
	injectCamera.ImageFunc = func(ctx context.Context, mimeType string, extra map[string]interface{}) ([]byte, camera.ImageMetadata, error) {
		if val, ok := extra["empty"].(bool); ok && val {
			return []byte{}, camera.ImageMetadata{}, nil
		}
		resBytes, err := rimage.EncodeImage(ctx, imgPng, mimeType)
		test.That(t, err, test.ShouldBeNil)
		return resBytes, camera.ImageMetadata{MimeType: mimeType}, nil
	}
	// depth camera
	injectCameraDepth := &inject.Camera{}
	depthImg := rimage.NewEmptyDepthMap(10, 20)
	depthImg.Set(0, 0, rimage.Depth(40))
	depthImg.Set(0, 1, rimage.Depth(1))
	depthImg.Set(5, 6, rimage.Depth(190))
	depthImg.Set(9, 12, rimage.Depth(3000))
	depthImg.Set(5, 9, rimage.MaxDepth-rimage.Depth(1))
	injectCameraDepth.NextPointCloudFunc = func(ctx context.Context) (pointcloud.PointCloud, error) {
		return pcA, nil
	}
	injectCameraDepth.PropertiesFunc = func(ctx context.Context) (camera.Properties, error) {
		return camera.Properties{
			SupportsPCD:     true,
			IntrinsicParams: intrinsics,
		}, nil
	}
	injectCameraDepth.ProjectorFunc = func(ctx context.Context) (transform.Projector, error) {
		return projA, nil
	}
	injectCameraDepth.ImageFunc = func(
		ctx context.Context,
		mimeType string,
		extra map[string]interface{},
	) ([]byte, camera.ImageMetadata, error) {
		resBytes, err := rimage.EncodeImage(ctx, depthImg, mimeType)
		test.That(t, err, test.ShouldBeNil)
		return resBytes, camera.ImageMetadata{MimeType: mimeType}, nil
	}
	// bad camera
	injectCamera2 := &inject.Camera{}
	injectCamera2.NextPointCloudFunc = func(ctx context.Context) (pointcloud.PointCloud, error) {
		return nil, errGeneratePointCloudFailed
	}
	injectCamera2.PropertiesFunc = func(ctx context.Context) (camera.Properties, error) {
		return camera.Properties{}, errPropertiesFailed
	}
	injectCamera2.ProjectorFunc = func(ctx context.Context) (transform.Projector, error) {
		return nil, errCameraProjectorFailed
	}
	injectCamera2.ImageFunc = func(ctx context.Context, mimeType string, extra map[string]interface{}) ([]byte, camera.ImageMetadata, error) {
		return nil, camera.ImageMetadata{}, errGetImageFailed
	}

	resources := map[resource.Name]camera.Camera{
		camera.Named(testCameraName):  injectCamera,
		camera.Named(failCameraName):  injectCamera2,
		camera.Named(depthCameraName): injectCameraDepth,
	}
	cameraSvc, err := resource.NewAPIResourceCollection(camera.API, resources)
	test.That(t, err, test.ShouldBeNil)
	resourceAPI, ok, err := resource.LookupAPIRegistration[camera.Camera](camera.API)
	test.That(t, err, test.ShouldBeNil)
	test.That(t, ok, test.ShouldBeTrue)
	test.That(t, resourceAPI.RegisterRPCService(context.Background(), rpcServer, cameraSvc), test.ShouldBeNil)

	injectCamera.DoFunc = testutils.EchoFunc

	go rpcServer.Serve(listener1)
	defer rpcServer.Stop()

	t.Run("Failing client", func(t *testing.T) {
		cancelCtx, cancel := context.WithCancel(context.Background())
		cancel()
		_, err := viamgrpc.Dial(cancelCtx, listener1.Addr().String(), logger)
		test.That(t, err, test.ShouldNotBeNil)
		test.That(t, err, test.ShouldBeError, context.Canceled)
	})

	t.Run("camera client 1", func(t *testing.T) {
		conn, err := viamgrpc.Dial(context.Background(), listener1.Addr().String(), logger)
		test.That(t, err, test.ShouldBeNil)
		camera1Client, err := camera.NewClientFromConn(context.Background(), conn, "", camera.Named(testCameraName), logger)
		test.That(t, err, test.ShouldBeNil)
<<<<<<< HEAD
=======

>>>>>>> 6274a3f6
		frame, err := camera.DecodeImageFromCamera(context.Background(), rutils.MimeTypeRawRGBA, nil, camera1Client)
		test.That(t, err, test.ShouldBeNil)
		compVal, _, err := rimage.CompareImages(img, frame)
		test.That(t, err, test.ShouldBeNil)
		test.That(t, compVal, test.ShouldEqual, 0) // exact copy, no color conversion
		_, err = camera.DecodeImageFromCamera(context.Background(), rutils.MimeTypeRawRGBA, map[string]interface{}{"empty": true}, camera1Client)
		test.That(t, err, test.ShouldNotBeNil)
		test.That(t, err.Error(), test.ShouldContainSubstring, "received empty bytes from Image method")

		pcB, err := camera1Client.NextPointCloud(context.Background())
		test.That(t, err, test.ShouldBeNil)
		_, got := pcB.At(5, 5, 5)
		test.That(t, got, test.ShouldBeTrue)

		propsB, err := camera1Client.Properties(context.Background())
		test.That(t, err, test.ShouldBeNil)
		test.That(t, propsB.SupportsPCD, test.ShouldBeTrue)
		test.That(t, propsB.IntrinsicParams, test.ShouldResemble, intrinsics)

		images, meta, err := camera1Client.Images(context.Background())
		test.That(t, err, test.ShouldBeNil)
		test.That(t, meta.CapturedAt, test.ShouldEqual, time.UnixMilli(12345))
		test.That(t, len(images), test.ShouldEqual, 2)
		test.That(t, images[0].SourceName, test.ShouldEqual, "color")
		test.That(t, images[0].Image.Bounds().Dx(), test.ShouldEqual, 40)
		test.That(t, images[0].Image.Bounds().Dy(), test.ShouldEqual, 50)
		test.That(t, images[0].Image, test.ShouldHaveSameTypeAs, &rimage.LazyEncodedImage{})
		test.That(t, images[0].Image.ColorModel(), test.ShouldHaveSameTypeAs, color.RGBAModel)
		test.That(t, images[1].SourceName, test.ShouldEqual, "depth")
		test.That(t, images[1].Image.Bounds().Dx(), test.ShouldEqual, 10)
		test.That(t, images[1].Image.Bounds().Dy(), test.ShouldEqual, 20)
		test.That(t, images[1].Image, test.ShouldHaveSameTypeAs, &rimage.LazyEncodedImage{})
		test.That(t, images[1].Image.ColorModel(), test.ShouldHaveSameTypeAs, color.Gray16Model)

		// Do
		resp, err := camera1Client.DoCommand(context.Background(), testutils.TestCommand)
		test.That(t, err, test.ShouldBeNil)
		test.That(t, resp["command"], test.ShouldEqual, testutils.TestCommand["command"])
		test.That(t, resp["data"], test.ShouldEqual, testutils.TestCommand["data"])

		test.That(t, camera1Client.Close(context.Background()), test.ShouldBeNil)
		test.That(t, conn.Close(), test.ShouldBeNil)
	})
	t.Run("camera client depth", func(t *testing.T) {
		conn, err := viamgrpc.Dial(context.Background(), listener1.Addr().String(), logger)
		test.That(t, err, test.ShouldBeNil)
		client, err := resourceAPI.RPCClient(context.Background(), conn, "", camera.Named(depthCameraName), logger)
		test.That(t, err, test.ShouldBeNil)

		ctx := context.Background()
		frame, err := camera.DecodeImageFromCamera(ctx, rutils.WithLazyMIMEType(rutils.MimeTypePNG), nil, client)
		test.That(t, err, test.ShouldBeNil)
		dm, err := rimage.ConvertImageToDepthMap(context.Background(), frame)
		test.That(t, err, test.ShouldBeNil)
		test.That(t, dm, test.ShouldResemble, depthImg)

		test.That(t, client.Close(context.Background()), test.ShouldBeNil)
		test.That(t, conn.Close(), test.ShouldBeNil)
	})

	t.Run("camera client 2", func(t *testing.T) {
		conn, err := viamgrpc.Dial(context.Background(), listener1.Addr().String(), logger)
		test.That(t, err, test.ShouldBeNil)
		client2, err := resourceAPI.RPCClient(context.Background(), conn, "", camera.Named(failCameraName), logger)
		test.That(t, err, test.ShouldBeNil)

		_, _, err = client2.Image(context.Background(), "", nil)
		test.That(t, err, test.ShouldNotBeNil)
		test.That(t, err.Error(), test.ShouldContainSubstring, errGetImageFailed.Error())

		_, err = client2.NextPointCloud(context.Background())
		test.That(t, err, test.ShouldNotBeNil)
		test.That(t, err.Error(), test.ShouldContainSubstring, errGeneratePointCloudFailed.Error())

		_, err = client2.Properties(context.Background())
		test.That(t, err, test.ShouldNotBeNil)
		test.That(t, err.Error(), test.ShouldContainSubstring, errPropertiesFailed.Error())

		test.That(t, conn.Close(), test.ShouldBeNil)
	})
	t.Run("camera client extra", func(t *testing.T) {
		conn, err := viamgrpc.Dial(context.Background(), listener1.Addr().String(), logger)
		test.That(t, err, test.ShouldBeNil)

		camClient, err := camera.NewClientFromConn(context.Background(), conn, "", camera.Named(testCameraName), logger)
		test.That(t, err, test.ShouldBeNil)

		injectCamera.ImageFunc = func(ctx context.Context, mimeType string, extra map[string]interface{}) ([]byte, camera.ImageMetadata, error) {
			test.That(t, extra, test.ShouldBeEmpty)
			return nil, camera.ImageMetadata{}, errGetImageFailed
		}

		ctx := context.Background()
		_, _, err = camClient.Image(ctx, "", nil)
		test.That(t, err, test.ShouldNotBeNil)
		test.That(t, err.Error(), test.ShouldContainSubstring, errGetImageFailed.Error())

		injectCamera.ImageFunc = func(ctx context.Context, mimeType string, extra map[string]interface{}) ([]byte, camera.ImageMetadata, error) {
			test.That(t, len(extra), test.ShouldEqual, 1)
			test.That(t, extra[data.FromDMString], test.ShouldBeTrue)

			return nil, camera.ImageMetadata{}, errGetImageFailed
		}

		_, _, err = camClient.Image(context.Background(), "", map[string]interface{}{data.FromDMString: true})
		test.That(t, err, test.ShouldNotBeNil)
		test.That(t, err.Error(), test.ShouldContainSubstring, errGetImageFailed.Error())

		injectCamera.ImageFunc = func(ctx context.Context, mimeType string, extra map[string]interface{}) ([]byte, camera.ImageMetadata, error) {
			test.That(t, len(extra), test.ShouldEqual, 2)
			test.That(t, extra["hello"], test.ShouldEqual, "world")
			test.That(t, extra[data.FromDMString], test.ShouldBeTrue)
			return nil, camera.ImageMetadata{}, errGetImageFailed
		}

		// merge values from data and camera
		ext := data.FromDMExtraMap
		ext["hello"] = "world"
		ctx = context.Background()
		_, _, err = camClient.Image(ctx, "", ext)
		test.That(t, err, test.ShouldNotBeNil)
		test.That(t, err.Error(), test.ShouldContainSubstring, errGetImageFailed.Error())

		test.That(t, conn.Close(), test.ShouldBeNil)
	})
}

func TestClientProperties(t *testing.T) {
	logger := logging.NewTestLogger(t)
	listener, err := net.Listen("tcp", "localhost:0")
	test.That(t, err, test.ShouldBeNil)

	server, err := rpc.NewServer(logger, rpc.WithUnauthenticated())
	test.That(t, err, test.ShouldBeNil)

	injectCamera := &inject.Camera{}
	resources := map[resource.Name]camera.Camera{camera.Named(testCameraName): injectCamera}
	svc, err := resource.NewAPIResourceCollection(camera.API, resources)
	test.That(t, err, test.ShouldBeNil)

	rSubType, ok, err := resource.LookupAPIRegistration[camera.Camera](camera.API)
	test.That(t, err, test.ShouldBeNil)
	test.That(t, ok, test.ShouldBeTrue)
	test.That(t, rSubType.RegisterRPCService(context.Background(), server, svc), test.ShouldBeNil)

	go test.That(t, server.Serve(listener), test.ShouldBeNil)
	defer func() { test.That(t, server.Stop(), test.ShouldBeNil) }()

	fakeIntrinsics := &transform.PinholeCameraIntrinsics{
		Width:  1,
		Height: 1,
		Fx:     1,
		Fy:     1,
		Ppx:    1,
		Ppy:    1,
	}
	fakeDistortion := &transform.BrownConrady{
		RadialK1:     1.0,
		RadialK2:     1.0,
		RadialK3:     1.0,
		TangentialP1: 1.0,
		TangentialP2: 1.0,
	}
	fakeFrameRate := float32(10.0)

	testCases := []struct {
		name  string
		props camera.Properties
	}{
		{
			name: "non-nil properties",
			props: camera.Properties{
				SupportsPCD:      true,
				ImageType:        camera.UnspecifiedStream,
				IntrinsicParams:  fakeIntrinsics,
				DistortionParams: fakeDistortion,
				FrameRate:        fakeFrameRate,
			},
		},
		{
			name: "nil intrinsic params",
			props: camera.Properties{
				SupportsPCD:      true,
				ImageType:        camera.UnspecifiedStream,
				IntrinsicParams:  nil,
				DistortionParams: fakeDistortion,
				FrameRate:        fakeFrameRate,
			},
		},
		{
			name: "nil distortion parameters",
			props: camera.Properties{
				SupportsPCD:      true,
				ImageType:        camera.UnspecifiedStream,
				IntrinsicParams:  fakeIntrinsics,
				DistortionParams: nil,
				FrameRate:        fakeFrameRate,
			},
		},
		{
			name: "no frame rate parameters",
			props: camera.Properties{
				SupportsPCD:      true,
				ImageType:        camera.UnspecifiedStream,
				IntrinsicParams:  fakeIntrinsics,
				DistortionParams: fakeDistortion,
			},
		},
		{
			name:  "empty properties",
			props: camera.Properties{},
		},
	}

	for _, testCase := range testCases {
		t.Run(testCase.name, func(t *testing.T) {
			injectCamera.PropertiesFunc = func(ctx context.Context) (camera.Properties, error) {
				return testCase.props, nil
			}
			conn, err := viamgrpc.Dial(context.Background(), listener.Addr().String(), logger)
			test.That(t, err, test.ShouldBeNil)
			client, err := camera.NewClientFromConn(context.Background(), conn, "", camera.Named(testCameraName), logger)
			test.That(t, err, test.ShouldBeNil)
			actualProps, err := client.Properties(context.Background())
			test.That(t, err, test.ShouldBeNil)
			test.That(t, actualProps, test.ShouldResemble, testCase.props)
			test.That(t, conn.Close(), test.ShouldBeNil)
		})
	}
}

func TestClientLazyImage(t *testing.T) {
	logger := logging.NewTestLogger(t)
	listener1, err := net.Listen("tcp", "localhost:0")
	test.That(t, err, test.ShouldBeNil)
	rpcServer, err := rpc.NewServer(logger, rpc.WithUnauthenticated())
	test.That(t, err, test.ShouldBeNil)

	injectCamera := &inject.Camera{}
	img := image.NewNRGBA64(image.Rect(0, 0, 4, 8))

	var imgBuf bytes.Buffer
	test.That(t, png.Encode(&imgBuf, img), test.ShouldBeNil)
	imgPng, err := png.Decode(bytes.NewReader(imgBuf.Bytes()))
	test.That(t, err, test.ShouldBeNil)

	injectCamera.ImageFunc = func(ctx context.Context, mimeType string, extra map[string]interface{}) ([]byte, camera.ImageMetadata, error) {
		if mimeType == "" {
			mimeType = rutils.MimeTypeRawRGBA
		}
		mimeType, _ = rutils.CheckLazyMIMEType(mimeType)
		switch mimeType {
		case rutils.MimeTypePNG:
			resBytes, err := rimage.EncodeImage(ctx, imgPng, mimeType)
			test.That(t, err, test.ShouldBeNil)
			return resBytes, camera.ImageMetadata{MimeType: mimeType}, nil
		default:
			return nil, camera.ImageMetadata{}, errInvalidMimeType
		}
	}

	resources := map[resource.Name]camera.Camera{
		camera.Named(testCameraName): injectCamera,
	}
	cameraSvc, err := resource.NewAPIResourceCollection(camera.API, resources)
	test.That(t, err, test.ShouldBeNil)
	resourceAPI, ok, err := resource.LookupAPIRegistration[camera.Camera](camera.API)
	test.That(t, err, test.ShouldBeNil)
	test.That(t, ok, test.ShouldBeTrue)
	test.That(t, resourceAPI.RegisterRPCService(context.Background(), rpcServer, cameraSvc), test.ShouldBeNil)

	go rpcServer.Serve(listener1)
	defer rpcServer.Stop()

	conn, err := viamgrpc.Dial(context.Background(), listener1.Addr().String(), logger)
	test.That(t, err, test.ShouldBeNil)
	camera1Client, err := camera.NewClientFromConn(context.Background(), conn, "", camera.Named(testCameraName), logger)
	test.That(t, err, test.ShouldBeNil)

	ctx := context.Background()
	frame, err := camera.DecodeImageFromCamera(ctx, rutils.MimeTypePNG, nil, camera1Client)
	test.That(t, err, test.ShouldBeNil)
	// Should always lazily decode
	test.That(t, frame, test.ShouldHaveSameTypeAs, &rimage.LazyEncodedImage{})
	frameLazy := frame.(*rimage.LazyEncodedImage)
	test.That(t, frameLazy.RawData(), test.ShouldResemble, imgBuf.Bytes())

	ctx = context.Background()
	frame, err = camera.DecodeImageFromCamera(ctx, rutils.WithLazyMIMEType(rutils.MimeTypePNG), nil, camera1Client)
	test.That(t, err, test.ShouldBeNil)
	test.That(t, frame, test.ShouldHaveSameTypeAs, &rimage.LazyEncodedImage{})
	frameLazy = frame.(*rimage.LazyEncodedImage)
	test.That(t, frameLazy.RawData(), test.ShouldResemble, imgBuf.Bytes())

	test.That(t, frameLazy.MIMEType(), test.ShouldEqual, rutils.MimeTypePNG)
	compVal, _, err := rimage.CompareImages(img, frame)
	test.That(t, err, test.ShouldBeNil)
	test.That(t, compVal, test.ShouldEqual, 0) // exact copy, no color conversion

	test.That(t, conn.Close(), test.ShouldBeNil)
}

func TestClientWithInterceptor(t *testing.T) {
	// Set up gRPC server
	logger := logging.NewTestLogger(t)
	listener1, err := net.Listen("tcp", "localhost:0")
	test.That(t, err, test.ShouldBeNil)
	rpcServer, err := rpc.NewServer(logger, rpc.WithUnauthenticated())
	test.That(t, err, test.ShouldBeNil)

	// Set up camera that adds timestamps into the gRPC response header.
	injectCamera := &inject.Camera{}

	pcA := pointcloud.New()
	err = pcA.Set(pointcloud.NewVector(5, 5, 5), nil)
	test.That(t, err, test.ShouldBeNil)

	k, v := "hello", "world"
	injectCamera.NextPointCloudFunc = func(ctx context.Context) (pointcloud.PointCloud, error) {
		var grpcMetadata metadata.MD = make(map[string][]string)
		grpcMetadata.Set(k, v)
		grpc.SendHeader(ctx, grpcMetadata)
		return pcA, nil
	}

	// Register CameraService API in our gRPC server.
	resources := map[resource.Name]camera.Camera{
		camera.Named(testCameraName): injectCamera,
	}
	cameraSvc, err := resource.NewAPIResourceCollection(camera.API, resources)
	test.That(t, err, test.ShouldBeNil)
	resourceAPI, ok, err := resource.LookupAPIRegistration[camera.Camera](camera.API)
	test.That(t, err, test.ShouldBeNil)
	test.That(t, ok, test.ShouldBeTrue)
	test.That(t, resourceAPI.RegisterRPCService(context.Background(), rpcServer, cameraSvc), test.ShouldBeNil)

	// Start serving requests.
	go rpcServer.Serve(listener1)
	defer rpcServer.Stop()

	// Set up gRPC client with context with metadata interceptor.
	conn, err := viamgrpc.Dial(
		context.Background(),
		listener1.Addr().String(),
		logger,
		rpc.WithUnaryClientInterceptor(contextutils.ContextWithMetadataUnaryClientInterceptor),
	)
	test.That(t, err, test.ShouldBeNil)
	camera1Client, err := camera.NewClientFromConn(context.Background(), conn, "", camera.Named(testCameraName), logger)
	test.That(t, err, test.ShouldBeNil)

	// Construct a ContextWithMetadata to pass into NextPointCloud and check that the
	// interceptor correctly injected the metadata from the gRPC response header into the
	// context.
	ctx, md := contextutils.ContextWithMetadata(context.Background())
	pcB, err := camera1Client.NextPointCloud(ctx)
	test.That(t, err, test.ShouldBeNil)
	_, got := pcB.At(5, 5, 5)
	test.That(t, got, test.ShouldBeTrue)
	test.That(t, md[k][0], test.ShouldEqual, v)

	test.That(t, conn.Close(), test.ShouldBeNil)
}

// See modmanager_test.go for the happy path (aka, when the
// client has a webrtc connection).
func TestRTPPassthroughWithoutWebRTC(t *testing.T) {
	logger := logging.NewTestLogger(t)
	camName := "rtp_passthrough_camera"
	listener1, err := net.Listen("tcp", "localhost:0")
	test.That(t, err, test.ShouldBeNil)
	rpcServer, err := rpc.NewServer(logger, rpc.WithUnauthenticated())
	test.That(t, err, test.ShouldBeNil)

	injectCamera := &inject.Camera{}
	resources := map[resource.Name]camera.Camera{
		camera.Named(camName): injectCamera,
	}
	cameraSvc, err := resource.NewAPIResourceCollection(camera.API, resources)
	test.That(t, err, test.ShouldBeNil)
	resourceAPI, ok, err := resource.LookupAPIRegistration[camera.Camera](camera.API)
	test.That(t, err, test.ShouldBeNil)
	test.That(t, ok, test.ShouldBeTrue)
	test.That(t, resourceAPI.RegisterRPCService(context.Background(), rpcServer, cameraSvc), test.ShouldBeNil)

	go rpcServer.Serve(listener1)
	defer rpcServer.Stop()

	t.Run("Failing client", func(t *testing.T) {
		cancelCtx, cancel := context.WithCancel(context.Background())
		cancel()
		_, err := viamgrpc.Dial(cancelCtx, listener1.Addr().String(), logger)
		test.That(t, err, test.ShouldNotBeNil)
		test.That(t, err, test.ShouldBeError, context.Canceled)
	})

	t.Run("rtp_passthrough client fails without webrtc connection", func(t *testing.T) {
		conn, err := viamgrpc.Dial(context.Background(), listener1.Addr().String(), logger)
		test.That(t, err, test.ShouldBeNil)
		camera1Client, err := camera.NewClientFromConn(context.Background(), conn, "", camera.Named(camName), logger)
		test.That(t, err, test.ShouldBeNil)
		rtpPassthroughClient, ok := camera1Client.(rtppassthrough.Source)
		test.That(t, ok, test.ShouldBeTrue)
		sub, err := rtpPassthroughClient.SubscribeRTP(context.Background(), 512, func(pkts []*rtp.Packet) {
			t.Log("should not be called")
			t.FailNow()
		})
		test.That(t, err, test.ShouldBeError, camera.ErrNoPeerConnection)
		test.That(t, sub, test.ShouldResemble, rtppassthrough.NilSubscription)
		err = rtpPassthroughClient.Unsubscribe(context.Background(), rtppassthrough.NilSubscription.ID)
		test.That(t, err, test.ShouldBeError, camera.ErrNoPeerConnection)

		test.That(t, conn.Close(), test.ShouldBeNil)
	})
}

func setupRealRobot(
	t *testing.T,
	robotConfig *config.Config,
	logger logging.Logger,
) (context.Context, robot.LocalRobot, string, web.Service) {
	t.Helper()

	ctx := context.Background()
	robot, err := robotimpl.RobotFromConfig(ctx, robotConfig, logger)
	test.That(t, err, test.ShouldBeNil)

	// We initialize with a stream config such that the stream server is capable of creating video stream and
	// audio stream data.
	webSvc := web.New(robot, logger, web.WithStreamConfig(gostream.StreamConfig{
		AudioEncoderFactory: opus.NewEncoderFactory(),
		VideoEncoderFactory: x264.NewEncoderFactory(),
	}))
	options, _, addr := robottestutils.CreateBaseOptionsAndListener(t)
	err = webSvc.Start(ctx, options)
	test.That(t, err, test.ShouldBeNil)

	return ctx, robot, addr, webSvc
}

func setupRealRobotWithOptions(
	t *testing.T,
	robotConfig *config.Config,
	logger logging.Logger,
	options weboptions.Options,
) (context.Context, robot.LocalRobot, web.Service) {
	t.Helper()

	ctx := context.Background()
	robot, err := robotimpl.RobotFromConfig(ctx, robotConfig, logger)
	test.That(t, err, test.ShouldBeNil)

	// We initialize with a stream config such that the stream server is capable of creating video stream and
	// audio stream data.
	webSvc := web.New(robot, logger, web.WithStreamConfig(gostream.StreamConfig{
		AudioEncoderFactory: opus.NewEncoderFactory(),
		VideoEncoderFactory: x264.NewEncoderFactory(),
	}))
	err = webSvc.Start(ctx, options)
	test.That(t, err, test.ShouldBeNil)

	return ctx, robot, webSvc
}

var (
	Green   = "\033[32m"
	Red     = "\033[31m"
	Magenta = "\033[35m"
	Cyan    = "\033[36m"
	Yellow  = "\033[33m"
	Reset   = "\033[0m"
)

func TestMultiplexOverRemoteConnection(t *testing.T) {
	logger := logging.NewTestLogger(t).Sublogger(t.Name())

	remoteCfg := &config.Config{Components: []resource.Config{
		{
			Name:  "rtpPassthroughCamera",
			API:   resource.NewAPI("rdk", "component", "camera"),
			Model: resource.DefaultModelFamily.WithModel("fake"),
			ConvertedAttributes: &fake.Config{
				RTPPassthrough: true,
			},
		},
	}}

	// Create a robot with a single fake camera.
	remoteCtx, remoteRobot, addr, remoteWebSvc := setupRealRobot(t, remoteCfg, logger.Sublogger("remote"))
	defer remoteRobot.Close(remoteCtx)
	defer remoteWebSvc.Close(remoteCtx)

	mainCfg := &config.Config{Remotes: []config.Remote{
		{
			Name:     "remote",
			Address:  addr,
			Insecure: true,
		},
	}}
	mainCtx, mainRobot, _, mainWebSvc := setupRealRobot(t, mainCfg, logger.Sublogger("main"))
	logger.Info("robot setup")
	defer mainRobot.Close(mainCtx)
	defer mainWebSvc.Close(mainCtx)

	cameraClient, err := camera.FromRobot(mainRobot, "remote:rtpPassthroughCamera")
	test.That(t, err, test.ShouldBeNil)

	image, _, err := cameraClient.Images(mainCtx)
	test.That(t, err, test.ShouldBeNil)
	test.That(t, image, test.ShouldNotBeNil)
	logger.Info("got images")

	recvPktsCtx, recvPktsFn := context.WithCancel(context.Background())
	sub, err := cameraClient.(rtppassthrough.Source).SubscribeRTP(mainCtx, 2, func(pkts []*rtp.Packet) {
		recvPktsFn()
	})
	test.That(t, err, test.ShouldBeNil)
	<-recvPktsCtx.Done()
	logger.Info("got packets")

	err = cameraClient.(rtppassthrough.Source).Unsubscribe(mainCtx, sub.ID)
	test.That(t, err, test.ShouldBeNil)
	logger.Info("unsubscribe")
}

func TestMultiplexOverMultiHopRemoteConnection(t *testing.T) {
	logger := logging.NewTestLogger(t).Sublogger(t.Name())

	remoteCfg2 := &config.Config{
		Network: config.NetworkConfig{NetworkConfigData: config.NetworkConfigData{Sessions: config.SessionsConfig{HeartbeatWindow: time.Hour}}},
		Components: []resource.Config{
			{
				Name:  "rtpPassthroughCamera",
				API:   resource.NewAPI("rdk", "component", "camera"),
				Model: resource.DefaultModelFamily.WithModel("fake"),
				ConvertedAttributes: &fake.Config{
					RTPPassthrough: true,
				},
			},
		},
	}

	// Create a robot with a single fake camera.
	remote2Ctx, remoteRobot2, addr2, remoteWebSvc2 := setupRealRobot(t, remoteCfg2, logger.Sublogger("remote-2"))
	defer remoteRobot2.Close(remote2Ctx)
	defer remoteWebSvc2.Close(remote2Ctx)

	remoteCfg1 := &config.Config{
		Network: config.NetworkConfig{NetworkConfigData: config.NetworkConfigData{Sessions: config.SessionsConfig{HeartbeatWindow: time.Hour}}},
		Remotes: []config.Remote{
			{
				Name:     "remote-2",
				Address:  addr2,
				Insecure: true,
			},
		},
	}

	remote1Ctx, remoteRobot1, addr1, remoteWebSvc1 := setupRealRobot(t, remoteCfg1, logger.Sublogger("remote-1"))
	defer remoteRobot1.Close(remote1Ctx)
	defer remoteWebSvc1.Close(remote1Ctx)

	mainCfg := &config.Config{
		Network: config.NetworkConfig{NetworkConfigData: config.NetworkConfigData{Sessions: config.SessionsConfig{HeartbeatWindow: time.Hour}}},
		Remotes: []config.Remote{
			{
				Name:     "remote-1",
				Address:  addr1,
				Insecure: true,
			},
		},
	}

	mainCtx, mainRobot, _, mainWebSvc := setupRealRobot(t, mainCfg, logger.Sublogger("main"))
	defer mainRobot.Close(mainCtx)
	defer mainWebSvc.Close(mainCtx)

	cameraClient, err := camera.FromRobot(mainRobot, "remote-1:remote-2:rtpPassthroughCamera")
	test.That(t, err, test.ShouldBeNil)

	image, _, err := cameraClient.Images(mainCtx)
	test.That(t, err, test.ShouldBeNil)
	test.That(t, image, test.ShouldNotBeNil)
	logger.Info("got images")

	time.Sleep(time.Second)

	recvPktsCtx, recvPktsFn := context.WithCancel(context.Background())
	sub, err := cameraClient.(rtppassthrough.Source).SubscribeRTP(mainCtx, 512, func(pkts []*rtp.Packet) {
		recvPktsFn()
	})
	test.That(t, err, test.ShouldBeNil)
	<-recvPktsCtx.Done()
	logger.Info("got packets")

	test.That(t, cameraClient.(rtppassthrough.Source).Unsubscribe(mainCtx, sub.ID), test.ShouldBeNil)
}

//nolint
// NOTE: These tests fail when this condition occurs:
//
//	logger.go:130: 2024-06-17T16:56:14.097-0400 DEBUG   TestGrandRemoteRebooting.remote-1.rdk:remote:/remote-2.webrtc   rpc/wrtc_client_channel.go:299  no stream for id; discarding    {"ch": 0, "id": 11}
//
// https://github.com/viamrobotics/goutils/blob/main/rpc/wrtc_client_channel.go#L299
//
// go test -race -v -run=TestWhyMustTimeoutOnReadRTP -timeout 10s
// TestWhyMustTimeoutOnReadRTP shows that if we don't timeout on ReadRTP (and also don't call RemoveStream) on close
// calling Close() on main's camera client blocks forever if there is a live SubscribeRTP subscription with a remote
// due to the fact that the TrackRemote.ReadRTP method blocking forever.
func TestWhyMustTimeoutOnReadRTP(t *testing.T) {
	t.Skip("Depends on RSDK-7903")
	logger := logging.NewTestLogger(t).Sublogger(t.Name())

	remoteCfg2 := &config.Config{
		Network: config.NetworkConfig{NetworkConfigData: config.NetworkConfigData{Sessions: config.SessionsConfig{HeartbeatWindow: time.Hour}}},
		Components: []resource.Config{
			{
				Name:  "rtpPassthroughCamera",
				API:   resource.NewAPI("rdk", "component", "camera"),
				Model: resource.DefaultModelFamily.WithModel("fake"),
				ConvertedAttributes: &fake.Config{
					RTPPassthrough: true,
				},
			},
		},
	}
	// Create a robot with a single fake camera.
	remote2Ctx, remoteRobot2, addr2, remoteWebSvc2 := setupRealRobot(t, remoteCfg2, logger.Sublogger("remote-2"))
	defer remoteRobot2.Close(remote2Ctx)
	defer remoteWebSvc2.Close(remote2Ctx)

	remoteCfg1 := &config.Config{
		Network: config.NetworkConfig{NetworkConfigData: config.NetworkConfigData{Sessions: config.SessionsConfig{HeartbeatWindow: time.Hour}}},
		Remotes: []config.Remote{
			{
				Name:     "remote-2",
				Address:  addr2,
				Insecure: true,
			},
		},
	}

	remote1Ctx, remoteRobot1, addr1, remoteWebSvc1 := setupRealRobot(t, remoteCfg1, logger.Sublogger("remote-1"))
	defer remoteRobot1.Close(remote1Ctx)
	defer remoteWebSvc1.Close(remote1Ctx)

	mainCfg := &config.Config{
		Network: config.NetworkConfig{NetworkConfigData: config.NetworkConfigData{Sessions: config.SessionsConfig{HeartbeatWindow: time.Hour}}},
		Remotes: []config.Remote{
			{
				Name:     "remote-1",
				Address:  addr1,
				Insecure: true,
			},
		},
	}

	mainCtx, mainRobot, _, mainWebSvc := setupRealRobot(t, mainCfg, logger.Sublogger("main"))
	logger.Info("robot setup")
	defer mainRobot.Close(mainCtx)
	defer mainWebSvc.Close(mainCtx)

	cameraClient, err := camera.FromRobot(mainRobot, "remote-1:remote-2:rtpPassthroughCamera")
	test.That(t, err, test.ShouldBeNil)

	image, _, err := cameraClient.Images(mainCtx)
	test.That(t, err, test.ShouldBeNil)
	test.That(t, image, test.ShouldNotBeNil)
	logger.Info("got images")

	logger.Infof("calling SubscribeRTP on %T, %p", cameraClient, cameraClient)
	time.Sleep(time.Second)

	pktsChan := make(chan []*rtp.Packet)
	recvPktsCtx, recvPktsFn := context.WithCancel(context.Background())
	sub, err := cameraClient.(rtppassthrough.Source).SubscribeRTP(mainCtx, 512, func(pkts []*rtp.Packet) {
		// first packet
		recvPktsFn()
		// at some point packets are no longer published
		select {
		case pktsChan <- pkts:
		default:
		}
	})
	test.That(t, err, test.ShouldBeNil)
	<-recvPktsCtx.Done()
	logger.Info("got packets")

	logger.Info("calling close")
	test.That(t, remoteRobot2.Close(context.Background()), test.ShouldBeNil)
	test.That(t, remoteWebSvc2.Close(context.Background()), test.ShouldBeNil)
	logger.Info("close called")

	logger.Info("waiting for SubscribeRTP to stop receiving packets")

	timeoutCtx, timeoutFn := context.WithTimeout(context.Background(), time.Second)
	defer timeoutFn()

	var (
		pktTimeoutCtx context.Context
		pktTimeoutFn  context.CancelFunc
	)

	// Once we have not received packets for half a second we can assume that no more packets will be published
	// by the first instance of remote2
Loop:
	for {
		if pktTimeoutFn != nil {
			pktTimeoutFn()
		}
		pktTimeout := time.Millisecond * 500
		pktTimeoutCtx, pktTimeoutFn = context.WithTimeout(context.Background(), pktTimeout)
		select {
		case <-pktsChan:
			continue
		case <-pktTimeoutCtx.Done():
			logger.Infof("it has been at least %s since SubscribeRTP has received a packet", pktTimeout)
			pktTimeoutFn()
			// https://go.dev/ref/spec#Break_statements
			// The 'Loop' label is needed so that we break out of the loop
			// rather than out of the select statement
			break Loop
		case <-timeoutCtx.Done():
			// Failure case. The following assertion always fails. We use this to get a failure line
			// number + error message.
			test.That(t, true, test.ShouldEqual, "timed out waiting for SubscribeRTP packets to drain")
		}
	}

	logger.Info("sleeping")
	time.Sleep(time.Second)

	// sub should still be alive
	test.That(t, sub.Terminated.Err(), test.ShouldBeNil)
}

// Notes:
// - Ideally, we'd lower robot client reconnect timers down from 10 seconds.
// - We need to force robot client webrtc connections
// - WebRTC connections need to disable SRTP replay protection
//
// This tests the following scenario:
//  1. main-part (main) -> remote-part-1 (r1) -> remote-part-2 (r2) where r2 has a camera
//  2. the client in the main part makes an AddStream(r1:r2:rtpPassthroughCamera) request, starting a
//     webrtc video track to be streamed from r2 -> r1 -> main -> client
//  3. r2 reboots
//  4. expect that r1 & main stop getting packets
//  5. when the new instance of r2 comes back online main gets new rtp packets from it's track with
//     r1.
func TestGrandRemoteRebooting(t *testing.T) {
	t.Skip("Depends on RSDK-7903")
	logger := logging.NewTestLogger(t).Sublogger(t.Name())

	remoteCfg2 := &config.Config{
		Components: []resource.Config{
			{
				Name:  "rtpPassthroughCamera",
				API:   resource.NewAPI("rdk", "component", "camera"),
				Model: resource.DefaultModelFamily.WithModel("fake"),
				ConvertedAttributes: &fake.Config{
					RTPPassthrough: true,
				},
			},
		},
	}

	// Create a robot with a single fake camera.
	options2, _, addr2 := robottestutils.CreateBaseOptionsAndListener(t)
	remote2Ctx, remoteRobot2, remoteWebSvc2 := setupRealRobotWithOptions(t, remoteCfg2, logger.Sublogger("remote-2"), options2)

	remoteCfg1 := &config.Config{
		Remotes: []config.Remote{
			{
				Name:     "remote-2",
				Address:  addr2,
				Insecure: true,
			},
		},
	}

	remote1Ctx, remoteRobot1, addr1, remoteWebSvc1 := setupRealRobot(t, remoteCfg1, logger.Sublogger("remote-1"))
	defer remoteRobot1.Close(remote1Ctx)
	defer remoteWebSvc1.Close(remote1Ctx)

	mainCfg := &config.Config{
		Remotes: []config.Remote{
			{
				Name:     "remote-1",
				Address:  addr1,
				Insecure: true,
			},
		},
	}

	mainCtx, mainRobot, _, mainWebSvc := setupRealRobot(t, mainCfg, logger.Sublogger("main"))
	logger.Info("robot setup")
	defer mainRobot.Close(mainCtx)
	defer mainWebSvc.Close(mainCtx)

	mainCameraClient, err := camera.FromRobot(mainRobot, "remote-1:remote-2:rtpPassthroughCamera")
	test.That(t, err, test.ShouldBeNil)

	image, _, err := mainCameraClient.Images(mainCtx)
	test.That(t, err, test.ShouldBeNil)
	test.That(t, image, test.ShouldNotBeNil)
	logger.Info("got images")

	logger.Infof("calling SubscribeRTP on %T, %p", mainCameraClient, mainCameraClient)
	time.Sleep(time.Second)

	pktsChan := make(chan []*rtp.Packet, 10)
	recvPktsCtx, recvPktsFn := context.WithCancel(context.Background())
	testDone := make(chan struct{})
	defer close(testDone)
	sub, err := mainCameraClient.(rtppassthrough.Source).SubscribeRTP(mainCtx, 512, func(pkts []*rtp.Packet) {
		// first packet
		recvPktsFn()
		// at some point packets are no longer published
		lastPkt := pkts[len(pkts)-1]
		logger.Info("Pushing packets: ", len(pkts), " TS:", lastPkt.Timestamp)
		select {
		case <-testDone:
		case pktsChan <- pkts:
		}
		logger.Info("Pkt pushed. TS:", lastPkt.Timestamp)
	})
	test.That(t, err, test.ShouldBeNil)
	<-recvPktsCtx.Done()
	logger.Info("got packets")

	logger.Info("calling close")
	test.That(t, remoteRobot2.Close(remote2Ctx), test.ShouldBeNil)
	test.That(t, remoteWebSvc2.Close(remote2Ctx), test.ShouldBeNil)
	logger.Info("close called")

	logger.Info("waiting for SubscribeRTP to stop receiving packets")

	timeoutCtx, timeoutFn := context.WithTimeout(context.Background(), time.Second)
	defer timeoutFn()

	var (
		pktTimeoutCtx context.Context
		pktTimeoutFn  context.CancelFunc
	)

	// Once we have not received packets for half a second we can assume that no more packets will be published
	// by the first instance of remote2
Loop:
	for {
		if pktTimeoutFn != nil {
			pktTimeoutFn()
		}
		pktTimeout := time.Millisecond * 500
		pktTimeoutCtx, pktTimeoutFn = context.WithTimeout(context.Background(), pktTimeout)
		select {
		case pkts := <-pktsChan:
			lastPkt := pkts[len(pkts)-1]
			logger.Infof("First RTP packet received. TS: %v", lastPkt.Timestamp)
			continue
		case <-pktTimeoutCtx.Done():
			logger.Infow("SubscribeRTP timed out waiting for a packet. The remote is offline.", "pktTimeout", pktTimeout)
			pktTimeoutFn()
			// https://go.dev/ref/spec#Break_statements
			// The 'Loop' label is needed so that we break out of the loop
			// rather than out of the select statement
			break Loop
		case <-timeoutCtx.Done():
			// Failure case. The following assertion always fails. We use this to get a failure line
			// number + error message.
			test.That(t, true, test.ShouldEqual, "timed out waiting for SubscribeRTP packets to drain")
		}
	}

	// sub should still be alive
	test.That(t, sub.Terminated.Err(), test.ShouldBeNil)

	// I'm trying to get the remote-2 to come back online at the same address under the hopes that remote-1 will
	// treat it the same as it would if a real robot crasehed & came back online without changing its name.
	// The expectation is that SubscribeRTP should start receiving packets from remote-1 when remote-1 starts
	// receiving packets from the new remote-2
	// It is not working as remote 1 never detects remote 2 & as a result main calls Close() on it's client with
	// remote-1 which can be detectd
	// by the fact that sub.Terminated.Done() is always the path this test goes down

	logger.Infow("old robot address", "address", addr2)
	tcpAddr, ok := options2.Network.Listener.Addr().(*net.TCPAddr)
	test.That(t, ok, test.ShouldBeTrue)
	newListener, err := net.ListenTCP("tcp", &net.TCPAddr{Port: tcpAddr.Port})
	test.That(t, err, test.ShouldBeNil)
	options2.Network.Listener = newListener

	logger.Info("setting up new robot at address %s", newListener.Addr().String())

	remote2CtxSecond, remoteRobot2Second, remoteWebSvc2Second := setupRealRobotWithOptions(
		t,
		remoteCfg2,
		logger.Sublogger("remote-2SecondInstance"),
		options2,
	)
	defer remoteRobot2Second.Close(remote2CtxSecond)
	defer remoteWebSvc2Second.Close(remote2CtxSecond)
	sndPktTimeoutCtx, sndPktTimeoutFn := context.WithTimeout(context.Background(), time.Second*20)
	defer sndPktTimeoutFn()
	testPassed := false
	for !testPassed {
		select {
		case <-sub.Terminated.Done():
			// Failure case. The following assertion always fails. We use this to get a failure line
			// number + error message.
			test.That(t, true, test.ShouldEqual, "main's sub terminated due to close")
		case pkts := <-pktsChan:
			lastPkt := pkts[len(pkts)-1]
			logger.Info("Test finale RTP packet received. TS: %v", lastPkt.Timestamp)
			// Right now we never go down this path as the test is not able to get remote1 to reconnect to the new remote 2
			logger.Info("SubscribeRTP got packets")
			testPassed = true
		case <-sndPktTimeoutCtx.Done():
			// Failure case. The following assertion always fails. We use this to get a failure line
			// number + error message.
			test.That(t, true, test.ShouldEqual, "timed out waiting for SubscribeRTP to receive packets")
		case <-time.After(time.Second):
			logger.Info("still waiting for RTP packets")
		}
	}
}<|MERGE_RESOLUTION|>--- conflicted
+++ resolved
@@ -178,10 +178,6 @@
 		test.That(t, err, test.ShouldBeNil)
 		camera1Client, err := camera.NewClientFromConn(context.Background(), conn, "", camera.Named(testCameraName), logger)
 		test.That(t, err, test.ShouldBeNil)
-<<<<<<< HEAD
-=======
-
->>>>>>> 6274a3f6
 		frame, err := camera.DecodeImageFromCamera(context.Background(), rutils.MimeTypeRawRGBA, nil, camera1Client)
 		test.That(t, err, test.ShouldBeNil)
 		compVal, _, err := rimage.CompareImages(img, frame)
