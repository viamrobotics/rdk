--- conflicted
+++ resolved
@@ -178,29 +178,6 @@
 		test.That(t, err, test.ShouldBeNil)
 		camera1Client, err := camera.NewClientFromConn(context.Background(), conn, "", camera.Named(testCameraName), logger)
 		test.That(t, err, test.ShouldBeNil)
-<<<<<<< HEAD
-
-=======
-		// TODO(hexbabe): remove below test when Stream/ReadImage pattern is refactored
-		t.Run("ReadImage from camera client 1", func(t *testing.T) {
-			// Test Stream and Next
-			ctx := gostream.WithMIMETypeHint(context.Background(), rutils.MimeTypeRawRGBA)
-			stream, err := camera1Client.Stream(ctx)
-			test.That(t, err, test.ShouldBeNil)
-			frame, _, err := stream.Next(ctx)
-			test.That(t, err, test.ShouldBeNil)
-			compVal, _, err := rimage.CompareImages(img, frame)
-			test.That(t, err, test.ShouldBeNil)
-			test.That(t, compVal, test.ShouldEqual, 0) // exact copy, no color conversion
-
-			// Test ReadImage
-			frame, _, err = camera.ReadImage(ctx, camera1Client)
-			test.That(t, err, test.ShouldBeNil)
-			compVal, _, err = rimage.CompareImages(img, frame)
-			test.That(t, err, test.ShouldBeNil)
-			test.That(t, compVal, test.ShouldEqual, 0)
-		})
->>>>>>> 3d04939d
 		frame, err := camera.DecodeImageFromCamera(context.Background(), rutils.MimeTypeRawRGBA, nil, camera1Client)
 		test.That(t, err, test.ShouldBeNil)
 		compVal, _, err := rimage.CompareImages(img, frame)
@@ -250,20 +227,6 @@
 		client, err := resourceAPI.RPCClient(context.Background(), conn, "", camera.Named(depthCameraName), logger)
 		test.That(t, err, test.ShouldBeNil)
 
-<<<<<<< HEAD
-=======
-		// TODO(hexbabe): remove below test when Stream/ReadImage pattern is refactored
-		t.Run("ReadImage from camera depth", func(t *testing.T) {
-			ctx := gostream.WithMIMETypeHint(
-				context.Background(), rutils.WithLazyMIMEType(rutils.MimeTypePNG))
-			frame, _, err := camera.ReadImage(ctx, client)
-			test.That(t, err, test.ShouldBeNil)
-			dm, err := rimage.ConvertImageToDepthMap(context.Background(), frame)
-			test.That(t, err, test.ShouldBeNil)
-			test.That(t, dm, test.ShouldResemble, depthImg)
-		})
-
->>>>>>> 3d04939d
 		ctx := context.Background()
 		frame, err := camera.DecodeImageFromCamera(ctx, rutils.WithLazyMIMEType(rutils.MimeTypePNG), nil, client)
 		test.That(t, err, test.ShouldBeNil)
@@ -284,13 +247,6 @@
 		_, _, err = client2.Image(context.Background(), "", nil)
 		test.That(t, err, test.ShouldNotBeNil)
 		test.That(t, err.Error(), test.ShouldContainSubstring, errGetImageFailed.Error())
-<<<<<<< HEAD
-=======
-
-		_, _, err = client2.Image(context.Background(), "", nil)
-		test.That(t, err, test.ShouldNotBeNil)
-		test.That(t, err.Error(), test.ShouldContainSubstring, errGetImageFailed.Error())
->>>>>>> 3d04939d
 
 		_, err = client2.NextPointCloud(context.Background())
 		test.That(t, err, test.ShouldNotBeNil)
@@ -315,15 +271,6 @@
 		}
 
 		ctx := context.Background()
-<<<<<<< HEAD
-=======
-		// TODO(hexbabe): remove below test when Stream/ReadImage pattern is refactored
-		t.Run("ReadImage test failure", func(t *testing.T) {
-			_, _, err = camera.ReadImage(ctx, camClient)
-			test.That(t, err, test.ShouldNotBeNil)
-			test.That(t, err.Error(), test.ShouldContainSubstring, errGetImageFailed.Error())
-		})
->>>>>>> 3d04939d
 		_, _, err = camClient.Image(ctx, "", nil)
 		test.That(t, err, test.ShouldNotBeNil)
 		test.That(t, err.Error(), test.ShouldContainSubstring, errGetImageFailed.Error())
@@ -359,12 +306,8 @@
 		}
 
 		// merge values from data and camera
-<<<<<<< HEAD
-		ext = map[string]interface{}{"hello": "world", data.FromDMString: true}
-=======
 		ext = data.FromDMExtraMap
 		ext["hello"] = "world"
->>>>>>> 3d04939d
 		ctx = context.Background()
 		_, _, err = camClient.Image(ctx, "", ext)
 		test.That(t, err, test.ShouldNotBeNil)
@@ -526,20 +469,6 @@
 	camera1Client, err := camera.NewClientFromConn(context.Background(), conn, "", camera.Named(testCameraName), logger)
 	test.That(t, err, test.ShouldBeNil)
 
-<<<<<<< HEAD
-=======
-	// TODO(hexbabe): remove below test when Stream/ReadImage pattern is refactored
-	t.Run("lazily decode from ReadImage without lazy suffix", func(t *testing.T) {
-		ctx := gostream.WithMIMETypeHint(context.Background(), rutils.MimeTypePNG)
-		frame, _, err := camera.ReadImage(ctx, camera1Client)
-		test.That(t, err, test.ShouldBeNil)
-		// Should always lazily decode
-		test.That(t, frame, test.ShouldHaveSameTypeAs, &rimage.LazyEncodedImage{})
-		frameLazy := frame.(*rimage.LazyEncodedImage)
-		test.That(t, frameLazy.RawData(), test.ShouldResemble, imgBuf.Bytes())
-	})
-
->>>>>>> 3d04939d
 	ctx := context.Background()
 	frame, err := camera.DecodeImageFromCamera(ctx, rutils.MimeTypePNG, nil, camera1Client)
 	test.That(t, err, test.ShouldBeNil)
@@ -548,23 +477,6 @@
 	frameLazy := frame.(*rimage.LazyEncodedImage)
 	test.That(t, frameLazy.RawData(), test.ShouldResemble, imgBuf.Bytes())
 
-<<<<<<< HEAD
-=======
-	// TODO(hexbabe): remove below test when Stream/ReadImage pattern is refactored
-	t.Run("lazily decode from ReadImage", func(t *testing.T) {
-		ctx = gostream.WithMIMETypeHint(context.Background(), rutils.WithLazyMIMEType(rutils.MimeTypePNG))
-		frame, _, err = camera.ReadImage(ctx, camera1Client)
-		test.That(t, err, test.ShouldBeNil)
-		test.That(t, frame, test.ShouldHaveSameTypeAs, &rimage.LazyEncodedImage{})
-		frameLazy = frame.(*rimage.LazyEncodedImage)
-		test.That(t, frameLazy.RawData(), test.ShouldResemble, imgBuf.Bytes())
-		test.That(t, frameLazy.MIMEType(), test.ShouldEqual, rutils.MimeTypePNG)
-		compVal, _, err := rimage.CompareImages(img, frame)
-		test.That(t, err, test.ShouldBeNil)
-		test.That(t, compVal, test.ShouldEqual, 0) // exact copy, no color conversion
-	})
-
->>>>>>> 3d04939d
 	ctx = context.Background()
 	frame, err = camera.DecodeImageFromCamera(ctx, rutils.WithLazyMIMEType(rutils.MimeTypePNG), nil, camera1Client)
 	test.That(t, err, test.ShouldBeNil)
@@ -642,81 +554,6 @@
 	test.That(t, conn.Close(), test.ShouldBeNil)
 }
 
-<<<<<<< HEAD
-=======
-func TestClientStreamAfterClose(t *testing.T) {
-	// Set up gRPC server
-	logger := logging.NewTestLogger(t)
-	listener, err := net.Listen("tcp", "localhost:0")
-	test.That(t, err, test.ShouldBeNil)
-	rpcServer, err := rpc.NewServer(logger, rpc.WithUnauthenticated())
-	test.That(t, err, test.ShouldBeNil)
-
-	// Set up camera that can stream images
-	img := image.NewNRGBA(image.Rect(0, 0, 4, 4))
-	injectCamera := &inject.Camera{}
-	injectCamera.PropertiesFunc = func(ctx context.Context) (camera.Properties, error) {
-		return camera.Properties{}, nil
-	}
-	injectCamera.ImageFunc = func(ctx context.Context, mimeType string, extra map[string]interface{}) ([]byte, camera.ImageMetadata, error) {
-		imgBytes, err := rimage.EncodeImage(ctx, img, mimeType)
-		test.That(t, err, test.ShouldBeNil)
-		return imgBytes, camera.ImageMetadata{MimeType: mimeType}, nil
-	}
-
-	// Register CameraService API in our gRPC server.
-	resources := map[resource.Name]camera.Camera{
-		camera.Named(testCameraName): injectCamera,
-	}
-	cameraSvc, err := resource.NewAPIResourceCollection(camera.API, resources)
-	test.That(t, err, test.ShouldBeNil)
-	resourceAPI, ok, err := resource.LookupAPIRegistration[camera.Camera](camera.API)
-	test.That(t, err, test.ShouldBeNil)
-	test.That(t, ok, test.ShouldBeTrue)
-	test.That(t, resourceAPI.RegisterRPCService(context.Background(), rpcServer, cameraSvc), test.ShouldBeNil)
-
-	// Start serving requests.
-	go rpcServer.Serve(listener)
-	defer rpcServer.Stop()
-
-	// Make client connection
-	conn, err := viamgrpc.Dial(context.Background(), listener.Addr().String(), logger)
-	test.That(t, err, test.ShouldBeNil)
-	client, err := camera.NewClientFromConn(context.Background(), conn, "", camera.Named(testCameraName), logger)
-	test.That(t, err, test.ShouldBeNil)
-
-	// Get a stream
-	stream, err := client.Stream(context.Background())
-	test.That(t, stream, test.ShouldNotBeNil)
-	test.That(t, err, test.ShouldBeNil)
-
-	// Read from stream
-	media, _, err := stream.Next(context.Background())
-	test.That(t, media, test.ShouldNotBeNil)
-	test.That(t, err, test.ShouldBeNil)
-
-	// Close client and read from stream
-	test.That(t, client.Close(context.Background()), test.ShouldBeNil)
-	media, _, err = stream.Next(context.Background())
-	test.That(t, media, test.ShouldBeNil)
-	test.That(t, err.Error(), test.ShouldContainSubstring, "context canceled")
-
-	// Get a new stream
-	stream, err = client.Stream(context.Background())
-	test.That(t, stream, test.ShouldNotBeNil)
-	test.That(t, err, test.ShouldBeNil)
-
-	// Read from the new stream
-	media, _, err = stream.Next(context.Background())
-	test.That(t, media, test.ShouldNotBeNil)
-	test.That(t, err, test.ShouldBeNil)
-
-	// Close client and connection
-	test.That(t, client.Close(context.Background()), test.ShouldBeNil)
-	test.That(t, conn.Close(), test.ShouldBeNil)
-}
-
->>>>>>> 3d04939d
 // See modmanager_test.go for the happy path (aka, when the
 // client has a webrtc connection).
 func TestRTPPassthroughWithoutWebRTC(t *testing.T) {
