// Package replaypcd implements a replay camera that can return point cloud data.
package replaypcd

import (
	"bytes"
	"compress/gzip"
	"context"
	"sync"
	"time"

	"github.com/edaniels/golog"
	"github.com/edaniels/gostream"
	"github.com/pkg/errors"
<<<<<<< HEAD
	"google.golang.org/grpc"
	"google.golang.org/grpc/metadata"
=======
	datapb "go.viam.com/api/app/data/v1"
	goutils "go.viam.com/utils"
	"go.viam.com/utils/rpc"
	"google.golang.org/protobuf/types/known/timestamppb"
>>>>>>> 7ef4fce3

	"go.viam.com/rdk/components/camera"
	"go.viam.com/rdk/internal/cloud"
	"go.viam.com/rdk/pointcloud"
	"go.viam.com/rdk/resource"
	"go.viam.com/rdk/rimage/transform"
)

// Model is the model of a replay camera.
var (
	model                 = resource.DefaultModelFamily.WithModel("replay_pcd")
	errEndOfDataset       = errors.New("reached end of dataset")
	timeFormat            = time.RFC3339
	grpcConnectionTimeout = 10 * time.Second
)

func init() {
	resource.RegisterComponent(camera.API, model, resource.Registration[camera.Camera, *Config]{
		Constructor: newPCDCamera,
	})
}

// Config describes how to configure the replay camera component.
type Config struct {
	Source   string       `json:"source,omitempty"`
	RobotID  string       `json:"robot_id,omitempty"`
	Interval TimeInterval `json:"time_interval,omitempty"`
}

// TimeInterval holds the start and end time used to filter data.
type TimeInterval struct {
	Start string `json:"start,omitempty"`
	End   string `json:"end,omitempty"`
}

// Validate checks that the config attributes are valid for a replay camera.
func (cfg *Config) Validate(path string) ([]string, error) {
	if cfg.Source == "" {
		return nil, goutils.NewConfigValidationFieldRequiredError(path, "source")
	}

	var err error
	var startTime time.Time
	if cfg.Interval.Start != "" {
		startTime, err = time.Parse(timeFormat, cfg.Interval.Start)
		if err != nil {
			return nil, errors.New("invalid time format for start time (UTC), use RFC3339")
		}
		if startTime.After(time.Now()) {
			return nil, errors.New("invalid config, start time (UTC) must be in the past")
		}
	}

	var endTime time.Time
	if cfg.Interval.End != "" {
		endTime, err = time.Parse(timeFormat, cfg.Interval.End)
		if err != nil {
			return nil, errors.New("invalid time format for end time (UTC), use RFC3339")
		}
		if endTime.After(time.Now()) {
			return nil, errors.New("invalid config, end time (UTC) must be in the past")
		}
	}

	if cfg.Interval.Start != "" && cfg.Interval.End != "" && startTime.After(endTime) {
		return nil, errors.New("invalid config, end time (UTC) must be after start time (UTC)")
	}

	return []string{cloud.InternalServiceName.String()}, nil
}

// pcdCamera is a camera model that plays back pre-captured point cloud data.
type pcdCamera struct {
	resource.Named
	logger golog.Logger

	cloudConnSvc cloud.ConnectionService
	cloudConn    rpc.ClientConn
	dataClient   datapb.DataServiceClient

	lastData string
	limit    uint64
	filter   *datapb.Filter

	mu     sync.RWMutex
	closed bool
}

// newPCDCamera creates a new replay camera based on the inputted config and dependencies.
func newPCDCamera(ctx context.Context, deps resource.Dependencies, conf resource.Config, logger golog.Logger) (camera.Camera, error) {
	cam := &pcdCamera{
		Named:  conf.ResourceName().AsNamed(),
		logger: logger,
		limit:  1,
		closed: false,
	}

	if err := cam.Reconfigure(ctx, deps, conf); err != nil {
		return nil, err
	}

	return cam, nil
}

// NextPointCloud returns the next point cloud retrieved from cloud storage based on the applied filter.
func (replay *pcdCamera) NextPointCloud(ctx context.Context) (pointcloud.PointCloud, error) {
<<<<<<< HEAD
	var pc pointcloud.PointCloud

	// If the caller is communicating with the replay camera over gRPC, set the timestamps on
	// the gRPC header.
	theTime := time.Now().Format(time.RFC3339)
	if stream := grpc.ServerTransportStreamFromContext(ctx); stream != nil {
		if err := grpc.SendHeader(ctx, metadata.MD{
			camera.TimeRequestedMetadataKey: []string{theTime},
			camera.TimeReceivedMetadataKey:  []string{theTime},
		}); err != nil {
			return nil, err
		}
	}

=======
	replay.mu.RLock()
	defer replay.mu.RUnlock()
	if replay.closed {
		return nil, errors.New("session closed")
	}

	resp, err := replay.dataClient.BinaryDataByFilter(ctx, &datapb.BinaryDataByFilterRequest{
		DataRequest: &datapb.DataRequest{
			Filter:    replay.filter,
			Limit:     replay.limit,
			Last:      replay.lastData,
			SortOrder: datapb.Order_ORDER_ASCENDING,
		},
		CountOnly:     false,
		IncludeBinary: true,
	})
	if err != nil {
		return nil, err
	}

	// If no data is returned, return an error indicating we've reached the end of the dataset.
	if len(resp.GetData()) == 0 {
		return nil, errEndOfDataset
	}

	replay.lastData = resp.GetLast()
	data := resp.Data[0].GetBinary()

	r, err := gzip.NewReader(bytes.NewBuffer(data))
	if err != nil {
		return nil, errors.Errorf("Failed to initialize gzip reader: %v", err)
	}

	defer func() {
		if err = r.Close(); err != nil {
			replay.logger.Warnw("Failed to close gzip reader", "warn", err)
		}
	}()

	pc, err := pointcloud.ReadPCD(r)
	if err != nil {
		return nil, err
	}
>>>>>>> 7ef4fce3
	return pc, nil
}

// Properties is a part of the camera interface but is not implemented for replay.
func (replay *pcdCamera) Properties(ctx context.Context) (camera.Properties, error) {
	var props camera.Properties
	return props, errors.New("Properties is unimplemented")
}

// Projector is a part of the camera interface but is not implemented for replay.
func (replay *pcdCamera) Projector(ctx context.Context) (transform.Projector, error) {
	var proj transform.Projector
	return proj, errors.New("Projector is unimplemented")
}

// Stream is a part of the camera interface but is not implemented for replay.
func (replay *pcdCamera) Stream(ctx context.Context, errHandlers ...gostream.ErrorHandler) (gostream.VideoStream, error) {
	var stream gostream.VideoStream
	return stream, errors.New("Stream is unimplemented")
}

// Close stops replay camera and closes its connections to the cloud.
func (replay *pcdCamera) Close(ctx context.Context) error {
	replay.closeCloudConnection(ctx)
	replay.mu.Lock()
	defer replay.mu.Unlock()
	replay.closed = true
	return nil
}

// Reconfigure finishes the bring up of the replay camera by evaluating given arguments and setting up the required cloud
// connection.
func (replay *pcdCamera) Reconfigure(ctx context.Context, deps resource.Dependencies, conf resource.Config) error {
	replay.mu.RLock()
	defer replay.mu.RUnlock()
	if replay.closed {
		return errors.New("session closed")
	}

	replayCamConfig, err := resource.NativeConfig[*Config](conf)
	if err != nil {
		return err
	}

	cloudConnSvc, err := resource.FromDependencies[cloud.ConnectionService](deps, cloud.InternalServiceName)
	if err != nil {
		return err
	}

	// Update cloud connection if needed
	if replay.cloudConnSvc != cloudConnSvc {
		replay.closeCloudConnection(ctx)
		replay.cloudConnSvc = cloudConnSvc

		if err := replay.initCloudConnection(ctx); err != nil {
			replay.closeCloudConnection(ctx)
			return errors.Wrap(err, "failure to connect to the cloud")
		}
	}

	replay.filter = &datapb.Filter{
		ComponentName: replayCamConfig.Source,
		RobotId:       replayCamConfig.RobotID,
		MimeType:      []string{"pointcloud/pcd"},
		Interval:      &datapb.CaptureInterval{},
	}

	if replayCamConfig.Interval.Start != "" {
		startTime, err := time.Parse(timeFormat, replayCamConfig.Interval.Start)
		if err != nil {
			replay.closeCloudConnection(ctx)
			return errors.New("invalid time format for start time, missed during config validation")
		}
		replay.filter.Interval.Start = timestamppb.New(startTime)
	}

	if replayCamConfig.Interval.End != "" {
		endTime, err := time.Parse(timeFormat, replayCamConfig.Interval.End)
		if err != nil {
			replay.closeCloudConnection(ctx)
			return errors.New("invalid time format for end time, missed during config validation")
		}
		replay.filter.Interval.End = timestamppb.New(endTime)
	}
	return nil
}

// closeCloudConnection closes all parts of the cloud connection used by the replay camera.
func (replay *pcdCamera) closeCloudConnection(ctx context.Context) {
	if replay.cloudConn != nil {
		goutils.UncheckedError(replay.cloudConn.Close())
	}

	if replay.cloudConnSvc != nil {
		goutils.UncheckedError(replay.cloudConnSvc.Close(ctx))
	}
}

// initCloudConnection creates a rpc client connection and data service.
func (replay *pcdCamera) initCloudConnection(ctx context.Context) error {
	ctx, cancel := context.WithTimeout(ctx, grpcConnectionTimeout)
	defer cancel()

	_, conn, err := replay.cloudConnSvc.AcquireConnection(ctx)
	if err != nil {
		return err
	}
	dataServiceClient := datapb.NewDataServiceClient(conn)

	replay.cloudConn = conn
	replay.dataClient = dataServiceClient
	return nil
}<|MERGE_RESOLUTION|>--- conflicted
+++ resolved
@@ -11,15 +11,12 @@
 	"github.com/edaniels/golog"
 	"github.com/edaniels/gostream"
 	"github.com/pkg/errors"
-<<<<<<< HEAD
-	"google.golang.org/grpc"
-	"google.golang.org/grpc/metadata"
-=======
 	datapb "go.viam.com/api/app/data/v1"
 	goutils "go.viam.com/utils"
 	"go.viam.com/utils/rpc"
+	"google.golang.org/grpc"
+	"google.golang.org/grpc/metadata"
 	"google.golang.org/protobuf/types/known/timestamppb"
->>>>>>> 7ef4fce3
 
 	"go.viam.com/rdk/components/camera"
 	"go.viam.com/rdk/internal/cloud"
@@ -126,22 +123,7 @@
 
 // NextPointCloud returns the next point cloud retrieved from cloud storage based on the applied filter.
 func (replay *pcdCamera) NextPointCloud(ctx context.Context) (pointcloud.PointCloud, error) {
-<<<<<<< HEAD
-	var pc pointcloud.PointCloud
-
-	// If the caller is communicating with the replay camera over gRPC, set the timestamps on
-	// the gRPC header.
-	theTime := time.Now().Format(time.RFC3339)
-	if stream := grpc.ServerTransportStreamFromContext(ctx); stream != nil {
-		if err := grpc.SendHeader(ctx, metadata.MD{
-			camera.TimeRequestedMetadataKey: []string{theTime},
-			camera.TimeReceivedMetadataKey:  []string{theTime},
-		}); err != nil {
-			return nil, err
-		}
-	}
-
-=======
+
 	replay.mu.RLock()
 	defer replay.mu.RUnlock()
 	if replay.closed {
@@ -167,8 +149,28 @@
 		return nil, errEndOfDataset
 	}
 
+	// If the caller is communicating with the replay camera over gRPC, set the timestamps on
+	// the gRPC header.
+	md := resp.GetData()[0].GetMetadata()
+	if stream := grpc.ServerTransportStreamFromContext(ctx); stream != nil {
+		timeReq := md.GetTimeRequested()
+		timeRec := md.GetTimeReceived()
+
+		var grpcMetadata metadata.MD = make(map[string][]string)
+		if timeReq != nil {
+			grpcMetadata[camera.TimeRequestedMetadataKey] = timeReq
+		}
+		if timeRec != nil {
+			grpcMetadata[camera.TimeReceivedMetadataKey] = timeRec
+		}
+
+		if err := grpc.SendHeader(ctx, grpcMetadata); err != nil {
+			return nil, err
+		}
+	}
+
 	replay.lastData = resp.GetLast()
-	data := resp.Data[0].GetBinary()
+	data := resp.GetData()[0].GetBinary()
 
 	r, err := gzip.NewReader(bytes.NewBuffer(data))
 	if err != nil {
@@ -185,7 +187,6 @@
 	if err != nil {
 		return nil, err
 	}
->>>>>>> 7ef4fce3
 	return pc, nil
 }
 
