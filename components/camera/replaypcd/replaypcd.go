--- conflicted
+++ resolved
@@ -62,6 +62,7 @@
 // cacheEntry stores data that was downloaded from a previous operation but has not yet been passed
 // to the caller.
 type cacheEntry struct {
+	id            *datapb.BinaryID
 	id            *datapb.BinaryID
 	pc            pointcloud.PointCloud
 	timeRequested *timestamppb.Timestamp
@@ -203,11 +204,7 @@
 		md := dataResponse.GetMetadata()
 		replay.cache[i] = &cacheEntry{id: &datapb.BinaryID{
 			FileId:         md.GetId(),
-<<<<<<< HEAD
 			OrganizationId: md.GetCaptureMetadata().GetOrganizationId(),
-=======
-			OrganizationId: md.GetCaptureMetadata().GetOrgId(),
->>>>>>> 9bd66299
 			LocationId:     md.GetCaptureMetadata().GetLocationId(),
 		}}
 	}
