package camera

import (
	"bytes"
	"context"
	"fmt"
	"image"

	"github.com/pkg/errors"
	"go.opencensus.io/trace"
	commonpb "go.viam.com/api/common/v1"
	pb "go.viam.com/api/component/camera/v1"
	"google.golang.org/genproto/googleapis/api/httpbody"

	"go.viam.com/rdk/logging"
	"go.viam.com/rdk/pointcloud"
	"go.viam.com/rdk/protoutils"
	"go.viam.com/rdk/resource"
	"go.viam.com/rdk/rimage"
	"go.viam.com/rdk/utils"
)

// serviceServer implements the CameraService from camera.proto.
type serviceServer struct {
	pb.UnimplementedCameraServiceServer
	coll     resource.APIResourceCollection[Camera]
	imgTypes map[string]ImageType
	logger   logging.Logger
}

// NewRPCServiceServer constructs an camera gRPC service server.
// It is intentionally untyped to prevent use outside of tests.
func NewRPCServiceServer(coll resource.APIResourceCollection[Camera]) interface{} {
	logger := logging.NewLogger("camserver")
	imgTypes := make(map[string]ImageType)
<<<<<<< HEAD
	return &serviceServer{
		coll:     coll,
		logger:   logger,
		imgTypes: imgTypes,
	}
=======
	return &serviceServer{coll: coll, logger: logger, imgTypes: imgTypes}
>>>>>>> 3d04939d
}

// GetImage returns an image from a camera of the underlying robot. If a specific MIME type
// is requested and is not available, an error is returned.
func (s *serviceServer) GetImage(
	ctx context.Context,
	req *pb.GetImageRequest,
) (*pb.GetImageResponse, error) {
	ctx, span := trace.StartSpan(ctx, "camera::server::GetImage")
	defer span.End()
	cam, err := s.coll.Resource(req.Name)
	if err != nil {
		return nil, err
	}

	// Determine the mimeType we should try to use based on camera properties
	if req.MimeType == "" {
		if _, ok := s.imgTypes[req.Name]; !ok {
			props, err := cam.Properties(ctx)
			if err != nil {
				s.logger.CWarnf(ctx, "camera properties not found for %s, assuming color images: %v", req.Name, err)
				s.imgTypes[req.Name] = ColorStream
			} else {
				s.imgTypes[req.Name] = props.ImageType
			}
		}
		switch s.imgTypes[req.Name] {
		case ColorStream, UnspecifiedStream:
			req.MimeType = utils.MimeTypeJPEG
		case DepthStream:
			req.MimeType = utils.MimeTypeRawDepth
		default:
			req.MimeType = utils.MimeTypeJPEG
		}
	}
	req.MimeType = utils.WithLazyMIMEType(req.MimeType)

	resBytes, resMetadata, err := cam.Image(ctx, req.MimeType, req.Extra.AsMap())
	if err != nil {
		return nil, err
	}
	if len(resBytes) == 0 {
		return nil, fmt.Errorf("received empty bytes from Image method of %s", req.Name)
	}
<<<<<<< HEAD

=======
>>>>>>> 3d04939d
	actualMIME, _ := utils.CheckLazyMIMEType(resMetadata.MimeType)
	return &pb.GetImageResponse{MimeType: actualMIME, Image: resBytes}, nil
}

// GetImages returns a list of images and metadata from a camera of the underlying robot.
func (s *serviceServer) GetImages(
	ctx context.Context,
	req *pb.GetImagesRequest,
) (*pb.GetImagesResponse, error) {
	ctx, span := trace.StartSpan(ctx, "camera::server::GetImages")
	defer span.End()
	cam, err := s.coll.Resource(req.Name)
	if err != nil {
		return nil, errors.Wrap(err, "camera server GetImages had an error getting the camera component")
	}
	// request the images, and then check to see what the underlying type is to determine
	// what to encode as. If it's color, just encode as JPEG.
	imgs, metadata, err := cam.Images(ctx)
	if err != nil {
		return nil, errors.Wrap(err, "camera server GetImages could not call Images on the camera")
	}
	imagesMessage := make([]*pb.Image, 0, len(imgs))
	for _, img := range imgs {
		format, outBytes, err := encodeImageFromUnderlyingType(ctx, img.Image)
		if err != nil {
			return nil, errors.Wrap(err, "camera server GetImages could not encode the images")
		}
		imgMes := &pb.Image{
			SourceName: img.SourceName,
			Format:     format,
			Image:      outBytes,
		}
		imagesMessage = append(imagesMessage, imgMes)
	}
	// right now the only metadata is timestamp
	resp := &pb.GetImagesResponse{
		Images:           imagesMessage,
		ResponseMetadata: metadata.AsProto(),
	}

	return resp, nil
}

func encodeImageFromUnderlyingType(ctx context.Context, img image.Image) (pb.Format, []byte, error) {
	switch v := img.(type) {
	case *rimage.LazyEncodedImage:
		format := pb.Format_FORMAT_UNSPECIFIED
		switch v.MIMEType() {
		case utils.MimeTypeRawDepth:
			format = pb.Format_FORMAT_RAW_DEPTH
		case utils.MimeTypeRawRGBA:
			format = pb.Format_FORMAT_RAW_RGBA
		case utils.MimeTypeJPEG:
			format = pb.Format_FORMAT_JPEG
		case utils.MimeTypePNG:
			format = pb.Format_FORMAT_PNG
		default:
		}
		return format, v.RawData(), nil
	case *rimage.DepthMap:
		format := pb.Format_FORMAT_RAW_DEPTH
		outBytes, err := rimage.EncodeImage(ctx, v, utils.MimeTypeRawDepth)
		if err != nil {
			return pb.Format_FORMAT_UNSPECIFIED, nil, err
		}
		return format, outBytes, nil
	case *image.Gray16:
		format := pb.Format_FORMAT_PNG
		outBytes, err := rimage.EncodeImage(ctx, v, utils.MimeTypePNG)
		if err != nil {
			return pb.Format_FORMAT_UNSPECIFIED, nil, err
		}
		return format, outBytes, nil
	default:
		format := pb.Format_FORMAT_JPEG
		outBytes, err := rimage.EncodeImage(ctx, v, utils.MimeTypeJPEG)
		if err != nil {
			return pb.Format_FORMAT_UNSPECIFIED, nil, err
		}
		return format, outBytes, nil
	}
}

// RenderFrame renders a frame from a camera of the underlying robot to an HTTP response. A specific MIME type
// can be requested but may not necessarily be the same one returned.
func (s *serviceServer) RenderFrame(
	ctx context.Context,
	req *pb.RenderFrameRequest,
) (*httpbody.HttpBody, error) {
	ctx, span := trace.StartSpan(ctx, "camera::server::RenderFrame")
	defer span.End()
	if req.MimeType == "" {
		req.MimeType = utils.MimeTypeJPEG // default rendering
	}
	resp, err := s.GetImage(ctx, (*pb.GetImageRequest)(req))
	if err != nil {
		return nil, err
	}

	return &httpbody.HttpBody{
		ContentType: resp.MimeType,
		Data:        resp.Image,
	}, nil
}

// GetPointCloud returns a frame from a camera of the underlying robot. A specific MIME type
// can be requested but may not necessarily be the same one returned.
func (s *serviceServer) GetPointCloud(
	ctx context.Context,
	req *pb.GetPointCloudRequest,
) (*pb.GetPointCloudResponse, error) {
	ctx, span := trace.StartSpan(ctx, "camera::server::GetPointCloud")
	defer span.End()
	camera, err := s.coll.Resource(req.Name)
	if err != nil {
		return nil, err
	}

	pc, err := camera.NextPointCloud(ctx)
	if err != nil {
		return nil, err
	}

	var buf bytes.Buffer
	buf.Grow(200 + (pc.Size() * 4 * 4)) // 4 numbers per point, each 4 bytes
	_, pcdSpan := trace.StartSpan(ctx, "camera::server::NextPointCloud::ToPCD")
	err = pointcloud.ToPCD(pc, &buf, pointcloud.PCDBinary)
	pcdSpan.End()
	if err != nil {
		return nil, err
	}

	return &pb.GetPointCloudResponse{
		MimeType:   utils.MimeTypePCD,
		PointCloud: buf.Bytes(),
	}, nil
}

func (s *serviceServer) GetProperties(
	ctx context.Context,
	req *pb.GetPropertiesRequest,
) (*pb.GetPropertiesResponse, error) {
	result := &pb.GetPropertiesResponse{}
	camera, err := s.coll.Resource(req.Name)
	if err != nil {
		return nil, err
	}
	props, err := camera.Properties(ctx)
	if err != nil {
		return nil, err
	}
	intrinsics := props.IntrinsicParams
	if intrinsics != nil {
		result.IntrinsicParameters = &pb.IntrinsicParameters{
			WidthPx:   uint32(intrinsics.Width),
			HeightPx:  uint32(intrinsics.Height),
			FocalXPx:  intrinsics.Fx,
			FocalYPx:  intrinsics.Fy,
			CenterXPx: intrinsics.Ppx,
			CenterYPx: intrinsics.Ppy,
		}
	}
	result.SupportsPcd = props.SupportsPCD
	if props.DistortionParams != nil {
		result.DistortionParameters = &pb.DistortionParameters{
			Model:      string(props.DistortionParams.ModelType()),
			Parameters: props.DistortionParams.Parameters(),
		}
	}

	if props.FrameRate != 0 {
		result.FrameRate = &props.FrameRate
	}

	result.MimeTypes = props.MimeTypes
	return result, nil
}

// DoCommand receives arbitrary commands.
func (s *serviceServer) DoCommand(ctx context.Context,
	req *commonpb.DoCommandRequest,
) (*commonpb.DoCommandResponse, error) {
	camera, err := s.coll.Resource(req.GetName())
	if err != nil {
		return nil, err
	}
	return protoutils.DoFromResourceServer(ctx, camera, req)
}<|MERGE_RESOLUTION|>--- conflicted
+++ resolved
@@ -33,15 +33,11 @@
 func NewRPCServiceServer(coll resource.APIResourceCollection[Camera]) interface{} {
 	logger := logging.NewLogger("camserver")
 	imgTypes := make(map[string]ImageType)
-<<<<<<< HEAD
 	return &serviceServer{
 		coll:     coll,
 		logger:   logger,
 		imgTypes: imgTypes,
 	}
-=======
-	return &serviceServer{coll: coll, logger: logger, imgTypes: imgTypes}
->>>>>>> 3d04939d
 }
 
 // GetImage returns an image from a camera of the underlying robot. If a specific MIME type
@@ -86,10 +82,6 @@
 	if len(resBytes) == 0 {
 		return nil, fmt.Errorf("received empty bytes from Image method of %s", req.Name)
 	}
-<<<<<<< HEAD
-
-=======
->>>>>>> 3d04939d
 	actualMIME, _ := utils.CheckLazyMIMEType(resMetadata.MimeType)
 	return &pb.GetImageResponse{MimeType: actualMIME, Image: resBytes}, nil
 }
