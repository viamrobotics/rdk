--- conflicted
+++ resolved
@@ -313,13 +313,7 @@
 
 func (vs *videoSource) Close(ctx context.Context) error {
 	if res, ok := vs.actualSource.(resource.Resource); ok {
-<<<<<<< HEAD
-		return multierr.Combine(vs.videoStream.Close(ctx), vs.videoSource.Close(ctx), res.Close(ctx))
-	}
-	return multierr.Combine(vs.videoStream.Close(ctx), vs.videoSource.Close(ctx))
-=======
 		return res.Close(ctx)
 	}
 	return vs.videoSource.Close(ctx)
->>>>>>> 139248a0
 }