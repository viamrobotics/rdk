package camera

import (
	"context"
	"time"

	"github.com/pion/mediadevices/pkg/prop"
	"github.com/pkg/errors"
	"go.opencensus.io/trace"
	"go.uber.org/multierr"

	"go.viam.com/rdk/components/camera/rtppassthrough"
	"go.viam.com/rdk/gostream"
	"go.viam.com/rdk/logging"
	"go.viam.com/rdk/pointcloud"
	"go.viam.com/rdk/resource"
	"go.viam.com/rdk/rimage"
	"go.viam.com/rdk/rimage/depthadapter"
	"go.viam.com/rdk/rimage/transform"
	"go.viam.com/rdk/utils"
)

// FromVideoSource is DEPRECATED! Please implement cameras according to the camera.Camera interface.
// FromVideoSource creates a Camera resource from a VideoSource.
// Note: this strips away Reconfiguration and DoCommand abilities.
// If needed, implement the Camera another way. For example, a webcam
// implements a Camera manually so that it can atomically reconfigure itself.
func FromVideoSource(name resource.Name, src StreamCamera, logger logging.Logger) StreamCamera {
	var rtpPassthroughSource rtppassthrough.Source
	if ps, ok := src.(rtppassthrough.Source); ok {
		rtpPassthroughSource = ps
	}
	return &sourceBasedCamera{
		rtpPassthroughSource: rtpPassthroughSource,
		StreamCamera:         src,
		name:                 name,
		Logger:               logger,
	}
}

type sourceBasedCamera struct {
	StreamCamera
	resource.AlwaysRebuild
	name                 resource.Name
	rtpPassthroughSource rtppassthrough.Source
	logging.Logger
}

// Explicitly define Reconfigure to resolve ambiguity.
func (vs *sourceBasedCamera) Reconfigure(ctx context.Context, deps resource.Dependencies, conf resource.Config) error {
	return vs.AlwaysRebuild.Reconfigure(ctx, deps, conf)
}

func (vs *sourceBasedCamera) SubscribeRTP(
	ctx context.Context,
	bufferSize int,
	packetsCB rtppassthrough.PacketCallback,
) (rtppassthrough.Subscription, error) {
	if vs.rtpPassthroughSource != nil {
		return vs.rtpPassthroughSource.SubscribeRTP(ctx, bufferSize, packetsCB)
	}
	return rtppassthrough.NilSubscription, errors.New("SubscribeRTP unimplemented")
}

func (vs *sourceBasedCamera) Unsubscribe(ctx context.Context, id rtppassthrough.SubscriptionID) error {
	if vs.rtpPassthroughSource != nil {
		return vs.rtpPassthroughSource.Unsubscribe(ctx, id)
	}
	return errors.New("Unsubscribe unimplemented")
}

func (vs *videoSource) SubscribeRTP(
	ctx context.Context,
	bufferSize int,
	packetsCB rtppassthrough.PacketCallback,
) (rtppassthrough.Subscription, error) {
	if vs.rtpPassthroughSource != nil {
		return vs.rtpPassthroughSource.SubscribeRTP(ctx, bufferSize, packetsCB)
	}
	return rtppassthrough.NilSubscription, errors.New("SubscribeRTP unimplemented")
}

func (vs *videoSource) Unsubscribe(ctx context.Context, id rtppassthrough.SubscriptionID) error {
	if vs.rtpPassthroughSource != nil {
		return vs.rtpPassthroughSource.Unsubscribe(ctx, id)
	}
	return errors.New("Unsubscribe unimplemented")
}

// NewPinholeModelWithBrownConradyDistortion is DEPRECATED! Please implement cameras according to the camera.Camera interface.
// NewPinholeModelWithBrownConradyDistortion creates a transform.PinholeCameraModel from
// a *transform.PinholeCameraIntrinsics and a *transform.BrownConrady.
// If *transform.BrownConrady is `nil`, transform.PinholeCameraModel.Distortion
// is not set & remains nil, to prevent https://go.dev/doc/faq#nil_error.
func NewPinholeModelWithBrownConradyDistortion(pinholeCameraIntrinsics *transform.PinholeCameraIntrinsics,
	distortion *transform.BrownConrady,
) transform.PinholeCameraModel {
	var cameraModel transform.PinholeCameraModel
	cameraModel.PinholeCameraIntrinsics = pinholeCameraIntrinsics

	if distortion != nil {
		cameraModel.Distortion = distortion
	}
	return cameraModel
}

// NewVideoSourceFromReader is DEPRECATED! Please implement cameras according to the camera.Camera interface.
// NewVideoSourceFromReader creates a VideoSource either with or without a projector. The stream type
// argument is for detecting whether or not the resulting camera supports return
// of pointcloud data in the absence of an implemented NextPointCloud function.
// If this is unknown or not applicable, a value of camera.Unspecified stream can be supplied.
func NewVideoSourceFromReader(
	ctx context.Context,
	reader gostream.VideoReader,
	syst *transform.PinholeCameraModel, imageType ImageType,
) (StreamCamera, error) {
	if reader == nil {
		return nil, errors.New("cannot have a nil reader")
	}
	var rtpPassthroughSource rtppassthrough.Source
	passthrough, isRTPPassthrough := reader.(rtppassthrough.Source)
	if isRTPPassthrough {
		rtpPassthroughSource = passthrough
	}
	vs := gostream.NewVideoSource(reader, prop.Video{})
	actualSystem := syst
	if actualSystem == nil {
		srcCam, ok := reader.(Camera)
		if ok {
			props, err := srcCam.Properties(ctx)
			if err != nil {
				return nil, NewPropertiesError("source camera")
			}

			var cameraModel transform.PinholeCameraModel
			cameraModel.PinholeCameraIntrinsics = props.IntrinsicParams

			if props.DistortionParams != nil {
				cameraModel.Distortion = props.DistortionParams
			}
			actualSystem = &cameraModel
		}
	}
	return &videoSource{
		rtpPassthroughSource: rtpPassthroughSource,
		system:               actualSystem,
		videoSource:          vs,
		videoStream:          gostream.NewEmbeddedVideoStream(vs),
		actualSource:         reader,
		imageType:            imageType,
	}, nil
}

// WrapVideoSourceWithProjector is DEPRECATED! Please implement cameras according to the camera.Camera interface.
// WrapVideoSourceWithProjector creates a Camera either with or without a projector. The stream type
// argument is for detecting whether or not the resulting camera supports return
// of pointcloud data in the absence of an implemented NextPointCloud function.
// If this is unknown or not applicable, a value of camera.Unspecified stream can be supplied.
func WrapVideoSourceWithProjector(
	ctx context.Context,
	source gostream.VideoSource,
	syst *transform.PinholeCameraModel, imageType ImageType,
) (StreamCamera, error) {
	if source == nil {
		return nil, errors.New("cannot have a nil source")
	}

	actualSystem := syst
	if actualSystem == nil {
		srcCam, ok := source.(Camera)
		if ok {
			props, err := srcCam.Properties(ctx)
			if err != nil {
				return nil, NewPropertiesError("source camera")
			}
			var cameraModel transform.PinholeCameraModel
			cameraModel.PinholeCameraIntrinsics = props.IntrinsicParams

			if props.DistortionParams != nil {
				cameraModel.Distortion = props.DistortionParams
			}

			actualSystem = &cameraModel
		}
	}
	return &videoSource{
		system:       actualSystem,
		videoSource:  source,
		videoStream:  gostream.NewEmbeddedVideoStream(source),
		actualSource: source,
		imageType:    imageType,
	}, nil
}

// videoSource implements a Camera with a gostream.VideoSource.
type videoSource struct {
	resource.AlwaysRebuild
	rtpPassthroughSource rtppassthrough.Source
	videoSource          gostream.VideoSource
	videoStream          gostream.VideoStream
	actualSource         interface{}
	system               *transform.PinholeCameraModel
	imageType            ImageType
}

func (vs *videoSource) Stream(ctx context.Context, errHandlers ...gostream.ErrorHandler) (gostream.VideoStream, error) {
	return vs.videoSource.Stream(ctx, errHandlers...)
}

<<<<<<< HEAD
func (vs *videoSource) Image(ctx context.Context, mimeType string, extra map[string]interface{}) ([]byte, ImageMetadata, error) {
	if sourceCam, ok := vs.actualSource.(Camera); ok {
		return sourceCam.Image(ctx, mimeType, extra)
	}
	img, release, err := ReadImage(ctx, vs.videoSource)
=======
// ReadImageBytes wraps ReadImage given a mimetype to encode the image as bytes data, returning
// supplementary metadata for downstream processing.
// TODO(hexbabe): make function private or remove altogether once the usages are limited to this file.
func ReadImageBytes(ctx context.Context, src gostream.VideoSource, mimeType string) ([]byte, ImageMetadata, error) {
	img, release, err := ReadImage(ctx, src)
>>>>>>> 3d04939d
	if err != nil {
		return nil, ImageMetadata{}, err
	}
	defer release()
<<<<<<< HEAD
	if mimeType == "" {
		mimeType = utils.MimeTypePNG
	}
=======
>>>>>>> 3d04939d
	imgBytes, err := rimage.EncodeImage(ctx, img, mimeType)
	if err != nil {
		return nil, ImageMetadata{}, err
	}
	return imgBytes, ImageMetadata{MimeType: mimeType}, nil
}

<<<<<<< HEAD
=======
func (vs *videoSource) Image(ctx context.Context, mimeType string, extra map[string]interface{}) ([]byte, ImageMetadata, error) {
	return ReadImageBytes(ctx, vs.videoSource, mimeType)
}

>>>>>>> 3d04939d
// Images is for getting simultaneous images from different sensors
// If the underlying source did not specify an Images function, a default is applied.
// The default returns a list of 1 image from ReadImage, and the current time.
func (vs *videoSource) Images(ctx context.Context) ([]NamedImage, resource.ResponseMetadata, error) {
	ctx, span := trace.StartSpan(ctx, "camera::videoSource::Images")
	defer span.End()
	if c, ok := vs.actualSource.(ImagesSource); ok {
		return c.Images(ctx)
	}
	img, release, err := ReadImage(ctx, vs.videoSource)
	if err != nil {
		return nil, resource.ResponseMetadata{}, errors.Wrap(err, "videoSource: call to get Images failed")
	}
	defer func() {
		if release != nil {
			release()
		}
	}()
	ts := time.Now()
	return []NamedImage{{img, ""}}, resource.ResponseMetadata{CapturedAt: ts}, nil
}

// NextPointCloud returns the next PointCloud from the camera, or will error if not supported.
func (vs *videoSource) NextPointCloud(ctx context.Context) (pointcloud.PointCloud, error) {
	ctx, span := trace.StartSpan(ctx, "camera::videoSource::NextPointCloud")
	defer span.End()
	if c, ok := vs.actualSource.(PointCloudSource); ok {
		return c.NextPointCloud(ctx)
	}
	if vs.system == nil || vs.system.PinholeCameraIntrinsics == nil {
		return nil, transform.NewNoIntrinsicsError("cannot do a projection to a point cloud")
	}
	img, release, err := vs.videoStream.Next(ctx)
	defer release()
	if err != nil {
		return nil, err
	}
	dm, err := rimage.ConvertImageToDepthMap(ctx, img)
	if err != nil {
		return nil, errors.Wrapf(err, "cannot project to a point cloud")
	}
	return depthadapter.ToPointCloud(dm, vs.system.PinholeCameraIntrinsics), nil
}

func (vs *videoSource) DoCommand(ctx context.Context, cmd map[string]interface{}) (map[string]interface{}, error) {
	if res, ok := vs.videoSource.(resource.Resource); ok {
		return res.DoCommand(ctx, cmd)
	}
	return nil, resource.ErrDoUnimplemented
}

func (vs *videoSource) Name() resource.Name {
	if namedResource, ok := vs.actualSource.(resource.Named); ok {
		return namedResource.Name()
	}
	return resource.Name{}
}

func (vs *videoSource) Properties(ctx context.Context) (Properties, error) {
	_, supportsPCD := vs.actualSource.(PointCloudSource)
	result := Properties{
		SupportsPCD: supportsPCD,
	}
	if vs.system == nil {
		return result, nil
	}
	if (vs.system.PinholeCameraIntrinsics != nil) && (vs.imageType == DepthStream) {
		result.SupportsPCD = true
	}
	result.ImageType = vs.imageType
	result.IntrinsicParams = vs.system.PinholeCameraIntrinsics

	if vs.system.Distortion != nil {
		result.DistortionParams = vs.system.Distortion
	}

	return result, nil
}

func (vs *videoSource) Close(ctx context.Context) error {
	if res, ok := vs.actualSource.(resource.Resource); ok {
		return multierr.Combine(vs.videoStream.Close(ctx), vs.videoSource.Close(ctx), res.Close(ctx))
	}
	return multierr.Combine(vs.videoStream.Close(ctx), vs.videoSource.Close(ctx))
}<|MERGE_RESOLUTION|>--- conflicted
+++ resolved
@@ -207,29 +207,18 @@
 	return vs.videoSource.Stream(ctx, errHandlers...)
 }
 
-<<<<<<< HEAD
 func (vs *videoSource) Image(ctx context.Context, mimeType string, extra map[string]interface{}) ([]byte, ImageMetadata, error) {
 	if sourceCam, ok := vs.actualSource.(Camera); ok {
 		return sourceCam.Image(ctx, mimeType, extra)
 	}
 	img, release, err := ReadImage(ctx, vs.videoSource)
-=======
-// ReadImageBytes wraps ReadImage given a mimetype to encode the image as bytes data, returning
-// supplementary metadata for downstream processing.
-// TODO(hexbabe): make function private or remove altogether once the usages are limited to this file.
-func ReadImageBytes(ctx context.Context, src gostream.VideoSource, mimeType string) ([]byte, ImageMetadata, error) {
-	img, release, err := ReadImage(ctx, src)
->>>>>>> 3d04939d
 	if err != nil {
 		return nil, ImageMetadata{}, err
 	}
 	defer release()
-<<<<<<< HEAD
 	if mimeType == "" {
-		mimeType = utils.MimeTypePNG
-	}
-=======
->>>>>>> 3d04939d
+		mimeType = utils.MimeTypePNG // default to lossless mimetype such as PNG
+	}
 	imgBytes, err := rimage.EncodeImage(ctx, img, mimeType)
 	if err != nil {
 		return nil, ImageMetadata{}, err
@@ -237,13 +226,6 @@
 	return imgBytes, ImageMetadata{MimeType: mimeType}, nil
 }
 
-<<<<<<< HEAD
-=======
-func (vs *videoSource) Image(ctx context.Context, mimeType string, extra map[string]interface{}) ([]byte, ImageMetadata, error) {
-	return ReadImageBytes(ctx, vs.videoSource, mimeType)
-}
-
->>>>>>> 3d04939d
 // Images is for getting simultaneous images from different sensors
 // If the underlying source did not specify an Images function, a default is applied.
 // The default returns a list of 1 image from ReadImage, and the current time.
