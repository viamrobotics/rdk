--- conflicted
+++ resolved
@@ -33,36 +33,6 @@
 	test.That(t, err, test.ShouldNotBeNil)
 }
 
-<<<<<<< HEAD
-func cameraTest(
-	t *testing.T,
-	cam camera.VideoSource,
-	width, height, points int,
-	intrinsics *transform.PinholeCameraIntrinsics,
-	distortion transform.Distorter,
-) {
-	t.Helper()
-	img, _, err := cam.GetImage(context.Background())
-	test.That(t, err, test.ShouldBeNil)
-	test.That(t, img.Bounds().Dx(), test.ShouldEqual, width)
-	test.That(t, img.Bounds().Dy(), test.ShouldEqual, height)
-	pc, err := cam.NextPointCloud(context.Background())
-	test.That(t, err, test.ShouldBeNil)
-	test.That(t, pc.Size(), test.ShouldEqual, points)
-	prop, err := cam.Properties(context.Background())
-	test.That(t, err, test.ShouldBeNil)
-	test.That(t, prop.IntrinsicParams, test.ShouldResemble, intrinsics)
-	if distortion == nil {
-		test.That(t, prop.DistortionParams, test.ShouldBeNil)
-	} else {
-		test.That(t, prop.DistortionParams, test.ShouldResemble, distortion)
-	}
-	err = cam.Close(context.Background())
-	test.That(t, err, test.ShouldBeNil)
-}
-
-=======
->>>>>>> b8d7747a
 func TestCameraValidationAndCreation(t *testing.T) {
 	attrCfg := &Config{Width: 200000, Height: 10}
 	cfg := resource.Config{
