--- conflicted
+++ resolved
@@ -27,15 +27,7 @@
 	cam, err := newCamera(ctx, resource.Name{API: camera.API}, cfg, logger)
 	test.That(t, err, test.ShouldBeNil)
 
-<<<<<<< HEAD
-	// TODO(hexbabe): remove below test when Stream/ReadImage pattern is refactored
-	_, err = cam.Stream(ctx)
-	test.That(t, err, test.ShouldBeNil)
-
 	pc, err := cam.PointCloud(ctx, nil)
-=======
-	pc, err := cam.NextPointCloud(ctx)
->>>>>>> dd5ac3ac
 	test.That(t, err, test.ShouldBeNil)
 	test.That(t, pc.Size(), test.ShouldEqual, 628)
 
