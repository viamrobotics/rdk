--- conflicted
+++ resolved
@@ -100,11 +100,8 @@
 //
 //	images, metadata, err := myCamera.Images(context.Background())
 //
-<<<<<<< HEAD
-=======
 // For more information, see the [Images method docs].
 //
->>>>>>> a5a072f6
 // NextPointCloud example:
 //
 //	myCamera, err := camera.FromRobot(machine, "my_camera")
@@ -120,11 +117,6 @@
 //
 //	err = myCamera.Close(context.Background())
 //
-<<<<<<< HEAD
-// [camera component docs]: https://docs.viam.com/components/camera/
-type Camera interface {
-	resource.Resource
-=======
 // For more information, see the [Close method docs].
 //
 // [camera component docs]: https://docs.viam.com/dev/reference/apis/components/camera/
@@ -135,7 +127,6 @@
 type Camera interface {
 	resource.Resource
 
->>>>>>> a5a072f6
 	// Image returns a byte slice representing an image that tries to adhere to the MIME type hint.
 	// Image also may return metadata about the frame.
 	Image(ctx context.Context, mimeType string, extra map[string]interface{}) ([]byte, ImageMetadata, error)
@@ -153,15 +144,9 @@
 	Properties(ctx context.Context) (Properties, error)
 }
 
-<<<<<<< HEAD
-// StreamCamera is a camera that has `Stream` embedded to directly integrate with gostream.
-// Note that generally, when writing camera components from scratch, embedding `Stream` is an anti-pattern.
-type StreamCamera interface {
-=======
 // VideoSource is a camera that has `Stream` embedded to directly integrate with gostream.
 // Note that generally, when writing camera components from scratch, embedding `Stream` is an anti-pattern.
 type VideoSource interface {
->>>>>>> a5a072f6
 	Camera
 	Stream(ctx context.Context, errHandlers ...gostream.ErrorHandler) (gostream.VideoStream, error)
 }
