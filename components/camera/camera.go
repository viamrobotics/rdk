--- conflicted
+++ resolved
@@ -79,64 +79,55 @@
 }
 
 // A Camera is a resource that can capture frames.
+// For more information, see the [camera component docs].
+//
+// Image example:
+//
+//	myCamera, err := camera.FromRobot(machine, "my_camera")
+//	imageBytes, mimeType, err := myCamera.Image(context.Background(), utils.MimeTypeJPEG, nil)
+//
+// Or try to directly decode into an image.Image:
+//
+//	myCamera, err := camera.FromRobot(machine, "my_camera")
+//	img, err = camera.DecodeImageFromCamera(context.Background(), utils.MimeTypeJPEG, nil, myCamera)
+//
+// Images example:
+//
+//     myCamera, err := camera.FromRobot(machine, "my_camera")
+//
+//     images, metadata, err := myCamera.Images(context.Background())
+//
+// Stream example:
+//
+//     myCamera, err := camera.FromRobot(machine, "my_camera")
+//
+//     // gets the stream from a camera
+//     stream, err := myCamera.Stream(context.Background())
+//
+//     // gets an image from the camera stream
+//     img, release, err := stream.Next(context.Background())
+//     defer release()
+//
+// NextPointCloud example:
+//
+//     myCamera, err := camera.FromRobot(machine, "my_camera")
+//
+//     // gets the next point cloud from a camera
+//     pointCloud, err := myCamera.NextPointCloud(context.Background())
+//
+// Close example:
+//
+//     myCamera, err := camera.FromRobot(machine, "my_camera")
+//
+//     err = myCamera.Close(context.Background())
+//
+// [camera component docs]: https://docs.viam.com/components/camera/
 type Camera interface {
 	resource.Resource
 	// Image returns a byte slice representing an image that tries to adhere to the MIME type hint.
 	// Image also may return a string representing the mime type hint or empty string if not.
 	Image(ctx context.Context, mimeType string, extra map[string]interface{}) ([]byte, ImageMetadata, error)
 
-<<<<<<< HEAD
-=======
-// VideoSource represents anything that can capture frames.
-// For more information, see the [camera component docs].
-//
-// Image example:
-//
-//	myCamera, err := camera.FromRobot(machine, "my_camera")
-//	imageBytes, mimeType, err := myCamera.Image(context.Background(), utils.MimeTypeJPEG, nil)
-//
-// Or try to directly decode as an image.Image:
-//
-//	myCamera, err := camera.FromRobot(machine, "my_camera")
-//	img, err = camera.DecodeImageFromCamera(context.Background(), utils.MimeTypeJPEG, nil, myCamera)
-//
-// Images example:
-//
-//	myCamera, err := camera.FromRobot(machine, "my_camera")
-//
-//	images, metadata, err := myCamera.Images(context.Background())
-//
-// Stream example:
-//
-//	myCamera, err := camera.FromRobot(machine, "my_camera")
-//
-//	// gets the stream from a camera
-//	stream, err := myCamera.Stream(context.Background())
-//
-//	// gets an image from the camera stream
-//	img, release, err := stream.Next(context.Background())
-//	defer release()
-//
-// NextPointCloud example:
-//
-//	myCamera, err := camera.FromRobot(machine, "my_camera")
-//
-//	// gets the next point cloud from a camera
-//	pointCloud, err := myCamera.NextPointCloud(context.Background())
-//
-// Close example:
-//
-//	myCamera, err := camera.FromRobot(machine, "my_camera")
-//
-//	err = myCamera.Close(context.Background())
-//
-// [camera component docs]: https://docs.viam.com/components/camera/
-type VideoSource interface {
-	// Image returns a byte slice representing an image that tries to adhere to the MIME type hint.
-	// Image also may return metadata about the frame.
-	Image(ctx context.Context, mimeType string, extra map[string]interface{}) ([]byte, ImageMetadata, error)
-
->>>>>>> 3d04939d
 	// Images is used for getting simultaneous images from different imagers,
 	// along with associated metadata (just timestamp for now). It's not for getting a time series of images from the same imager.
 	Images(ctx context.Context) ([]NamedImage, resource.ResponseMetadata, error)
@@ -179,7 +170,6 @@
 	return img, nil
 }
 
-<<<<<<< HEAD
 // VideoSourceFromCamera converts a camera resource into a gostream VideoSource.
 func VideoSourceFromCamera(ctx context.Context, cam Camera) gostream.VideoSource {
 	reader := gostream.VideoReaderFunc(func(ctx context.Context) (image.Image, func(), error) {
@@ -199,8 +189,6 @@
 	return gostream.NewVideoSource(reader, prop.Video{Width: camProps.IntrinsicParams.Width, Height: camProps.IntrinsicParams.Height})
 }
 
-=======
->>>>>>> 3d04939d
 // A PointCloudSource is a source that can generate pointclouds.
 type PointCloudSource interface {
 	NextPointCloud(ctx context.Context) (pointcloud.PointCloud, error)
