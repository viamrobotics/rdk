--- conflicted
+++ resolved
@@ -214,8 +214,7 @@
 	logger logging.Logger,
 ) (video.Reader, driverutils.Driver, string, error) {
 	mediadevicescamera.Initialize()
-	debug := conf.Debug
-	constraints := makeConstraints(conf, debug, logger)
+	constraints := makeConstraints(conf, logger)
 
 	// Handle specific path
 	if path != "" {
@@ -228,7 +227,6 @@
 			return nil, nil, "", err
 		}
 
-<<<<<<< HEAD
 		if conf.Width != 0 && conf.Height != 0 {
 			img, release, err := reader.Read()
 			if release != nil {
@@ -242,24 +240,6 @@
 					" (closest driver found supports resolution %dx%d)",
 					conf.Width, conf.Height, img.Bounds().Dx(), img.Bounds().Dy())
 			}
-=======
-	return labels[0] // path is always the first element
-}
-
-// findAndMakeVideoSource finds a video device and returns a video source with that video device as the source.
-func findAndMakeVideoSource(
-	ctx context.Context,
-	conf *WebcamConfig,
-	path string,
-	logger logging.Logger,
-) (gostream.VideoSource, string, error) {
-	mediadevicescamera.Initialize()
-	constraints := makeConstraints(conf, logger)
-	if path != "" {
-		cam, err := tryWebcamOpen(ctx, conf, path, false, constraints, logger)
-		if err != nil {
-			return nil, "", errors.Wrap(err, "cannot open webcam")
->>>>>>> a5a072f6
 		}
 		return reader, driver, path, nil
 	}
@@ -285,16 +265,10 @@
 	mu                      sync.RWMutex
 	hasLoggedIntrinsicsInfo bool
 
-<<<<<<< HEAD
 	cameraModel transform.PinholeCameraModel
 
 	reader video.Reader
 	driver driverutils.Driver
-=======
-	underlyingSource gostream.VideoSource
-	exposedSwapper   gostream.HotSwappableVideoSource
-	exposedProjector camera.Camera
->>>>>>> a5a072f6
 
 	// this is returned to us as a label in mediadevices but our config
 	// treats it as a video path.
@@ -496,33 +470,9 @@
 }
 
 func (c *webcam) Image(ctx context.Context, mimeType string, extra map[string]interface{}) ([]byte, camera.ImageMetadata, error) {
-<<<<<<< HEAD
 	img, release, err := c.reader.Read()
 	if err != nil {
 		return nil, camera.ImageMetadata{}, err
-=======
-	img, release, err := camera.ReadImage(ctx, c.underlyingSource)
-	if err != nil {
-		return nil, camera.ImageMetadata{}, err
-	}
-	defer release()
-
-	if mimeType == "" {
-		mimeType = utils.MimeTypeJPEG
-	}
-	imgBytes, err := rimage.EncodeImage(ctx, img, mimeType)
-	if err != nil {
-		return nil, camera.ImageMetadata{}, err
-	}
-	return imgBytes, camera.ImageMetadata{MimeType: mimeType}, nil
-}
-
-func (c *webcam) NextPointCloud(ctx context.Context) (pointcloud.PointCloud, error) {
-	c.mu.RLock()
-	defer c.mu.RUnlock()
-	if err := c.ensureActive(); err != nil {
-		return nil, err
->>>>>>> a5a072f6
 	}
 	defer release()
 
