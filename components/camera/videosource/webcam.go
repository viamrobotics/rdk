--- conflicted
+++ resolved
@@ -572,15 +572,11 @@
 	return c.exposedSwapper.Stream(ctx, errHandlers...)
 }
 
-<<<<<<< HEAD
+func (c *webcam) Image(ctx context.Context, mimeType string, extra map[string]interface{}) ([]byte, camera.ImageMetadata, error) {
+	return camera.ReadImageBytes(ctx, c.underlyingSource, mimeType)
+}
+
 func (c *webcam) NextPointCloud(ctx context.Context) (pointcloud.PointCloud, error) {
-=======
-func (c *monitoredWebcam) Image(ctx context.Context, mimeType string, extra map[string]interface{}) ([]byte, camera.ImageMetadata, error) {
-	return camera.ReadImageBytes(ctx, c.underlyingSource, mimeType)
-}
-
-func (c *monitoredWebcam) NextPointCloud(ctx context.Context) (pointcloud.PointCloud, error) {
->>>>>>> 8037ef33
 	c.mu.RLock()
 	defer c.mu.RUnlock()
 	if err := c.ensureActive(); err != nil {
