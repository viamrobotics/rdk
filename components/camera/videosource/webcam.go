--- conflicted
+++ resolved
@@ -319,7 +319,7 @@
 
 	underlyingSource gostream.VideoSource
 	exposedSwapper   gostream.HotSwappableVideoSource
-	exposedProjector camera.VideoSource
+	exposedProjector camera.Camera
 
 	// this is returned to us as a label in mediadevices but our config
 	// treats it as a video path.
@@ -415,87 +415,9 @@
 	return nil
 }
 
-<<<<<<< HEAD
-// tryWebcamOpen uses getNamedVideoSource to try and find a video device (gostream.MediaSource).
-// If successful, it will wrap that MediaSource in a camera.
-func tryWebcamOpen(
-	ctx context.Context,
-	conf *WebcamConfig,
-	path string,
-	fromLabel bool,
-	constraints mediadevices.MediaStreamConstraints,
-	logger logging.Logger,
-) (gostream.VideoSource, error) {
-	source, err := getNamedVideoSource(path, fromLabel, constraints, logger)
-	if err != nil {
-		return nil, err
-	}
-
-	if conf.Width != 0 && conf.Height != 0 {
-		img, release, err := gostream.ReadMedia(ctx, source)
-		if release != nil {
-			defer release()
-		}
-		if err != nil {
-			return nil, err
-		}
-		if img.Bounds().Dx() != conf.Width || img.Bounds().Dy() != conf.Height {
-			return nil, errors.Errorf("requested width and height (%dx%d) are not available for this webcam"+
-				" (closest driver found by gostream supports resolution %dx%d)",
-				conf.Width, conf.Height, img.Bounds().Dx(), img.Bounds().Dy())
-		}
-	}
-	return source, nil
-}
-
-// getNamedVideoSource attempts to find a video device (not a screen) by the given name.
-// First it will try to use the path name after evaluating any symbolic links. If
-// evaluation fails, it will try to use the path name as provided.
-func getNamedVideoSource(
-	path string,
-	fromLabel bool,
-	constraints mediadevices.MediaStreamConstraints,
-	logger logging.Logger,
-) (gostream.MediaSource[image.Image], error) {
-	if !fromLabel {
-		resolvedPath, err := filepath.EvalSymlinks(path)
-		if err == nil {
-			path = resolvedPath
-		}
-	}
-	return gostream.GetNamedVideoSource(filepath.Base(path), constraints, logger)
-}
-
-// monitoredWebcam tries to ensure its underlying camera stays connected.
-type monitoredWebcam struct {
-	resource.Named
-	mu                      sync.RWMutex
-	hasLoggedIntrinsicsInfo bool
-
-	underlyingSource gostream.VideoSource
-	exposedSwapper   gostream.HotSwappableVideoSource
-	exposedProjector camera.Camera
-
-	// this is returned to us as a label in mediadevices but our config
-	// treats it as a video path.
-	targetPath string
-	conf       WebcamConfig
-
-	cancelCtx               context.Context
-	cancel                  func()
-	closed                  bool
-	disconnected            bool
-	activeBackgroundWorkers sync.WaitGroup
-	logger                  logging.Logger
-	originalLogger          logging.Logger
-}
-
-func (c *monitoredWebcam) MediaProperties(ctx context.Context) (prop.Video, error) {
-=======
 // MediaProperties returns the mediadevices Video properties of the underlying camera.
 // It fulfills the MediaPropertyProvider interface.
 func (c *webcam) MediaProperties(ctx context.Context) (prop.Video, error) {
->>>>>>> adda63c7
 	c.mu.RLock()
 	defer c.mu.RUnlock()
 	if c.underlyingSource == nil {
@@ -651,8 +573,7 @@
 	return c.exposedSwapper.Stream(ctx, errHandlers...)
 }
 
-<<<<<<< HEAD
-func (c *monitoredWebcam) Image(ctx context.Context, mimeType string, extra map[string]interface{}) ([]byte, camera.ImageMetadata, error) {
+func (c *webcam) Image(ctx context.Context, mimeType string, extra map[string]interface{}) ([]byte, camera.ImageMetadata, error) {
 	img, release, err := camera.ReadImage(ctx, c.underlyingSource)
 	if err != nil {
 		return nil, camera.ImageMetadata{}, err
@@ -663,10 +584,6 @@
 		return nil, camera.ImageMetadata{}, err
 	}
 	return imgBytes, camera.ImageMetadata{MimeType: mimeType}, nil
-=======
-func (c *webcam) Image(ctx context.Context, mimeType string, extra map[string]interface{}) ([]byte, camera.ImageMetadata, error) {
-	return camera.ReadImageBytes(ctx, c.underlyingSource, mimeType)
->>>>>>> adda63c7
 }
 
 func (c *webcam) NextPointCloud(ctx context.Context) (pointcloud.PointCloud, error) {
