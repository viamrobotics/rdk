package camera

import (
	"bytes"
	"context"

	"github.com/pkg/errors"
	"go.opencensus.io/trace"
	pb "go.viam.com/api/component/camera/v1"
	"google.golang.org/protobuf/types/known/anypb"
	"google.golang.org/protobuf/types/known/wrapperspb"

	"go.viam.com/rdk/data"
	"go.viam.com/rdk/pointcloud"
	"go.viam.com/rdk/utils"
)

type method int64

const (
	nextPointCloud method = iota
	readImage
	getImages
)

func (m method) String() string {
	switch m {
	case nextPointCloud:
		return "NextPointCloud"
	case readImage:
		return "ReadImage"
	case getImages:
		return "GetImages"
	}
	return "Unknown"
}

func newNextPointCloudCollector(resource interface{}, params data.CollectorParams) (data.Collector, error) {
	camera, err := assertCamera(resource)
	if err != nil {
		return nil, err
	}

	cFunc := data.CaptureFunc(func(ctx context.Context, _ map[string]*anypb.Any) (interface{}, error) {
		_, span := trace.StartSpan(ctx, "camera::data::collector::CaptureFunc::NextPointCloud")
		defer span.End()

		ctx = context.WithValue(ctx, data.FromDMContextKey{}, true)

		v, err := camera.NextPointCloud(ctx)
		if err != nil {
			// A modular filter component can be created to filter the readings from a component. The error ErrNoCaptureToStore
			// is used in the datamanager to exclude readings from being captured and stored.
			if errors.Is(err, data.ErrNoCaptureToStore) {
				return nil, err
			}
			return nil, data.FailedToReadErr(params.ComponentName, nextPointCloud.String(), err)
		}

		var buf bytes.Buffer
		headerSize := 200
		if v != nil {
			buf.Grow(headerSize + v.Size()*4*4) // 4 numbers per point, each 4 bytes
			err = pointcloud.ToPCD(v, &buf, pointcloud.PCDBinary)
			if err != nil {
				return nil, errors.Errorf("failed to convert returned point cloud to PCD: %v", err)
			}
		}
		return buf.Bytes(), nil
	})
	return data.NewCollector(cFunc, params)
}

func newReadImageCollector(resource interface{}, params data.CollectorParams) (data.Collector, error) {
	camera, err := assertCamera(resource)
	if err != nil {
		return nil, err
	}
	// choose the best/fastest representation
	mimeType := params.MethodParams["mime_type"]
	if mimeType == nil {
		// TODO: Potentially log the actual mime type at collector instantiation or include in response.
		strWrapper := wrapperspb.String(utils.MimeTypeJPEG)
		mimeType, err = anypb.New(strWrapper)
		if err != nil {
			return nil, err
		}
	}

	mimeStr := new(wrapperspb.StringValue)
	if err := mimeType.UnmarshalTo(mimeStr); err != nil {
		return nil, err
	}

	cFunc := data.CaptureFunc(func(ctx context.Context, _ map[string]*anypb.Any) (interface{}, error) {
		_, span := trace.StartSpan(ctx, "camera::data::collector::CaptureFunc::ReadImage")
		defer span.End()

<<<<<<< HEAD
		ctx = context.WithValue(ctx, data.FromDMContextKey{}, true)

		img, _, err := camera.Image(ctx, mimeStr.Value, nil)
=======
		img, _, err := camera.Image(ctx, mimeStr.Value, data.FromDMExtraMap)
>>>>>>> 3d04939d
		if err != nil {
			// A modular filter component can be created to filter the readings from a component. The error ErrNoCaptureToStore
			// is used in the datamanager to exclude readings from being captured and stored.
			if errors.Is(err, data.ErrNoCaptureToStore) {
				return nil, err
			}

			return nil, data.FailedToReadErr(params.ComponentName, readImage.String(), err)
		}

		return img, nil
	})
	return data.NewCollector(cFunc, params)
}

func newGetImagesCollector(resource interface{}, params data.CollectorParams) (data.Collector, error) {
	camera, err := assertCamera(resource)
	if err != nil {
		return nil, err
	}
	cFunc := data.CaptureFunc(func(ctx context.Context, _ map[string]*anypb.Any) (interface{}, error) {
		_, span := trace.StartSpan(ctx, "camera::data::collector::CaptureFunc::GetImages")
		defer span.End()

		ctx = context.WithValue(ctx, data.FromDMContextKey{}, true)

		resImgs, resMetadata, err := camera.Images(ctx)
		if err != nil {
			if errors.Is(err, data.ErrNoCaptureToStore) {
				return nil, err
			}
			return nil, data.FailedToReadErr(params.ComponentName, getImages.String(), err)
		}

		var imgsConverted []*pb.Image
		for _, img := range resImgs {
			format, imgBytes, err := encodeImageFromUnderlyingType(ctx, img.Image)
			if err != nil {
				return nil, err
			}
			imgPb := &pb.Image{
				SourceName: img.SourceName,
				Format:     format,
				Image:      imgBytes,
			}
			imgsConverted = append(imgsConverted, imgPb)
		}
		return pb.GetImagesResponse{
			ResponseMetadata: resMetadata.AsProto(),
			Images:           imgsConverted,
		}, nil
	})
	return data.NewCollector(cFunc, params)
}

func assertCamera(resource interface{}) (Camera, error) {
	cam, ok := resource.(Camera)
	if !ok {
		return nil, data.InvalidInterfaceErr(API)
	}
	return cam, nil
}<|MERGE_RESOLUTION|>--- conflicted
+++ resolved
@@ -96,13 +96,7 @@
 		_, span := trace.StartSpan(ctx, "camera::data::collector::CaptureFunc::ReadImage")
 		defer span.End()
 
-<<<<<<< HEAD
-		ctx = context.WithValue(ctx, data.FromDMContextKey{}, true)
-
-		img, _, err := camera.Image(ctx, mimeStr.Value, nil)
-=======
 		img, _, err := camera.Image(ctx, mimeStr.Value, data.FromDMExtraMap)
->>>>>>> 3d04939d
 		if err != nil {
 			// A modular filter component can be created to filter the readings from a component. The error ErrNoCaptureToStore
 			// is used in the datamanager to exclude readings from being captured and stored.
