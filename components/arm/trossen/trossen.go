--- conflicted
+++ resolved
@@ -32,17 +32,9 @@
 	rdkutils "go.viam.com/rdk/utils"
 )
 
-const (
-	modelNameWX250s = "trossen-wx250s"
-	modelNameVX300s = "trossen-vx300s"
-)
-
-const (
-	// ModelNameWX250S is the string used to refer to the wx250s arm model.
-	ModelNameWX250S = "wx250s"
-
-	// ModelNameVX300S is the string used to refer to the vx300s arm model.
-	ModelNameVX300S = "vx300s"
+var (
+	modelNameWX250s = resource.NewDefaultModel("trossen-wx250s")
+	modelNameVX300s = resource.NewDefaultModel("trossen-vx300s")
 )
 
 // SleepAngles are the angles we go to to prepare to turn off torque.
@@ -131,39 +123,26 @@
 //go:embed trossen_vx300s_kinematics.json
 var vx300smodeljson []byte
 
-var (
-	modelname250 = resource.NewDefaultModel("trossen-wx250s")
-	modelname300 = resource.NewDefaultModel("trossen-vx300s")
-)
-
 func init() {
-<<<<<<< HEAD
-	registry.RegisterComponent(arm.Subtype, modelname250, registry.Component{
-=======
 	registry.RegisterComponent(arm.Subtype, modelNameWX250s, registry.Component{
->>>>>>> cc7947c1
 		RobotConstructor: func(ctx context.Context, r robot.Robot, config config.Component, logger golog.Logger) (interface{}, error) {
 			return NewArm(r, config, logger, wx250smodeljson)
 		},
 	})
-<<<<<<< HEAD
-	registry.RegisterComponent(arm.Subtype, modelname300, registry.Component{
-=======
-
-	config.RegisterComponentAttributeMapConverter(arm.SubtypeName, modelNameWX250s,
+
+	config.RegisterComponentAttributeMapConverter(arm.Subtype, modelNameWX250s,
 		func(attributes config.AttributeMap) (interface{}, error) {
 			var conf AttrConfig
 			return config.TransformAttributeMapToStruct(&conf, attributes)
 		}, &AttrConfig{})
 
 	registry.RegisterComponent(arm.Subtype, modelNameVX300s, registry.Component{
->>>>>>> cc7947c1
 		RobotConstructor: func(ctx context.Context, r robot.Robot, config config.Component, logger golog.Logger) (interface{}, error) {
 			return NewArm(r, config, logger, vx300smodeljson)
 		},
 	})
 
-	config.RegisterComponentAttributeMapConverter(arm.SubtypeName, modelNameVX300s,
+	config.RegisterComponentAttributeMapConverter(arm.Subtype, modelNameVX300s,
 		func(attributes config.AttributeMap) (interface{}, error) {
 			var conf AttrConfig
 			return config.TransformAttributeMapToStruct(&conf, attributes)
