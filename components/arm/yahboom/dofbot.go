// Package yahboom implements a yahboom based robot.
package yahboom

import (
	"context"
	// for embedding model file.
	_ "embed"
	"fmt"
	"math"
	"sync"
	"time"

	"github.com/edaniels/golog"
	"github.com/pkg/errors"
	commonpb "go.viam.com/api/common/v1"
	componentpb "go.viam.com/api/component/arm/v1"
	"go.viam.com/utils"

	"go.viam.com/rdk/components/arm"
	"go.viam.com/rdk/components/board"
	"go.viam.com/rdk/components/generic"
	"go.viam.com/rdk/components/gripper"
	"go.viam.com/rdk/config"
	"go.viam.com/rdk/motionplan"
	"go.viam.com/rdk/operation"
	"go.viam.com/rdk/referenceframe"
	"go.viam.com/rdk/registry"
	"go.viam.com/rdk/resource"
	"go.viam.com/rdk/robot"
	rdkutils "go.viam.com/rdk/utils"
)

// ModelName is the string used to refer to the yahboom model.
const ModelName = "yahboom-dofbot"

//go:embed dofbot.json
var modeljson []byte

// Model returns the kinematics model of the yahboom arm, also has all Frame information.
func Model(name string) (referenceframe.Model, error) {
	return referenceframe.UnmarshalModelJSON(modeljson, name)
}

type jointConfig struct {
	x, y, z float64
	offset  float64
}

var joints = []jointConfig{
	{2200, 180, 100, 150},
	{2200, 180, 100, 240},
	{2200, 180, 100, 158},
	{2200, 180, 100, 150},
	{2200, 180, 100, 110},
	{2200, 180, 100, 0},
}

func (jc jointConfig) toValues(n int) float64 {
	d := float64(n) - jc.z
	d /= jc.x
	d *= jc.y
	return d - jc.offset
}

func (jc jointConfig) toHw(degrees float64) int {
	degrees = math.Max(-270, degrees)
	degrees = math.Min(270, degrees)
	hw := int((jc.x * ((degrees + jc.offset) / jc.y)) + jc.z)
	if hw < 0 {
		hw = 0
	}
	return hw
}

// AttrConfig is the config for a yahboom arm.
type AttrConfig struct {
	Board string `json:"board"`
	I2C   string `json:"i2c"`
}

// Validate ensures all parts of the config are valid.
func (config *AttrConfig) Validate(path string) error {
	if config.Board == "" {
		return utils.NewConfigValidationFieldRequiredError(path, "board")
	}

	if config.I2C == "" {
		return utils.NewConfigValidationFieldRequiredError(path, "i2c")
	}
	return nil
}

const modelname = "yahboom-dofbot"

func init() {
<<<<<<< HEAD
	registry.RegisterComponent(arm.Subtype, resource.NewDefaultModel("yahboom-dofbot"), registry.Component{
=======
	registry.RegisterComponent(arm.Subtype, ModelName, registry.Component{
>>>>>>> cc7947c1
		RobotConstructor: func(ctx context.Context, r robot.Robot, config config.Component, logger golog.Logger) (interface{}, error) {
			return NewDofBot(ctx, r, config, logger)
		},
	})

	config.RegisterComponentAttributeMapConverter(arm.SubtypeName, modelname,
		func(attributes config.AttributeMap) (interface{}, error) {
			var conf AttrConfig
			return config.TransformAttributeMapToStruct(&conf, attributes)
		}, &AttrConfig{})
}

// Dofbot implements a yahboom dofbot arm.
type Dofbot struct {
	generic.Unimplemented
	handle board.I2CHandle
	model  referenceframe.Model
	robot  robot.Robot
	mu     sync.Mutex
	muMove sync.Mutex
	logger golog.Logger
	opMgr  operation.SingleOperationManager
}

// NewDofBot is a constructor to create a new dofbot arm.
func NewDofBot(ctx context.Context, r robot.Robot, config config.Component, logger golog.Logger) (arm.LocalArm, error) {
	var err error

	attr, ok := config.ConvertedAttributes.(*AttrConfig)
	if !ok {
		return nil, rdkutils.NewUnexpectedTypeError(attr, config.ConvertedAttributes)
	}

	a := Dofbot{}
	a.logger = logger

	b, err := board.FromRobot(r, attr.Board)
	if err != nil {
		return nil, err
	}
	localB, ok := b.(board.LocalBoard)
	if !ok {
		return nil, fmt.Errorf("board %s is not local", attr.Board)
	}
	i2c, ok := localB.I2CByName(attr.I2C)
	if !ok {
		return nil, fmt.Errorf("no i2c for yahboom-dofbot arm %s", config.Name)
	}
	a.handle, err = i2c.OpenHandle(0x15)
	if err != nil {
		return nil, err
	}

	a.model, err = Model(config.Name)
	if err != nil {
		return nil, err
	}

	// sanity check if init succeeded
	var pos *componentpb.JointPositions
	pos, err = a.JointPositions(ctx, nil)
	if err != nil {
		return nil, fmt.Errorf("error reading joint positions during init: %w", err)
	}
	logger.Debug("Current joint positions: %v", pos)

	return &a, nil
}

// EndPosition returns the current position of the arm.
func (a *Dofbot) EndPosition(ctx context.Context, extra map[string]interface{}) (*commonpb.Pose, error) {
	joints, err := a.JointPositions(ctx, extra)
	if err != nil {
		return nil, fmt.Errorf("error getting joint positions: %w", err)
	}
	return motionplan.ComputePosition(a.model, joints)
}

// MoveToPosition moves the arm to the given absolute position.
func (a *Dofbot) MoveToPosition(
	ctx context.Context,
	pos *commonpb.Pose,
	worldState *commonpb.WorldState,
	extra map[string]interface{},
) error {
	ctx, done := a.opMgr.New(ctx)
	defer done()
	return arm.Move(ctx, a.robot, a, pos, worldState)
}

// MoveToJointPositions moves the arm's joints to the given positions.
func (a *Dofbot) MoveToJointPositions(ctx context.Context, pos *componentpb.JointPositions, extra map[string]interface{}) error {
	ctx, done := a.opMgr.New(ctx)
	defer done()

	a.muMove.Lock()
	defer a.muMove.Unlock()
	if len(pos.Values) > 5 {
		return fmt.Errorf("yahboom wrong number of degrees got %d, need at most 5", len(pos.Values))
	}

	for j := 0; j < 100; j++ {
		success, err := func() (bool, error) {
			a.mu.Lock()
			defer a.mu.Unlock()

			current, err := a.getJointPositionsInLock(ctx)
			if err != nil {
				return false, err
			}

			movedAny := false

			for i, d := range pos.Values {
				delta := math.Abs(current.Values[i] - d)

				if delta < .5 {
					continue
				}

				if j > 5 && delta < 2 {
					// good enough
					continue
				}

				movedAny = true

				err := a.moveJointInLock(ctx, i+1, d)
				if err != nil {
					return false, fmt.Errorf("error moving joint %d: %w", i+1, err)
				}
				sleepFor := time.Duration(4+int(delta)) * time.Millisecond

				time.Sleep(sleepFor)
			}

			return !movedAny, nil
		}()
		if err != nil {
			return err
		}

		if success {
			return nil
		}
	}

	return errors.New("dofbot MoveToJointPositions timed out")
}

func (a *Dofbot) moveJointInLock(ctx context.Context, joint int, degrees float64) error {
	pos := joints[joint-1].toHw(degrees)

	buf := make([]byte, 5)
	buf[0] = byte(0x10 + joint)
	buf[1] = byte((pos >> 8) & 0xFF)
	buf[2] = byte(pos & 0xFF)

	// time
	// TODO(erh): make configurable?
	buf[3] = 0
	buf[4] = 0xFF

	return a.handle.Write(ctx, buf)
}

// JointPositions returns the current joint positions of the arm.
func (a *Dofbot) JointPositions(ctx context.Context, extra map[string]interface{}) (*componentpb.JointPositions, error) {
	a.mu.Lock()
	defer a.mu.Unlock()

	return a.getJointPositionsInLock(ctx)
}

func (a *Dofbot) getJointPositionsInLock(ctx context.Context) (*componentpb.JointPositions, error) {
	pos := componentpb.JointPositions{}
	for i := 1; i <= 5; i++ {
		x, err := a.readJointInLock(ctx, i)
		if err != nil {
			return nil, err
		}
		pos.Values = append(pos.Values, x)
	}

	return &pos, nil
}

func (a *Dofbot) readJointInLock(ctx context.Context, joint int) (float64, error) {
	reg := byte(0x30 + joint)
	err := a.handle.WriteByteData(ctx, reg, 0)
	if err != nil {
		return 0, fmt.Errorf("error requesting joint %v from register %v: %w", joint, reg, err)
	}

	time.Sleep(3 * time.Millisecond)

	res, err := a.handle.ReadWordData(ctx, reg)
	if err != nil {
		return 0, fmt.Errorf("error reading joint %v from register %v: %w", joint, reg, err)
	}

	time.Sleep(3 * time.Millisecond)

	res = (res >> 8 & 0xff) | (res << 8 & 0xff00)
	return joints[joint-1].toValues(int(res)), nil
}

// Stop is unimplemented for the dofbot.
func (a *Dofbot) Stop(ctx context.Context, extra map[string]interface{}) error {
	// RSDK-374: Implement Stop for arm
	return arm.ErrStopUnimplemented
}

// GripperStop is unimplemented for the dofbot.
func (a *Dofbot) GripperStop(ctx context.Context) error {
	// RSDK-388: Implement Stop for gripper
	return gripper.ErrStopUnimplemented
}

// IsMoving returns whether the arm is moving.
func (a *Dofbot) IsMoving(ctx context.Context) (bool, error) {
	return a.opMgr.OpRunning(), nil
}

// ModelFrame returns all the information necessary for including the arm in a FrameSystem.
func (a *Dofbot) ModelFrame() referenceframe.Model {
	return a.model
}

// Open opens the gripper.
func (a *Dofbot) Open(ctx context.Context) error {
	ctx, done := a.opMgr.New(ctx)
	defer done()

	a.mu.Lock()
	defer a.mu.Unlock()

	gripperPosition, err := a.readJointInLock(ctx, 6)
	if err != nil {
		return err
	}
	a.logger.Debug("In Open. Starting gripper position: ", gripperPosition)

	return a.moveJointInLock(ctx, 6, 100)
}

const (
	grabAngle   = 240.0
	minMovement = 5.0
)

// Grab makes the gripper grab.
// Approach: Move to close, poll until gripper reaches the closed state
// (position > grabAngle) or the position changes little (< minMovement)
// between iterations.
func (a *Dofbot) Grab(ctx context.Context) (bool, error) {
	ctx, done := a.opMgr.New(ctx)
	defer done()

	a.mu.Lock()
	defer a.mu.Unlock()

	startingGripperPos, err := a.readJointInLock(ctx, 6)
	if err != nil {
		return false, err
	}
	a.logger.Debug("In Grab. Starting gripper position: ", startingGripperPos)

	err = a.moveJointInLock(ctx, 6, grabAngle)
	if err != nil {
		return false, err
	}

	// wait a moment to get moving
	if !utils.SelectContextOrWait(ctx, 200*time.Millisecond) {
		return false, ctx.Err()
	}

	// wait till we stop moving
	last := -1.0

	for {
		current, err := a.readJointInLock(ctx, 6)
		if err != nil {
			return false, err
		}

		if math.Abs(last-current) < minMovement || current > grabAngle {
			last = current // last is used after the loop
			break
		}
		last = current

		if !utils.SelectContextOrWait(ctx, 20*time.Millisecond) {
			return false, ctx.Err()
		}
	}

	gripperPositionEnd, err := a.readJointInLock(ctx, 6)
	if err != nil {
		return false, err
	}
	a.logger.Debug("In Grab. Ending gripper position: ", gripperPositionEnd)

	return last < grabAngle, a.moveJointInLock(ctx, 6, last+10) // squeeze a tiny bit
}

// CurrentInputs returns the current inputs of the arm.
func (a *Dofbot) CurrentInputs(ctx context.Context) ([]referenceframe.Input, error) {
	res, err := a.JointPositions(ctx, nil)
	if err != nil {
		return nil, err
	}
	return a.model.InputFromProtobuf(res), nil
}

// GoToInputs moves the arm to the specified goal inputs.
func (a *Dofbot) GoToInputs(ctx context.Context, goal []referenceframe.Input) error {
	return a.MoveToJointPositions(ctx, a.model.ProtobufFromInput(goal), nil)
}

// Close closes the arm.
func (a *Dofbot) Close() error {
	return a.handle.Close()
}<|MERGE_RESOLUTION|>--- conflicted
+++ resolved
@@ -30,8 +30,8 @@
 	rdkutils "go.viam.com/rdk/utils"
 )
 
-// ModelName is the string used to refer to the yahboom model.
-const ModelName = "yahboom-dofbot"
+// ModelName is the model used to refer to the yahboom model.
+var ModelName = resource.NewDefaultModel("yahboom-dofbot")
 
 //go:embed dofbot.json
 var modeljson []byte
@@ -90,20 +90,14 @@
 	return nil
 }
 
-const modelname = "yahboom-dofbot"
-
 func init() {
-<<<<<<< HEAD
-	registry.RegisterComponent(arm.Subtype, resource.NewDefaultModel("yahboom-dofbot"), registry.Component{
-=======
 	registry.RegisterComponent(arm.Subtype, ModelName, registry.Component{
->>>>>>> cc7947c1
 		RobotConstructor: func(ctx context.Context, r robot.Robot, config config.Component, logger golog.Logger) (interface{}, error) {
 			return NewDofBot(ctx, r, config, logger)
 		},
 	})
 
-	config.RegisterComponentAttributeMapConverter(arm.SubtypeName, modelname,
+	config.RegisterComponentAttributeMapConverter(arm.Subtype, ModelName,
 		func(attributes config.AttributeMap) (interface{}, error) {
 			var conf AttrConfig
 			return config.TransformAttributeMapToStruct(&conf, attributes)
