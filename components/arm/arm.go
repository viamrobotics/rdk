--- conflicted
+++ resolved
@@ -8,12 +8,8 @@
 	"sync"
 
 	"github.com/edaniels/golog"
-<<<<<<< HEAD
-=======
-	"github.com/pkg/errors"
 	commonpb "go.viam.com/api/common/v1"
 	pb "go.viam.com/api/component/arm/v1"
->>>>>>> 71810eb8
 	viamutils "go.viam.com/utils"
 	"go.viam.com/utils/rpc"
 
@@ -414,7 +410,7 @@
 	var solutionMap []map[string][]referenceframe.Input
 
 	// PlanRobotMotion needs a frame system which contains the frame being solved for
-	if fs.GetFrame(armName) == nil {
+	if fs.Frame(armName) == nil {
 		if worldState != nil {
 			if len(worldState.Obstacles) != 0 || len(worldState.InteractionSpaces) != 0 || len(worldState.Transforms) != 0 {
 				return nil, errors.New("arm must be in frame system to use worldstate")
