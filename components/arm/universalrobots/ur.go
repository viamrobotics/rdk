--- conflicted
+++ resolved
@@ -31,13 +31,7 @@
 	"go.viam.com/rdk/robot"
 )
 
-<<<<<<< HEAD
-var modelname = resource.NewDefaultModel("ur")
-=======
-const (
-	modelname = "ur5e"
-)
->>>>>>> 6f5aab9f
+var modelname = resource.NewDefaultModel("ur5e")
 
 // AttrConfig is used for converting config attributes.
 type AttrConfig struct {
