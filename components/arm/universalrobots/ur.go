--- conflicted
+++ resolved
@@ -30,14 +30,9 @@
 	"go.viam.com/rdk/robot"
 )
 
-<<<<<<< HEAD
-// ModelName is the string used to refer to the universalrobots arm model.
-const ModelName = "ur"
-=======
 const (
 	modelname = "ur5e"
 )
->>>>>>> 9d2fc365
 
 // AttrConfig is used for converting config attributes.
 type AttrConfig struct {
@@ -66,15 +61,9 @@
 		&AttrConfig{})
 }
 
-<<<<<<< HEAD
-// Ur5eModel() returns the kinematics model of the ur arm, also has all Frame information.
-func ur5eModel() (referenceframe.Model, error) {
-	return referenceframe.UnmarshalModelJSON(ur5modeljson, "")
-=======
 // Ur5eModel() returns the kinematics model of the xArm, also has all Frame information.
 func ur5eModel(name string) (referenceframe.Model, error) {
 	return referenceframe.UnmarshalModelJSON(ur5modeljson, name)
->>>>>>> 9d2fc365
 }
 
 // URArm TODO.
