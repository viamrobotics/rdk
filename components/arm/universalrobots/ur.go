// Package universalrobots implements the UR arm from Universal Robots.
package universalrobots

import (
	"context"
	// for embedding model file.
	_ "embed"
	"encoding/binary"
	"fmt"
	"io"
	"math"
	"net"
	"sync"
	"time"

	"github.com/edaniels/golog"
	"github.com/pkg/errors"
	"go.uber.org/multierr"
	commonpb "go.viam.com/api/common/v1"
	pb "go.viam.com/api/component/arm/v1"
	goutils "go.viam.com/utils"

	"go.viam.com/rdk/components/arm"
	"go.viam.com/rdk/components/generic"
	"go.viam.com/rdk/config"
	"go.viam.com/rdk/motionplan"
	"go.viam.com/rdk/operation"
	"go.viam.com/rdk/referenceframe"
	"go.viam.com/rdk/registry"
	"go.viam.com/rdk/resource"
	"go.viam.com/rdk/robot"
)

<<<<<<< HEAD
var modelname = resource.NewDefaultModel("ur5e")
=======
// ModelName is the string used to refer to the ur5e arm model.
const ModelName = "ur5e"
>>>>>>> cc7947c1

// AttrConfig is used for converting config attributes.
type AttrConfig struct {
	Speed float64 `json:"speed_degs_per_sec"`
	Host  string  `json:"host"`
}

//go:embed ur5e.json
var ur5modeljson []byte

//go:embed ur5e_DH.json
var ur5DHmodeljson []byte

func init() {
	registry.RegisterComponent(arm.Subtype, ModelName, registry.Component{
		RobotConstructor: func(ctx context.Context, r robot.Robot, config config.Component, logger golog.Logger) (interface{}, error) {
			return URArmConnect(ctx, r, config, logger)
		},
	})

<<<<<<< HEAD
	config.RegisterComponentAttributeMapConverter(arm.Subtype, modelname,
=======
	config.RegisterComponentAttributeMapConverter(arm.SubtypeName, ModelName,
>>>>>>> cc7947c1
		func(attributes config.AttributeMap) (interface{}, error) {
			var conf AttrConfig
			return config.TransformAttributeMapToStruct(&conf, attributes)
		},
		&AttrConfig{})
}

// Model returns the kinematics model of the ur arm, also has all Frame information.
func Model(name string) (referenceframe.Model, error) {
	return referenceframe.UnmarshalModelJSON(ur5modeljson, name)
}

// URArm TODO.
type URArm struct {
	generic.Unimplemented
	io.Closer
	mu                      *sync.Mutex
	muMove                  sync.Mutex
	conn                    net.Conn
	speed                   float64
	state                   RobotState
	runtimeError            error
	debug                   bool
	haveData                bool
	logger                  golog.Logger
	cancel                  func()
	activeBackgroundWorkers *sync.WaitGroup
	model                   referenceframe.Model
	opMgr                   operation.SingleOperationManager
	robot                   robot.Robot
}

const waitBackgroundWorkersDur = 5 * time.Second

// Close TODO.
func (ua *URArm) Close(ctx context.Context) error {
	ua.cancel()

	closeConn := func() {
		if err := ua.conn.Close(); err != nil && !errors.Is(err, net.ErrClosed) {
			ua.logger.Errorw("error closing arm connection", "error", err)
		}
	}

	// give the worker some time to close but otherwise we must close the connection
	// since net.Conns do not utilize contexts.
	waitCtx, cancel := context.WithTimeout(ctx, waitBackgroundWorkersDur)
	defer cancel()
	goutils.PanicCapturingGo(func() {
		<-waitCtx.Done()
		if errors.Is(waitCtx.Err(), context.DeadlineExceeded) {
			closeConn()
		}
	})

	ua.activeBackgroundWorkers.Wait()
	cancel()
	closeConn()
	return waitCtx.Err()
}

// URArmConnect TODO.
func URArmConnect(ctx context.Context, r robot.Robot, cfg config.Component, logger golog.Logger) (arm.LocalArm, error) {
	speed := cfg.ConvertedAttributes.(*AttrConfig).Speed
	host := cfg.ConvertedAttributes.(*AttrConfig).Host
	if speed > 1 || speed < .1 {
		return nil, errors.New("speed for universalrobots has to be between .1 and 1")
	}

	model, err := Model(cfg.Name)
	if err != nil {
		return nil, err
	}

	var d net.Dialer
	conn, err := d.DialContext(ctx, "tcp", host+":30001")
	if err != nil {
		return nil, fmt.Errorf("can't connect to ur arm (%s): %w", host, err)
	}

	cancelCtx, cancel := context.WithCancel(context.Background())
	newArm := &URArm{
		mu:                      &sync.Mutex{},
		activeBackgroundWorkers: &sync.WaitGroup{},
		conn:                    conn,
		speed:                   speed,
		debug:                   false,
		haveData:                false,
		logger:                  logger,
		cancel:                  cancel,
		model:                   model,
		robot:                   r,
	}

	onData := make(chan struct{})
	var onDataOnce sync.Once
	newArm.activeBackgroundWorkers.Add(1)
	goutils.ManagedGo(func() {
		if err := reader(cancelCtx, conn, newArm, func() {
			onDataOnce.Do(func() {
				close(onData)
			})
		}); err != nil {
			logger.Errorw("reader failed", "error", err)
		}
	}, newArm.activeBackgroundWorkers.Done)

	respondTimeout := 2 * time.Second
	timer := time.NewTimer(respondTimeout)
	defer timer.Stop()
	select {
	case <-ctx.Done():
		return nil, multierr.Combine(ctx.Err(), newArm.Close(ctx))
	case <-timer.C:
		return nil, multierr.Combine(errors.Errorf("arm failed to respond in time (%s)", respondTimeout), newArm.Close(ctx))
	case <-onData:
		return newArm, nil
	}
}

// ModelFrame returns all the information necessary for including the arm in a FrameSystem.
func (ua *URArm) ModelFrame() referenceframe.Model {
	return ua.model
}

func (ua *URArm) setRuntimeError(re error) {
	ua.mu.Lock()
	ua.runtimeError = re
	ua.mu.Unlock()
}

func (ua *URArm) getAndResetRuntimeError() error {
	ua.mu.Lock()
	defer ua.mu.Unlock()
	re := ua.runtimeError
	ua.runtimeError = nil
	return re
}

func (ua *URArm) setState(state RobotState) {
	ua.mu.Lock()
	ua.state = state
	ua.mu.Unlock()
}

// State TODO.
func (ua *URArm) State() (RobotState, error) {
	ua.mu.Lock()
	defer ua.mu.Unlock()
	age := time.Since(ua.state.creationTime)
	if age > time.Second {
		return ua.state, fmt.Errorf("ur status is too old %v from: %v", age, ua.state.creationTime)
	}
	return ua.state, nil
}

// JointPositions TODO.
func (ua *URArm) JointPositions(ctx context.Context, extra map[string]interface{}) (*pb.JointPositions, error) {
	radians := []float64{}
	state, err := ua.State()
	if err != nil {
		return nil, err
	}
	for _, j := range state.Joints {
		radians = append(radians, j.Qactual)
	}
	return referenceframe.JointPositionsFromRadians(radians), nil
}

// EndPosition computes and returns the current cartesian position.
func (ua *URArm) EndPosition(ctx context.Context, extra map[string]interface{}) (*commonpb.Pose, error) {
	joints, err := ua.JointPositions(ctx, extra)
	if err != nil {
		return nil, err
	}
	return motionplan.ComputePosition(ua.model, joints)
}

// MoveToPosition moves the arm to the specified cartesian position.
func (ua *URArm) MoveToPosition(
	ctx context.Context,
	pos *commonpb.Pose,
	worldState *commonpb.WorldState,
	extra map[string]interface{},
) error {
	ctx, done := ua.opMgr.New(ctx)
	defer done()
	return arm.Move(ctx, ua.robot, ua, pos, worldState)
}

// MoveToJointPositions TODO.
func (ua *URArm) MoveToJointPositions(ctx context.Context, joints *pb.JointPositions, extra map[string]interface{}) error {
	return ua.MoveToJointPositionRadians(ctx, referenceframe.JointPositionsToRadians(joints))
}

// Stop stops the arm with some deceleration.
func (ua *URArm) Stop(ctx context.Context, extra map[string]interface{}) error {
	_, done := ua.opMgr.New(ctx)
	defer done()
	cmd := fmt.Sprintf("stopj(a=%1.2f)\r\n", 5.0*ua.speed)

	_, err := ua.conn.Write([]byte(cmd))
	return err
}

// IsMoving returns whether the arm is moving.
func (ua *URArm) IsMoving(ctx context.Context) (bool, error) {
	return ua.opMgr.OpRunning(), nil
}

// MoveToJointPositionRadians TODO.
func (ua *URArm) MoveToJointPositionRadians(ctx context.Context, radians []float64) error {
	ctx, done := ua.opMgr.New(ctx)
	defer done()

	ua.muMove.Lock()
	defer ua.muMove.Unlock()

	if len(radians) != 6 {
		return errors.New("need 6 joints")
	}

	cmd := fmt.Sprintf("movej([%f,%f,%f,%f,%f,%f], a=%1.2f, v=%1.2f, r=0)\r\n",
		radians[0],
		radians[1],
		radians[2],
		radians[3],
		radians[4],
		radians[5],
		5.0*ua.speed,
		4.0*ua.speed,
	)

	_, err := ua.conn.Write([]byte(cmd))
	if err != nil {
		return err
	}

	retried := false
	slept := 0
	for {
		good := true
		state, err := ua.State()
		if err != nil {
			return err
		}
		for idx, r := range radians {
			if math.Round(r*100) != math.Round(state.Joints[idx].Qactual*100) {
				good = false
			}
		}

		if good {
			return nil
		}

		err = ua.getAndResetRuntimeError()
		if err != nil {
			return err
		}

		if slept > 5000 && !retried {
			_, err := ua.conn.Write([]byte(cmd))
			if err != nil {
				return err
			}
			retried = true
		}

		if slept > 10000 {
			return errors.Errorf("can't reach joint position.\n want: %f %f %f %f %f %f\n   at: %f %f %f %f %f %f",
				radians[0], radians[1], radians[2], radians[3], radians[4], radians[5],
				state.Joints[0].Qactual,
				state.Joints[1].Qactual,
				state.Joints[2].Qactual,
				state.Joints[3].Qactual,
				state.Joints[4].Qactual,
				state.Joints[5].Qactual,
			)
		}

		// TODO(erh): make responsive on new message
		if !goutils.SelectContextOrWait(ctx, 10*time.Millisecond) {
			return ctx.Err()
		}
		slept += 10
	}
}

// CurrentInputs TODO.
func (ua *URArm) CurrentInputs(ctx context.Context) ([]referenceframe.Input, error) {
	res, err := ua.JointPositions(ctx, nil)
	if err != nil {
		return nil, err
	}
	return ua.model.InputFromProtobuf(res), nil
}

// GoToInputs TODO.
func (ua *URArm) GoToInputs(ctx context.Context, goal []referenceframe.Input) error {
	return ua.MoveToJointPositions(ctx, ua.model.ProtobufFromInput(goal), nil)
}

// AddToLog TODO.
func (ua *URArm) AddToLog(msg string) error {
	// TODO(erh): check for " in msg
	cmd := fmt.Sprintf("textmsg(\"%s\")\r\n", msg)
	_, err := ua.conn.Write([]byte(cmd))
	return err
}

func reader(ctx context.Context, conn io.Reader, ua *URArm, onHaveData func()) error {
	for {
		select {
		case <-ctx.Done():
			return ctx.Err()
		default:
		}
		sizeBuf, err := goutils.ReadBytes(ctx, conn, 4)
		if err != nil {
			return err
		}

		msgSize := binary.BigEndian.Uint32(sizeBuf)
		if msgSize <= 4 || msgSize > 10000 {
			return errors.Errorf("invalid msg size: %d", msgSize)
		}

		buf, err := goutils.ReadBytes(ctx, conn, int(msgSize-4))
		if err != nil {
			return err
		}

		switch buf[0] {
		case 16:
			state, err := readRobotStateMessage(buf[1:], ua.logger)
			if err != nil {
				return err
			}
			ua.setState(state)
			onHaveData()
			if ua.debug {
				ua.logger.Debugf("isOn: %v stopped: %v joints: %f %f %f %f %f %f cartesian: %f %f %f %f %f %f\n",
					state.RobotModeData.IsRobotPowerOn,
					state.RobotModeData.IsEmergencyStopped || state.RobotModeData.IsProtectiveStopped,
					state.Joints[0].AngleValues(),
					state.Joints[1].AngleValues(),
					state.Joints[2].AngleValues(),
					state.Joints[3].AngleValues(),
					state.Joints[4].AngleValues(),
					state.Joints[5].AngleValues(),
					state.CartesianInfo.X,
					state.CartesianInfo.Y,
					state.CartesianInfo.Z,
					state.CartesianInfo.Rx,
					state.CartesianInfo.Ry,
					state.CartesianInfo.Rz)
			}
		case 20:
			userErr := readURRobotMessage(buf, ua.logger)
			if userErr != nil {
				ua.setRuntimeError(userErr)
			}
		case 5: // MODBUS_INFO_MESSAGE
			data := binary.BigEndian.Uint32(buf[1:])
			if data != 0 {
				ua.logger.Debugf("got unexpected MODBUS_INFO_MESSAGE %d\n", data)
			}
		case 23: // SAFETY_SETUP_BROADCAST_MESSAGE
		case 24: // SAFETY_COMPLIANCE_TOLERANCES_MESSAGE
		case 25: // PROGRAM_STATE_MESSAGE
			if len(buf) != 12 {
				ua.logger.Debug("got bad PROGRAM_STATE_MESSAGE ??")
			} else {
				a := binary.BigEndian.Uint32(buf[1:])
				b := buf[9]
				c := buf[10]
				d := buf[11]
				if a != 4294967295 || b != 1 || c != 0 || d != 0 {
					ua.logger.Debugf("got unknown PROGRAM_STATE_MESSAGE %v %v %v %v\n", a, b, c, d)
				}
			}
		default:
			ua.logger.Debugf("ur: unknown messageType: %v size: %d %v\n", buf[0], len(buf), buf)
		}
	}
}<|MERGE_RESOLUTION|>--- conflicted
+++ resolved
@@ -31,12 +31,8 @@
 	"go.viam.com/rdk/robot"
 )
 
-<<<<<<< HEAD
-var modelname = resource.NewDefaultModel("ur5e")
-=======
-// ModelName is the string used to refer to the ur5e arm model.
-const ModelName = "ur5e"
->>>>>>> cc7947c1
+// ModelName is the resource model.
+var ModelName = resource.NewDefaultModel("ur5e")
 
 // AttrConfig is used for converting config attributes.
 type AttrConfig struct {
@@ -57,11 +53,7 @@
 		},
 	})
 
-<<<<<<< HEAD
-	config.RegisterComponentAttributeMapConverter(arm.Subtype, modelname,
-=======
-	config.RegisterComponentAttributeMapConverter(arm.SubtypeName, ModelName,
->>>>>>> cc7947c1
+	config.RegisterComponentAttributeMapConverter(arm.Subtype, ModelName,
 		func(attributes config.AttributeMap) (interface{}, error) {
 			var conf AttrConfig
 			return config.TransformAttributeMapToStruct(&conf, attributes)
