package universalrobots

import (
	"context"
	"math"
	"math/rand"
	"testing"

	"github.com/edaniels/golog"
	"github.com/go-gl/mathgl/mgl64"
	"github.com/golang/geo/r3"
	commonpb "go.viam.com/api/common/v1"
	"go.viam.com/test"
	"gonum.org/v1/gonum/mat"
	"gonum.org/v1/gonum/num/quat"

	"go.viam.com/rdk/motionplan"
	"go.viam.com/rdk/referenceframe"
	"go.viam.com/rdk/spatialmath"
	"go.viam.com/rdk/utils"
)

func TestUR5eForwardKinematicsSVAvsDH(t *testing.T) {
	numTests := 10000

	mSVA, err := referenceframe.UnmarshalModelJSON(ur5modeljson, "")
	test.That(t, err, test.ShouldBeNil)
	mDH, err := referenceframe.UnmarshalModelJSON(ur5DHmodeljson, "")
	test.That(t, err, test.ShouldBeNil)

	seed := rand.New(rand.NewSource(23))
	for i := 0; i < numTests; i++ {
		joints := referenceframe.JointPositionsFromRadians(referenceframe.GenerateRandomConfiguration(mSVA, seed))

		posSVA, err := motionplan.ComputePosition(mSVA, joints)
		test.That(t, err, test.ShouldBeNil)
		posDH, err := motionplan.ComputePosition(mDH, joints)
		test.That(t, err, test.ShouldBeNil)
		test.That(t, spatialmath.PoseAlmostEqual(posSVA, posDH), test.ShouldBeTrue)
	}
}

<<<<<<< HEAD
func testUR5eForwardKinematics(t *testing.T, jointRadians []float64, correct r3.Vector) {
=======
func testUR5eForwardKinematics(t *testing.T, jointRadians []float64, correct *commonpb.Pose) {
>>>>>>> a81939b6
	t.Helper()
	m, err := referenceframe.UnmarshalModelJSON(ur5modeljson, "")
	test.That(t, err, test.ShouldBeNil)

	pos, err := motionplan.ComputePosition(m, referenceframe.JointPositionsFromRadians(jointRadians))
	test.That(t, err, test.ShouldBeNil)
	test.That(t, spatialmath.PoseAlmostCoincidentEps(pos, spatialmath.NewPoseFromPoint(correct), 0.01), test.ShouldBeTrue)

	fromDH := computeUR5ePosition(t, jointRadians)
	test.That(t, spatialmath.PoseAlmostEqual(pos, fromDH), test.ShouldBeTrue)
}

<<<<<<< HEAD
func testUR5eInverseKinematics(t *testing.T, pos spatialmath.Pose) {
=======
func testUR5eInverseKinematics(t *testing.T, pos *commonpb.Pose) {
>>>>>>> a81939b6
	t.Helper()
	ctx := context.Background()
	logger := golog.NewTestLogger(t)

	m, err := referenceframe.UnmarshalModelJSON(ur5modeljson, "")
	test.That(t, err, test.ShouldBeNil)
	mp, err := motionplan.NewCBiRRTMotionPlanner(m, 4, logger)
	test.That(t, err, test.ShouldBeNil)

	steps, err := mp.Plan(ctx, pos, referenceframe.FloatsToInputs([]float64{0, 0, 0, 0, 0, 0}), nil)
	test.That(t, err, test.ShouldBeNil)
	solution := steps[len(steps)-1]

	// we test that if we go forward from these joints, we end up in the same place
	jointRadians := referenceframe.InputsToFloats(solution)
	fromDH := computeUR5ePosition(t, jointRadians)
	test.That(t, spatialmath.PoseAlmostCoincidentEps(pos, fromDH, 0.01), test.ShouldBeTrue)
}

func TestKin1(t *testing.T) {
	// data came from excel file found here
	// https://www.universal-robots.com/articles/ur/application-installation/dh-parameters-for-calculations-of-kinematics-and-dynamics/
	// https://s3-eu-west-1.amazonaws.com/ur-support-site/45257/DH-Transformation.xlsx
	// Note: we use millimeters, they use meters

	// Section 1 - first we test each joint independently

	//    Home
<<<<<<< HEAD
	testUR5eForwardKinematics(t, []float64{0, 0, 0, 0, 0, 0}, r3.Vector{X: -817.2, Y: -232.90, Z: 62.80})

	//    Joint 0
	testUR5eForwardKinematics(t, []float64{math.Pi / 2, 0, 0, 0, 0, 0}, r3.Vector{X: 232.90, Y: -817.2, Z: 62.80})
	testUR5eForwardKinematics(t, []float64{math.Pi, 0, 0, 0, 0, 0}, r3.Vector{X: 817.2, Y: 232.90, Z: 62.80})

	//    Joint 1
	testUR5eForwardKinematics(t, []float64{0, math.Pi / -2, 0, 0, 0, 0}, r3.Vector{X: -99.7, Y: -232.90, Z: 979.70})
	testUR5eForwardKinematics(t, []float64{0, math.Pi / 2, 0, 0, 0, 0}, r3.Vector{X: 99.7, Y: -232.90, Z: -654.70})
	testUR5eForwardKinematics(t, []float64{0, math.Pi, 0, 0, 0, 0}, r3.Vector{X: 817.2, Y: -232.90, Z: 262.2})

	//    Joint 2
	testUR5eForwardKinematics(t, []float64{0, 0, math.Pi / 2, 0, 0, 0}, r3.Vector{X: -325.3, Y: -232.90, Z: -229.7})
	testUR5eForwardKinematics(t, []float64{0, 0, math.Pi, 0, 0, 0}, r3.Vector{X: -32.8, Y: -232.90, Z: 262.2})

	//    Joint 3
	testUR5eForwardKinematics(t, []float64{0, 0, 0, math.Pi / 2, 0, 0}, r3.Vector{X: -717.5, Y: -232.90, Z: 162.5})
	testUR5eForwardKinematics(t, []float64{0, 0, 0, math.Pi, 0, 0}, r3.Vector{X: -817.2, Y: -232.90, Z: 262.2})

	//    Joint 4
	testUR5eForwardKinematics(t, []float64{0, 0, 0, 0, math.Pi / 2, 0}, r3.Vector{X: -916.80, Y: -133.3, Z: 62.8})
	testUR5eForwardKinematics(t, []float64{0, 0, 0, 0, math.Pi, 0}, r3.Vector{X: -817.2, Y: -33.7, Z: 62.8})

	//    Joint 5
	testUR5eForwardKinematics(t, []float64{0, 0, 0, 0, 0, math.Pi / 2}, r3.Vector{X: -817.2, Y: -232.90, Z: 62.80})
	testUR5eForwardKinematics(t, []float64{0, 0, 0, 0, 0, math.Pi}, r3.Vector{X: -817.2, Y: -232.90, Z: 62.80})

	// Section 2 - try some consistent angle
	rad := math.Pi / 4
	testUR5eForwardKinematics(t, []float64{rad, rad, rad, rad, rad, rad}, r3.Vector{X: 16.62, Y: -271.49, Z: -509.52})

	rad = math.Pi / 2
	testUR5eForwardKinematics(t, []float64{rad, rad, rad, rad, rad, rad}, r3.Vector{X: 133.3, Y: 292.5, Z: -162.9})

	rad = math.Pi
	testUR5eForwardKinematics(t, []float64{rad, rad, rad, rad, rad, rad}, r3.Vector{X: -32.8, Y: 33.7, Z: 262.2})
=======
	testUR5eForwardKinematics(t, []float64{0, 0, 0, 0, 0, 0}, &commonpb.Pose{X: -817.2, Y: -232.90, Z: 62.80})

	//    Joint 0
	testUR5eForwardKinematics(t, []float64{math.Pi / 2, 0, 0, 0, 0, 0}, &commonpb.Pose{X: 232.90, Y: -817.2, Z: 62.80})
	testUR5eForwardKinematics(t, []float64{math.Pi, 0, 0, 0, 0, 0}, &commonpb.Pose{X: 817.2, Y: 232.90, Z: 62.80})

	//    Joint 1
	testUR5eForwardKinematics(t, []float64{0, math.Pi / -2, 0, 0, 0, 0}, &commonpb.Pose{X: -99.7, Y: -232.90, Z: 979.70})
	testUR5eForwardKinematics(t, []float64{0, math.Pi / 2, 0, 0, 0, 0}, &commonpb.Pose{X: 99.7, Y: -232.90, Z: -654.70})
	testUR5eForwardKinematics(t, []float64{0, math.Pi, 0, 0, 0, 0}, &commonpb.Pose{X: 817.2, Y: -232.90, Z: 262.2})

	//    Joint 2
	testUR5eForwardKinematics(t, []float64{0, 0, math.Pi / 2, 0, 0, 0}, &commonpb.Pose{X: -325.3, Y: -232.90, Z: -229.7})
	testUR5eForwardKinematics(t, []float64{0, 0, math.Pi, 0, 0, 0}, &commonpb.Pose{X: -32.8, Y: -232.90, Z: 262.2})

	//    Joint 3
	testUR5eForwardKinematics(t, []float64{0, 0, 0, math.Pi / 2, 0, 0}, &commonpb.Pose{X: -717.5, Y: -232.90, Z: 162.5})
	testUR5eForwardKinematics(t, []float64{0, 0, 0, math.Pi, 0, 0}, &commonpb.Pose{X: -817.2, Y: -232.90, Z: 262.2})

	//    Joint 4
	testUR5eForwardKinematics(t, []float64{0, 0, 0, 0, math.Pi / 2, 0}, &commonpb.Pose{X: -916.80, Y: -133.3, Z: 62.8})
	testUR5eForwardKinematics(t, []float64{0, 0, 0, 0, math.Pi, 0}, &commonpb.Pose{X: -817.2, Y: -33.7, Z: 62.8})

	//    Joint 5
	testUR5eForwardKinematics(t, []float64{0, 0, 0, 0, 0, math.Pi / 2}, &commonpb.Pose{X: -817.2, Y: -232.90, Z: 62.80})
	testUR5eForwardKinematics(t, []float64{0, 0, 0, 0, 0, math.Pi}, &commonpb.Pose{X: -817.2, Y: -232.90, Z: 62.80})

	// Section 2 - try some consistent angle
	rad := math.Pi / 4
	testUR5eForwardKinematics(t, []float64{rad, rad, rad, rad, rad, rad}, &commonpb.Pose{X: 16.62, Y: -271.49, Z: -509.52})

	rad = math.Pi / 2
	testUR5eForwardKinematics(t, []float64{rad, rad, rad, rad, rad, rad}, &commonpb.Pose{X: 133.3, Y: 292.5, Z: -162.9})

	rad = math.Pi
	testUR5eForwardKinematics(t, []float64{rad, rad, rad, rad, rad, rad}, &commonpb.Pose{X: -32.8, Y: 33.7, Z: 262.2})
>>>>>>> a81939b6

	// Section 3 - try some random angles
	testUR5eForwardKinematics(t,
		[]float64{math.Pi / 4, math.Pi / 2, 0, math.Pi / 4, math.Pi / 2, 0},
<<<<<<< HEAD
		r3.Vector{X: 193.91, Y: 5.39, Z: -654.63},
	)
=======
		&commonpb.Pose{X: 193.91, Y: 5.39, Z: -654.63})
>>>>>>> a81939b6
	testUR5eForwardKinematics(t,
		[]float64{0, math.Pi / 4, math.Pi / 2, 0, math.Pi / 4, math.Pi / 2},
		r3.Vector{X: 97.11, Y: -203.73, Z: -394.65},
	)

	testUR5eInverseKinematics(t,
<<<<<<< HEAD
		spatialmath.NewPoseFromProtobuf(&commonpb.Pose{X: -202.31, Y: -577.75, Z: 318.58, Theta: 51.84, OX: 0.47, OY: -.42, OZ: -.78}),
=======
		&commonpb.Pose{X: -202.31, Y: -577.75, Z: 318.58, Theta: 51.84, OX: 0.47, OY: -.42, OZ: -.78},
>>>>>>> a81939b6
	)
}

func TestUseURHostedKinematics(t *testing.T) {
	gifs := []*commonpb.GeometriesInFrame{{Geometries: []*commonpb.Geometry{{
		Center:       spatialmath.PoseToProtobuf(spatialmath.NewZeroPose()),
		GeometryType: &commonpb.Geometry_Sphere{Sphere: &commonpb.Sphere{RadiusMm: 1}},
	}}}}

	// test that under normal circumstances we can use worldstate and our own kinematics
	ur := URArm{}
	using, err := ur.useURHostedKinematics(&commonpb.WorldState{Obstacles: gifs}, nil)
	test.That(t, err, test.ShouldBeNil)
	test.That(t, using, test.ShouldBeFalse)

	// test that extra params can be used to get the arm to use the hosted kinematics
	extraParams := make(map[string]interface{})
	extraParams["arm_hosted_kinematics"] = true
	using, err = ur.useURHostedKinematics(nil, extraParams)
	test.That(t, err, test.ShouldBeNil)
	test.That(t, using, test.ShouldBeTrue)

	// test specifying at config time with no obstacles or extra params at runtime
	ur.urHostedKinematics = true
	using, err = ur.useURHostedKinematics(&commonpb.WorldState{}, nil)
	test.That(t, err, test.ShouldBeNil)
	test.That(t, using, test.ShouldBeTrue)

	// test that we can override the config preference with extra params
	extraParams["arm_hosted_kinematics"] = false
	using, err = ur.useURHostedKinematics(&commonpb.WorldState{Obstacles: gifs}, extraParams)
	test.That(t, err, test.ShouldBeNil)
	test.That(t, using, test.ShouldBeFalse)

	// test obstacles will cause this to error
	_, err = ur.useURHostedKinematics(&commonpb.WorldState{Obstacles: gifs}, nil)
	test.That(t, err, test.ShouldNotBeNil)
	test.That(t, err.Error(), test.ShouldResemble, errURHostedKinematics)

	// test obstacles will cause this to error
	_, err = ur.useURHostedKinematics(&commonpb.WorldState{InteractionSpaces: gifs}, nil)
	test.That(t, err, test.ShouldNotBeNil)
	test.That(t, err.Error(), test.ShouldResemble, errURHostedKinematics)
}

type dhConstants struct {
	a, d, alpha float64
}

func (d dhConstants) matrix(theta float64) *mat.Dense {
	m := mat.NewDense(4, 4, nil)

	m.Set(0, 0, math.Cos(theta))
	m.Set(0, 1, -1*math.Sin(theta)*math.Cos(d.alpha))
	m.Set(0, 2, math.Sin(theta)*math.Sin(d.alpha))
	m.Set(0, 3, d.a*math.Cos(theta))

	m.Set(1, 0, math.Sin(theta))
	m.Set(1, 1, math.Cos(theta)*math.Cos(d.alpha))
	m.Set(1, 2, -1*math.Cos(theta)*math.Sin(d.alpha))
	m.Set(1, 3, d.a*math.Sin(theta))

	m.Set(2, 0, 0)
	m.Set(2, 1, math.Sin(d.alpha))
	m.Set(2, 2, math.Cos(d.alpha))
	m.Set(2, 3, d.d)

	m.Set(3, 3, 1)

	return m
}

var jointConstants = []dhConstants{
	{0.0000, 0.1625, math.Pi / 2},
	{-0.4250, 0.0000, 0},
	{-0.3922, 0.0000, 0},
	{0.0000, 0.1333, math.Pi / 2},
	{0.0000, 0.0997, -1 * math.Pi / 2},
	{0.0000, 0.0996, 0},
}

var orientationDH = dhConstants{0, 1, math.Pi / -2}

func computeUR5ePosition(t *testing.T, jointRadians []float64) spatialmath.Pose {
	t.Helper()
	res := jointConstants[0].matrix(jointRadians[0])
	for x, theta := range jointRadians {
		if x == 0 {
			continue
		}

		temp := mat.NewDense(4, 4, nil)
		temp.Mul(res, jointConstants[x].matrix(theta))
		res = temp
	}

	var o mat.Dense
	o.Mul(res, orientationDH.matrix(0))

	ov := spatialmath.OrientationVector{
		OX: o.At(0, 3) - res.At(0, 3),
		OY: o.At(1, 3) - res.At(1, 3),
		OZ: o.At(2, 3) - res.At(2, 3),
		// Theta: utils.RadToDeg(math.Acos(o.At(0,0))), // TODO(erh): fix this
	}
	ov.Normalize()

	resMgl := mgl64.Ident4()
	// Copy to a mgl64 4x4 to convert to quaternion
	for r := 0; r < 4; r++ {
		for c := 0; c < 4; c++ {
			resMgl.Set(r, c, res.At(r, c))
		}
	}
	q := mgl64.Mat4ToQuat(resMgl)
	poseOV := spatialmath.QuatToOV(quat.Number{q.W, q.X(), q.Y(), q.Z()})

	// Confirm that our matrix -> quaternion -> OV conversion yields the same result as the OV calculated from the DH param
	test.That(t, poseOV.OX, test.ShouldAlmostEqual, ov.OX, .01)
	test.That(t, poseOV.OY, test.ShouldAlmostEqual, ov.OY, .01)
	test.That(t, poseOV.OZ, test.ShouldAlmostEqual, ov.OZ, .01)

	return spatialmath.NewPoseFromProtobuf(&commonpb.Pose{
		X:     1000 * res.At(0, 3),
		Y:     1000 * res.At(1, 3),
		Z:     1000 * res.At(2, 3),
		OX:    poseOV.OX,
		OY:    poseOV.OY,
		OZ:    poseOV.OZ,
		Theta: utils.RadToDeg(poseOV.Theta),
	})
}<|MERGE_RESOLUTION|>--- conflicted
+++ resolved
@@ -40,11 +40,7 @@
 	}
 }
 
-<<<<<<< HEAD
 func testUR5eForwardKinematics(t *testing.T, jointRadians []float64, correct r3.Vector) {
-=======
-func testUR5eForwardKinematics(t *testing.T, jointRadians []float64, correct *commonpb.Pose) {
->>>>>>> a81939b6
 	t.Helper()
 	m, err := referenceframe.UnmarshalModelJSON(ur5modeljson, "")
 	test.That(t, err, test.ShouldBeNil)
@@ -57,11 +53,7 @@
 	test.That(t, spatialmath.PoseAlmostEqual(pos, fromDH), test.ShouldBeTrue)
 }
 
-<<<<<<< HEAD
 func testUR5eInverseKinematics(t *testing.T, pos spatialmath.Pose) {
-=======
-func testUR5eInverseKinematics(t *testing.T, pos *commonpb.Pose) {
->>>>>>> a81939b6
 	t.Helper()
 	ctx := context.Background()
 	logger := golog.NewTestLogger(t)
@@ -90,7 +82,6 @@
 	// Section 1 - first we test each joint independently
 
 	//    Home
-<<<<<<< HEAD
 	testUR5eForwardKinematics(t, []float64{0, 0, 0, 0, 0, 0}, r3.Vector{X: -817.2, Y: -232.90, Z: 62.80})
 
 	//    Joint 0
@@ -127,65 +118,19 @@
 
 	rad = math.Pi
 	testUR5eForwardKinematics(t, []float64{rad, rad, rad, rad, rad, rad}, r3.Vector{X: -32.8, Y: 33.7, Z: 262.2})
-=======
-	testUR5eForwardKinematics(t, []float64{0, 0, 0, 0, 0, 0}, &commonpb.Pose{X: -817.2, Y: -232.90, Z: 62.80})
-
-	//    Joint 0
-	testUR5eForwardKinematics(t, []float64{math.Pi / 2, 0, 0, 0, 0, 0}, &commonpb.Pose{X: 232.90, Y: -817.2, Z: 62.80})
-	testUR5eForwardKinematics(t, []float64{math.Pi, 0, 0, 0, 0, 0}, &commonpb.Pose{X: 817.2, Y: 232.90, Z: 62.80})
-
-	//    Joint 1
-	testUR5eForwardKinematics(t, []float64{0, math.Pi / -2, 0, 0, 0, 0}, &commonpb.Pose{X: -99.7, Y: -232.90, Z: 979.70})
-	testUR5eForwardKinematics(t, []float64{0, math.Pi / 2, 0, 0, 0, 0}, &commonpb.Pose{X: 99.7, Y: -232.90, Z: -654.70})
-	testUR5eForwardKinematics(t, []float64{0, math.Pi, 0, 0, 0, 0}, &commonpb.Pose{X: 817.2, Y: -232.90, Z: 262.2})
-
-	//    Joint 2
-	testUR5eForwardKinematics(t, []float64{0, 0, math.Pi / 2, 0, 0, 0}, &commonpb.Pose{X: -325.3, Y: -232.90, Z: -229.7})
-	testUR5eForwardKinematics(t, []float64{0, 0, math.Pi, 0, 0, 0}, &commonpb.Pose{X: -32.8, Y: -232.90, Z: 262.2})
-
-	//    Joint 3
-	testUR5eForwardKinematics(t, []float64{0, 0, 0, math.Pi / 2, 0, 0}, &commonpb.Pose{X: -717.5, Y: -232.90, Z: 162.5})
-	testUR5eForwardKinematics(t, []float64{0, 0, 0, math.Pi, 0, 0}, &commonpb.Pose{X: -817.2, Y: -232.90, Z: 262.2})
-
-	//    Joint 4
-	testUR5eForwardKinematics(t, []float64{0, 0, 0, 0, math.Pi / 2, 0}, &commonpb.Pose{X: -916.80, Y: -133.3, Z: 62.8})
-	testUR5eForwardKinematics(t, []float64{0, 0, 0, 0, math.Pi, 0}, &commonpb.Pose{X: -817.2, Y: -33.7, Z: 62.8})
-
-	//    Joint 5
-	testUR5eForwardKinematics(t, []float64{0, 0, 0, 0, 0, math.Pi / 2}, &commonpb.Pose{X: -817.2, Y: -232.90, Z: 62.80})
-	testUR5eForwardKinematics(t, []float64{0, 0, 0, 0, 0, math.Pi}, &commonpb.Pose{X: -817.2, Y: -232.90, Z: 62.80})
-
-	// Section 2 - try some consistent angle
-	rad := math.Pi / 4
-	testUR5eForwardKinematics(t, []float64{rad, rad, rad, rad, rad, rad}, &commonpb.Pose{X: 16.62, Y: -271.49, Z: -509.52})
-
-	rad = math.Pi / 2
-	testUR5eForwardKinematics(t, []float64{rad, rad, rad, rad, rad, rad}, &commonpb.Pose{X: 133.3, Y: 292.5, Z: -162.9})
-
-	rad = math.Pi
-	testUR5eForwardKinematics(t, []float64{rad, rad, rad, rad, rad, rad}, &commonpb.Pose{X: -32.8, Y: 33.7, Z: 262.2})
->>>>>>> a81939b6
 
 	// Section 3 - try some random angles
 	testUR5eForwardKinematics(t,
 		[]float64{math.Pi / 4, math.Pi / 2, 0, math.Pi / 4, math.Pi / 2, 0},
-<<<<<<< HEAD
 		r3.Vector{X: 193.91, Y: 5.39, Z: -654.63},
 	)
-=======
-		&commonpb.Pose{X: 193.91, Y: 5.39, Z: -654.63})
->>>>>>> a81939b6
 	testUR5eForwardKinematics(t,
 		[]float64{0, math.Pi / 4, math.Pi / 2, 0, math.Pi / 4, math.Pi / 2},
 		r3.Vector{X: 97.11, Y: -203.73, Z: -394.65},
 	)
 
 	testUR5eInverseKinematics(t,
-<<<<<<< HEAD
 		spatialmath.NewPoseFromProtobuf(&commonpb.Pose{X: -202.31, Y: -577.75, Z: 318.58, Theta: 51.84, OX: 0.47, OY: -.42, OZ: -.78}),
-=======
-		&commonpb.Pose{X: -202.31, Y: -577.75, Z: 318.58, Theta: 51.84, OX: 0.47, OY: -.42, OZ: -.78},
->>>>>>> a81939b6
 	)
 }
 
