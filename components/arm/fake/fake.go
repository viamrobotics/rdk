// Package fake implements a fake arm.
package fake

import (
	"context"
	// for arm model.
	_ "embed"

	"github.com/edaniels/golog"
	"github.com/pkg/errors"
	commonpb "go.viam.com/api/common/v1"
	pb "go.viam.com/api/component/arm/v1"

	"go.viam.com/rdk/components/arm"
	"go.viam.com/rdk/components/arm/eva"
	ur "go.viam.com/rdk/components/arm/universalrobots"
	"go.viam.com/rdk/components/arm/xarm"
	"go.viam.com/rdk/components/arm/yahboom"
	"go.viam.com/rdk/components/generic"
	"go.viam.com/rdk/config"
	"go.viam.com/rdk/motionplan"
	"go.viam.com/rdk/referenceframe"
	"go.viam.com/rdk/registry"
	"go.viam.com/rdk/resource"
)

// ModelName is the string used to refer to the fake arm model.
var ModelName = resource.NewDefaultModel("fake")

//go:embed fake_model.json
var fakeModelJSON []byte

// AttrConfig is used for converting config attributes.
type AttrConfig struct {
	FailNew      bool   `json:"fail_new"`
	FailValidate bool   `json:"fail_validate"`
	ArmModel     string `json:"arm-model"`
}

// Validate ensures all parts of the config are valid.
func (config *AttrConfig) Validate(path string) error {
	if config.FailValidate {
		return errors.New("whoops! failed to validate")
	}
	return nil
}

func init() {
	registry.RegisterComponent(arm.Subtype, ModelName, registry.Component{
		Constructor: func(ctx context.Context, _ registry.Dependencies, config config.Component, logger golog.Logger) (interface{}, error) {
			return NewArm(config, logger)
		},
	})

	config.RegisterComponentAttributeMapConverter(
		arm.Subtype,
		ModelName,
		func(attributes config.AttributeMap) (interface{}, error) {
			var conf AttrConfig
			return config.TransformAttributeMapToStruct(&conf, attributes)
		},
		&AttrConfig{},
	)
}

// NewArm returns a new fake arm.
func NewArm(cfg config.Component, logger golog.Logger) (arm.LocalArm, error) {
	var model referenceframe.Model
	var err error
	if cfg.ConvertedAttributes != nil {
<<<<<<< HEAD
		switch cfg.ConvertedAttributes.(*AttrConfig).ArmModel {
		case xarm.ModelName6DOF.String():
=======
		converted := cfg.ConvertedAttributes.(*AttrConfig)

		if converted.FailNew {
			return nil, errors.New("whoops! failed to start up")
		}

		switch converted.ArmModel {
		case xarm.ModelName6DOF:
>>>>>>> 0fc6d9ec
			model, err = xarm.Model(cfg.Name, 6)
		case xarm.ModelName7DOF.String():
			model, err = xarm.Model(cfg.Name, 7)
		case ur.ModelName.String():
			model, err = ur.Model(cfg.Name)
		case yahboom.ModelName.String():
			model, err = yahboom.Model(cfg.Name)
		case eva.ModelName.String():
			model, err = eva.Model(cfg.Name)
		case ModelName.String(), "":
			model, err = referenceframe.UnmarshalModelJSON(fakeModelJSON, cfg.Name)
		default:
			return nil, errors.Errorf("fake arm cannot be created, unsupported arm_model: %s", cfg.ConvertedAttributes.(*AttrConfig).ArmModel)
		}
	} else {
		model, err = referenceframe.UnmarshalModelJSON(fakeModelJSON, cfg.Name)
	}
	if err != nil {
		return nil, err
	}

	mp, err := motionplan.NewCBiRRTMotionPlanner(model, 4, logger)
	if err != nil {
		return nil, err
	}

	return &Arm{
		Name:     cfg.Name,
		position: &commonpb.Pose{},
		joints:   &pb.JointPositions{Values: make([]float64, len(model.DoF()))},
		mp:       mp,
		model:    model,
	}, nil
}

// Arm is a fake arm that can simply read and set properties.
type Arm struct {
	generic.Echo
	Name       string
	position   *commonpb.Pose
	joints     *pb.JointPositions
	mp         motionplan.MotionPlanner
	CloseCount int
	model      referenceframe.Model
}

// ModelFrame returns the dynamic frame of the model.
func (a *Arm) ModelFrame() referenceframe.Model {
	return a.model
}

// EndPosition returns the set position.
func (a *Arm) EndPosition(ctx context.Context, extra map[string]interface{}) (*commonpb.Pose, error) {
	joints, err := a.JointPositions(ctx, extra)
	if err != nil {
		return nil, err
	}
	return motionplan.ComputePosition(a.mp.Frame(), joints)
}

// MoveToPosition sets the position.
func (a *Arm) MoveToPosition(
	ctx context.Context,
	pos *commonpb.Pose,
	worldState *commonpb.WorldState,
	extra map[string]interface{},
) error {
	joints, err := a.JointPositions(ctx, extra)
	if err != nil {
		return err
	}
	solution, err := a.mp.Plan(ctx, pos, a.model.InputFromProtobuf(joints), nil)
	if err != nil {
		return err
	}
	return arm.GoToWaypoints(ctx, a, solution)
}

// MoveToJointPositions sets the joints.
func (a *Arm) MoveToJointPositions(ctx context.Context, joints *pb.JointPositions, extra map[string]interface{}) error {
	inputs := a.model.InputFromProtobuf(joints)
	pos, err := a.model.Transform(inputs)
	if err != nil {
		return err
	}
	_ = pos
	copy(a.joints.Values, joints.Values)
	return nil
}

// JointPositions returns joints.
func (a *Arm) JointPositions(ctx context.Context, extra map[string]interface{}) (*pb.JointPositions, error) {
	retJoint := &pb.JointPositions{Values: a.joints.Values}
	return retJoint, nil
}

// Stop doesn't do anything for a fake arm.
func (a *Arm) Stop(ctx context.Context, extra map[string]interface{}) error {
	return nil
}

// IsMoving is always false for a fake arm.
func (a *Arm) IsMoving(ctx context.Context) (bool, error) {
	return false, nil
}

// CurrentInputs TODO.
func (a *Arm) CurrentInputs(ctx context.Context) ([]referenceframe.Input, error) {
	res, err := a.JointPositions(ctx, nil)
	if err != nil {
		return nil, err
	}
	return a.model.InputFromProtobuf(res), nil
}

// GoToInputs TODO.
func (a *Arm) GoToInputs(ctx context.Context, goal []referenceframe.Input) error {
	return a.MoveToJointPositions(ctx, a.model.ProtobufFromInput(goal), nil)
}

// Close does nothing.
func (a *Arm) Close() {
	a.CloseCount++
}<|MERGE_RESOLUTION|>--- conflicted
+++ resolved
@@ -68,10 +68,6 @@
 	var model referenceframe.Model
 	var err error
 	if cfg.ConvertedAttributes != nil {
-<<<<<<< HEAD
-		switch cfg.ConvertedAttributes.(*AttrConfig).ArmModel {
-		case xarm.ModelName6DOF.String():
-=======
 		converted := cfg.ConvertedAttributes.(*AttrConfig)
 
 		if converted.FailNew {
@@ -79,8 +75,7 @@
 		}
 
 		switch converted.ArmModel {
-		case xarm.ModelName6DOF:
->>>>>>> 0fc6d9ec
+		case xarm.ModelName6DOF.String():
 			model, err = xarm.Model(cfg.Name, 6)
 		case xarm.ModelName7DOF.String():
 			model, err = xarm.Model(cfg.Name, 7)
