// Package eva implements the Eva robot from Automata.
package eva

import (
	"bytes"
	"context"
	// for embedding model file.
	_ "embed"
	"encoding/json"
	"fmt"
	"io"
	"net/http"
	"strings"
	"sync"
	"time"

	"github.com/edaniels/golog"
	"github.com/pkg/errors"
	"go.uber.org/multierr"
	commonpb "go.viam.com/api/common/v1"
	pb "go.viam.com/api/component/arm/v1"
	"go.viam.com/utils"

	"go.viam.com/rdk/components/arm"
	"go.viam.com/rdk/components/generic"
	"go.viam.com/rdk/config"
	"go.viam.com/rdk/motionplan"
	"go.viam.com/rdk/operation"
	"go.viam.com/rdk/referenceframe"
	"go.viam.com/rdk/registry"
	"go.viam.com/rdk/resource"
	"go.viam.com/rdk/robot"
)

<<<<<<< HEAD
var modelname = resource.NewDefaultModel("eva")
=======
// ModelName is the string used to refer to the eva arm model.
const ModelName = "eva"
>>>>>>> cc7947c1

// AttrConfig is used for converting config attributes.
type AttrConfig struct {
	Token string `json:"token"`
	Host  string `json:"host"`
}

//go:embed eva_kinematics.json
var evamodeljson []byte

func init() {
	registry.RegisterComponent(arm.Subtype, ModelName, registry.Component{
		RobotConstructor: func(ctx context.Context, r robot.Robot, config config.Component, logger golog.Logger) (interface{}, error) {
			return NewEva(ctx, r, config, logger)
		},
	})

<<<<<<< HEAD
	config.RegisterComponentAttributeMapConverter(arm.Subtype, modelname,
=======
	config.RegisterComponentAttributeMapConverter(arm.SubtypeName, ModelName,
>>>>>>> cc7947c1
		func(attributes config.AttributeMap) (interface{}, error) {
			var conf AttrConfig
			return config.TransformAttributeMapToStruct(&conf, attributes)
		},
		&AttrConfig{})
}

type evaData struct {
	// map[estop:false]
	Global map[string]interface{}

	// map[d0:false d1:false d2:false d3:false ee_a0:0.034 ee_a1:0.035 ee_d0:false ee_d1:false]
	GlobalInputs map[string]interface{} `json:"global.inputs"`

	// map[d0:false d1:false d2:false d3:false ee_d0:false ee_d1:false]
	GlobalOutputs map[string]interface{} `json:"global.outputs"`

	// scheduler : map[enabled:false]
	Scheduler map[string]interface{}

	// [0.0008628905634395778 0 0.0002876301878131926 0 -0.00038350690738298 0.0005752603756263852]
	ServosPosition []float64 `json:"servos.telemetry.position"`

	// [53.369998931884766 43.75 43.869998931884766 43.869998931884766 51 48.619998931884766]
	ServosTemperature []float64 `json:"servos.telemetry.temperature"`

	// [0 0 0 0 0 0]
	ServosVelocity []float64 `json:"servos.telemetry.velocity"`

	// map[loop_count:1 loop_target:1 run_mode:not_running state:ready toolpath_hash:4d8 toolpath_name:Uploaded]
	Control map[string]interface{}
}

type eva struct {
	generic.Unimplemented
	host         string
	version      string
	token        string
	sessionToken string

	moveLock *sync.Mutex
	logger   golog.Logger
	model    referenceframe.Model
	robot    robot.Robot

	frameJSON []byte

	opMgr operation.SingleOperationManager
}

func (e *eva) JointPositions(ctx context.Context, extra map[string]interface{}) (*pb.JointPositions, error) {
	data, err := e.DataSnapshot(ctx)
	if err != nil {
		return &pb.JointPositions{}, err
	}
	return referenceframe.JointPositionsFromRadians(data.ServosPosition), nil
}

// EndPosition computes and returns the current cartesian position.
func (e *eva) EndPosition(ctx context.Context, extra map[string]interface{}) (*commonpb.Pose, error) {
	joints, err := e.JointPositions(ctx, extra)
	if err != nil {
		return nil, err
	}
	return motionplan.ComputePosition(e.model, joints)
}

// MoveToPosition moves the arm to the specified cartesian position.
func (e *eva) MoveToPosition(ctx context.Context, pos *commonpb.Pose, worldState *commonpb.WorldState, extra map[string]interface{}) error {
	ctx, done := e.opMgr.New(ctx)
	defer done()
	return arm.Move(ctx, e.robot, e, pos, worldState)
}

func (e *eva) MoveToJointPositions(ctx context.Context, newPositions *pb.JointPositions, extra map[string]interface{}) error {
	ctx, done := e.opMgr.New(ctx)
	defer done()

	radians := referenceframe.JointPositionsToRadians(newPositions)

	err := e.doMoveJoints(ctx, radians)
	if err == nil {
		return nil
	}

	if !strings.Contains(err.Error(), "Reset hard errors first") {
		return err
	}

	if err2 := e.resetErrors(ctx); err2 != nil {
		return errors.Wrapf(multierr.Combine(err, err2), "move failure, and couldn't reset errors")
	}

	return e.doMoveJoints(ctx, radians)
}

func (e *eva) doMoveJoints(ctx context.Context, joints []float64) error {
	if err := e.apiLock(ctx); err != nil {
		return err
	}
	defer e.apiUnlock(ctx)

	return e.apiControlGoTo(ctx, joints)
}

func (e *eva) apiRequest(ctx context.Context, method, path string, payload interface{}, auth bool, out interface{}) error {
	return e.apiRequestRetry(ctx, method, path, payload, auth, out, true)
}

func (e *eva) apiRequestRetry(
	ctx context.Context,
	method string,
	path string,
	payload interface{},
	auth bool,
	out interface{},
	retry bool,
) error {
	fullPath := fmt.Sprintf("http://%s/api/%s/%s", e.host, e.version, path)

	var reqReader io.Reader
	if payload != nil {
		data, err := json.Marshal(payload)
		if err != nil {
			return err
		}
		reqReader = bytes.NewReader(data)
	}

	req, err := http.NewRequest(method, fullPath, reqReader)
	if err != nil {
		return err
	}
	req = req.WithContext(ctx)

	if auth {
		req.Header.Add("Authorization", fmt.Sprintf("Bearer %s", e.sessionToken))
	}

	res, err := http.DefaultClient.Do(req)
	if err != nil {
		return err
	}
	defer func() {
		utils.UncheckedError(res.Body.Close())
	}()

	if res.StatusCode == http.StatusUnauthorized {
		// need to login

		if !retry {
			return errors.New("got 401 from eva after trying to login")
		}

		type Temp struct {
			Token string
		}
		t := Temp{}
		err = e.apiRequestRetry(ctx, "POST", "auth", map[string]string{"token": e.token}, false, &t, false)
		if err != nil {
			return err
		}

		e.sessionToken = t.Token
		return e.apiRequestRetry(ctx, method, path, payload, auth, out, false)
	}

	if res.StatusCode != http.StatusOK {
		more := ""
		if res.Body != nil {
			more2, e2 := io.ReadAll(res.Body)
			if e2 == nil {
				more = string(more2)
			}
		}

		return errors.Errorf("got unexpected response code: %d for %s %s", res.StatusCode, fullPath, more)
	}

	if out == nil {
		return nil
	}

	if !strings.HasPrefix(res.Header["Content-Type"][0], "application/json") {
		return errors.Errorf("expected json response from eva, got: %v", res.Header["Content-Type"])
	}

	decoder := json.NewDecoder(res.Body)

	return decoder.Decode(out)
}

func (e *eva) apiName(ctx context.Context) (string, error) {
	type Temp struct {
		Name string
	}
	t := Temp{}

	err := e.apiRequest(ctx, "GET", "name", nil, false, &t)
	if err != nil {
		return "", err
	}

	return t.Name, nil
}

func (e *eva) resetErrors(ctx context.Context) error {
	e.moveLock.Lock()
	defer e.moveLock.Unlock()

	err := e.apiLock(ctx)
	if err != nil {
		return err
	}
	defer e.apiUnlock(ctx)

	err = e.apiRequest(ctx, "POST", "controls/reset_errors", nil, true, nil)
	if err != nil {
		return err
	}
	utils.SelectContextOrWait(ctx, 100*time.Millisecond)
	return ctx.Err()
}

func (e *eva) Stop(ctx context.Context, extra map[string]interface{}) error {
	// RSDK-374: Implement Stop
	return arm.ErrStopUnimplemented
}

func (e *eva) IsMoving(ctx context.Context) (bool, error) {
	return e.opMgr.OpRunning(), nil
}

func (e *eva) DataSnapshot(ctx context.Context) (evaData, error) {
	type Temp struct {
		Snapshot evaData
	}
	res := Temp{}

	err := e.apiRequest(ctx, "GET", "data/snapshot", nil, true, &res)
	return res.Snapshot, err
}

func (e *eva) apiControlGoTo(ctx context.Context, joints []float64) error {
	body := map[string]interface{}{"joints": joints, "mode": "teach"} // TODO(erh): change to automatic
	err := e.apiRequest(ctx, "POST", "controls/go_to", &body, true, nil)
	if err != nil {
		return err
	}

	// we have to poll till we're done to unlock safely
	return e.loopTillNotRunning(ctx)
}

func (e *eva) loopTillNotRunning(ctx context.Context) error {
	for {
		data, err := e.DataSnapshot(ctx)
		if err != nil {
			return err
		}

		if data.Control["run_mode"] == "not_running" {
			break
		}

		if !utils.SelectContextOrWait(ctx, 10*time.Millisecond) {
			return ctx.Err()
		}
	}

	return nil
}

func (e *eva) apiLock(ctx context.Context) error {
	return e.apiRequest(ctx, "POST", "controls/lock", nil, true, nil)
}

func (e *eva) apiUnlock(ctx context.Context) {
	err := e.apiRequest(ctx, "DELETE", "controls/lock", nil, true, nil)
	if err != nil {
		e.logger.Debugf("eva unlock failed: %s", err)
	}
}

// ModelFrame returns all the information necessary for including the arm in a FrameSystem.
func (e *eva) ModelFrame() referenceframe.Model {
	return e.model
}

func (e *eva) CurrentInputs(ctx context.Context) ([]referenceframe.Input, error) {
	res, err := e.JointPositions(ctx, nil)
	if err != nil {
		return nil, err
	}
	return e.model.InputFromProtobuf(res), nil
}

func (e *eva) GoToInputs(ctx context.Context, goal []referenceframe.Input) error {
	return e.MoveToJointPositions(ctx, e.model.ProtobufFromInput(goal), nil)
}

// Model returns the kinematics model of the eva arm, also has all Frame information.
func Model(name string) (referenceframe.Model, error) {
	return referenceframe.UnmarshalModelJSON(evamodeljson, name)
}

// NewEva TODO.
func NewEva(ctx context.Context, r robot.Robot, cfg config.Component, logger golog.Logger) (arm.LocalArm, error) {
	model, err := Model(cfg.Name)
	if err != nil {
		return nil, err
	}

	e := &eva{
		host:      cfg.ConvertedAttributes.(*AttrConfig).Host,
		version:   "v1",
		token:     cfg.ConvertedAttributes.(*AttrConfig).Token,
		logger:    logger,
		moveLock:  &sync.Mutex{},
		model:     model,
		robot:     r,
		frameJSON: evamodeljson,
	}

	name, err := e.apiName(ctx)
	if err != nil {
		return nil, err
	}

	e.logger.Debugf("connected to eva: %v", name)

	return e, nil
}<|MERGE_RESOLUTION|>--- conflicted
+++ resolved
@@ -32,12 +32,8 @@
 	"go.viam.com/rdk/robot"
 )
 
-<<<<<<< HEAD
-var modelname = resource.NewDefaultModel("eva")
-=======
-// ModelName is the string used to refer to the eva arm model.
-const ModelName = "eva"
->>>>>>> cc7947c1
+// ModelName is the resource model.
+var ModelName = resource.NewDefaultModel("eva")
 
 // AttrConfig is used for converting config attributes.
 type AttrConfig struct {
@@ -55,11 +51,7 @@
 		},
 	})
 
-<<<<<<< HEAD
-	config.RegisterComponentAttributeMapConverter(arm.Subtype, modelname,
-=======
-	config.RegisterComponentAttributeMapConverter(arm.SubtypeName, ModelName,
->>>>>>> cc7947c1
+	config.RegisterComponentAttributeMapConverter(arm.Subtype, ModelName,
 		func(attributes config.AttributeMap) (interface{}, error) {
 			var conf AttrConfig
 			return config.TransformAttributeMapToStruct(&conf, attributes)
