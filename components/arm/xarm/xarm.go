// Package xarm implements some xArms.
package xarm

import (
	"context"
	// for embedding model file.
	_ "embed"
	"errors"
	"fmt"
	"math"
	"net"
	"sync"

	"github.com/edaniels/golog"

	"go.viam.com/rdk/components/arm"
	"go.viam.com/rdk/components/generic"
	"go.viam.com/rdk/config"
	"go.viam.com/rdk/operation"
	"go.viam.com/rdk/referenceframe"
	"go.viam.com/rdk/registry"
	"go.viam.com/rdk/resource"
	"go.viam.com/rdk/utils"
)

// AttrConfig is used for converting config attributes.
type AttrConfig struct {
	Host         string  `json:"host"`
	Speed        float32 `json:"speed_degs_per_sec"`
	Acceleration float32 `json:"acceleration_degs_per_sec_per_sec"`
}

const (
	defaultSpeed        = 20
	defaultAcceleration = 50
	defaultPort         = ":502"
)

type xArm struct {
	generic.Unimplemented
	dof      int
	tid      uint16
	conn     net.Conn
	speed    float32 // speed=max joint radians per second
	accel    float32 // acceleration=rad/s^2
	moveHZ   float64 // Number of joint positions to send per second
	moveLock sync.Mutex
	model    referenceframe.Model
	started  bool
	opMgr    operation.SingleOperationManager
	logger   golog.Logger
}

//go:embed xarm6_kinematics.json
var xArm6modeljson []byte

//go:embed xarm7_kinematics.json
var xArm7modeljson []byte

<<<<<<< HEAD
// ModelName6DOF is the name that refers to the xarm model of 6 dof.
var ModelName6DOF = resource.NewDefaultModel("xArm6")

// ModelName7DOF is the name that refers to the xarm model of 7 dof.
var ModelName7DOF = resource.NewDefaultModel("xArm7")
=======
//go:embed xarmlite_kinematics.json
var xArmLitemodeljson []byte

const (
	ModelName6DOF = "xArm6"    // ModelName6DOF is the name of an xArm6
	ModelName7DOF = "xArm7"    // ModelName7DOF is the name of an xArm7
	ModelNameLite = "xArmLite" // ModelNameLite is the name of an xArmLite
)
>>>>>>> 2308ff4c

// Model returns the kinematics model of the xarm arm, also has all Frame information.
func Model(name, modelName string) (referenceframe.Model, error) {
	switch modelName {
	case ModelName6DOF:
		return referenceframe.UnmarshalModelJSON(xArm6modeljson, name)
	case ModelNameLite:
		return referenceframe.UnmarshalModelJSON(xArmLitemodeljson, name)
	case ModelName7DOF:
		return referenceframe.UnmarshalModelJSON(xArm7modeljson, name)
	default:
		return nil, fmt.Errorf("no kinematics information for xarm of model %s", modelName)
	}
}

func init() {
	for _, armModelName := range []string{ModelName6DOF, ModelName7DOF, ModelNameLite} {
		armModel := resource.NewDefaultModel(resource.ModelName(armModelName))
		registry.RegisterComponent(arm.Subtype, armModel, registry.Component{
			Constructor: func(ctx context.Context, _ registry.Dependencies, config config.Component, logger golog.Logger) (interface{}, error) {
				return NewxArm(ctx, config, logger, armModelName)
			},
		})

		config.RegisterComponentAttributeMapConverter(arm.Subtype, armModel,
			func(attributes config.AttributeMap) (interface{}, error) {
				var conf AttrConfig
				return config.TransformAttributeMapToStruct(&conf, attributes)
			},
			&AttrConfig{},
		)
	}
}

// NewxArm returns a new xArm of the specified modelName.
func NewxArm(ctx context.Context, cfg config.Component, logger golog.Logger, modelName string) (arm.LocalArm, error) {
	armCfg := cfg.ConvertedAttributes.(*AttrConfig)

	if armCfg.Host == "" {
		return nil, errors.New("xArm host not set")
	}

	speed := armCfg.Speed
	if speed == 0 {
		speed = defaultSpeed
	}

	acceleration := armCfg.Acceleration
	if acceleration == 0 {
		acceleration = defaultAcceleration
	}

	conn, err := net.Dial("tcp", armCfg.Host+defaultPort)
	if err != nil {
		return nil, err
	}

	model, err := Model(cfg.Name, modelName)
	if err != nil {
		return nil, err
	}

	xA := xArm{
		dof:     len(model.DoF()),
		tid:     0,
		conn:    conn,
		speed:   speed * math.Pi / 180,
		accel:   acceleration * math.Pi / 180,
		moveHZ:  100.,
		model:   model,
		started: false,
		logger:  logger,
	}

	err = xA.start(ctx)
	if err != nil {
		return nil, err
	}

	return &xA, nil
}

// UpdateAction helps hinting the reconfiguration process on what strategy to use given a modified config.
// See config.UpdateActionType for more information.
func (x *xArm) UpdateAction(c *config.Component) config.UpdateActionType {
	remoteAddr := x.conn.RemoteAddr().String()

	// here we remove the port from the remote address
	// we do so because the remote address' port is not the same as defaultPort
	currentHost := string([]rune(remoteAddr)[:len(remoteAddr)-len(defaultPort)])
	if newCfg, ok := c.ConvertedAttributes.(*AttrConfig); ok {
		if currentHost != newCfg.Host {
			return config.Reconfigure
		}
		if newCfg.Speed > 0 {
			x.speed = float32(utils.DegToRad(float64(newCfg.Speed)))
		}
		if newCfg.Acceleration > 0 {
			x.accel = float32(utils.DegToRad(float64(newCfg.Acceleration)))
		}
		return config.None
	}
	return config.Reconfigure
}

func (x *xArm) CurrentInputs(ctx context.Context) ([]referenceframe.Input, error) {
	res, err := x.JointPositions(ctx, nil)
	if err != nil {
		return nil, err
	}
	return x.model.InputFromProtobuf(res), nil
}

func (x *xArm) GoToInputs(ctx context.Context, goal []referenceframe.Input) error {
	// check that joint positions are not out of bounds
	positionDegs := x.model.ProtobufFromInput(goal)
	if err := arm.CheckDesiredJointPositions(ctx, x, positionDegs.Values); err != nil {
		return err
	}
	return x.MoveToJointPositions(ctx, positionDegs, nil)
}

// ModelFrame returns the dynamic frame of the model.
func (x *xArm) ModelFrame() referenceframe.Model {
	return x.model
}<|MERGE_RESOLUTION|>--- conflicted
+++ resolved
@@ -57,13 +57,6 @@
 //go:embed xarm7_kinematics.json
 var xArm7modeljson []byte
 
-<<<<<<< HEAD
-// ModelName6DOF is the name that refers to the xarm model of 6 dof.
-var ModelName6DOF = resource.NewDefaultModel("xArm6")
-
-// ModelName7DOF is the name that refers to the xarm model of 7 dof.
-var ModelName7DOF = resource.NewDefaultModel("xArm7")
-=======
 //go:embed xarmlite_kinematics.json
 var xArmLitemodeljson []byte
 
@@ -72,7 +65,6 @@
 	ModelName7DOF = "xArm7"    // ModelName7DOF is the name of an xArm7
 	ModelNameLite = "xArmLite" // ModelNameLite is the name of an xArmLite
 )
->>>>>>> 2308ff4c
 
 // Model returns the kinematics model of the xarm arm, also has all Frame information.
 func Model(name, modelName string) (referenceframe.Model, error) {
