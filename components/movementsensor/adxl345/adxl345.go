// Package adxl345 implements the MovementSensor interface for the ADXL345 accelerometer attached
// to an I2C bus on the robot (the chip supports communicating over SPI as well, but this package
// does not support that interface). The datasheet for this chip is available at:
// https://www.analog.com/media/en/technical-documentation/data-sheets/adxl345.pdf
//
// We support reading the accelerometer data off of the chip. We do not yet support using the
// digital interrupt pins to notify on events (freefall, collision, etc.).
//
// Because we only support I2C interaction, the CS pin must be wired to hot (which tells the chip
// which communication interface to use). The chip has two possible I2C addresses, which can be
// selected by wiring the SDO pin to either hot or ground:
//   - if SDO is wired to ground, it uses the default I2C address of 0x53
//   - if SDO is wired to hot, it uses the alternate I2C address of 0x1D
//
// If you use the alternate address, your config file for this component must set its
// "use_alternate_i2c_address" boolean to true.
package adxl345

import (
	"context"
	"sync"
	"time"

	"github.com/edaniels/golog"
	"github.com/golang/geo/r3"
	geo "github.com/kellydunn/golang-geo"
	"github.com/pkg/errors"
	"go.viam.com/utils"

	"go.viam.com/rdk/components/board"
	"go.viam.com/rdk/components/generic"
	"go.viam.com/rdk/components/movementsensor"
	"go.viam.com/rdk/config"
	"go.viam.com/rdk/registry"
	"go.viam.com/rdk/resource"
	"go.viam.com/rdk/spatialmath"
	rutils "go.viam.com/rdk/utils"
)

var modelName = resource.NewDefaultModel("accel-adxl345")

// AttrConfig is a description of how to find an ADXL345 accelerometer on the robot.
type AttrConfig struct {
	BoardName              string              `json:"board"`
	I2cBus                 string              `json:"i2c_bus"`
	UseAlternateI2CAddress bool                `json:"use_alternate_i2c_address,omitempty"`
	SingleTap              *TapAttrConfig      `json:"tap,omitempty"`
	FreeFall               *FreeFallAttrConfig `json:"free_fall,omitempty"`
}

// TapAttrConfig is a description of the configs for tap registers.
type TapAttrConfig struct {
	AccelerometerPin int     `json:"accelerometer_pin"`
	InterruptPin     string  `json:"interrupt_pin"`
	ExcludeX         bool    `json:"exclude_x,omitempty"`
	ExcludeY         bool    `json:"exclude_y,omitempty"`
	ExcludeZ         bool    `json:"exclude_z,omitempty"`
	Threshold        float32 `json:"threshold,omitempty"`
	Dur              float32 `json:"dur_us,omitempty"`
}

// FreeFallAttrConfig is a description of the configs for free fall registers.
type FreeFallAttrConfig struct {
	AccelerometerPin int     `json:"accelerometer_pin"`
	InterruptPin     string  `json:"interrupt_pin"`
	Threshold        float32 `json:"threshold,omitempty"`
	Time             float32 `json:"time_ms,omitempty"`
}

// ValidateTapConfigs validates the tap piece of the configs.
func (tapCfg *TapAttrConfig) ValidateTapConfigs(path string) error {
	if tapCfg.AccelerometerPin != 1 && tapCfg.AccelerometerPin != 2 {
		return errors.New("Accelerometer pin on the ADXL345 must be 1 or 2")
	}
	if tapCfg.Threshold != 0 {
		if tapCfg.Threshold < 0 || tapCfg.Threshold > (255*ThreshTapScaleFactor) {
			return errors.New("Tap threshold on the ADXL345 must be 0 between and 15,937mg")
		}
	}
	if tapCfg.Dur != 0 {
		if tapCfg.Dur < 0 || tapCfg.Dur > (255*DurScaleFactor) {
			return errors.New("Tap dur on the ADXL345 must be between 0 and 160,000µs")
		}
	}
	return nil
}

// ValidateFreeFallConfigs validates the freefall piece of the configs.
func (freefallCfg *FreeFallAttrConfig) ValidateFreeFallConfigs(path string) error {
	if freefallCfg.AccelerometerPin != 1 && freefallCfg.AccelerometerPin != 2 {
		return errors.New("Accelerometer pin on the ADXL345 must be 1 or 2")
	}
	if freefallCfg.Threshold != 0 {
		if freefallCfg.Threshold < 0 || freefallCfg.Threshold > (255*ThreshFfScaleFactor) {
			return errors.New("Accelerometer tap threshold on the ADXL345 must be 0 between and 15,937mg")
		}
	}
	if freefallCfg.Time != 0 {
		if freefallCfg.Time < 0 || freefallCfg.Time > (255*TimeFfScaleFactor) {
			return errors.New("Accelerometer tap time on the ADXL345 must be between 0 and 1,275ms")
		}
	}
	return nil
}

// Validate ensures all parts of the config are valid, and then returns the list of things we
// depend on.
func (cfg *AttrConfig) Validate(path string) ([]string, error) {
	if cfg.BoardName == "" {
		return nil, utils.NewConfigValidationFieldRequiredError(path, "board")
	}
	if cfg.I2cBus == "" {
		return nil, utils.NewConfigValidationFieldRequiredError(path, "i2c_bus")
	}
	if cfg.SingleTap != nil {
		if err := cfg.SingleTap.ValidateTapConfigs(path); err != nil {
			return nil, err
		}
	}
	if cfg.FreeFall != nil {
		if err := cfg.FreeFall.ValidateFreeFallConfigs(path); err != nil {
			return nil, err
		}
	}
	var deps []string
	deps = append(deps, cfg.BoardName)
	return deps, nil
}

func init() {
	registry.RegisterComponent(movementsensor.Subtype, modelName, registry.Component{
		Constructor: func(
			ctx context.Context,
			deps registry.Dependencies,
			cfg config.Component,
			logger golog.Logger,
		) (interface{}, error) {
			return NewAdxl345(ctx, deps, cfg, logger)
		},
	})

	config.RegisterComponentAttributeMapConverter(movementsensor.Subtype, modelName,
		func(attributes config.AttributeMap) (interface{}, error) {
			var attr AttrConfig
			return config.TransformAttributeMapToStruct(&attr, attributes)
		},
		&AttrConfig{})
}

type adxl345 struct {
	bus                      board.I2C
	i2cAddress               byte
	logger                   golog.Logger
	interruptsEnabled        byte
	interruptsFound          map[InterruptID]int
	configuredRegisterValues map[byte]byte
	ticksChanMap             map[board.DigitalInterrupt]chan board.Tick

	// Lock the mutex when you want to read or write either the acceleration or the last error.
	mu                 sync.Mutex
	linearAcceleration r3.Vector
	err                movementsensor.LastError

	// Used to shut down the background goroutine which polls the sensor.
	cancelContext           context.Context
	cancelFunc              func()
	activeBackgroundWorkers sync.WaitGroup

	generic.Unimplemented // Implements DoCommand with an ErrUnimplemented response
}

// NewAdxl345 is a constructor to create a new object representing an ADXL345 accelerometer.
func NewAdxl345(
	ctx context.Context,
	deps registry.Dependencies,
	rawConfig config.Component,
	logger golog.Logger,
) (movementsensor.MovementSensor, error) {
	cfg, ok := rawConfig.ConvertedAttributes.(*AttrConfig)
	if !ok {
		return nil, errors.New("Cannot convert attributes to correct config type")
	}
	b, err := board.FromDependencies(deps, cfg.BoardName)
	if err != nil {
		return nil, err
	}
	localB, ok := b.(board.LocalBoard)
	if !ok {
		return nil, errors.Errorf("board %q is not local", cfg.BoardName)
	}
	bus, ok := localB.I2CByName(cfg.I2cBus)
	if !ok {
		return nil, errors.Errorf("can't find I2C bus '%q' for ADXL345 sensor", cfg.I2cBus)
	}

	var address byte
	if cfg.UseAlternateI2CAddress {
		address = 0x1D
	} else {
		address = 0x53
	}

	interruptConfigurations := getInterruptConfigurations(cfg)
	configuredRegisterValues := getFreeFallRegisterValues(cfg.FreeFall)
	for k, v := range getSingleTapRegisterValues(cfg.SingleTap) {
		configuredRegisterValues[k] = v
	}
	cancelContext, cancelFunc := context.WithCancel(ctx)

	sensor := &adxl345{
		bus:                      bus,
		i2cAddress:               address,
		interruptsEnabled:        interruptConfigurations[IntEnableAddr],
		logger:                   logger,
		cancelContext:            cancelContext,
		cancelFunc:               cancelFunc,
		configuredRegisterValues: configuredRegisterValues,
<<<<<<< HEAD
		interruptsFound:          make(map[InterruptID]int),
		ticksChanMap:             make(map[board.DigitalInterrupt]chan board.Tick),
=======
		// On overloaded boards, sometimes the I2C bus can be flaky. Only report errors if at least
		// 5 of the last 10 times we've tried interacting with the device have had problems.
		err: movementsensor.NewLastError(10, 5),
>>>>>>> 78315e78
	}

	// To check that we're able to talk to the chip, we should be able to read register 0 and get
	// back the device ID (0xE5).
	deviceID, err := sensor.readByte(ctx, 0)
	if err != nil {
		return nil, errors.Wrapf(err, "can't read from I2C address %d on bus %q of board %q",
			address, cfg.I2cBus, cfg.BoardName)
	}
	if deviceID != 0xE5 {
		return nil, errors.Errorf("unexpected I2C device instead of ADXL345 at address %d: deviceID '%d'",
			address, deviceID)
	}

	// The chip starts out in standby mode. Set it to measurement mode so we can get data from it.
	// To do this, we set the Power Control register (0x2D) to turn on the 8's bit.
	if err = sensor.writeByte(ctx, 0x2D, 0x08); err != nil {
		return nil, errors.Wrap(err, "unable to put ADXL345 into measurement mode")
	}

	// Now, turn on the background goroutine that constantly reads from the chip and stores data in
	// the object we created.
	sensor.activeBackgroundWorkers.Add(1)
	utils.PanicCapturingGo(func() {
		defer sensor.activeBackgroundWorkers.Done()
		// Reading data a thousand times per second is probably fast enough.
		timer := time.NewTicker(time.Millisecond)
		defer timer.Stop()

		for {
			select {
			case <-timer.C:
				// The registers with data are 0x32 through 0x37: two bytes each for X, Y, and Z.
				rawData, err := sensor.readBlock(sensor.cancelContext, 0x32, 6)
				// Record the errors no matter what: if the error is nil, that's useful information
				// that will prevent errors from being returned later.
				sensor.err.Set(err)
				if err != nil {
					continue
				}

				linearAcceleration := toLinearAcceleration(rawData)
				// Only lock the mutex to write to the shared data, so other threads can read the
				// data as often as they want.
				sensor.mu.Lock()
				sensor.linearAcceleration = linearAcceleration
				sensor.mu.Unlock()
			case <-sensor.cancelContext.Done():
				return
			}
		}
	})

	if _, err := sensor.readByte(ctx, IntSourceAddr); err != nil {
		// shut down goroutine reading sensor in the background
		sensor.cancelFunc()
		return nil, err
	}

	if err := sensor.configureInterruptRegisters(ctx, interruptConfigurations[IntMapAddr]); err != nil {
		// shut down goroutine reading sensor in the background
		sensor.cancelFunc()
		return nil, err
	}

	interruptMap := map[string]board.DigitalInterrupt{}
	if (cfg.SingleTap != nil) && (cfg.SingleTap.InterruptPin != "") {
		interruptMap, err = addInterruptPin(b, cfg.SingleTap.InterruptPin, interruptMap)
		if err != nil {
			// shut down goroutine reading sensor in the background
			sensor.cancelFunc()
			return nil, err
		}
	}

	if (cfg.FreeFall != nil) && (cfg.FreeFall.InterruptPin != "") {
		interruptMap, err = addInterruptPin(b, cfg.FreeFall.InterruptPin, interruptMap)
		if err != nil {
			// shut down goroutine reading sensor in the background
			sensor.cancelFunc()
			return nil, err
		}
	}

	for _, interrupt := range interruptMap {
		ticksChan := make(chan board.Tick)
		interrupt.AddCallback(ticksChan)
		sensor.ticksChanMap[interrupt] = ticksChan
		sensor.startInterruptMonitoring(interrupt, ticksChan)
	}

	return sensor, nil
}

func (adxl *adxl345) startInterruptMonitoring(interrupt board.DigitalInterrupt, ticksChan chan board.Tick) {
	utils.PanicCapturingGo(func() {
		for {
			select {
			case <-adxl.cancelContext.Done():
				return
			case tick := <-ticksChan:
				if tick.High {
					utils.UncheckedError(adxl.readInterrupts(adxl.cancelContext))
				}
			}
		}
	})
}

func addInterruptPin(b board.Board, name string, interrupts map[string]board.DigitalInterrupt) (map[string]board.DigitalInterrupt, error) {
	_, ok := interrupts[name]
	if !ok {
		interrupt, ok := b.DigitalInterruptByName(name)
		if !ok {
			return nil, errors.Errorf("cannot grab digital interrupt: %s", name)
		}
		interrupts[name] = interrupt
	}
	return interrupts, nil
}

// This returns a map from register addresses to data which should be written to that register to configure the interrupt pin.
func getInterruptConfigurations(cfg *AttrConfig) map[byte]byte {
	var intEnabled byte
	var intMap byte

	if cfg.FreeFall != nil {
		intEnabled += interruptBitPosition[FreeFall]
		if cfg.FreeFall.AccelerometerPin == 2 {
			intMap |= interruptBitPosition[FreeFall]
		} else {
			// Clear the freefall bit in the map to send the signal to pin INT1.
			intMap &^= interruptBitPosition[FreeFall]
		}
	}
	if cfg.SingleTap != nil {
		intEnabled += interruptBitPosition[SingleTap]
		if cfg.SingleTap.AccelerometerPin == 2 {
			intMap |= interruptBitPosition[SingleTap]
		} else {
			// Clear the single tap bit in the map to send the signal to pin INT1.
			intMap &^= interruptBitPosition[SingleTap]
		}
	}

	return map[byte]byte{IntEnableAddr: intEnabled, IntMapAddr: intMap}
}

// This returns a map from register addresses to data which should be written to that register to configure single tap.
func getSingleTapRegisterValues(singleTapConfigs *TapAttrConfig) map[byte]byte {
	registerValues := map[byte]byte{}
	if singleTapConfigs == nil {
		return registerValues
	}

	registerValues[TapAxesAddr] = getAxes(singleTapConfigs.ExcludeX, singleTapConfigs.ExcludeY, singleTapConfigs.ExcludeZ)

	if singleTapConfigs.Threshold != 0 {
		registerValues[ThreshTapAddr] = byte((singleTapConfigs.Threshold / ThreshTapScaleFactor))
	}
	if singleTapConfigs.Dur != 0 {
		registerValues[DurAddr] = byte((singleTapConfigs.Dur / DurScaleFactor))
	}
	return registerValues
}

// This returns a map from register addresses to data which should be written to that register to configure freefall.
func getFreeFallRegisterValues(freeFallConfigs *FreeFallAttrConfig) map[byte]byte {
	registerValues := map[byte]byte{}
	if freeFallConfigs == nil {
		return registerValues
	}
	if freeFallConfigs.Threshold != 0 {
		registerValues[ThreshFfAddr] = byte((freeFallConfigs.Threshold / ThreshFfScaleFactor))
	}
	if freeFallConfigs.Time != 0 {
		registerValues[TimeFfAddr] = byte((freeFallConfigs.Time / TimeFfScaleFactor))
	}
	return registerValues
}

func (adxl *adxl345) readByte(ctx context.Context, register byte) (byte, error) {
	result, err := adxl.readBlock(ctx, register, 1)
	if err != nil {
		return 0, err
	}
	return result[0], err
}

func (adxl *adxl345) readBlock(ctx context.Context, register byte, length uint8) ([]byte, error) {
	handle, err := adxl.bus.OpenHandle(adxl.i2cAddress)
	if err != nil {
		return nil, err
	}
	defer func() {
		err := handle.Close()
		if err != nil {
			adxl.logger.Error(err)
		}
	}()

	results, err := handle.ReadBlockData(ctx, register, length)
	return results, err
}

func (adxl *adxl345) writeByte(ctx context.Context, register, value byte) error {
	handle, err := adxl.bus.OpenHandle(adxl.i2cAddress)
	if err != nil {
		return err
	}
	defer func() {
		err := handle.Close()
		if err != nil {
			adxl.logger.Error(err)
		}
	}()

	return handle.WriteByteData(ctx, register, value)
}

func (adxl *adxl345) configureInterruptRegisters(ctx context.Context, interruptBitMap byte) error {
	if adxl.interruptsEnabled == 0 {
		return nil
	}
	adxl.configuredRegisterValues[IntEnableAddr] = adxl.interruptsEnabled
	adxl.configuredRegisterValues[IntMapAddr] = interruptBitMap
	for key, value := range defaultRegisterValues {
		if configuredVal, ok := adxl.configuredRegisterValues[key]; ok {
			value = configuredVal
		}
		if err := adxl.writeByte(ctx, key, value); err != nil {
			return err
		}
	}
	return nil
}

func (adxl *adxl345) readInterrupts(ctx context.Context) error {
	adxl.mu.Lock()
	defer adxl.mu.Unlock()
	intSourceRegister, err := adxl.readByte(ctx, IntSourceAddr)
	if err != nil {
		return err
	}

	for key, val := range interruptBitPosition {
		if intSourceRegister&val&adxl.interruptsEnabled != 0 {
			adxl.interruptsFound[key]++
		}
	}
	return nil
}

// Given a value, scales it so that the range of values read in becomes the range of +/- maxValue.
// The trick here is that although the values are stored in 16 bits, the sensor only has 10 bits of
// resolution. So, there are only (1 << 9) possible positive values, and a similar number of
// negative ones.
func setScale(value int, maxValue float64) float64 {
	return float64(value) * maxValue / (1 << 9)
}

func toLinearAcceleration(data []byte) r3.Vector {
	// Vectors take ints, but we've got int16's, so we need to convert.
	x := int(rutils.Int16FromBytesLE(data[0:2]))
	y := int(rutils.Int16FromBytesLE(data[2:4]))
	z := int(rutils.Int16FromBytesLE(data[4:6]))

	// The default scale is +/- 2G's, but our units should be mm/sec/sec.
	maxAcceleration := 2.0 * 9.81 /* m/sec/sec */ * 1000.0 /* mm/m */
	return r3.Vector{
		X: setScale(x, maxAcceleration),
		Y: setScale(y, maxAcceleration),
		Z: setScale(z, maxAcceleration),
	}
}

func (adxl *adxl345) AngularVelocity(ctx context.Context, extra map[string]interface{}) (spatialmath.AngularVelocity, error) {
	return spatialmath.AngularVelocity{}, movementsensor.ErrMethodUnimplementedAngularVelocity
}

func (adxl *adxl345) LinearVelocity(ctx context.Context, extra map[string]interface{}) (r3.Vector, error) {
	return r3.Vector{}, movementsensor.ErrMethodUnimplementedLinearVelocity
}

func (adxl *adxl345) LinearAcceleration(ctx context.Context, extra map[string]interface{}) (r3.Vector, error) {
	adxl.mu.Lock()
	defer adxl.mu.Unlock()
	lastError := adxl.err.Get()

	if lastError != nil {
		return r3.Vector{}, lastError
	}

	return adxl.linearAcceleration, nil
}

func (adxl *adxl345) Orientation(ctx context.Context, extra map[string]interface{}) (spatialmath.Orientation, error) {
	return spatialmath.NewOrientationVector(), movementsensor.ErrMethodUnimplementedOrientation
}

func (adxl *adxl345) CompassHeading(ctx context.Context, extra map[string]interface{}) (float64, error) {
	return 0, movementsensor.ErrMethodUnimplementedCompassHeading
}

func (adxl *adxl345) Position(ctx context.Context, extra map[string]interface{}) (*geo.Point, float64, error) {
	return geo.NewPoint(0, 0), 0, movementsensor.ErrMethodUnimplementedPosition
}

func (adxl *adxl345) Accuracy(ctx context.Context, extra map[string]interface{}) (map[string]float32, error) {
	return map[string]float32{}, movementsensor.ErrMethodUnimplementedAccuracy
}

func (adxl *adxl345) Readings(ctx context.Context, extra map[string]interface{}) (map[string]interface{}, error) {
	readings, err := movementsensor.Readings(ctx, adxl, extra)
	if err != nil {
		return nil, err
	}

	adxl.mu.Lock()
	defer adxl.mu.Unlock()

	readings["single_tap_count"] = adxl.interruptsFound[SingleTap]
	readings["freefall_count"] = adxl.interruptsFound[FreeFall]

	return readings, adxl.err.Get()
}

func (adxl *adxl345) Properties(ctx context.Context, extra map[string]interface{}) (*movementsensor.Properties, error) {
	// We don't implement any of the MovementSensor interface yet, though hopefully
	// LinearAcceleration will be added to the interface soon.
	return &movementsensor.Properties{
		LinearAccelerationSupported: true,
	}, nil
}

// Puts the chip into standby mode.
func (adxl *adxl345) Close(ctx context.Context) {
	adxl.mu.Lock()
	defer adxl.mu.Unlock()

	for interrupt, channel := range adxl.ticksChanMap {
		interrupt.RemoveCallback(channel)
	}

	// Put the chip into standby mode by setting the Power Control register (0x2D) to 0.
	err := adxl.writeByte(ctx, 0x2D, 0x00)
	if err != nil {
		adxl.logger.Errorf("Unable to turn off ADXL345 accelerometer: '%s'", err)
	}
}<|MERGE_RESOLUTION|>--- conflicted
+++ resolved
@@ -215,14 +215,12 @@
 		cancelContext:            cancelContext,
 		cancelFunc:               cancelFunc,
 		configuredRegisterValues: configuredRegisterValues,
-<<<<<<< HEAD
 		interruptsFound:          make(map[InterruptID]int),
 		ticksChanMap:             make(map[board.DigitalInterrupt]chan board.Tick),
-=======
+    
 		// On overloaded boards, sometimes the I2C bus can be flaky. Only report errors if at least
 		// 5 of the last 10 times we've tried interacting with the device have had problems.
 		err: movementsensor.NewLastError(10, 5),
->>>>>>> 78315e78
 	}
 
 	// To check that we're able to talk to the chip, we should be able to read register 0 and get
