//go:build linux

package adxl345

import (
	"context"
	"testing"
	"time"

	"github.com/pkg/errors"
	"go.viam.com/test"
	"go.viam.com/utils/testutils"

	"go.viam.com/rdk/components/board"
	"go.viam.com/rdk/components/board/genericlinux/buses"
	"go.viam.com/rdk/components/movementsensor"
	"go.viam.com/rdk/logging"
	"go.viam.com/rdk/resource"
	"go.viam.com/rdk/testutils/inject"
)

func nowNanosTest() uint64 {
	return uint64(time.Now().UnixNano())
}

func setupDependencies(mockData []byte) (resource.Config, resource.Dependencies, buses.I2C) {
	cfg := resource.Config{
		Name:  "movementsensor",
		Model: model,
		API:   movementsensor.API,
		ConvertedAttributes: &Config{
			I2cBus:                 "2",
			UseAlternateI2CAddress: true,
		},
	}

	i2cHandle := &inject.I2CHandle{}
	i2cHandle.ReadBlockDataFunc = func(ctx context.Context, register byte, numBytes uint8) ([]byte, error) {
		if register == 0 {
			return []byte{0xE5}, nil
		}
		return mockData, nil
	}
	i2cHandle.WriteByteDataFunc = func(ctx context.Context, b1, b2 byte) error {
		return nil
	}
	i2cHandle.CloseFunc = func() error { return nil }

	i2c := &inject.I2C{}
	i2c.OpenHandleFunc = func(addr byte) (buses.I2CHandle, error) {
		return i2cHandle, nil
	}

	return cfg, resource.Dependencies{}, i2c
}

func sendInterrupt(ctx context.Context, adxl movementsensor.MovementSensor, t *testing.T, interrupt board.DigitalInterrupt, key string) {
	interrupt.Tick(ctx, true, nowNanosTest())
	testutils.WaitForAssertion(t, func(tb testing.TB) {
		readings, err := adxl.Readings(ctx, map[string]interface{}{})
		test.That(tb, err, test.ShouldBeNil)
		test.That(tb, readings[key], test.ShouldNotBeZeroValue)
	})
}

func TestValidateConfig(t *testing.T) {
	boardName := "local"
	t.Run("fails when interrupts are used without a supplied board", func(t *testing.T) {
		tapCfg := TapConfig{
			AccelerometerPin: 1,
			InterruptPin:     "on_missing_board",
		}
		cfg := Config{
			I2cBus:    "3",
			SingleTap: &tapCfg,
		}
		deps, err := cfg.Validate("path")
		expectedErr := resource.NewConfigValidationFieldRequiredError("path", "board")
		test.That(t, err, test.ShouldBeError, expectedErr)
		test.That(t, deps, test.ShouldBeEmpty)
	})

	t.Run("fails with no I2C bus", func(t *testing.T) {
		cfg := Config{}
		deps, err := cfg.Validate("path")
		expectedErr := resource.NewConfigValidationFieldRequiredError("path", "i2c_bus")
		test.That(t, err, test.ShouldBeError, expectedErr)
		test.That(t, deps, test.ShouldBeEmpty)
	})

	t.Run("passes with no board supplied, no dependencies", func(t *testing.T) {
		cfg := Config{
			I2cBus: "3",
		}
		deps, err := cfg.Validate("path")
		test.That(t, err, test.ShouldBeNil)
		test.That(t, len(deps), test.ShouldEqual, 0)
	})

	t.Run("adds board name to dependencies on success with interrupts", func(t *testing.T) {
		tapCfg := TapConfig{
			AccelerometerPin: 1,
			InterruptPin:     "on_present_board",
		}
		cfg := Config{
			BoardName: boardName,
			I2cBus:    "2",
			SingleTap: &tapCfg,
		}
		deps, err := cfg.Validate("path")

		test.That(t, err, test.ShouldBeNil)
		test.That(t, len(deps), test.ShouldEqual, 1)
		test.That(t, deps[0], test.ShouldResemble, boardName)
	})
}

func TestInitializationFailureOnChipCommunication(t *testing.T) {
	logger := logging.NewTestLogger(t)

	t.Run("fails on read error", func(t *testing.T) {
		cfg := resource.Config{
			Name:  "movementsensor",
			Model: model,
			API:   movementsensor.API,
			ConvertedAttributes: &Config{
				I2cBus: "2",
			},
		}

		i2cHandle := &inject.I2CHandle{}
		readErr := errors.New("read error")
		i2cHandle.ReadBlockDataFunc = func(ctx context.Context, register byte, numBytes uint8) ([]byte, error) {
			if register == deviceIDRegister {
				return nil, readErr
			}
			return []byte{}, nil
		}
		i2cHandle.CloseFunc = func() error { return nil }

		i2c := &inject.I2C{}
		i2c.OpenHandleFunc = func(addr byte) (buses.I2CHandle, error) {
			return i2cHandle, nil
		}

		sensor, err := makeAdxl345(context.Background(), resource.Dependencies{}, cfg, logger, i2c)
		test.That(t, err, test.ShouldNotBeNil)
		test.That(t, sensor, test.ShouldBeNil)
	})
}

func TestInterrupts(t *testing.T) {
	ctx := context.Background()
	callbacks := []chan board.Tick{}

	interrupt := &inject.DigitalInterrupt{}

	interrupt.TickFunc = func(ctx context.Context, high bool, nanoseconds uint64) error {
		tick := board.Tick{High: high, TimestampNanosec: nanoseconds}
		for _, cb := range callbacks {
			cb <- tick
		}
		return nil
	}

	interrupt.RemoveCallbackFunc = func(c chan board.Tick) {
		for id := range callbacks {
			if callbacks[id] == c {
				// To remove this item, we replace it with the last item in the list, then truncate the
				// list by 1.
				callbacks[id] = callbacks[len(callbacks)-1]
				callbacks = callbacks[:len(callbacks)-1]
				break
			}
		}
	}

	mockBoard := &inject.Board{}
<<<<<<< HEAD
	mockBoard.DigitalInterruptByNameFunc = func(name string) (board.DigitalInterrupt, error) { return interrupt, nil }
	mockBoard.StreamTicksFunc = func(ctx context.Context, interrupts []string, ch chan board.Tick, extra map[string]interface{}) error {
=======
	mockBoard.DigitalInterruptByNameFunc = func(name string) (board.DigitalInterrupt, bool) { return interrupt, true }
	mockBoard.StreamTicksFunc = func(ctx context.Context, interrupts []board.DigitalInterrupt, ch chan board.Tick,
		extra map[string]interface{},
	) error {
>>>>>>> 7080bac2
		callbacks = append(callbacks, ch)
		return nil
	}

	i2cHandle := &inject.I2CHandle{}
	i2cHandle.CloseFunc = func() error { return nil }
	i2cHandle.WriteByteDataFunc = func(context.Context, byte, byte) error { return nil }
	// The data returned from the readByteFunction is intended to signify which interrupts have gone off
	i2cHandle.ReadByteDataFunc = func(context.Context, byte) (byte, error) { return byte(1<<6 + 1<<2), nil }
	// i2cHandle.ReadBlockDataFunc gets called multiple times. The first time we need the first byte to be 0xE5 and the next
	// time we need 6 bytes. This return provides more data than necessary for the first call to the function but allows
	// both calls to it to work properly.
	i2cHandle.ReadBlockDataFunc = func(context.Context, byte, uint8) ([]byte, error) {
		return []byte{byte(0xE5), byte(0x1), byte(0x2), byte(0x3), byte(0x4), byte(0x5), byte(0x6)}, nil
	}

	i2c := &inject.I2C{}
	i2c.OpenHandleFunc = func(addr byte) (buses.I2CHandle, error) { return i2cHandle, nil }

	logger := logging.NewTestLogger(t)

	deps := resource.Dependencies{
		resource.NewName(board.API, "board"): mockBoard,
	}

	tap := &TapConfig{
		AccelerometerPin: 1,
		InterruptPin:     "int1",
	}

	ff := &FreeFallConfig{
		AccelerometerPin: 1,
		InterruptPin:     "int1",
	}

	cfg := resource.Config{
		Name:  "movementsensor",
		Model: model,
		API:   movementsensor.API,
		ConvertedAttributes: &Config{
			BoardName: "board",
			I2cBus:    "3",
			SingleTap: tap,
			FreeFall:  ff,
		},
	}

	t.Run("new adxl has interrupt counts set to 0", func(t *testing.T) {
		adxl, err := makeAdxl345(ctx, deps, cfg, logger, i2c)
		test.That(t, err, test.ShouldBeNil)

		readings, err := adxl.Readings(ctx, map[string]interface{}{})
		test.That(t, err, test.ShouldBeNil)
		test.That(t, readings["freefall_count"], test.ShouldEqual, 0)
		test.That(t, readings["single_tap_count"], test.ShouldEqual, 0)
	})

	t.Run("interrupts have been found correctly when both are configured to the same pin", func(t *testing.T) {
		adxl, err := makeAdxl345(ctx, deps, cfg, logger, i2c)
		test.That(t, err, test.ShouldBeNil)

		sendInterrupt(ctx, adxl, t, interrupt, "freefall_count")

		readings, err := adxl.Readings(ctx, map[string]interface{}{})
		test.That(t, err, test.ShouldBeNil)
		test.That(t, readings["freefall_count"], test.ShouldEqual, 1)
		test.That(t, readings["single_tap_count"], test.ShouldEqual, 1)
	})

	t.Run("interrupts have been found correctly only tap has been configured", func(t *testing.T) {
		cfg := resource.Config{
			Name:  "movementsensor",
			Model: model,
			API:   movementsensor.API,
			ConvertedAttributes: &Config{
				BoardName: "board",
				I2cBus:    "3",
				SingleTap: tap,
			},
		}

		adxl, err := makeAdxl345(ctx, deps, cfg, logger, i2c)
		test.That(t, err, test.ShouldBeNil)

		sendInterrupt(ctx, adxl, t, interrupt, "single_tap_count")

		readings, err := adxl.Readings(ctx, map[string]interface{}{})
		test.That(t, err, test.ShouldBeNil)
		test.That(t, readings["freefall_count"], test.ShouldEqual, 0)
		test.That(t, readings["single_tap_count"], test.ShouldEqual, 1)
	})

	t.Run("interrupts have been found correctly only freefall has been configured", func(t *testing.T) {
		cfg = resource.Config{
			Name:  "movementsensor",
			Model: model,
			API:   movementsensor.API,
			ConvertedAttributes: &Config{
				BoardName: "board",
				I2cBus:    "3",
				FreeFall:  ff,
			},
		}

		adxl, err := makeAdxl345(ctx, deps, cfg, logger, i2c)
		test.That(t, err, test.ShouldBeNil)

		sendInterrupt(ctx, adxl, t, interrupt, "freefall_count")

		readings, err := adxl.Readings(ctx, map[string]interface{}{})
		test.That(t, err, test.ShouldBeNil)
		test.That(t, readings["freefall_count"], test.ShouldEqual, 1)
		test.That(t, readings["single_tap_count"], test.ShouldEqual, 0)
	})
}

func TestReadInterrupts(t *testing.T) {
	ctx := context.Background()
	cancelContext, cancelFunc := context.WithCancel(ctx)
	i2cHandle := &inject.I2CHandle{}
	i2cHandle.CloseFunc = func() error { return nil }
	i2c := &inject.I2C{}
	i2c.OpenHandleFunc = func(addr byte) (buses.I2CHandle, error) {
		return i2cHandle, nil
	}

	t.Run("increments tap and freefall counts when both interrupts have gone off", func(t *testing.T) {
		i2cHandle.ReadBlockDataFunc = func(context.Context, byte, uint8) ([]byte, error) {
			intSourceRegister := byte(1<<6) + byte(1<<2)
			return []byte{intSourceRegister}, nil
		}

		sensor := &adxl345{
			bus:               i2c,
			interruptsFound:   map[InterruptID]int{},
			cancelContext:     cancelContext,
			cancelFunc:        cancelFunc,
			interruptsEnabled: byte(1<<6 + 1<<2),
		}
		sensor.readInterrupts(sensor.cancelContext)
		test.That(t, sensor.interruptsFound[singleTap], test.ShouldEqual, 1)
		test.That(t, sensor.interruptsFound[freeFall], test.ShouldEqual, 1)
	})

	t.Run("increments freefall count only when freefall has gone off", func(t *testing.T) {
		i2cHandle.ReadBlockDataFunc = func(context.Context, byte, uint8) ([]byte, error) {
			intSourceRegister := byte(1 << 2)
			return []byte{intSourceRegister}, nil
		}

		sensor := &adxl345{
			bus:               i2c,
			interruptsFound:   map[InterruptID]int{},
			cancelContext:     cancelContext,
			cancelFunc:        cancelFunc,
			interruptsEnabled: byte(1<<6 + 1<<2),
		}
		sensor.readInterrupts(sensor.cancelContext)
		test.That(t, sensor.interruptsFound[singleTap], test.ShouldEqual, 0)
		test.That(t, sensor.interruptsFound[freeFall], test.ShouldEqual, 1)
	})

	t.Run("increments tap count only when only tap has gone off", func(t *testing.T) {
		i2cHandle.ReadBlockDataFunc = func(context.Context, byte, uint8) ([]byte, error) {
			intSourceRegister := byte(1 << 6)
			return []byte{intSourceRegister}, nil
		}

		sensor := &adxl345{
			bus:               i2c,
			interruptsFound:   map[InterruptID]int{},
			cancelContext:     cancelContext,
			cancelFunc:        cancelFunc,
			interruptsEnabled: byte(1<<6 + 1<<2),
		}
		sensor.readInterrupts(sensor.cancelContext)
		test.That(t, sensor.interruptsFound[singleTap], test.ShouldEqual, 1)
		test.That(t, sensor.interruptsFound[freeFall], test.ShouldEqual, 0)
	})

	t.Run("does not increment counts when neither interrupt has gone off", func(t *testing.T) {
		i2cHandle.ReadBlockDataFunc = func(context.Context, byte, uint8) ([]byte, error) {
			intSourceRegister := byte(0)
			return []byte{intSourceRegister}, nil
		}

		sensor := &adxl345{
			bus:               i2c,
			interruptsFound:   map[InterruptID]int{},
			cancelContext:     cancelContext,
			cancelFunc:        cancelFunc,
			interruptsEnabled: byte(1<<6 + 1<<2),
		}
		sensor.readInterrupts(sensor.cancelContext)
		test.That(t, sensor.interruptsFound[singleTap], test.ShouldEqual, 0)
		test.That(t, sensor.interruptsFound[freeFall], test.ShouldEqual, 0)
	})
}

func TestLinearAcceleration(t *testing.T) {
	linearAccelMockData := make([]byte, 16)
	// x-accel
	linearAccelMockData[0] = 40
	linearAccelMockData[1] = 0
	expectedAccelX := 1.5328125000000001
	// y-accel
	linearAccelMockData[2] = 50
	linearAccelMockData[3] = 0
	expectedAccelY := 1.916015625
	// z-accel
	linearAccelMockData[4] = 80
	linearAccelMockData[5] = 0
	expectedAccelZ := 3.0656250000000003

	logger := logging.NewTestLogger(t)
	cfg, deps, i2c := setupDependencies(linearAccelMockData)
	sensor, err := makeAdxl345(context.Background(), deps, cfg, logger, i2c)
	test.That(t, err, test.ShouldBeNil)
	defer sensor.Close(context.Background())
	testutils.WaitForAssertion(t, func(tb testing.TB) {
		linAcc, err := sensor.LinearAcceleration(context.Background(), nil)
		test.That(tb, err, test.ShouldBeNil)
		test.That(tb, linAcc, test.ShouldNotBeZeroValue)
	})
	accel, err := sensor.LinearAcceleration(context.Background(), nil)
	test.That(t, err, test.ShouldBeNil)
	test.That(t, accel.X, test.ShouldEqual, expectedAccelX)
	test.That(t, accel.Y, test.ShouldEqual, expectedAccelY)
	test.That(t, accel.Z, test.ShouldEqual, expectedAccelZ)
}<|MERGE_RESOLUTION|>--- conflicted
+++ resolved
@@ -176,15 +176,10 @@
 	}
 
 	mockBoard := &inject.Board{}
-<<<<<<< HEAD
 	mockBoard.DigitalInterruptByNameFunc = func(name string) (board.DigitalInterrupt, error) { return interrupt, nil }
-	mockBoard.StreamTicksFunc = func(ctx context.Context, interrupts []string, ch chan board.Tick, extra map[string]interface{}) error {
-=======
-	mockBoard.DigitalInterruptByNameFunc = func(name string) (board.DigitalInterrupt, bool) { return interrupt, true }
 	mockBoard.StreamTicksFunc = func(ctx context.Context, interrupts []board.DigitalInterrupt, ch chan board.Tick,
 		extra map[string]interface{},
 	) error {
->>>>>>> 7080bac2
 		callbacks = append(callbacks, ch)
 		return nil
 	}
