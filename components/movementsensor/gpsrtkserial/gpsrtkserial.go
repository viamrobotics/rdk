// Package gpsrtkserial implements a gps using serial connection
package gpsrtkserial

/*
	This package supports GPS RTK (Real Time Kinematics), which takes in the normal signals
	from the GNSS (Global Navigation Satellite Systems) along with a correction stream to achieve
	positional accuracy (accuracy tbd), over Serial.

	Example GPS RTK chip datasheet:
	https://content.u-blox.com/sites/default/files/ZED-F9P-04B_DataSheet_UBX-21044850.pdf

	Ntrip Documentation:
	https://gssc.esa.int/wp-content/uploads/2018/07/NtripDocumentation.pdf

	Example configuration:
	{
      "type": "movement_sensor",
	  "model": "gps-nmea-rtk-serial",
      "name": "my-gps-rtk"
      "attributes": {
        "ntrip_url": "url",
        "ntrip_username": "usr",
        "ntrip_connect_attempts": 10,
        "ntrip_mountpoint": "MTPT",
        "ntrip_password": "pwd",
		"serial_baud_rate": 115200,
        "serial_path": "serial-path"
      },
      "depends_on": [],
    }

*/

import (
	"bufio"
	"context"
	"encoding/base64"
	"errors"
	"fmt"
	"io"
	"math"
<<<<<<< HEAD
	"net"
=======
>>>>>>> 906dda04
	"strings"
	"sync"

	"github.com/de-bkg/gognss/pkg/ntrip"
	"github.com/go-gnss/rtcm/rtcm3"
	"github.com/golang/geo/r3"
	slib "github.com/jacobsa/go-serial/serial"
	geo "github.com/kellydunn/golang-geo"
	"go.viam.com/utils"

	"go.viam.com/rdk/components/movementsensor"
	gpsnmea "go.viam.com/rdk/components/movementsensor/gpsnmea"
	rtk "go.viam.com/rdk/components/movementsensor/rtkutils"
	"go.viam.com/rdk/logging"
	"go.viam.com/rdk/resource"
	"go.viam.com/rdk/spatialmath"
)

var rtkmodel = resource.DefaultModelFamily.WithModel("gps-nmea-rtk-serial")

const (
	serialStr = "serial"
	ntripStr  = "ntrip"
)

// Config is used for converting NMEA MovementSensor with RTK capabilities config attributes.
type Config struct {
	SerialPath     string `json:"serial_path"`
	SerialBaudRate int    `json:"serial_baud_rate,omitempty"`

	NtripURL             string `json:"ntrip_url"`
	NtripConnectAttempts int    `json:"ntrip_connect_attempts,omitempty"`
	NtripMountpoint      string `json:"ntrip_mountpoint,omitempty"`
	NtripPass            string `json:"ntrip_password,omitempty"`
	NtripUser            string `json:"ntrip_username,omitempty"`
}

// Validate ensures all parts of the config are valid.
func (cfg *Config) Validate(path string) ([]string, error) {
	err := cfg.validateNtrip(path)
	if err != nil {
		return nil, err
	}

	err = cfg.validateSerialPath(path)
	if err != nil {
		return nil, err
	}

	return nil, nil
}

// validateSerialPath ensures all parts of the config are valid.
func (cfg *Config) validateSerialPath(path string) error {
	if cfg.SerialPath == "" {
		return utils.NewConfigValidationFieldRequiredError(path, "serial_path")
	}
	return nil
}

// validateNtrip ensures all parts of the config are valid.
func (cfg *Config) validateNtrip(path string) error {
	if cfg.NtripURL == "" {
		return utils.NewConfigValidationFieldRequiredError(path, "ntrip_url")
	}
	return nil
}

func init() {
	resource.RegisterComponent(
		movementsensor.API,
		rtkmodel,
		resource.Registration[movementsensor.MovementSensor, *Config]{
			Constructor: newRTKSerial,
		})
}

// rtkSerial is an nmea movementsensor model that can intake RTK correction data.
type rtkSerial struct {
	resource.Named
	resource.AlwaysRebuild
	logger     logging.Logger
	cancelCtx  context.Context
	cancelFunc func()

	activeBackgroundWorkers sync.WaitGroup

	mu                 sync.Mutex
	ntripMu            sync.Mutex
	ntripconfigMu      sync.Mutex
	urlMutex           sync.Mutex
	ntripClient        *rtk.NtripInfo
	isConnectedToNtrip bool
	isClosed           bool

	err                movementsensor.LastError
	lastposition       movementsensor.LastPosition
	lastcompassheading movementsensor.LastCompassHeading
	InputProtocol      string

	nmeamovementsensor gpsnmea.NmeaMovementSensor
	correctionWriter   io.ReadWriteCloser
	writePath          string
	wbaud              int
	isVirtualBase      bool
	isConnected        bool
	readWriter         *bufio.ReadWriter
	writer             io.Writer
	reader             io.Reader
}

// Reconfigure reconfigures attributes.
func (g *rtkSerial) Reconfigure(ctx context.Context, deps resource.Dependencies, conf resource.Config) error {
	g.mu.Lock()
	defer g.mu.Unlock()

	newConf, err := resource.NativeConfig[*Config](conf)
	if err != nil {
		return err
	}

	if newConf.SerialPath != "" {
		g.writePath = newConf.SerialPath
		g.logger.Infof("updated serial_path to #%v", newConf.SerialPath)
	}

	if newConf.SerialBaudRate != 0 {
		g.wbaud = newConf.SerialBaudRate
		g.logger.Infof("updated serial_baud_rate to %v", newConf.SerialBaudRate)
	} else {
		g.wbaud = 38400
		g.logger.Info("serial_baud_rate using default baud rate 38400")
	}

	g.ntripconfigMu.Lock()
	ntripConfig := &rtk.NtripConfig{
		NtripURL:             newConf.NtripURL,
		NtripUser:            newConf.NtripUser,
		NtripPass:            newConf.NtripPass,
		NtripMountpoint:      newConf.NtripMountpoint,
		NtripConnectAttempts: newConf.NtripConnectAttempts,
	}

	// Init ntripInfo from attributes
	tempNtripClient, err := rtk.NewNtripInfo(ntripConfig, g.logger)
	if err != nil {
		return err
	}

	if g.ntripClient == nil {
		g.ntripClient = tempNtripClient
	} else {
		tempNtripClient.Client = g.ntripClient.Client
		tempNtripClient.Stream = g.ntripClient.Stream

		g.ntripClient = tempNtripClient
	}

	g.ntripconfigMu.Unlock()

	g.logger.Debug("done reconfiguring")

	return nil
}

func newRTKSerial(
	ctx context.Context,
	deps resource.Dependencies,
	conf resource.Config,
	logger logging.Logger,
) (movementsensor.MovementSensor, error) {
	newConf, err := resource.NativeConfig[*Config](conf)
	if err != nil {
		return nil, err
	}

	cancelCtx, cancelFunc := context.WithCancel(context.Background())
	g := &rtkSerial{
		Named:              conf.ResourceName().AsNamed(),
		cancelCtx:          cancelCtx,
		cancelFunc:         cancelFunc,
		logger:             logger,
		err:                movementsensor.NewLastError(1, 1),
		lastposition:       movementsensor.NewLastPosition(),
		lastcompassheading: movementsensor.NewLastCompassHeading(),
	}

	// reconfigure
	if err := g.Reconfigure(ctx, deps, conf); err != nil {
		return nil, err
	}

	g.InputProtocol = serialStr
	nmeaConf := &gpsnmea.Config{
		ConnectionType: serialStr,
	}

	// Init NMEAMovementSensor
	nmeaConf.SerialConfig = &gpsnmea.SerialConfig{
		SerialPath:     newConf.SerialPath,
		SerialBaudRate: newConf.SerialBaudRate,
	}
	g.nmeamovementsensor, err = gpsnmea.NewSerialGPSNMEA(ctx, conf.ResourceName(), nmeaConf, logger)
	if err != nil {
		return nil, err
	}

	if err := g.start(); err != nil {
		return nil, err
	}
	return g, g.err.Get()
}

func (g *rtkSerial) start() error {
	if err := g.nmeamovementsensor.Start(g.cancelCtx); err != nil {
		g.lastposition.GetLastPosition()
		return err
	}
	if !g.isClosed {
		err := g.connectToNTRIP()
		if err != nil {
			return err
		}
		g.activeBackgroundWorkers.Add(1)
		utils.PanicCapturingGo(g.receiveAndWriteSerial)
	}
	return g.err.Get()
}

// connect attempts to connect to ntrip client until successful connection or timeout.
func (g *rtkSerial) connect(casterAddr, user, pwd string, maxAttempts int) error {
	attempts := 0

	var c *ntrip.Client
	var err error

	g.logger.Debug("Connecting to NTRIP caster")
	for attempts < maxAttempts {
		select {
		case <-g.cancelCtx.Done():
			return g.cancelCtx.Err()
		default:
		}

		c, err = ntrip.NewClient(casterAddr, ntrip.Options{Username: user, Password: pwd})
		if err == nil {
			break
		}

		attempts++
	}

	if err != nil {
		g.logger.Errorf("Can't connect to NTRIP caster: %s", err)
		return err
	}

	g.logger.Debug("Connected to NTRIP caster")
	g.ntripMu.Lock()
	g.ntripClient.Client = c
	g.ntripMu.Unlock()
	return g.err.Get()
}

// getStream attempts to connect to ntrip streak until successful connection or timeout.
func (g *rtkSerial) getStream(mountPoint string, maxAttempts int) error {
	success := false
	attempts := 0

	var rc io.ReadCloser
	var err error

	g.logger.Debug("Getting NTRIP stream")

	for !success && attempts < maxAttempts && !g.isClosed {
		select {
		case <-g.cancelCtx.Done():
			return errors.New("Canceled")
		default:
		}

		rc, err = func() (io.ReadCloser, error) {
			g.ntripMu.Lock()
			defer g.ntripMu.Unlock()
			return g.ntripClient.Client.GetStream(mountPoint)
		}()
		if err == nil {
			success = true
		}
		attempts++
	}

	if err != nil {
		// if the error is related to ICY, we log it as warning.
		if strings.Contains(err.Error(), "ICY") {
			g.logger.Warnf("Detected old HTTP protocol: %s", err)
		} else {
			g.logger.Errorf("Can't connect to NTRIP stream: %s", err)
			return err
		}
	}

	if success {
		g.logger.Debug("Connected to stream")
	}

	g.ntripMu.Lock()
	defer g.ntripMu.Unlock()

	g.ntripClient.Stream = rc
	return g.err.Get()
}

// openPort opens the serial port for writing.
func (g *rtkSerial) openPort() error {
	options := slib.OpenOptions{
		PortName:        g.writePath,
		BaudRate:        uint(g.wbaud),
		DataBits:        8,
		StopBits:        1,
		MinimumReadSize: 1,
	}

	g.ntripMu.Lock()
	defer g.ntripMu.Unlock()

	if err := g.cancelCtx.Err(); err != nil {
		return err
	}

	var err error
	g.correctionWriter, err = slib.Open(options)
	if err != nil {
		g.logger.Errorf("serial.Open: %v", err)
		return err
	}

	return nil
}

// closePort closes the serial port.
func (g *rtkSerial) closePort() {
	g.ntripMu.Lock()
	defer g.ntripMu.Unlock()

	if g.correctionWriter != nil {
		err := g.correctionWriter.Close()
		if err != nil {
			g.logger.Errorf("Error closing port: %v", err)
		}
	}
}

// connectToNTRIP connects to NTRIP stream.
func (g *rtkSerial) connectToNTRIP() error {
	if err := g.cancelCtx.Err(); err != nil {
		return g.err.Get()
	}
	g.urlMutex.Lock()
	err := g.connect(g.ntripClient.URL, g.ntripClient.Username, g.ntripClient.Password, g.ntripClient.MaxConnectAttempts)
	if err != nil {
		g.err.Set(err)
		return g.err.Get()
	}

	if !g.ntripClient.Client.IsCasterAlive() {
		g.logger.Infof("caster %s seems to be down", g.ntripClient.URL)
	}

	g.logger.Debug("gettting source table")
	srcTable, err := g.ntripClient.Client.ParseSourcetable()
	if err != nil {
		g.logger.Errorf("failed to get source table: %v", err)
	}
	g.logger.Debug("got sourcetable, parsing it...")
	g.isVirtualBase, err = findLineWithMountPoint(srcTable, g.ntripClient.MountPoint)
	if err != nil {
		g.logger.Errorf("can't find mountpoint in source table, found err %v\n", err)
	}
	g.urlMutex.Unlock()
	err = g.openPort()
	if err != nil {
		g.err.Set(err)
		return g.err.Get()
	}

	g.writer = bufio.NewWriter(g.correctionWriter)
	g.logger.Debug("connecting to NTRIP stream........")

	if g.isVirtualBase {
		g.readWriter, err = g.sendGGAMessage()
		if err != nil {
			g.err.Set(err)
			return g.err.Get()
		}
		g.reader = io.TeeReader(g.readWriter, g.writer)
	} else {
		err = g.getStream(g.ntripClient.MountPoint, g.ntripClient.MaxConnectAttempts)
		if err != nil {
			g.err.Set(err)
			return g.err.Get()
		}

		g.reader = io.TeeReader(g.ntripClient.Stream, g.writer)
	}

	return nil
}

// receiveAndWriteSerial connects to NTRIP receiver and sends correction stream to the MovementSensor through serial.
func (g *rtkSerial) receiveAndWriteSerial() {
	defer g.activeBackgroundWorkers.Done()
	defer g.closePort()
	var scanner rtcm3.Scanner

	scanner = rtcm3.NewScanner(g.reader)

	g.ntripMu.Lock()
	g.isConnectedToNtrip = true
	g.ntripMu.Unlock()

	// It's okay to skip the mutex on this next line: g.isConnectedToNtrip can only be mutated by this
	// goroutine itself
	for g.isConnectedToNtrip && !g.isClosed {
		select {
		case <-g.cancelCtx.Done():
			return
		default:
		}

		msg, err := scanner.NextMessage()
		if err != nil {
			g.ntripMu.Lock()
			g.isConnectedToNtrip = false
			g.ntripMu.Unlock()

			if msg == nil {
				if g.isClosed {
					return
				}

				g.logger.Debug("No message... reconnecting to stream...")
				if g.isVirtualBase {
					g.readWriter, err = g.sendGGAMessage()
					if err != nil && !errors.Is(err, io.EOF) {
						g.err.Set(err)
					}
					g.readWriter, err = g.sendGGAMessage()
					if err != nil && !errors.Is(err, io.EOF) {
						g.err.Set(err)
						g.logger.Error("failed to connect to ntrip stream")
						return
					}
					g.reader = io.TeeReader(g.readWriter, g.writer)
				} else {
					err = g.getStream(g.ntripClient.MountPoint, g.ntripClient.MaxConnectAttempts)
					if err != nil {
						g.err.Set(err)
						return
					}
					g.reader = io.TeeReader(g.ntripClient.Stream, g.writer)
				}

				scanner = rtcm3.NewScanner(g.reader)

				g.ntripMu.Lock()
				g.isConnectedToNtrip = true
				g.ntripMu.Unlock()
				continue
			}
		}
	}
}

// Position returns the current geographic location of the MOVEMENTSENSOR.
func (g *rtkSerial) Position(ctx context.Context, extra map[string]interface{}) (*geo.Point, float64, error) {
	g.ntripMu.Lock()
	lastError := g.err.Get()
	if lastError != nil {
		lastPosition := g.lastposition.GetLastPosition()
		g.ntripMu.Unlock()
		if lastPosition != nil {
			return lastPosition, 0, nil
		}
		return geo.NewPoint(math.NaN(), math.NaN()), math.NaN(), lastError
	}
	g.ntripMu.Unlock()

	position, alt, err := g.nmeamovementsensor.Position(ctx, extra)
	if err != nil {
		// Use the last known valid position if current position is (0,0)/ NaN.
		if position != nil && (g.lastposition.IsZeroPosition(position) || g.lastposition.IsPositionNaN(position)) {
			lastPosition := g.lastposition.GetLastPosition()
			if lastPosition != nil {
				return lastPosition, alt, nil
			}
		}
		return geo.NewPoint(math.NaN(), math.NaN()), math.NaN(), err
	}

	if g.lastposition.IsPositionNaN(position) {
		position = g.lastposition.GetLastPosition()
	}
	return position, alt, nil
}

// LinearVelocity passthrough.
func (g *rtkSerial) LinearVelocity(ctx context.Context, extra map[string]interface{}) (r3.Vector, error) {
	g.ntripMu.Lock()
	lastError := g.err.Get()
	if lastError != nil {
		defer g.ntripMu.Unlock()
		return r3.Vector{}, lastError
	}
	g.ntripMu.Unlock()

	return g.nmeamovementsensor.LinearVelocity(ctx, extra)
}

// LinearAcceleration passthrough.
func (g *rtkSerial) LinearAcceleration(ctx context.Context, extra map[string]interface{}) (r3.Vector, error) {
	lastError := g.err.Get()
	if lastError != nil {
		return r3.Vector{}, lastError
	}
	return g.nmeamovementsensor.LinearAcceleration(ctx, extra)
}

// AngularVelocity passthrough.
func (g *rtkSerial) AngularVelocity(ctx context.Context, extra map[string]interface{}) (spatialmath.AngularVelocity, error) {
	g.ntripMu.Lock()
	lastError := g.err.Get()
	if lastError != nil {
		defer g.ntripMu.Unlock()
		return spatialmath.AngularVelocity{}, lastError
	}
	g.ntripMu.Unlock()

	return g.nmeamovementsensor.AngularVelocity(ctx, extra)
}

// CompassHeading passthrough.
func (g *rtkSerial) CompassHeading(ctx context.Context, extra map[string]interface{}) (float64, error) {
	g.ntripMu.Lock()
	lastError := g.err.Get()
	if lastError != nil {
		defer g.ntripMu.Unlock()
		return 0, lastError
	}
	g.ntripMu.Unlock()
	return g.nmeamovementsensor.CompassHeading(ctx, extra)
}

// Orientation passthrough.
func (g *rtkSerial) Orientation(ctx context.Context, extra map[string]interface{}) (spatialmath.Orientation, error) {
	g.ntripMu.Lock()
	lastError := g.err.Get()
	if lastError != nil {
		defer g.ntripMu.Unlock()
		return spatialmath.NewZeroOrientation(), lastError
	}
	g.ntripMu.Unlock()
	return g.nmeamovementsensor.Orientation(ctx, extra)
}

// readFix passthrough.
func (g *rtkSerial) readFix(ctx context.Context) (int, error) {
	g.ntripMu.Lock()
	lastError := g.err.Get()
	if lastError != nil {
		defer g.ntripMu.Unlock()
		return 0, lastError
	}
	g.ntripMu.Unlock()
	return g.nmeamovementsensor.ReadFix(ctx)
}

// readSatsInView returns the number of satellites in view.
func (g *rtkSerial) readSatsInView(ctx context.Context) (int, error) {
	g.ntripMu.Lock()
	lastError := g.err.Get()
	if lastError != nil {
		defer g.ntripMu.Unlock()
		return 0, lastError
	}

	g.ntripMu.Unlock()
	return g.nmeamovementsensor.ReadSatsInView(ctx)
}

// Properties passthrough.
func (g *rtkSerial) Properties(ctx context.Context, extra map[string]interface{}) (*movementsensor.Properties, error) {
	lastError := g.err.Get()
	if lastError != nil {
		return &movementsensor.Properties{}, lastError
	}

	return g.nmeamovementsensor.Properties(ctx, extra)
}

// Accuracy passthrough.
func (g *rtkSerial) Accuracy(ctx context.Context, extra map[string]interface{}) (map[string]float32, error) {
	lastError := g.err.Get()
	if lastError != nil {
		return map[string]float32{}, lastError
	}

	return g.nmeamovementsensor.Accuracy(ctx, extra)
}

// Readings will use the default MovementSensor Readings if not provided.
func (g *rtkSerial) Readings(ctx context.Context, extra map[string]interface{}) (map[string]interface{}, error) {
	readings, err := movementsensor.DefaultAPIReadings(ctx, g, extra)
	if err != nil {
		return nil, err
	}

	fix, err := g.readFix(ctx)
	if err != nil {
		return nil, err
	}

	satsInView, err := g.readSatsInView(ctx)
	if err != nil {
		return nil, err
	}

	readings["fix"] = fix
	readings["satellites_in_view"] = satsInView

	return readings, nil
}

// Close shuts down the rtkSerial.
func (g *rtkSerial) Close(ctx context.Context) error {
	g.ntripMu.Lock()
	g.cancelFunc()

	if err := g.nmeamovementsensor.Close(ctx); err != nil {
		g.ntripMu.Unlock()
		return err
	}

	// close ntrip writer
	if g.correctionWriter != nil {
		if err := g.correctionWriter.Close(); err != nil {
			g.isClosed = true
			g.ntripMu.Unlock()
			return err
		}
		g.correctionWriter = nil
	}

	// close ntrip client and stream
	if g.ntripClient.Client != nil {
		g.ntripClient.Client.CloseIdleConnections()
		g.ntripClient.Client = nil
	}

	if g.ntripClient.Stream != nil {
		if err := g.ntripClient.Stream.Close(); err != nil {
			g.ntripMu.Unlock()
			return err
		}
		g.ntripClient.Stream = nil
	}

	g.ntripMu.Unlock()
	g.activeBackgroundWorkers.Wait()

	if err := g.err.Get(); err != nil && !errors.Is(err, context.Canceled) {
		return err
	}
	return nil
}

// sendGGAMessage sends GGA messages to the NTRIP Caster over a TCP connection
// to get the NTRIP steam when the mount point is a Virtual Reference Station.
func (g *rtkSerial) sendGGAMessage() (*bufio.ReadWriter, error) {
	if !g.isConnected {
		g.readWriter = g.connectToVirtualBase()
	}

	// read from the socket until we know if a successful connection has been
	// established.
	for {
		g.logger.Debug("inside for loop")
		if g.readWriter.Reader == nil || g.readWriter.Writer == nil {
			break
		}
		line, _, err := g.readWriter.ReadLine()
		if err != nil {
			if errors.Is(err, io.EOF) {
				g.logger.Debug("EOF encountered")
				g.readWriter = nil
				g.isConnected = false
				return nil, err
			}
			g.logger.Error("Failed to read server response:", err)
			return nil, err
		}

		if strings.HasPrefix(string(line), "HTTP/1.1 ") {
			if strings.Contains(string(line), "200 OK") {
				g.logger.Debug("everything ok")
				g.isConnected = true
				break
			} else {
				g.logger.Error("Bad HTTP response")
				g.isConnected = false
				return nil, err
			}
		}
	}

	g.logger.Debug("getting gga message")
	ggaMessage, err := g.getGGAMessage()
	if err != nil {
		g.logger.Error("Failed to get GGA message")
		return nil, err
	}

	g.logger.Debugf("Writing GGA message: %v\n", string(ggaMessage))

	_, err = g.readWriter.WriteString(string(ggaMessage))
	if err != nil {
		g.logger.Error("Failed to send NMEA data:", err)
		return nil, err
	}

	err = g.readWriter.Flush()
	if err != nil {
		g.logger.Error("failed to write to buffer: ", err)
		return nil, err
	}

	g.logger.Debug("GGA message sent successfully.")

	return g.readWriter, nil
}

// connectToVirtualBase creates a buffer where NTRIP stream can come in.
func (g *rtkSerial) connectToVirtualBase() *bufio.ReadWriter {
	g.urlMutex.Lock()
	defer g.urlMutex.Lock()

	mp := "/" + g.ntripClient.MountPoint
	credentials := g.ntripClient.Username + ":" + g.ntripClient.Password
	credentialsBase64 := base64.StdEncoding.EncodeToString([]byte(credentials))

	// Process the server URL
	serverAddr := g.ntripClient.URL
	serverAddr = strings.TrimPrefix(serverAddr, "http://")
	serverAddr = strings.TrimPrefix(serverAddr, "https://")

	conn, err := net.Dial("tcp", serverAddr)
	if err != nil {
		g.isConnected = false
		g.logger.Errorf("Failed to connect to NTRIP server:", err)
		return nil
	}

	rw := bufio.NewReadWriter(bufio.NewReader(conn), bufio.NewWriter(conn))

	// Construct HTTP headers with CRLF line endings
	httpHeaders := "GET " + mp + " HTTP/1.1\r\n" +
		"Host: " + serverAddr + "\r\n" +
		"Authorization: Basic " + credentialsBase64 + "\r\n" +
		"Accept: */*\r\n" +
		"Ntrip-Version: Ntrip/2.0\r\n" +
		"User-Agent: NTRIP viam\r\n\r\n"

	// Send HTTP headers over the TCP connection
	_, err = rw.Write([]byte(httpHeaders))
	if err != nil {
		g.isConnected = false
		g.logger.Error("Failed to send HTTP headers:", err)
		return nil
	}
	err = rw.Flush()
	if err != nil {
		g.isConnected = false
		g.logger.Error("failed to write to buffer")
		return nil
	}

	g.logger.Debugf("request header: %v\n", httpHeaders)
	g.logger.Debug("HTTP headers sent successfully.")
	g.isConnected = true
	return rw
}

// getGGAMessage checks if a GGA message exists in the buffer and returns it.
func (g *rtkSerial) getGGAMessage() ([]byte, error) {
	buffer := make([]byte, 1024)
	var totalBytesRead int

	for {
		n, err := g.correctionWriter.Read(buffer[totalBytesRead:])
		if err != nil {
			g.logger.Errorf("Error reading from Ntrip stream: %v", err)
			return nil, err
		}

		totalBytesRead += n

		// Check if the received data contains "GGA"
		if containsGGAMessage(buffer[:totalBytesRead]) {
			return buffer[:totalBytesRead], nil
		}

		// If we haven't found the "GGA" message, and we've reached the end of
		// the buffer, return error.
		if totalBytesRead >= len(buffer) {
			return nil, errors.New("GGA message not found in the received data")
		}
	}
}

// containsGGAMessage returns true if data contains GGA message.
func containsGGAMessage(data []byte) bool {
	dataStr := string(data)
	return strings.Contains(dataStr, "GGA")
}

// findLineWithMountPoint parses the given source-table returns the NMEA field associated with
// the given mountpoint.
// TODO: RSDK-5462: Refactor GPS RTK
func findLineWithMountPoint(sourceTable *ntrip.Sourcetable, mountPoint string) (bool, error) {
	stream, isFound := sourceTable.HasStream(mountPoint)

	if !isFound {
		return false, fmt.Errorf("cannot find mountpoint %s in sourcetable", mountPoint)
	}

	return stream.Nmea, nil
}<|MERGE_RESOLUTION|>--- conflicted
+++ resolved
@@ -39,10 +39,7 @@
 	"fmt"
 	"io"
 	"math"
-<<<<<<< HEAD
 	"net"
-=======
->>>>>>> 906dda04
 	"strings"
 	"sync"
 
