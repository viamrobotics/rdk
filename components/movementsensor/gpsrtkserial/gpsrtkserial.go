--- conflicted
+++ resolved
@@ -461,14 +461,11 @@
 	if position != nil && !g.lastposition.IsZeroPosition(position) {
 		g.lastposition.SetLastPosition(position)
 	}
-<<<<<<< HEAD
-=======
 
 	if g.lastposition.IsPositionNaN(position) {
 		position = lastPosition
 	}
 
->>>>>>> 9141766b
 	return position, alt, nil
 }
 
