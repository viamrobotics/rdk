// Package fake is a fake MovementSensor for testing
package fake

import (
	"context"

	"github.com/edaniels/golog"
	"github.com/golang/geo/r3"
	geo "github.com/kellydunn/golang-geo"

	"go.viam.com/rdk/components/movementsensor"
	"go.viam.com/rdk/config"
	"go.viam.com/rdk/registry"
	"go.viam.com/rdk/resource"
	"go.viam.com/rdk/spatialmath"
)

<<<<<<< HEAD
var model = resource.NewDefaultModel("fake")
=======
const modelname = "fake"

// AttrConfig is used for converting fake movementsensor attributes.
type AttrConfig struct {
	ConnectionType string `json:"connection_type,omitempty"`
}
>>>>>>> 6f5aab9f

func init() {
	registry.RegisterComponent(
		movementsensor.Subtype,
<<<<<<< HEAD
		model,
=======
		modelname,
>>>>>>> 6f5aab9f
		registry.Component{Constructor: func(
			ctx context.Context,
			deps registry.Dependencies,
			cfg config.Component,
			logger golog.Logger,
		) (interface{}, error) {
			return movementsensor.MovementSensor(&MovementSensor{}), nil
		}})

	config.RegisterComponentAttributeMapConverter(movementsensor.SubtypeName, modelname,
		func(attributes config.AttributeMap) (interface{}, error) {
			var attr AttrConfig
			return config.TransformAttributeMapToStruct(&attr, attributes)
		},
		&AttrConfig{})
}

// MovementSensor implements is a fake movement sensor interface.
type MovementSensor struct {
	CancelCtx context.Context
	Logger    golog.Logger
}

// Position gets the position of a fake movementsensor.
func (f *MovementSensor) Position(ctx context.Context) (*geo.Point, float64, error) {
	p := geo.NewPoint(40.7, -73.98)
	return p, 50.5, nil
}

// LinearVelocity gets the linear velocity of a fake movementsensor.
func (f *MovementSensor) LinearVelocity(ctx context.Context) (r3.Vector, error) {
	return r3.Vector{Y: 5.4}, nil
}

// AngularVelocity gets the angular velocity of a fake movementsensor.
func (f *MovementSensor) AngularVelocity(ctx context.Context) (spatialmath.AngularVelocity, error) {
	return spatialmath.AngularVelocity{Z: 1}, nil
}

// CompassHeading gets the compass headings of a fake movementsensor.
func (f *MovementSensor) CompassHeading(ctx context.Context) (float64, error) {
	return 25, nil
}

// Orientation gets the orientation of a fake movementsensor.
func (f *MovementSensor) Orientation(ctx context.Context) (spatialmath.Orientation, error) {
	return spatialmath.NewZeroOrientation(), nil
}

// DoCommand uses a map string to run custom functionality of a fake movementsensor.
func (f *MovementSensor) DoCommand(ctx context.Context, cmd map[string]interface{}) (map[string]interface{}, error) {
	return map[string]interface{}{}, nil
}

// Accuracy gets the accuracy of a fake movementsensor.
func (f *MovementSensor) Accuracy(ctx context.Context) (map[string]float32, error) {
	return map[string]float32{}, nil
}

// Readings gets the readings of a fake movementsensor.
func (f *MovementSensor) Readings(ctx context.Context) (map[string]interface{}, error) {
	return movementsensor.Readings(ctx, f)
}

// Properties returns the properties of a fake movementsensor.
func (f *MovementSensor) Properties(ctx context.Context) (*movementsensor.Properties, error) {
	return &movementsensor.Properties{
		LinearVelocitySupported:  true,
		AngularVelocitySupported: true,
		OrientationSupported:     true,
		PositionSupported:        true,
		CompassHeadingSupported:  true,
	}, nil
}

// Start returns the fix of a fake gps movementsensor.
func (f *MovementSensor) Start(ctx context.Context) error { return nil }

// Close returns the fix of a fake gps movementsensor.
func (f *MovementSensor) Close() error { return nil }

// ReadFix returns the fix of a fake gps movementsensor.
func (f *MovementSensor) ReadFix(ctx context.Context) (int, error) { return 1, nil }<|MERGE_RESOLUTION|>--- conflicted
+++ resolved
@@ -15,25 +15,17 @@
 	"go.viam.com/rdk/spatialmath"
 )
 
-<<<<<<< HEAD
-var model = resource.NewDefaultModel("fake")
-=======
-const modelname = "fake"
+var modelname = resource.NewDefaultModel("fake")
 
 // AttrConfig is used for converting fake movementsensor attributes.
 type AttrConfig struct {
 	ConnectionType string `json:"connection_type,omitempty"`
 }
->>>>>>> 6f5aab9f
 
 func init() {
 	registry.RegisterComponent(
 		movementsensor.Subtype,
-<<<<<<< HEAD
-		model,
-=======
 		modelname,
->>>>>>> 6f5aab9f
 		registry.Component{Constructor: func(
 			ctx context.Context,
 			deps registry.Dependencies,
@@ -43,7 +35,7 @@
 			return movementsensor.MovementSensor(&MovementSensor{}), nil
 		}})
 
-	config.RegisterComponentAttributeMapConverter(movementsensor.SubtypeName, modelname,
+	config.RegisterComponentAttributeMapConverter(movementsensor.Subtype, modelname,
 		func(attributes config.AttributeMap) (interface{}, error) {
 			var attr AttrConfig
 			return config.TransformAttributeMapToStruct(&attr, attributes)
