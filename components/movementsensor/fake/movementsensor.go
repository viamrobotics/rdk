// Package fake is a fake MovementSensor for testing
package fake

import (
	"context"

	"github.com/edaniels/golog"
	"github.com/golang/geo/r3"
	geo "github.com/kellydunn/golang-geo"

	"go.viam.com/rdk/components/movementsensor"
	"go.viam.com/rdk/config"
	"go.viam.com/rdk/registry"
	"go.viam.com/rdk/spatialmath"
)

const modelname = "fake"

// AttrConfig is used for converting fake movementsensor attributes.
type AttrConfig struct {
	ConnectionType string `json:"connection_type,omitempty"`
}

func init() {
	registry.RegisterComponent(
		movementsensor.Subtype,
		modelname,
		registry.Component{Constructor: func(
			ctx context.Context,
			deps registry.Dependencies,
			cfg config.Component,
			logger golog.Logger,
		) (interface{}, error) {
			return movementsensor.MovementSensor(&MovementSensor{}), nil
		}})

	config.RegisterComponentAttributeMapConverter(movementsensor.SubtypeName, modelname,
		func(attributes config.AttributeMap) (interface{}, error) {
			var attr AttrConfig
			return config.TransformAttributeMapToStruct(&attr, attributes)
		},
		&AttrConfig{})
}

// MovementSensor implements is a fake movement sensor interface.
type MovementSensor struct {
	CancelCtx context.Context
	Logger    golog.Logger
}

<<<<<<< HEAD
// GetPosition gets the position of a fake movementsensor.
func (f *MovementSensor) GetPosition(ctx context.Context) (*geo.Point, float64, error) {
=======
func (f *fakeMovementSensor) Position(ctx context.Context) (*geo.Point, float64, error) {
>>>>>>> 3e6a58f6
	p := geo.NewPoint(40.7, -73.98)
	return p, 50.5, nil
}

<<<<<<< HEAD
// GetLinearVelocity gets the linear velocity of a fake movementsensor.
func (f *MovementSensor) GetLinearVelocity(ctx context.Context) (r3.Vector, error) {
	return r3.Vector{Y: 5.4}, nil
}

// GetAngularVelocity gets the angular velocity of a fake movementsensor.
func (f *MovementSensor) GetAngularVelocity(ctx context.Context) (spatialmath.AngularVelocity, error) {
	return spatialmath.AngularVelocity{Z: 1}, nil
}

// GetCompassHeading gets the compass headings of a fake movementsensor.
func (f *MovementSensor) GetCompassHeading(ctx context.Context) (float64, error) {
	return 25, nil
}

// GetOrientation gets the orientation of a fake movementsensor.
func (f *MovementSensor) GetOrientation(ctx context.Context) (spatialmath.Orientation, error) {
=======
func (f *fakeMovementSensor) LinearVelocity(ctx context.Context) (r3.Vector, error) {
	return r3.Vector{}, nil
}

func (f *fakeMovementSensor) AngularVelocity(ctx context.Context) (spatialmath.AngularVelocity, error) {
	return spatialmath.AngularVelocity{}, nil
}

func (f *fakeMovementSensor) CompassHeading(ctx context.Context) (float64, error) {
	return 0, nil
}

func (f *fakeMovementSensor) Orientation(ctx context.Context) (spatialmath.Orientation, error) {
>>>>>>> 3e6a58f6
	return spatialmath.NewZeroOrientation(), nil
}

// DoCommand uses a map string to run custom functionality of a fake movementsensor.
func (f *MovementSensor) DoCommand(ctx context.Context, cmd map[string]interface{}) (map[string]interface{}, error) {
	return map[string]interface{}{}, nil
}

<<<<<<< HEAD
// GetAccuracy gets the accuracy of a fake movementsensor.
func (f *MovementSensor) GetAccuracy(ctx context.Context) (map[string]float32, error) {
	return map[string]float32{}, nil
}

// GetReadings gets the readings of a fake movementsensor.
func (f *MovementSensor) GetReadings(ctx context.Context) (map[string]interface{}, error) {
	return movementsensor.GetReadings(ctx, f)
}

// GetProperties returns the properties of a fake movementsensor.
func (f *MovementSensor) GetProperties(ctx context.Context) (*movementsensor.Properties, error) {
=======
func (f *fakeMovementSensor) Accuracy(ctx context.Context) (map[string]float32, error) {
	return map[string]float32{}, nil
}

func (f *fakeMovementSensor) Readings(ctx context.Context) (map[string]interface{}, error) {
	return movementsensor.Readings(ctx, f)
}

func (f *fakeMovementSensor) Properties(ctx context.Context) (*movementsensor.Properties, error) {
>>>>>>> 3e6a58f6
	return &movementsensor.Properties{
		LinearVelocitySupported:  true,
		AngularVelocitySupported: true,
		OrientationSupported:     true,
		PositionSupported:        true,
		CompassHeadingSupported:  true,
	}, nil
}

// Start returns the fix of a fake gps movementsensor.
func (f *MovementSensor) Start(ctx context.Context) error { return nil }

// Close returns the fix of a fake gps movementsensor.
func (f *MovementSensor) Close() error { return nil }

// ReadFix returns the fix of a fake gps movementsensor.
func (f *MovementSensor) ReadFix(ctx context.Context) (int, error) { return 1, nil }<|MERGE_RESOLUTION|>--- conflicted
+++ resolved
@@ -48,49 +48,29 @@
 	Logger    golog.Logger
 }
 
-<<<<<<< HEAD
-// GetPosition gets the position of a fake movementsensor.
-func (f *MovementSensor) GetPosition(ctx context.Context) (*geo.Point, float64, error) {
-=======
-func (f *fakeMovementSensor) Position(ctx context.Context) (*geo.Point, float64, error) {
->>>>>>> 3e6a58f6
+// Position gets the position of a fake movementsensor.
+func (f *MovementSensor) Position(ctx context.Context) (*geo.Point, float64, error) {
 	p := geo.NewPoint(40.7, -73.98)
 	return p, 50.5, nil
 }
 
-<<<<<<< HEAD
 // GetLinearVelocity gets the linear velocity of a fake movementsensor.
-func (f *MovementSensor) GetLinearVelocity(ctx context.Context) (r3.Vector, error) {
+func (f *MovementSensor) LinearVelocity(ctx context.Context) (r3.Vector, error) {
 	return r3.Vector{Y: 5.4}, nil
 }
 
 // GetAngularVelocity gets the angular velocity of a fake movementsensor.
-func (f *MovementSensor) GetAngularVelocity(ctx context.Context) (spatialmath.AngularVelocity, error) {
+func (f *MovementSensor) AngularVelocity(ctx context.Context) (spatialmath.AngularVelocity, error) {
 	return spatialmath.AngularVelocity{Z: 1}, nil
 }
 
 // GetCompassHeading gets the compass headings of a fake movementsensor.
-func (f *MovementSensor) GetCompassHeading(ctx context.Context) (float64, error) {
+func (f *MovementSensor) CompassHeading(ctx context.Context) (float64, error) {
 	return 25, nil
 }
 
 // GetOrientation gets the orientation of a fake movementsensor.
-func (f *MovementSensor) GetOrientation(ctx context.Context) (spatialmath.Orientation, error) {
-=======
-func (f *fakeMovementSensor) LinearVelocity(ctx context.Context) (r3.Vector, error) {
-	return r3.Vector{}, nil
-}
-
-func (f *fakeMovementSensor) AngularVelocity(ctx context.Context) (spatialmath.AngularVelocity, error) {
-	return spatialmath.AngularVelocity{}, nil
-}
-
-func (f *fakeMovementSensor) CompassHeading(ctx context.Context) (float64, error) {
-	return 0, nil
-}
-
-func (f *fakeMovementSensor) Orientation(ctx context.Context) (spatialmath.Orientation, error) {
->>>>>>> 3e6a58f6
+func (f *MovementSensor) Orientation(ctx context.Context) (spatialmath.Orientation, error) {
 	return spatialmath.NewZeroOrientation(), nil
 }
 
@@ -99,30 +79,18 @@
 	return map[string]interface{}{}, nil
 }
 
-<<<<<<< HEAD
 // GetAccuracy gets the accuracy of a fake movementsensor.
-func (f *MovementSensor) GetAccuracy(ctx context.Context) (map[string]float32, error) {
+func (f *MovementSensor) Accuracy(ctx context.Context) (map[string]float32, error) {
 	return map[string]float32{}, nil
 }
 
 // GetReadings gets the readings of a fake movementsensor.
-func (f *MovementSensor) GetReadings(ctx context.Context) (map[string]interface{}, error) {
-	return movementsensor.GetReadings(ctx, f)
+func (f *MovementSensor) Readings(ctx context.Context) (map[string]interface{}, error) {
+	return movementsensor.Readings(ctx, f)
 }
 
 // GetProperties returns the properties of a fake movementsensor.
-func (f *MovementSensor) GetProperties(ctx context.Context) (*movementsensor.Properties, error) {
-=======
-func (f *fakeMovementSensor) Accuracy(ctx context.Context) (map[string]float32, error) {
-	return map[string]float32{}, nil
-}
-
-func (f *fakeMovementSensor) Readings(ctx context.Context) (map[string]interface{}, error) {
-	return movementsensor.Readings(ctx, f)
-}
-
-func (f *fakeMovementSensor) Properties(ctx context.Context) (*movementsensor.Properties, error) {
->>>>>>> 3e6a58f6
+func (f *MovementSensor) Properties(ctx context.Context) (*movementsensor.Properties, error) {
 	return &movementsensor.Properties{
 		LinearVelocitySupported:  true,
 		AngularVelocitySupported: true,
