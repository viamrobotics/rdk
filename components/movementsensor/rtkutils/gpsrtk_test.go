--- conflicted
+++ resolved
@@ -52,201 +52,6 @@
 	test.That(t, err, test.ShouldBeNil)
 }
 
-<<<<<<< HEAD
-// func TestValidateRTK(t *testing.T) {
-// 	path := "path"
-// 	fakecfg := &Config{NtripConfig: &NtripConfig{}, ConnectionType: "serial", SerialConfig: &SerialConfig{SerialPath: "some-path"}}
-// 	_, err := fakecfg.Validate(path)
-
-// 	test.That(t, err, test.ShouldBeError,
-// 		resource.NewConfigValidationFieldRequiredError(path, "correction_source"))
-
-// 	fakecfg.CorrectionSource = "ntrip"
-// 	_, err = fakecfg.Validate(path)
-// 	test.That(t, err, test.ShouldBeError, resource.NewConfigValidationFieldRequiredError(path, "ntrip_url"))
-
-// 	fakecfg.NtripConfig.NtripURL = "http://fakeurl"
-// 	_, err = fakecfg.Validate(path)
-// 	test.That(
-// 		t,
-// 		err,
-// 		test.ShouldBeError,
-// 		resource.NewConfigValidationFieldRequiredError(path, "ntrip_input_protocol"),
-// 	)
-// 	fakecfg.NtripInputProtocol = "serial"
-// 	_, err = fakecfg.Validate("path")
-// 	test.That(t, err, test.ShouldBeNil)
-// }
-
-// func TestConnect(t *testing.T) {
-// 	logger := logging.NewTestLogger(t)
-// 	ctx := context.Background()
-// 	cancelCtx, cancelFunc := context.WithCancel(ctx)
-// 	g := RTKMovementSensor{
-// 		cancelCtx:  cancelCtx,
-// 		cancelFunc: cancelFunc,
-// 		logger:     logger,
-// 	}
-
-// 	url := "http://fakeurl"
-// 	username := "user"
-// 	password := "pwd"
-
-// 	// create new ntrip client and connect
-// 	err := g.Connect("invalidurl", username, password, 10)
-// 	g.ntripClient = makeMockNtripClient()
-
-// 	test.That(t, err, test.ShouldNotBeNil)
-
-// 	err = g.Connect(url, username, password, 10)
-// 	test.That(t, err, test.ShouldBeNil)
-
-// 	err = g.GetStream("", 10)
-// 	test.That(t, err, test.ShouldNotBeNil)
-// }
-
-// TODO: RSDK-3264, This needs to be cleaned up as we stablize gpsrtk
-/* func TestNewRTKMovementSensor(t *testing.T) {
-	path := "somepath"
-	deps := setupDependencies(t)
-	logger := logging.NewTestLogger(t)
-	ctx := context.Background()
-
-	t.Run("serial protocol", func(t *testing.T) {
-		// serial protocol
-		conf := resource.Config{
-			Name:  "movementsensor1",
-			Model: roverModel,
-			API:   movementsensor.API,
-			Attributes: rutils.AttributeMap{
-				"ntrip_send_nmea":           true,
-				"ntrip_connect_attempts":    10,
-				"correction_input_protocol": "serial",
-				"path":                      path,
-			},
-			ConvertedAttributes: &Config{
-				CorrectionSource: "serial",
-				ConnectionType:   "serial",
-				SerialConfig: &SerialConfig{
-					SerialPath:               path,
-					SerialBaudRate:           0,
-					SerialCorrectionPath:     path,
-					SerialCorrectionBaudRate: 0,
-				},
-				NtripConfig: &NtripConfig{
-					NtripURL:            "some_ntrip_address",
-					NtripConnectAttempts: 10,
-					NtripMountpoint:      "",
-					NtripPass:            "",
-					NtripUser:            "",
-					NtripPath:            path,
-					NtripBaud:            115200,
-					NtripInputProtocol:   "serial",
-				},
-			},
-		}
-
-		// TODO(RSDK-2698): this test is not really doing anything since it needs a mocked
-		// serial; it used to just test a random error; it still does.
-		_, err := newRTKMovementSensor(ctx, deps, conf, logger)
-		test.That(t, err, test.ShouldNotBeNil)
-		test.That(t, err.Error(), test.ShouldContainSubstring, "no such file")
-	})
-
-	t.Run("I2C protocol", func(t *testing.T) {
-		conf := resource.Config{
-			Name:  "movementsensor1",
-			Model: roverModel,
-			API:   movementsensor.API,
-			Attributes: rutils.AttributeMap{
-				"ntrip_addr":                "some_ntrip_address",
-				"i2c_addr":                  "",
-				"ntrip_username":            "",
-				"ntrip_password":            "",
-				"ntrip_mountpoint":          "",
-				"ntrip_path":                "",
-				"ntrip_baud":                115200,
-				"ntrip_send_nmea":           true,
-				"ntrip_connect_attempts":    10,
-				"correction_input_protocol": "i2c",
-				"path":                      path,
-				"board":                     testBoardName,
-				"bus":                       testBusName,
-			},
-			ConvertedAttributes: &Config{
-				CorrectionSource: "i2c",
-				ConnectionType:   "i2c",
-				I2CConfig: &I2CConfig{
-					Board:       testBoardName,
-					I2CBus:      testBusName,
-					I2cAddr:     0,
-					I2CBaudRate: 115200,
-				},
-				NtripConfig: &NtripConfig{
-					NtripURL: "http://some_ntrip_address",
-				},
-			},
-		}
-
-		// TODO(RSDK-2698): this test is not really doing anything since it needs a mocked
-		// I2C; it used to just test a random error; it still does.
-		g, err := newRTKMovementSensor(ctx, deps, conf, logger)
-		test.That(t, err, test.ShouldBeNil)
-		test.That(t, g.Name(), test.ShouldResemble, conf.ResourceName())
-		test.That(t, g.Close(context.Background()), test.ShouldBeNil)
-	})
-
-	t.Run("invalid protocol", func(t *testing.T) {
-		// invalid protocol
-		conf := resource.Config{
-			Name:  "movementsensor1",
-			Model: resource.DefaultModelFamily.WithModel("rtk"),
-			API:   movementsensor.API,
-			Attributes: rutils.AttributeMap{
-				"ntrip_addr":                "some_ntrip_address",
-				"ntrip_username":            "",
-				"ntrip_password":            "",
-				"ntrip_mountpoint":          "",
-				"ntrip_path":                "",
-				"ntrip_baud":                115200,
-				"ntrip_send_nmea":           true,
-				"ntrip_connect_attempts":    10,
-				"correction_input_protocol": "notserial",
-				"path":                      path,
-			},
-			ConvertedAttributes: &Config{},
-		}
-		_, err := newRTKMovementSensor(ctx, deps, conf, logger)
-		test.That(t, err, test.ShouldNotBeNil)
-	})
-
-	t.Run("no ntrip address", func(t *testing.T) {
-		conf := resource.Config{
-			Name:  "movementsensor1",
-			Model: resource.DefaultModelFamily.WithModel("rtk"),
-			API:   movementsensor.API,
-			Attributes: rutils.AttributeMap{
-				"ntrip_addr":                "some_ntrip_address",
-				"ntrip_username":            "",
-				"ntrip_password":            "",
-				"ntrip_mountpoint":          "",
-				"ntrip_path":                "",
-				"ntrip_baud":                115200,
-				"ntrip_send_nmea":           true,
-				"ntrip_connect_attempts":    10,
-				"correction_input_protocol": "serial",
-				"path":                      path,
-			},
-			ConvertedAttributes: &Config{},
-		}
-
-		_, err := newRTKMovementSensor(ctx, deps, conf, logger)
-		test.That(t, err, test.ShouldNotBeNil)
-	})
-} */
-
-=======
->>>>>>> ba0953c5
 func TestReadingsRTK(t *testing.T) {
 	logger := logging.NewTestLogger(t)
 	ctx := context.Background()
