--- conflicted
+++ resolved
@@ -103,14 +103,8 @@
 	return imu.magnetometer, imu.lastError
 }
 
-<<<<<<< HEAD
-func (imu *wit) GetCompassHeading(ctx context.Context) (float64, error) {
+func (imu *wit) CompassHeading(ctx context.Context) (float64, error) {
 	return 0, imu.lastError
-=======
-func (imu *wit) CompassHeading(ctx context.Context) (float64, error) {
-	// TODO(erh): is this right? I don't think so
-	return imu.magnetometer.Z, imu.lastError
->>>>>>> 3e6a58f6
 }
 
 func (imu *wit) Position(ctx context.Context) (*geo.Point, float64, error) {
