// Package imuwit implements a wit IMU.
package imuwit

import (
	"bufio"
	"context"
	"fmt"
	"math"
	"sync"

	"github.com/edaniels/golog"
	"github.com/golang/geo/r3"
	slib "github.com/jacobsa/go-serial/serial"
	geo "github.com/kellydunn/golang-geo"
	"go.viam.com/utils"

	"go.viam.com/rdk/components/generic"
	"go.viam.com/rdk/components/movementsensor"
	"go.viam.com/rdk/config"
	"go.viam.com/rdk/registry"
	"go.viam.com/rdk/resource"
	"go.viam.com/rdk/spatialmath"
	rutils "go.viam.com/rdk/utils"
)

<<<<<<< HEAD
var model = resource.NewDefaultModel("imu_wit")
=======
const model = "imu-wit"

// AttrConfig is used for converting a witmotion IMU MovementSensor config attributes.
type AttrConfig struct {
	Port string `json:"port"`
}

// Validate ensures all parts of the config are valid.
func (cfg *AttrConfig) Validate(path string) error {
	if cfg.Port == "" {
		return utils.NewConfigValidationFieldRequiredError(path, "port")
	}
	return nil
}
>>>>>>> 6f5aab9f

func init() {
	registry.RegisterComponent(movementsensor.Subtype, model, registry.Component{
		Constructor: func(
			ctx context.Context,
			deps registry.Dependencies,
			cfg config.Component,
			logger golog.Logger,
		) (interface{}, error) {
			return NewWit(deps, cfg, logger)
		},
	})

	config.RegisterComponentAttributeMapConverter(movementsensor.SubtypeName, model,
		func(attributes config.AttributeMap) (interface{}, error) {
			var attr AttrConfig
			return config.TransformAttributeMapToStruct(&attr, attributes)
		},
		&AttrConfig{})
}

type wit struct {
	angularVelocity spatialmath.AngularVelocity
	orientation     spatialmath.EulerAngles
	acceleration    r3.Vector
	magnetometer    r3.Vector
	lastError       error

	mu sync.Mutex

	cancelFunc              func()
	activeBackgroundWorkers sync.WaitGroup
	generic.Unimplemented
}

func (imu *wit) AngularVelocity(ctx context.Context) (spatialmath.AngularVelocity, error) {
	imu.mu.Lock()
	defer imu.mu.Unlock()
	return imu.angularVelocity, imu.lastError
}

func (imu *wit) LinearVelocity(ctx context.Context) (r3.Vector, error) {
	imu.mu.Lock()
	defer imu.mu.Unlock()
	return r3.Vector{}, imu.lastError
}

func (imu *wit) Orientation(ctx context.Context) (spatialmath.Orientation, error) {
	imu.mu.Lock()
	defer imu.mu.Unlock()
	return &imu.orientation, imu.lastError
}

// GetAcceleration returns accelerometer acceleration in mm_per_sec_per_sec.
func (imu *wit) GetAcceleration(ctx context.Context) (r3.Vector, error) {
	imu.mu.Lock()
	defer imu.mu.Unlock()
	return imu.acceleration, imu.lastError
}

// GetMagnetometer returns magnetic field in gauss.
func (imu *wit) GetMagnetometer(ctx context.Context) (r3.Vector, error) {
	imu.mu.Lock()
	defer imu.mu.Unlock()
	return imu.magnetometer, imu.lastError
}

func (imu *wit) CompassHeading(ctx context.Context) (float64, error) {
	return 0, imu.lastError
}

func (imu *wit) Position(ctx context.Context) (*geo.Point, float64, error) {
	return nil, 0, nil
}

func (imu *wit) Accuracy(ctx context.Context) (map[string]float32, error) {
	return map[string]float32{}, nil
}

func (imu *wit) Readings(ctx context.Context) (map[string]interface{}, error) {
	return movementsensor.Readings(ctx, imu)
}

func (imu *wit) Properties(ctx context.Context) (*movementsensor.Properties, error) {
	return &movementsensor.Properties{
		AngularVelocitySupported: true,
		OrientationSupported:     true,
		CompassHeadingSupported:  true,
	}, nil
}

// NewWit creates a new Wit IMU.
func NewWit(deps registry.Dependencies, cfg config.Component, logger golog.Logger) (movementsensor.MovementSensor, error) {
	options := slib.OpenOptions{
		BaudRate:        9600,
		DataBits:        8,
		StopBits:        1,
		MinimumReadSize: 1,
	}

	options.PortName = cfg.ConvertedAttributes.(*AttrConfig).Port

	port, err := slib.Open(options)
	if err != nil {
		return nil, err
	}

	portReader := bufio.NewReader(port)

	var i wit

	var ctx context.Context
	ctx, i.cancelFunc = context.WithCancel(context.Background())
	i.activeBackgroundWorkers.Add(1)
	utils.PanicCapturingGo(func() {
		defer utils.UncheckedErrorFunc(port.Close)
		defer i.activeBackgroundWorkers.Done()

		for {
			if ctx.Err() != nil {
				return
			}

			line, err := portReader.ReadString('U')

			func() {
				i.mu.Lock()
				defer i.mu.Unlock()

				if err != nil {
					i.lastError = err
				} else {
					i.lastError = i.parseWIT(line)
				}
			}()
		}
	})
	return &i, nil
}

func scale(a, b byte, r float64) float64 {
	x := float64(int(b)<<8|int(a)) / 32768.0 // 0 -> 2
	x *= r                                   // 0 -> 2r
	x += r
	x = math.Mod(x, r*2)
	x -= r
	return x
}

func scalemag(a, b byte, r float64) float64 {
	x := float64(int(b)<<8 | int(a)) // 0 -> 2
	x *= r                           // 0 -> 2r
	x += r
	x = math.Mod(x, r*2)
	x -= r
	return x
}

func (imu *wit) parseWIT(line string) error {
	if line[0] == 0x52 {
		if len(line) < 7 {
			return fmt.Errorf("line is wrong for imu angularVelocity %d %v", len(line), line)
		}
		imu.angularVelocity.X = scale(line[1], line[2], 2000)
		imu.angularVelocity.Y = scale(line[3], line[4], 2000)
		imu.angularVelocity.Z = scale(line[5], line[6], 2000)
	}

	if line[0] == 0x53 {
		if len(line) < 7 {
			return fmt.Errorf("line is wrong for imu orientation %d %v", len(line), line)
		}

		imu.orientation.Roll = rutils.DegToRad(scale(line[1], line[2], 180))
		imu.orientation.Pitch = rutils.DegToRad(scale(line[3], line[4], 180))
		imu.orientation.Yaw = rutils.DegToRad(scale(line[5], line[6], 180))
	}

	if line[0] == 0x51 {
		if len(line) < 7 {
			return fmt.Errorf("line is wrong for imu acceleration %d %v", len(line), line)
		}
		imu.acceleration.X = scale(line[1], line[2], 16) * 9806.65 // converts of mm_per_sec_per_sec in NYC
		imu.acceleration.Y = scale(line[3], line[4], 16) * 9806.65
		imu.acceleration.Z = scale(line[5], line[6], 16) * 9806.65
	}

	if line[0] == 0x54 {
		if len(line) < 7 {
			return fmt.Errorf("line is wrong for imu magnetometer %d %v", len(line), line)
		}
		imu.magnetometer.X = scalemag(line[1], line[2], 1) * 0.01 // converts to gauss
		imu.magnetometer.Y = scalemag(line[3], line[4], 1) * 0.01
		imu.magnetometer.Z = scalemag(line[5], line[6], 1) * 0.01
	}

	return nil
}

func (imu *wit) Close() {
	imu.cancelFunc()
	imu.activeBackgroundWorkers.Wait()
}<|MERGE_RESOLUTION|>--- conflicted
+++ resolved
@@ -23,10 +23,7 @@
 	rutils "go.viam.com/rdk/utils"
 )
 
-<<<<<<< HEAD
-var model = resource.NewDefaultModel("imu_wit")
-=======
-const model = "imu-wit"
+var model = resource.NewDefaultModel("imu-wit")
 
 // AttrConfig is used for converting a witmotion IMU MovementSensor config attributes.
 type AttrConfig struct {
@@ -40,7 +37,6 @@
 	}
 	return nil
 }
->>>>>>> 6f5aab9f
 
 func init() {
 	registry.RegisterComponent(movementsensor.Subtype, model, registry.Component{
@@ -54,7 +50,7 @@
 		},
 	})
 
-	config.RegisterComponentAttributeMapConverter(movementsensor.SubtypeName, model,
+	config.RegisterComponentAttributeMapConverter(movementsensor.Subtype, model,
 		func(attributes config.AttributeMap) (interface{}, error) {
 			var attr AttrConfig
 			return config.TransformAttributeMapToStruct(&attr, attributes)
