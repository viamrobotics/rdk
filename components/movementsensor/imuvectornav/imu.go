--- conflicted
+++ resolved
@@ -132,15 +132,9 @@
 	pfreq := *newConf.Pfreq
 	v := &vectornav{
 		Named:     conf.ResourceName().AsNamed(),
-<<<<<<< HEAD
-		bus:       spiBus,
+		bus:       genericlinux.NewSpiBus(newConf.SPI),
 		logger:    logging.FromZapCompatible(logger),
-		cs:        cs,
-=======
-		bus:       genericlinux.NewSpiBus(newConf.SPI),
-		logger:    logger,
 		cs:        newConf.CSPin,
->>>>>>> 39e81fc7
 		speed:     speed,
 		busClosed: false,
 		polling:   pfreq,
