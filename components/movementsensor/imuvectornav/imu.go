// Package imuvectornav implement vectornav imu
package imuvectornav

import (
	"context"
	"encoding/binary"
	"sync"
	"time"

	"github.com/edaniels/golog"
	"github.com/golang/geo/r3"
	geo "github.com/kellydunn/golang-geo"
	"github.com/pkg/errors"
	rdkutils "go.viam.com/utils"

	"go.viam.com/rdk/components/board"
	"go.viam.com/rdk/components/generic"
	"go.viam.com/rdk/components/movementsensor"
	"go.viam.com/rdk/config"
	"go.viam.com/rdk/registry"
	"go.viam.com/rdk/resource"
	"go.viam.com/rdk/spatialmath"
	rutils "go.viam.com/rdk/utils"
)

<<<<<<< HEAD
var model = resource.NewDefaultModel("imu_vectornav")
=======
const model = "imu-vectornav"

// AttrConfig is used for converting a vectornav IMU MovementSensor config attributes.
type AttrConfig struct {
	Board string `json:"board"`
	SPI   string `json:"spi"`
	Speed *int   `json:"speed"`
	Pfreq *int   `json:"polling_freq"`
	CSPin string `json:"cs_pin"`
}

// Validate ensures all parts of the config are valid.
func (cfg *AttrConfig) Validate(path string) error {
	if cfg.Board == "" {
		return rdkutils.NewConfigValidationFieldRequiredError(path, "board")
	}

	if cfg.SPI == "" {
		return rdkutils.NewConfigValidationFieldRequiredError(path, "spi")
	}

	if cfg.Speed == nil {
		return rdkutils.NewConfigValidationFieldRequiredError(path, "speed")
	}

	if cfg.Pfreq == nil {
		return rdkutils.NewConfigValidationFieldRequiredError(path, "polling_freq")
	}

	if cfg.CSPin == "" {
		return rdkutils.NewConfigValidationFieldRequiredError(path, "cs_pin (chip select pin)")
	}

	return nil
}
>>>>>>> 6f5aab9f

func init() {
	registry.RegisterComponent(movementsensor.Subtype, model, registry.Component{
		Constructor: func(ctx context.Context, deps registry.Dependencies, cfg config.Component, logger golog.Logger) (interface{}, error) {
			return NewVectorNav(ctx, deps, cfg, logger)
		},
	})
	config.RegisterComponentAttributeMapConverter(movementsensor.SubtypeName, model,
		func(attributes config.AttributeMap) (interface{}, error) {
			var attr AttrConfig
			return config.TransformAttributeMapToStruct(&attr, attributes)
		},
		&AttrConfig{})
}

type vectornav struct {
	angularVelocity spatialmath.AngularVelocity
	acceleration    r3.Vector
	magnetometer    r3.Vector
	dV              r3.Vector
	dTheta          r3.Vector
	dt              float32
	orientation     spatialmath.EulerAngles

	mu      sync.Mutex
	spiMu   sync.Mutex
	polling int

	cancelFunc              func()
	activeBackgroundWorkers sync.WaitGroup
	bus                     board.SPI
	cs                      string
	speed                   int
	logger                  golog.Logger
	busClosed               bool

	bdVX float64
	bdVY float64
	bdVZ float64
	generic.Unimplemented
}

const (
	vectorNavSPIRead  uint = 1
	vectorNavSPIWrite uint = 2
	vectorNavSPITare  uint = 5
)

type vectornavRegister uint

const (
	modelNumber                  vectornavRegister = 1
	serialNumber                 vectornavRegister = 3
	firmwareVersion              vectornavRegister = 4
	deltaVDeltaTheta             vectornavRegister = 80
	deltaVDeltaThetaConfig       vectornavRegister = 82
	yawPitchRollMagAccGyro       vectornavRegister = 27
	acceleration                 vectornavRegister = 18
	referenceVectorConfiguration vectornavRegister = 83
	magAccRefVectors             vectornavRegister = 21
	accCompensationConfiguration vectornavRegister = 25
	vpeAccTunning                vectornavRegister = 38
)

// NewVectorNav connect and set up a vectornav IMU over SPI.
// Will also compensate for acceleration and delta velocity bias over one second so be
// sure the IMU is still when calling this function.
func NewVectorNav(
	ctx context.Context,
	deps registry.Dependencies,
	cfg config.Component,
	logger golog.Logger,
) (movementsensor.MovementSensor, error) {
	attr, ok := cfg.ConvertedAttributes.(*AttrConfig)
	if !ok {
		return nil, rutils.NewUnexpectedTypeError(attr, cfg.ConvertedAttributes)
	}

	boardName := attr.Board
	b, err := board.FromDependencies(deps, boardName)
	if err != nil {
		return nil, errors.Wrap(err, "vectornav init failed")
	}
	spiName := attr.SPI
	localB, ok := b.(board.LocalBoard)
	if !ok {
		return nil, errors.Errorf("vectornav: board %q is not local", boardName)
	}
	spiBus, ok := localB.SPIByName(spiName)
	if !ok {
		return nil, errors.Errorf("vectornav: couldn't get spi bus %q", spiName)
	}
	cs := attr.CSPin

	speed := *attr.Speed
	if speed == 0 {
		speed = 8000000
	}

	pfreq := *attr.Pfreq
	v := &vectornav{
		bus:       spiBus,
		logger:    logger,
		cs:        cs,
		speed:     speed,
		busClosed: false,
		polling:   pfreq,
	}
	mdl, err := v.readRegisterSPI(ctx, modelNumber, 24)
	if err != nil {
		return nil, err
	}
	sn, err := v.readRegisterSPI(ctx, serialNumber, 4)
	if err != nil {
		return nil, err
	}
	fwver, err := v.readRegisterSPI(ctx, firmwareVersion, 4)
	if err != nil {
		return nil, err
	}
	logger.Debugf(
		"model detected %s sn %d %d.%d.%d.%d",
		string(mdl),
		binary.LittleEndian.Uint32(sn),
		fwver[0],
		fwver[1],
		fwver[2],
		fwver[3],
	)

	// set imu location to New York for the WGM model
	refvec := []byte{1, 1, 0, 0}
	refvec = append(refvec, rutils.BytesFromUint32LE(1000)...)
	refvec = append(refvec, rutils.BytesFromFloat32LE(2010.0)...)
	refvec = append(refvec, []byte{0, 0, 0, 0}...)
	refvec = append(refvec, rutils.BytesFromFloat64LE(40.730610)...)
	refvec = append(refvec, rutils.BytesFromFloat64LE(-73.935242)...)
	refvec = append(refvec, rutils.BytesFromFloat64LE(10.0)...)
	err = v.writeRegisterSPI(ctx, referenceVectorConfiguration, refvec)
	if err != nil {
		return nil, errors.Wrap(err, "couldn't set reference vector")
	}
	// enforce acceleration tuinning and reduce "trust" in acceleration data
	accVpeTunning := []byte{}
	accVpeTunning = append(accVpeTunning, rutils.BytesFromFloat32LE(3)...)
	accVpeTunning = append(accVpeTunning, rutils.BytesFromFloat32LE(3)...)
	accVpeTunning = append(accVpeTunning, rutils.BytesFromFloat32LE(3)...)
	accVpeTunning = append(accVpeTunning, rutils.BytesFromFloat32LE(10)...)
	accVpeTunning = append(accVpeTunning, rutils.BytesFromFloat32LE(10)...)
	accVpeTunning = append(accVpeTunning, rutils.BytesFromFloat32LE(10)...)
	accVpeTunning = append(accVpeTunning, rutils.BytesFromFloat32LE(10)...)
	accVpeTunning = append(accVpeTunning, rutils.BytesFromFloat32LE(10)...)
	accVpeTunning = append(accVpeTunning, rutils.BytesFromFloat32LE(10)...)

	err = v.writeRegisterSPI(ctx, vpeAccTunning, accVpeTunning)
	if err != nil {
		return nil, errors.Wrap(err, "couldn't set vpe adaptive tunning")
	}
	err = v.writeRegisterSPI(ctx, deltaVDeltaThetaConfig, []byte{0, 0, 0, 0, 0, 0})
	if err != nil {
		return nil, errors.Wrap(err, "couldn't configure deltaV register")
	}
	// tare the heading
	err = v.vectornavTareSPI(ctx)
	if err != nil {
		return nil, err
	}
	smp := uint(100)
	if v.polling > 0 {
		smp = uint(v.polling)
	}

	// compensate for acceleration bias due to misalignement
	err = v.compensateAccelBias(ctx, smp)
	if err != nil {
		return nil, err
	}
	// compensate for constant DV bias in mesurament
	err = v.compensateDVBias(ctx, smp)
	if err != nil {
		return nil, err
	}
	var cancelCtx context.Context
	cancelCtx, v.cancelFunc = context.WithCancel(ctx)
	// optionally start a polling goroutine
	if pfreq > 0 {
		logger.Debugf("vecnav: will pool at %d Hz", pfreq)
		waitCh := make(chan struct{})
		s := 1.0 / float64(pfreq)
		v.activeBackgroundWorkers.Add(1)
		rdkutils.PanicCapturingGo(func() {
			defer v.activeBackgroundWorkers.Done()
			timer := time.NewTicker(time.Duration(s * float64(time.Second)))
			defer timer.Stop()
			close(waitCh)
			for {
				select {
				case <-cancelCtx.Done():
					return
				default:
				}
				select {
				case <-cancelCtx.Done():
					return
				case <-timer.C:
					err := v.getReadings(ctx)
					if err != nil {
						return
					}
				}
			}
		})
		<-waitCh
	}
	return v, nil
}

func (vn *vectornav) AngularVelocity(ctx context.Context) (spatialmath.AngularVelocity, error) {
	vn.mu.Lock()
	defer vn.mu.Unlock()
	return vn.angularVelocity, nil
}

func (vn *vectornav) GetAcceleration(ctx context.Context) (r3.Vector, error) {
	vn.mu.Lock()
	defer vn.mu.Unlock()
	return vn.acceleration, nil
}

func (vn *vectornav) Orientation(ctx context.Context) (spatialmath.Orientation, error) {
	vn.mu.Lock()
	defer vn.mu.Unlock()
	return &vn.orientation, nil
}

func (vn *vectornav) CompassHeading(ctx context.Context) (float64, error) {
	vn.mu.Lock()
	defer vn.mu.Unlock()
	return vn.orientation.Yaw, nil
}

func (vn *vectornav) LinearVelocity(ctx context.Context) (r3.Vector, error) {
	return r3.Vector{}, nil
}

func (vn *vectornav) Position(ctx context.Context) (*geo.Point, float64, error) {
	return nil, 0, nil
}

func (vn *vectornav) Accuracy(ctx context.Context) (map[string]float32, error) {
	return map[string]float32{}, nil
}

func (vn *vectornav) GetMagnetometer(ctx context.Context) (r3.Vector, error) {
	vn.mu.Lock()
	defer vn.mu.Unlock()
	return vn.magnetometer, nil
}

func (vn *vectornav) Properties(ctx context.Context) (*movementsensor.Properties, error) {
	return &movementsensor.Properties{
		AngularVelocitySupported: true,
		OrientationSupported:     true,
	}, nil
}

func (vn *vectornav) Readings(ctx context.Context) (map[string]interface{}, error) {
	return movementsensor.Readings(ctx, vn)
}

func (vn *vectornav) getReadings(ctx context.Context) error {
	out, err := vn.readRegisterSPI(ctx, yawPitchRollMagAccGyro, 48)
	if err != nil {
		return err
	}
	vn.mu.Lock()
	defer vn.mu.Unlock()
	vn.orientation.Yaw = rutils.DegToRad(float64(rutils.Float32FromBytesLE(out[0:4])))
	vn.orientation.Pitch = rutils.DegToRad(float64(rutils.Float32FromBytesLE(out[4:8])))
	vn.orientation.Roll = rutils.DegToRad(float64(rutils.Float32FromBytesLE(out[8:12])))
	// unit gauss
	vn.magnetometer.X = float64(rutils.Float32FromBytesLE(out[12:16]))
	vn.magnetometer.Y = float64(rutils.Float32FromBytesLE(out[16:20]))
	vn.magnetometer.Z = float64(rutils.Float32FromBytesLE(out[20:24]))
	// unit mm/s^2
	vn.acceleration.X = float64(rutils.Float32FromBytesLE(out[24:28])) * 1000
	vn.acceleration.Y = float64(rutils.Float32FromBytesLE(out[28:32])) * 1000
	vn.acceleration.Z = float64(rutils.Float32FromBytesLE(out[32:36])) * 1000
	// unit rad/s
	vn.angularVelocity.X = rutils.RadToDeg(float64(rutils.Float32FromBytesLE(out[36:40])))
	vn.angularVelocity.Y = rutils.RadToDeg(float64(rutils.Float32FromBytesLE(out[40:44])))
	vn.angularVelocity.Z = rutils.RadToDeg(float64(rutils.Float32FromBytesLE(out[44:48])))
	dv, err := vn.readRegisterSPI(ctx, deltaVDeltaTheta, 28)
	if err != nil {
		return err
	}
	// unit deg/s
	vn.dTheta.X = float64(rutils.Float32FromBytesLE(dv[4:8]))
	vn.dTheta.Y = float64(rutils.Float32FromBytesLE(dv[8:12]))
	vn.dTheta.Z = float64(rutils.Float32FromBytesLE(dv[12:16]))
	// unit m/s
	vn.dV.X = float64(rutils.Float32FromBytesLE(dv[16:20])) - vn.bdVX
	vn.dV.Y = float64(rutils.Float32FromBytesLE(dv[20:24])) - vn.bdVY
	vn.dV.Z = float64(rutils.Float32FromBytesLE(dv[24:28])) - vn.bdVZ
	// unit s
	vn.dt = rutils.Float32FromBytesLE(dv[0:4])
	return nil
}

func (vn *vectornav) readRegisterSPI(ctx context.Context, reg vectornavRegister, readLen uint) ([]byte, error) {
	vn.spiMu.Lock()
	defer vn.spiMu.Unlock()
	if vn.busClosed {
		return nil, errors.New("C=cannot read spi register the bus is closed")
	}
	hnd, err := vn.bus.OpenHandle()
	if err != nil {
		return nil, err
	}
	cmd := []byte{byte(vectorNavSPIRead), byte(reg), 0, 0}
	_, err = hnd.Xfer(ctx, uint(vn.speed), vn.cs, 3, cmd)
	if err != nil {
		return nil, err
	}
	rdkutils.SelectContextOrWait(ctx, 110*time.Microsecond)
	cmd = make([]byte, readLen+4)
	out, err := hnd.Xfer(ctx, uint(vn.speed), vn.cs, 3, cmd)
	if err != nil {
		return nil, err
	}
	if out[3] != 0 {
		return nil, errors.Errorf("vectornav read error returned %d speed was %d", out[3], vn.speed)
	}
	err = hnd.Close()
	if err != nil {
		return nil, err
	}
	rdkutils.SelectContextOrWait(ctx, 110*time.Microsecond)
	return out[4:], nil
}

func (vn *vectornav) writeRegisterSPI(ctx context.Context, reg vectornavRegister, data []byte) error {
	vn.spiMu.Lock()
	defer vn.spiMu.Unlock()
	if vn.busClosed {
		return errors.New("Cannot write spi register the bus is closed")
	}
	hnd, err := vn.bus.OpenHandle()
	if err != nil {
		return err
	}
	cmd := []byte{byte(vectorNavSPIWrite), byte(reg), 0, 0}
	cmd = append(cmd, data...)
	_, err = hnd.Xfer(ctx, uint(vn.speed), vn.cs, 3, cmd)
	if err != nil {
		return err
	}
	rdkutils.SelectContextOrWait(ctx, 110*time.Microsecond)
	cmd = make([]byte, len(data)+4)
	out, err := hnd.Xfer(ctx, uint(vn.speed), vn.cs, 3, cmd)
	if err != nil {
		return err
	}
	if out[3] != 0 {
		return errors.Errorf("vectornav write error returned %d", out[3])
	}
	err = hnd.Close()
	if err != nil {
		return err
	}
	rdkutils.SelectContextOrWait(ctx, 110*time.Microsecond)
	return nil
}

func (vn *vectornav) vectornavTareSPI(ctx context.Context) error {
	vn.spiMu.Lock()
	defer vn.spiMu.Unlock()
	if vn.busClosed {
		return errors.New("Cannot write spi register the bus is closed")
	}
	hnd, err := vn.bus.OpenHandle()
	if err != nil {
		return err
	}
	cmd := []byte{byte(vectorNavSPITare), 0, 0, 0}
	_, err = hnd.Xfer(ctx, uint(vn.speed), vn.cs, 3, cmd)
	if err != nil {
		return err
	}
	rdkutils.SelectContextOrWait(ctx, 110*time.Microsecond)
	cmd = []byte{0, 0, 0, 0}
	out, err := hnd.Xfer(ctx, uint(vn.speed), vn.cs, 3, cmd)
	if err != nil {
		return err
	}
	if out[3] != 0 {
		return errors.Errorf("vectornav write error returned %d", out[3])
	}
	err = hnd.Close()
	if err != nil {
		return err
	}
	rdkutils.SelectContextOrWait(ctx, 110*time.Microsecond)
	return nil
}

func (vn *vectornav) compensateAccelBias(ctx context.Context, smpSize uint) error {
	var msg []byte
	msg = append(msg, rutils.BytesFromFloat32LE(1.0)...)
	msg = append(msg, rutils.BytesFromFloat32LE(0.0)...)
	msg = append(msg, rutils.BytesFromFloat32LE(0.0)...)

	msg = append(msg, rutils.BytesFromFloat32LE(0.0)...)
	msg = append(msg, rutils.BytesFromFloat32LE(1.0)...)
	msg = append(msg, rutils.BytesFromFloat32LE(0.0)...)

	msg = append(msg, rutils.BytesFromFloat32LE(0.0)...)
	msg = append(msg, rutils.BytesFromFloat32LE(0.0)...)
	msg = append(msg, rutils.BytesFromFloat32LE(1.0)...)

	msg = append(msg, rutils.BytesFromFloat32LE(0.0)...)
	msg = append(msg, rutils.BytesFromFloat32LE(0.0)...)
	msg = append(msg, rutils.BytesFromFloat32LE(0.0)...)
	err := vn.writeRegisterSPI(ctx, accCompensationConfiguration, msg)
	if err != nil {
		return errors.Wrap(err, "couldn't write the acceleration compensation register")
	}
	mdlG, err := vn.readRegisterSPI(ctx, magAccRefVectors, 24)
	if err != nil {
		return errors.Wrap(err, "couldn't calculate acceleration bias")
	}
	accZ := rutils.Float32FromBytesLE(mdlG[20:24])
	var accMX, accMY, accMZ float32
	for i := uint(0); i < smpSize; i++ {
		acc, err := vn.readRegisterSPI(ctx, acceleration, 12)
		if err != nil {
			return errors.Wrap(err, "error reading acceleration register during bias compensation")
		}
		accMX += rutils.Float32FromBytesLE(acc[0:4])
		accMY += rutils.Float32FromBytesLE(acc[4:8])
		accMZ += rutils.Float32FromBytesLE(acc[8:12])
		if !rdkutils.SelectContextOrWait(ctx, 10*time.Millisecond) {
			return errors.New("error in context during acceleration compensation")
		}
	}
	accMX /= float32(smpSize)
	accMY /= float32(smpSize)
	accMZ /= float32(smpSize)
	msg = []byte{}
	msg = append(msg, rutils.BytesFromFloat32LE(1.0)...)
	msg = append(msg, rutils.BytesFromFloat32LE(0.0)...)
	msg = append(msg, rutils.BytesFromFloat32LE(0.0)...)

	msg = append(msg, rutils.BytesFromFloat32LE(0.0)...)
	msg = append(msg, rutils.BytesFromFloat32LE(1.0)...)
	msg = append(msg, rutils.BytesFromFloat32LE(0.0)...)

	msg = append(msg, rutils.BytesFromFloat32LE(0.0)...)
	msg = append(msg, rutils.BytesFromFloat32LE(0.0)...)
	msg = append(msg, rutils.BytesFromFloat32LE(1.0)...)

	msg = append(msg, rutils.BytesFromFloat32LE(accMX)...)
	msg = append(msg, rutils.BytesFromFloat32LE(accMY)...)
	msg = append(msg, rutils.BytesFromFloat32LE(accZ+accMZ)...)

	err = vn.writeRegisterSPI(ctx, accCompensationConfiguration, msg)
	if err != nil {
		return errors.Wrap(err, "could not write the acceleration register")
	}
	vn.logger.Infof("Acceleration compensated with %1.6f %1.6f %1.6f ref accZ %1.6f", accMX, accMY, accMZ, accZ)
	return nil
}

func (vn *vectornav) compensateDVBias(ctx context.Context, smpSize uint) error {
	var bX, bY, bZ float32
	_, err := vn.readRegisterSPI(ctx, deltaVDeltaTheta, 28)
	if err != nil {
		return errors.Wrap(err, "error reading dV register during bias compensation")
	}
	dt := 10 * time.Millisecond
	if vn.polling > 0 {
		s := 1.0 / float64(vn.polling)
		dt = time.Duration(s * float64(time.Second))
	}
	for j := uint(0); j < smpSize; j++ {
		if !rdkutils.SelectContextOrWait(ctx, dt) {
			return errors.New("error in context during Dv compensation")
		}
		dv, err := vn.readRegisterSPI(ctx, deltaVDeltaTheta, 28)
		if err != nil {
			return errors.Wrap(err, "error reading dV register during bias compensation")
		}
		bX += rutils.Float32FromBytesLE(dv[16:20])
		bY += rutils.Float32FromBytesLE(dv[20:24])
		bZ += rutils.Float32FromBytesLE(dv[24:28])
	}
	vn.bdVX = float64(bX) / float64(smpSize)
	vn.bdVY = float64(bY) / float64(smpSize)
	vn.bdVZ = float64(bZ) / float64(smpSize)
	vn.logger.Infof("velocity bias compensated with %1.6f %1.6f %1.6f",
		vn.bdVX, vn.bdVY, vn.bdVZ)
	return nil
}

func (vn *vectornav) Close() {
	vn.logger.Debug("closing vecnav")
	vn.cancelFunc()
	vn.busClosed = true
	vn.activeBackgroundWorkers.Wait()
}<|MERGE_RESOLUTION|>--- conflicted
+++ resolved
@@ -23,10 +23,7 @@
 	rutils "go.viam.com/rdk/utils"
 )
 
-<<<<<<< HEAD
-var model = resource.NewDefaultModel("imu_vectornav")
-=======
-const model = "imu-vectornav"
+var model = resource.NewDefaultModel("imu-vectornav")
 
 // AttrConfig is used for converting a vectornav IMU MovementSensor config attributes.
 type AttrConfig struct {
@@ -61,7 +58,6 @@
 
 	return nil
 }
->>>>>>> 6f5aab9f
 
 func init() {
 	registry.RegisterComponent(movementsensor.Subtype, model, registry.Component{
@@ -69,7 +65,7 @@
 			return NewVectorNav(ctx, deps, cfg, logger)
 		},
 	})
-	config.RegisterComponentAttributeMapConverter(movementsensor.SubtypeName, model,
+	config.RegisterComponentAttributeMapConverter(movementsensor.Subtype, model,
 		func(attributes config.AttributeMap) (interface{}, error) {
 			var attr AttrConfig
 			return config.TransformAttributeMapToStruct(&attr, attributes)
