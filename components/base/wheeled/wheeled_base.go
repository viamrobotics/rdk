// Package wheeled implements some bases, like a wheeled base.
package wheeled

import (
	"context"
	"fmt"
	"math"
	"time"

	"github.com/edaniels/golog"
	"github.com/golang/geo/r3"
	"github.com/pkg/errors"
	"go.uber.org/multierr"
	"go.viam.com/utils"

	"go.viam.com/rdk/components/base"
	"go.viam.com/rdk/components/generic"
	"go.viam.com/rdk/components/motor"
	"go.viam.com/rdk/components/movementsensor"
	"go.viam.com/rdk/config"
	"go.viam.com/rdk/operation"
	"go.viam.com/rdk/registry"
	"go.viam.com/rdk/resource"
	rdkutils "go.viam.com/rdk/utils"
)

const yawPollTimeMs = 100

var modelname = resource.NewDefaultModel("wheeled")

// AttrConfig is how you configure a wheeled base.
type AttrConfig struct {
	WidthMM              int      `json:"width_mm"`
	WheelCircumferenceMM int      `json:"wheel_circumference_mm"`
	SpinSlipFactor       float64  `json:"spin_slip_factor,omitempty"`
	Left                 []string `json:"left"`
	Right                []string `json:"right"`
	MovementSensor       []string `json:"movement_sensor"`
}

// Validate ensures all parts of the config are valid.
func (cfg *AttrConfig) Validate(path string) ([]string, error) {
	var deps []string

	if cfg.WidthMM == 0 {
		return nil, utils.NewConfigValidationFieldRequiredError(path, "width_mm")
	}

	if cfg.WheelCircumferenceMM == 0 {
		return nil, utils.NewConfigValidationFieldRequiredError(path, "wheel_circumference_mm")
	}

	if len(cfg.Left) == 0 {
		return nil, utils.NewConfigValidationFieldRequiredError(path, "left")
	}
	if len(cfg.Right) == 0 {
		return nil, utils.NewConfigValidationFieldRequiredError(path, "right")
	}

	if len(cfg.Left) != len(cfg.Right) {
		return nil, utils.NewConfigValidationError(path,
			fmt.Errorf("left and right need to have the same number of motors, not %d vs %d",
				len(cfg.Left), len(cfg.Right)))
	}

<<<<<<< HEAD
	deps = append(deps, config.Left...)
	deps = append(deps, config.Right...)
	deps = append(deps, config.MovementSensor...)
=======
	deps = append(deps, cfg.Left...)
	deps = append(deps, cfg.Right...)
>>>>>>> a843e795

	return deps, nil
}

func init() {
	wheeledBaseComp := registry.Component{
		Constructor: func(
			ctx context.Context, deps registry.Dependencies, cfg config.Component, logger golog.Logger,
		) (interface{}, error) {
			return CreateWheeledBase(ctx, deps, cfg, logger)
		},
	}

	registry.RegisterComponent(base.Subtype, modelname, wheeledBaseComp)
	config.RegisterComponentAttributeMapConverter(
		base.Subtype,
		modelname,
		func(attributes config.AttributeMap) (interface{}, error) {
			var conf AttrConfig
			return config.TransformAttributeMapToStruct(&conf, attributes)
		},
		&AttrConfig{})
}

type wheeledBase struct {
	generic.Unimplemented
	widthMm              int
	wheelCircumferenceMm int
	spinSlipFactor       float64

	left      []motor.Motor
	right     []motor.Motor
	allMotors []motor.Motor

<<<<<<< HEAD
	movementSensors   []movementsensor.MovementSensor
	orientationSensor movementsensor.MovementSensor

=======
>>>>>>> a843e795
	opMgr  operation.SingleOperationManager
	logger golog.Logger
}

// Spin commands a base to turn about its center at a angular speed and for a specific angle.
func (base *wheeledBase) Spin(ctx context.Context, angleDeg, degsPerSec float64, extra map[string]interface{}) error {
	ctx, done := base.opMgr.New(ctx)
	defer done()
	base.logger.Debugf("received a Spin with angleDeg:%.2f, degsPerSec:%.2f", angleDeg, degsPerSec)

	if base.orientationSensor != nil {
		base.logger.Debugf("received a spin with movement sensor: angle: %.2f, speed: %.2f", angleDeg, degsPerSec)
		return base.spinWithMovementSensor(ctx, angleDeg, degsPerSec, extra)
	} else {
		base.logger.Debugf("received a spin with movement sensor: angle: %.2f, speed: %.2f", angleDeg, degsPerSec)
		return base.spin(ctx, angleDeg, degsPerSec)
	}

}

func (base *wheeledBase) spin(ctx context.Context, angleDeg, degsPerSec float64) error {
	// Stop the motors if the speed is 0
	if math.Abs(degsPerSec) < 0.0001 {
		err := base.Stop(ctx, nil)
		if err != nil {
			return errors.Errorf("error when trying to spin at a speed of 0: %v", err)
		}
		return err
	}

	// Spin math
	rpm, revolutions := base.spinMath(angleDeg, degsPerSec)

	return base.runAll(ctx, -rpm, revolutions, rpm, revolutions)

}

func (base *wheeledBase) spinWithMovementSensor(ctx context.Context, angleDeg, degsPerSec float64, extra map[string]interface{}) error {
	wheelrpm, revs := base.spinMath(angleDeg, degsPerSec)

	currYaw, err := getCurrentYaw(ctx, base.orientationSensor, extra) // from -179 to 179
	if err != nil {
		return err
	}

	errCounter := 0
	targetYaw := addAnglesInDomain(angleDeg, currYaw)
	timer := time.NewTicker(time.Duration(yawPollTimeMs * float64(time.Millisecond))) //~rename

	if err := base.runAll(ctx, -wheelrpm, revs, wheelrpm, revs); err != nil {
		return err
	}

	for {

		select {
		case <-ctx.Done():
			return nil
		default:
		}
		select {
		case <-ctx.Done():
			return nil
		case <-timer.C:
		}
		currYaw, err := getCurrentYaw(ctx, base.orientationSensor, extra) // from -179 to 179
		if err != nil {
			errCounter++
			if errCounter > 100 {
				base.logger.Errorf("imu sensor unreachable, had %d error counts when trying to read yaw angle", errCounter)
				break
			}
			return err
		} else {
			errCounter = 0
		}

		errAngle := targetYaw - currYaw

		// runAll calls GoFor, which has a necessary terminating condition of rotations reached
		// poll the sensor for the current error in angle
		// also check if we've overshot our target by fifteen degrees
		if math.Abs(errAngle) < 5 || baseOvershot(currYaw, targetYaw, 15) {
			if err := base.Stop(ctx, nil); err != nil {
				return err
			}
			break
		}

	}
	return nil
}

func getCurrentYaw(ctx context.Context, ms movementsensor.MovementSensor, extra map[string]interface{},
) (float64, error) {
	orientation, err := ms.Orientation(ctx, extra)
	if err != nil {
		return 0, err
	}
	return rdkutils.RadToDeg(orientation.EulerAngles().Yaw), nil
}

// TODO: RSDK-1698, considers dealing with imus that
// return values between -180 to 180 and 0-360 (probably components using our sensor filters).
// current tests only consider -179 to 179 domain logic
func addAnglesInDomain(target, current float64) float64 {
	angle := target + current
	// reduce the angle
	angle = math.Mod(angle, 360)

	// force it to be the positive remainder, so that 0 <= angle < 360
	angle = math.Mod(angle+360, 360)

	// force into the minimum absolute value residue class, so that -180 < angle <= 180
	if angle > 180 {
		angle -= 360
	}

	// handle case of IMUs not reporting -179 to 179 and skipping 180 degrees
	if math.Abs(angle) == 180 {
		angle -= 0.1
	}

	return angle
}

func baseOvershot(currentYaw, targetYaw, allowedAngle float64) bool {
	return math.Abs(currentYaw) > math.Abs(addAnglesInDomain(targetYaw, allowedAngle))
}

// MoveStraight commands a base to drive forward or backwards  at a linear speed and for a specific distance.
func (base *wheeledBase) MoveStraight(ctx context.Context, distanceMm int, mmPerSec float64, extra map[string]interface{}) error {
	ctx, done := base.opMgr.New(ctx)
	defer done()
	base.logger.Debugf("received a MoveStraight with distanceMM:%d, mmPerSec:%.2f", distanceMm, mmPerSec)

	// Stop the motors if the speed or distance are 0
	if math.Abs(mmPerSec) < 0.0001 || distanceMm == 0 {
		err := base.Stop(ctx, nil)
		if err != nil {
			return errors.Errorf("error when trying to move straight at a speed and/or distance of 0: %v", err)
		}
		return err
	}

	// Straight math
	rpm, rotations := base.straightDistanceToMotorInputs(distanceMm, mmPerSec)

	return base.runAll(ctx, rpm, rotations, rpm, rotations)
}

// runsAll the base motors in parallel with the required speeds and rotations.
func (base *wheeledBase) runAll(ctx context.Context, leftRPM, leftRotations, rightRPM, rightRotations float64) error {
	fs := []rdkutils.SimpleFunc{}

	for _, m := range base.left {
		fs = append(fs, func(ctx context.Context) error { return m.GoFor(ctx, leftRPM, leftRotations, nil) })
	}

	for _, m := range base.right {
		fs = append(fs, func(ctx context.Context) error { return m.GoFor(ctx, rightRPM, rightRotations, nil) })
	}

	if _, err := rdkutils.RunInParallel(ctx, fs); err != nil {
		return multierr.Combine(err, base.Stop(ctx, nil))
	}
	return nil
}

// differentialDrive takes forward and left direction inputs from a first person
// perspective on a 2D plane and converts them to left and right motor powers. negative
// forward means backward and negative left means right.
func (base *wheeledBase) differentialDrive(forward, left float64) (float64, float64) {
	if forward < 0 {
		// Mirror the forward turning arc if we go in reverse
		leftMotor, rightMotor := base.differentialDrive(-forward, left)
		return -leftMotor, -rightMotor
	}

	// convert to polar coordinates
	r := math.Hypot(forward, left)
	t := math.Atan2(left, forward)

	// rotate by 45 degrees
	t += math.Pi / 4
	if t == 0 {
		// HACK: Fixes a weird ATAN2 corner case. Ensures that when motor that is on the
		// same side as the turn has the same power when going left and right. Without
		// this, the right motor has ZERO power when going forward/backward turning
		// right, when it should have at least some very small value.
		t += 1.224647e-16 / 2
	}

	// convert to cartesian
	leftMotor := r * math.Cos(t)
	rightMotor := r * math.Sin(t)

	// rescale the new coords
	leftMotor *= math.Sqrt(2)
	rightMotor *= math.Sqrt(2)

	// clamp to -1/+1
	leftMotor = math.Max(-1, math.Min(leftMotor, 1))
	rightMotor = math.Max(-1, math.Min(rightMotor, 1))

	return leftMotor, rightMotor
}

// SetVelocity commands the base to move at the input linear and angular velocities.
func (base *wheeledBase) SetVelocity(ctx context.Context, linear, angular r3.Vector, extra map[string]interface{}) error {
	base.opMgr.CancelRunning(ctx)

	base.logger.Debugf(
		"received a SetVelocity with linear.X: %.2f, linear.Y: %.2f linear.Z: %.2f (mmPerSec), angular.X: %.2f, angular.Y: %.2f, angular.Z: %.2f",
		linear.X, linear.Y, linear.Z, angular.X, angular.Y, angular.Z)

	l, r := base.velocityMath(linear.Y, angular.Z)
	return base.runAll(ctx, l, 0, r, 0)
}

// SetPower commands the base motors to run at powers correspoinding to input linear and angular powers.
func (base *wheeledBase) SetPower(ctx context.Context, linear, angular r3.Vector, extra map[string]interface{}) error {
	base.opMgr.CancelRunning(ctx)

	base.logger.Debugf(
		"received a SetPower with linear.X: %.2f, linear.Y: %.2f linear.Z: %.2f, angular.X: %.2f, angular.Y: %.2f, angular.Z: %.2f",
		linear.X, linear.Y, linear.Z, angular.X, angular.Y, angular.Z)

	lPower, rPower := base.differentialDrive(linear.Y, angular.Z)

	// Send motor commands
	var err error
	for _, m := range base.left {
		err = multierr.Combine(err, m.SetPower(ctx, lPower, extra))
	}

	for _, m := range base.right {
		err = multierr.Combine(err, m.SetPower(ctx, rPower, extra))
	}

	if err != nil {
		return multierr.Combine(err, base.Stop(ctx, nil))
	}

	return nil
}

// returns rpm, revolutions for a spin motion.
func (base *wheeledBase) spinMath(angleDeg, degsPerSec float64) (float64, float64) {
	wheelTravel := base.spinSlipFactor * float64(base.widthMm) * math.Pi * angleDeg / 360.0
	revolutions := wheelTravel / float64(base.wheelCircumferenceMm)

	// RPM = revolutions (unit) * deg/sec * (1 rot / 2pi deg) * (60 sec / 1 min) = rot/min
	rpm := revolutions * degsPerSec * 30 / math.Pi
	revolutions = math.Abs(revolutions)

	return rpm, revolutions
}

// calcualtes wheel rpms from overall base linear and angular movement velocity inputs.
func (base *wheeledBase) velocityMath(mmPerSec, degsPerSec float64) (float64, float64) {
	// Base calculations
	v := mmPerSec
	r := float64(base.wheelCircumferenceMm) / (2.0 * math.Pi)
	l := float64(base.widthMm)

	w0 := degsPerSec / 180 * math.Pi
	wL := (v / r) - (l * w0 / (2 * r))
	wR := (v / r) + (l * w0 / (2 * r))

	// RPM = revolutions (unit) * deg/sec * (1 rot / 2pi deg) * (60 sec / 1 min) = rot/min
	rpmL := (wL / (2 * math.Pi)) * 60
	rpmR := (wR / (2 * math.Pi)) * 60

	return rpmL, rpmR
}

// calculates the motor revolutions and speeds that correspond to the reuired distance and linear speeds.
func (base *wheeledBase) straightDistanceToMotorInputs(distanceMm int, mmPerSec float64) (float64, float64) {
	// takes in base speed and distance to calculate motor rpm and total rotations
	rotations := float64(distanceMm) / float64(base.wheelCircumferenceMm)

	rotationsPerSec := mmPerSec / float64(base.wheelCircumferenceMm)
	rpm := 60 * rotationsPerSec

	return rpm, rotations
}

// WaitForMotorsToStop is unused except for tests, polls all motors to see if they're on
// TODO: Audit in  RSDK-1880.
func (base *wheeledBase) WaitForMotorsToStop(ctx context.Context) error {
	for {
		if !utils.SelectContextOrWait(ctx, 10*time.Millisecond) {
			return ctx.Err()
		}

		anyOn := false
		anyOff := false

		for _, m := range base.allMotors {
			isOn, _, err := m.IsPowered(ctx, nil)
			if err != nil {
				return err
			}
			if isOn {
				anyOn = true
			} else {
				anyOff = true
			}
		}

		if !anyOn {
			return nil
		}

		if anyOff {
			// once one motor turns off, we turn them all off
			return base.Stop(ctx, nil)
		}
	}
}

// Stop commands the base to stop moving.
func (base *wheeledBase) Stop(ctx context.Context, extra map[string]interface{}) error {
	var err error
	for _, m := range base.allMotors {
		err = multierr.Combine(err, m.Stop(ctx, extra))
	}
	return err
}

func (base *wheeledBase) IsMoving(ctx context.Context) (bool, error) {
	for _, m := range base.allMotors {
		isMoving, _, err := m.IsPowered(ctx, nil)
		if err != nil {
			return false, err
		}
		if isMoving {
			return true, err
		}
	}
	return false, nil
}

// Close is called from the client to close the instance of the base.
func (base *wheeledBase) Close(ctx context.Context) error {
	return base.Stop(ctx, nil)
}

// Width returns the width of the base as configured by the user.
func (base *wheeledBase) Width(ctx context.Context) (int, error) {
	return base.widthMm, nil
}

// CreateWheeledBase returns a new wheeled base defined by the given config.
func CreateWheeledBase(
	ctx context.Context,
	deps registry.Dependencies,
	cfg config.Component,
	logger golog.Logger,
) (base.LocalBase, error) {
	attr, ok := cfg.ConvertedAttributes.(*AttrConfig)
	if !ok {
		return nil, rdkutils.NewUnexpectedTypeError(attr, &AttrConfig{})
	}

	base := &wheeledBase{
<<<<<<< HEAD
		widthMm:              config.WidthMM,
		wheelCircumferenceMm: config.WheelCircumferenceMM,
		spinSlipFactor:       config.SpinSlipFactor,
=======
		widthMm:              attr.WidthMM,
		wheelCircumferenceMm: attr.WheelCircumferenceMM,
		spinSlipFactor:       attr.SpinSlipFactor,
>>>>>>> a843e795
		logger:               logger,
	}

	if base.spinSlipFactor == 0 {
		base.spinSlipFactor = 1
	}

	for _, name := range attr.Left {
		m, err := motor.FromDependencies(deps, name)
		if err != nil {
			return nil, errors.Wrapf(err, "no left motor named (%s)", name)
		}
		props, err := m.Properties(ctx, nil)
		if props[motor.PositionReporting] && err != nil {
			base.logger.Debugf("motor %s can report its position for base", name)
		}
		base.left = append(base.left, m)
	}

	for _, name := range attr.Right {
		m, err := motor.FromDependencies(deps, name)
		if err != nil {
			return nil, errors.Wrapf(err, "no right motor named (%s)", name)
		}
		props, err := m.Properties(ctx, nil)
		if props[motor.PositionReporting] && err != nil {
			base.logger.Debugf("motor %s can report its position for base", name)
		}
		base.right = append(base.right, m)
	}

	for _, msName := range cfg.MovementSensor {
		ms, err := movementsensor.FromDependencies(deps, msName)
		if err != nil {
			return nil, errors.Wrapf(err, "no movement_sensor namesd (%s)", msName)
		}
		base.movementSensors = append(base.movementSensors, ms)
		props, err := ms.Properties(ctx, nil)
		if props.OrientationSupported && err == nil {
			base.orientationSensor = ms
		}
	}
	base.allMotors = append(base.allMotors, base.left...)
	base.allMotors = append(base.allMotors, base.right...)

	return base, nil
}<|MERGE_RESOLUTION|>--- conflicted
+++ resolved
@@ -63,14 +63,9 @@
 				len(cfg.Left), len(cfg.Right)))
 	}
 
-<<<<<<< HEAD
-	deps = append(deps, config.Left...)
-	deps = append(deps, config.Right...)
-	deps = append(deps, config.MovementSensor...)
-=======
 	deps = append(deps, cfg.Left...)
 	deps = append(deps, cfg.Right...)
->>>>>>> a843e795
+	deps = append(deps, cfg.MovementSensor...)
 
 	return deps, nil
 }
@@ -105,12 +100,9 @@
 	right     []motor.Motor
 	allMotors []motor.Motor
 
-<<<<<<< HEAD
 	movementSensors   []movementsensor.MovementSensor
 	orientationSensor movementsensor.MovementSensor
 
-=======
->>>>>>> a843e795
 	opMgr  operation.SingleOperationManager
 	logger golog.Logger
 }
@@ -478,15 +470,9 @@
 	}
 
 	base := &wheeledBase{
-<<<<<<< HEAD
-		widthMm:              config.WidthMM,
-		wheelCircumferenceMm: config.WheelCircumferenceMM,
-		spinSlipFactor:       config.SpinSlipFactor,
-=======
 		widthMm:              attr.WidthMM,
 		wheelCircumferenceMm: attr.WheelCircumferenceMM,
 		spinSlipFactor:       attr.SpinSlipFactor,
->>>>>>> a843e795
 		logger:               logger,
 	}
 
