// Package wheeled implements some bases, like a wheeled base.
package wheeled

import (
	"context"
	"fmt"
	"math"
	"time"

	"github.com/edaniels/golog"
	"github.com/golang/geo/r3"
	"github.com/pkg/errors"
	"go.uber.org/multierr"
	"go.viam.com/utils"

	"go.viam.com/rdk/components/base"
	"go.viam.com/rdk/components/generic"
	"go.viam.com/rdk/components/motor"
	"go.viam.com/rdk/config"
	"go.viam.com/rdk/operation"
	"go.viam.com/rdk/registry"
	"go.viam.com/rdk/resource"
	rdkutils "go.viam.com/rdk/utils"
)

<<<<<<< HEAD
var modelname = resource.NewDefaultModel("wheeled")
=======
// Config is how you configure a wheeled base.
type Config struct {
	WidthMM              int      `json:"width_mm"`
	WheelCircumferenceMM int      `json:"wheel_circumference_mm"`
	SpinSlipFactor       float64  `json:"spin_slip_factor,omitempty"`
	Left                 []string `json:"left"`
	Right                []string `json:"right"`
}

// Validate ensures all parts of the config are valid.
func (config *Config) Validate(path string) ([]string, error) {
	var deps []string

	if config.WidthMM == 0 {
		return nil, utils.NewConfigValidationFieldRequiredError(path, "width_mm")
	}

	if config.WheelCircumferenceMM == 0 {
		return nil, utils.NewConfigValidationFieldRequiredError(path, "wheel_circumference_mm")
	}

	if len(config.Left) == 0 {
		return nil, utils.NewConfigValidationFieldRequiredError(path, "left")
	}
	if len(config.Right) == 0 {
		return nil, utils.NewConfigValidationFieldRequiredError(path, "right")
	}

	if len(config.Left) != len(config.Right) {
		return nil, utils.NewConfigValidationError(path,
			fmt.Errorf("left and right need to have the same number of motors, not %d vs %d",
				len(config.Left), len(config.Right)))
	}

	deps = append(deps, config.Left...)
	deps = append(deps, config.Right...)

	return deps, nil
}
>>>>>>> 0fc6d9ec

func init() {
	wheeledBaseComp := registry.Component{
		Constructor: func(
			ctx context.Context, deps registry.Dependencies, config config.Component, logger golog.Logger,
		) (interface{}, error) {
			return CreateWheeledBase(ctx, deps, config.ConvertedAttributes.(*Config), logger)
		},
	}

	registry.RegisterComponent(base.Subtype, modelname, wheeledBaseComp)
	config.RegisterComponentAttributeMapConverter(
		base.Subtype,
		modelname,
		func(attributes config.AttributeMap) (interface{}, error) {
			var conf Config
			return config.TransformAttributeMapToStruct(&conf, attributes)
		},
		&Config{})
}

type wheeledBase struct {
	generic.Unimplemented
	widthMm              int
	wheelCircumferenceMm int
	spinSlipFactor       float64

	left      []motor.Motor
	right     []motor.Motor
	allMotors []motor.Motor

	opMgr operation.SingleOperationManager
}

func (base *wheeledBase) Spin(ctx context.Context, angleDeg, degsPerSec float64, extra map[string]interface{}) error {
	ctx, done := base.opMgr.New(ctx)
	defer done()

	// Stop the motors if the speed is 0
	if math.Abs(degsPerSec) < 0.0001 {
		err := base.Stop(ctx, nil)
		if err != nil {
			return errors.Errorf("error when trying to spin at a speed of 0: %v", err)
		}
		return err
	}

	// Spin math
	rpm, revolutions := base.spinMath(angleDeg, degsPerSec)

	return base.runAll(ctx, -rpm, revolutions, rpm, revolutions)
}

func (base *wheeledBase) MoveStraight(ctx context.Context, distanceMm int, mmPerSec float64, extra map[string]interface{}) error {
	ctx, done := base.opMgr.New(ctx)
	defer done()

	// Stop the motors if the speed or distance are 0
	if math.Abs(mmPerSec) < 0.0001 || distanceMm == 0 {
		err := base.Stop(ctx, nil)
		if err != nil {
			return errors.Errorf("error when trying to move straight at a speed and/or distance of 0: %v", err)
		}
		return err
	}

	// Straight math
	rpm, rotations := base.straightDistanceToMotorInfo(distanceMm, mmPerSec)

	return base.runAll(ctx, rpm, rotations, rpm, rotations)
}

func (base *wheeledBase) runAll(ctx context.Context, leftRPM, leftRotations, rightRPM, rightRotations float64) error {
	fs := []rdkutils.SimpleFunc{}

	for _, m := range base.left {
		fs = append(fs, func(ctx context.Context) error { return m.GoFor(ctx, leftRPM, leftRotations, nil) })
	}

	for _, m := range base.right {
		fs = append(fs, func(ctx context.Context) error { return m.GoFor(ctx, rightRPM, rightRotations, nil) })
	}

	if _, err := rdkutils.RunInParallel(ctx, fs); err != nil {
		return multierr.Combine(err, base.Stop(ctx, nil))
	}
	return nil
}

// differentialDrive takes forward and left direction inputs from a first person
// perspective on a 2D plane and converts them to left and right motor powers. negative
// forward means backward and negative left means right.
func (base *wheeledBase) differentialDrive(forward, left float64) (float64, float64) {
	if forward < 0 {
		// Mirror the forward turning arc if we go in reverse
		leftMotor, rightMotor := base.differentialDrive(-forward, left)
		return -leftMotor, -rightMotor
	}

	// convert to polar coordinates
	r := math.Hypot(forward, left)
	t := math.Atan2(left, forward)

	// rotate by 45 degrees
	t += math.Pi / 4
	if t == 0 {
		// HACK: Fixes a weird ATAN2 corner case. Ensures that when motor that is on the
		// same side as the turn has the same power when going left and right. Without
		// this, the right motor has ZERO power when going forward/backward turning
		// right, when it should have at least some very small value.
		t += 1.224647e-16 / 2
	}

	// convert to cartesian
	leftMotor := r * math.Cos(t)
	rightMotor := r * math.Sin(t)

	// rescale the new coords
	leftMotor *= math.Sqrt(2)
	rightMotor *= math.Sqrt(2)

	// clamp to -1/+1
	leftMotor = math.Max(-1, math.Min(leftMotor, 1))
	rightMotor = math.Max(-1, math.Min(rightMotor, 1))

	return leftMotor, rightMotor
}

func (base *wheeledBase) SetVelocity(ctx context.Context, linear, angular r3.Vector, extra map[string]interface{}) error {
	base.opMgr.CancelRunning(ctx)
	l, r := base.velocityMath(linear.Y, angular.Z)
	return base.runAll(ctx, l, 0, r, 0)
}

func (base *wheeledBase) SetPower(ctx context.Context, linear, angular r3.Vector, extra map[string]interface{}) error {
	base.opMgr.CancelRunning(ctx)

	lPower, rPower := base.differentialDrive(linear.Y, angular.Z)

	// Send motor commands
	var err error
	for _, m := range base.left {
		err = multierr.Combine(err, m.SetPower(ctx, lPower, extra))
	}

	for _, m := range base.right {
		err = multierr.Combine(err, m.SetPower(ctx, rPower, extra))
	}

	if err != nil {
		return multierr.Combine(err, base.Stop(ctx, nil))
	}

	return nil
}

// returns rpm, revolutions for a spin motion.
func (base *wheeledBase) spinMath(angleDeg, degsPerSec float64) (float64, float64) {
	wheelTravel := base.spinSlipFactor * float64(base.widthMm) * math.Pi * angleDeg / 360.0
	revolutions := wheelTravel / float64(base.wheelCircumferenceMm)

	// RPM = revolutions (unit) * deg/sec * (1 rot / 2pi deg) * (60 sec / 1 min) = rot/min
	rpm := revolutions * degsPerSec * 30 / math.Pi
	revolutions = math.Abs(revolutions)

	return rpm, revolutions
}

// return rpms left, right.
func (base *wheeledBase) velocityMath(mmPerSec, degsPerSec float64) (float64, float64) {
	// Base calculations
	v := mmPerSec
	r := float64(base.wheelCircumferenceMm) / (2.0 * math.Pi)
	l := float64(base.widthMm)

	w0 := degsPerSec / 180 * math.Pi
	wL := (v / r) - (l * w0 / (2 * r))
	wR := (v / r) + (l * w0 / (2 * r))

	// RPM = revolutions (unit) * deg/sec * (1 rot / 2pi deg) * (60 sec / 1 min) = rot/min
	rpmL := (wL / (2 * math.Pi)) * 60
	rpmR := (wR / (2 * math.Pi)) * 60

	return rpmL, rpmR
}

func (base *wheeledBase) straightDistanceToMotorInfo(distanceMm int, mmPerSec float64) (float64, float64) {
	rotations := float64(distanceMm) / float64(base.wheelCircumferenceMm)

	rotationsPerSec := mmPerSec / float64(base.wheelCircumferenceMm)
	rpm := 60 * rotationsPerSec

	return rpm, rotations
}

func (base *wheeledBase) WaitForMotorsToStop(ctx context.Context) error {
	for {
		if !utils.SelectContextOrWait(ctx, 10*time.Millisecond) {
			return ctx.Err()
		}

		anyOn := false
		anyOff := false

		for _, m := range base.allMotors {
			isOn, _, err := m.IsPowered(ctx, nil)
			if err != nil {
				return err
			}
			if isOn {
				anyOn = true
			} else {
				anyOff = true
			}
		}

		if !anyOn {
			return nil
		}

		if anyOff {
			// once one motor turns off, we turn them all off
			return base.Stop(ctx, nil)
		}
	}
}

func (base *wheeledBase) Stop(ctx context.Context, extra map[string]interface{}) error {
	var err error
	for _, m := range base.allMotors {
		err = multierr.Combine(err, m.Stop(ctx, extra))
	}
	return err
}

func (base *wheeledBase) IsMoving(ctx context.Context) (bool, error) {
	for _, m := range base.allMotors {
		isMoving, _, err := m.IsPowered(ctx, nil)
		if err != nil {
			return false, err
		}
		if isMoving {
			return true, err
		}
	}
	return false, nil
}

func (base *wheeledBase) Close(ctx context.Context) error {
	return base.Stop(ctx, nil)
}

func (base *wheeledBase) Width(ctx context.Context) (int, error) {
	return base.widthMm, nil
}

// CreateWheeledBase returns a new wheeled base defined by the given config.
func CreateWheeledBase(
	ctx context.Context,
	deps registry.Dependencies,
	config *Config,
	logger golog.Logger,
) (base.LocalBase, error) {
	base := &wheeledBase{
		widthMm:              config.WidthMM,
		wheelCircumferenceMm: config.WheelCircumferenceMM,
		spinSlipFactor:       config.SpinSlipFactor,
	}

	if base.spinSlipFactor == 0 {
		base.spinSlipFactor = 1
	}

	for _, name := range config.Left {
		m, err := motor.FromDependencies(deps, name)
		if err != nil {
			return nil, errors.Wrapf(err, "no left motor named (%s)", name)
		}
		base.left = append(base.left, m)
	}

	for _, name := range config.Right {
		m, err := motor.FromDependencies(deps, name)
		if err != nil {
			return nil, errors.Wrapf(err, "no right motor named (%s)", name)
		}
		base.right = append(base.right, m)
	}

	base.allMotors = append(base.allMotors, base.left...)
	base.allMotors = append(base.allMotors, base.right...)

	return base, nil
}<|MERGE_RESOLUTION|>--- conflicted
+++ resolved
@@ -23,9 +23,8 @@
 	rdkutils "go.viam.com/rdk/utils"
 )
 
-<<<<<<< HEAD
 var modelname = resource.NewDefaultModel("wheeled")
-=======
+
 // Config is how you configure a wheeled base.
 type Config struct {
 	WidthMM              int      `json:"width_mm"`
@@ -65,7 +64,6 @@
 
 	return deps, nil
 }
->>>>>>> 0fc6d9ec
 
 func init() {
 	wheeledBaseComp := registry.Component{
