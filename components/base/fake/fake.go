// Package fake implements a fake base.
package fake

import (
	"context"

	"github.com/edaniels/golog"
	"github.com/golang/geo/r3"

	"go.viam.com/rdk/components/base"
	"go.viam.com/rdk/referenceframe"
	"go.viam.com/rdk/resource"
	"go.viam.com/rdk/services/motion"
)

func init() {
	resource.RegisterComponent(
		base.API,
		resource.DefaultModelFamily.WithModel("fake"),
		resource.Registration[base.Base, resource.NoNativeConfig]{Constructor: NewBase},
	)
}

const (
	defaultWidthMm               = 600
	defaultMinimumTurningRadiusM = 0.8
)

// Base is a fake base that returns what it was provided in each method.
type Base struct {
	resource.Named
	resource.TriviallyReconfigurable
	CloseCount int
	geometry   *referenceframe.LinkConfig
}

// NewBase instantiates a new base of the fake model type.
func NewBase(ctx context.Context, _ resource.Dependencies, conf resource.Config, _ golog.Logger) (base.Base, error) {
	return &Base{
		Named:    conf.ResourceName().AsNamed(),
		geometry: conf.Frame,
	}, nil
}

// MoveStraight does nothing.
func (b *Base) MoveStraight(ctx context.Context, distanceMm int, mmPerSec float64, extra map[string]interface{}) error {
	return nil
}

// Spin does nothing.
func (b *Base) Spin(ctx context.Context, angleDeg, degsPerSec float64, extra map[string]interface{}) error {
	return nil
}

// SetPower does nothing.
func (b *Base) SetPower(ctx context.Context, linear, angular r3.Vector, extra map[string]interface{}) error {
	return nil
}

// SetVelocity does nothing.
func (b *Base) SetVelocity(ctx context.Context, linear, angular r3.Vector, extra map[string]interface{}) error {
	return nil
}

// Stop does nothing.
func (b *Base) Stop(ctx context.Context, extra map[string]interface{}) error {
	return nil
}

// IsMoving always returns false.
func (b *Base) IsMoving(ctx context.Context) (bool, error) {
	return false, nil
}

// Close does nothing.
func (b *Base) Close(ctx context.Context) error {
	b.CloseCount++
	return nil
}

// Properties returns the base's properties.
func (b *Base) Properties(ctx context.Context, extra map[string]interface{}) (base.Properties, error) {
	return base.Properties{
		TurningRadiusMeters: defaultMinimumTurningRadiusM,
		WidthMeters:         defaultWidthMm * 0.001, // convert to meters
	}, nil
}

type kinematicBase struct {
	*Base
	model     referenceframe.Model
	localizer motion.Localizer
	inputs    []referenceframe.Input
}

// WrapWithKinematics creates a KinematicBase from the fake Base so that it satisfies the ModelFramer and InputEnabled interfaces.
func (b *Base) WrapWithKinematics(
	ctx context.Context,
	localizer motion.Localizer,
	limits []referenceframe.Limit,
) (base.KinematicBase, error) {
	geometry, err := base.CollisionGeometry(b.geometry)
	if err != nil {
		return nil, err
	}
	model, err := referenceframe.New2DMobileModelFrame(b.Name().ShortName(), limits, geometry)
	if err != nil {
		return nil, err
	}

	initialPose, _, err := slamSvc.GetPosition(ctx)
	if err != nil {
		return nil, err
	}
	initialPoint := initialPose.Point()

	return &kinematicBase{
<<<<<<< HEAD
		Base:   b,
		model:  model,
		slam:   slamSvc,
		inputs: referenceframe.FloatsToInputs([]float64{initialPoint.X, initialPoint.Y, initialPose.Orientation().OrientationVectorRadians().Theta}),
=======
		Base:      b,
		model:     model,
		localizer: localizer,
		inputs:    make([]referenceframe.Input, len(model.DoF())),
>>>>>>> 564deb50
	}, nil
}

func (kb *kinematicBase) ModelFrame() referenceframe.Model {
	return kb.model
}

func (kb *kinematicBase) CurrentInputs(ctx context.Context) ([]referenceframe.Input, error) {
	return kb.inputs, nil
}

func (kb *kinematicBase) GoToInputs(ctx context.Context, inputs []referenceframe.Input) error {
	_, err := kb.model.Transform(inputs)
	kb.inputs = inputs
	return err
}<|MERGE_RESOLUTION|>--- conflicted
+++ resolved
@@ -108,24 +108,17 @@
 		return nil, err
 	}
 
-	initialPose, _, err := slamSvc.GetPosition(ctx)
+	initialPose, err := localizer.CurrentPosition(ctx)
 	if err != nil {
 		return nil, err
 	}
-	initialPoint := initialPose.Point()
+	initialPoint := initialPose.Pose().Point()
 
 	return &kinematicBase{
-<<<<<<< HEAD
-		Base:   b,
-		model:  model,
-		slam:   slamSvc,
-		inputs: referenceframe.FloatsToInputs([]float64{initialPoint.X, initialPoint.Y, initialPose.Orientation().OrientationVectorRadians().Theta}),
-=======
 		Base:      b,
 		model:     model,
 		localizer: localizer,
-		inputs:    make([]referenceframe.Input, len(model.DoF())),
->>>>>>> 564deb50
+		inputs:    referenceframe.FloatsToInputs([]float64{initialPoint.X, initialPoint.Y, initialPose.Pose().Orientation().OrientationVectorRadians().Theta}),
 	}, nil
 }
 
