--- conflicted
+++ resolved
@@ -47,13 +47,8 @@
 // NewBase instantiates a new base of the fake model type.
 func NewBase(ctx context.Context, conf resource.Config) (base.LocalBase, error) {
 	return &Base{
-<<<<<<< HEAD
-		Name:     cfg.Name,
-		geometry: cfg.Frame,
-=======
 		Named:    conf.ResourceName().AsNamed(),
 		geometry: conf.Frame,
->>>>>>> 33b9644a
 	}, nil
 }
 
