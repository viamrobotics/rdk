// Package kinematicbase contains wrappers that augment bases with information needed for higher level
// control over the base
package kinematicbase

import (
	"context"
	"errors"
	"fmt"
	"math"
	"time"

	"github.com/golang/geo/r3"
	"go.uber.org/multierr"
	utils "go.viam.com/utils"

	"go.viam.com/rdk/motionplan"
	"go.viam.com/rdk/motionplan/ik"
	"go.viam.com/rdk/motionplan/tpspace"
	"go.viam.com/rdk/referenceframe"
	"go.viam.com/rdk/spatialmath"
)

const (
	updateStepSeconds = 0.35 // Update CurrentInputs and check deviation every this many seconds.
	lookaheadDistMult = 2.   // Look ahead distance for path correction will be this times the turning radius
	goalsToAttempt    = 10   // Divide the lookahead distance into this many discrete goals to attempt to correct towards.

	// Before post-processing trajectory will have velocities every this many mm (or degs if spinning in place).
	stepDistResolution = 1.

	// Used to determine minimum linear deviation allowed before correction attempt. Determined by multiplying max linear speed by
	// inputUpdateStepSeconds, and will correct if deviation is larger than this percent of that amount.
	minDeviationToCorrectPct = 50.
	microsecondsPerSecond    = 1e6
)

type arcStep struct {
	linVelMMps      r3.Vector
	angVelDegps     r3.Vector
	durationSeconds float64

	// arcSegment.StartPosition is the pose at dist=0 for the PTG these traj nodes are derived from, such that
	// Compose(arcSegment.StartPosition, subTraj[n].Pose) is the expected pose at that node.
	// A single trajectory may be broken into multiple arcSteps, so we need to be able to track the total distance elapsed through
	// the trajectory.
	arcSegment ik.Segment

	subTraj []*tpspace.TrajNode
}

func (step *arcStep) String() string {
	return fmt.Sprintf("Step: lin velocity: %f,\n\t ang velocity: %f,\n\t duration: %f s,\n\t arcSegment %s,\n\t arc start pose %v",
		step.linVelMMps,
		step.angVelDegps,
		step.durationSeconds,
		step.arcSegment.String(),
		spatialmath.PoseToProtobuf(step.arcSegment.StartPosition),
	)
}

type courseCorrectionGoal struct {
	Goal     spatialmath.Pose
	Solution []referenceframe.Input
	stepIdx  int
	trajIdx  int
}

func (ptgk *ptgBaseKinematics) GoToInputs(ctx context.Context, inputSteps ...[]referenceframe.Input) error {
	var err error
	// Cancel any prior GoToInputs calls
	if ptgk.cancelFunc != nil {
		ptgk.cancelFunc()
	}
	ctx, cancelFunc := context.WithCancel(ctx)
	ptgk.cancelFunc = cancelFunc

	defer func() {
		ptgk.inputLock.Lock()
		ptgk.currentState.currentInputs = zeroInput
		ptgk.inputLock.Unlock()
	}()

	tryStop := func(errToWrap error) error {
		stopCtx, cancelFn := context.WithTimeout(context.Background(), time.Second*5)
		defer cancelFn()
		return multierr.Combine(errToWrap, ptgk.Base.Stop(stopCtx, nil))
	}

	startPose := spatialmath.NewZeroPose() // This is the location of the base at call time
	if ptgk.Localizer != nil {
		startPoseInFrame, err := ptgk.CurrentPosition(ctx)
		if err != nil {
			return tryStop(err)
		}
		startPose = startPoseInFrame.Pose()
	}

	// Pre-process all steps into a series of velocities
	arcSteps, err := ptgk.arcStepsFromInputs(inputSteps, startPose)
	if err != nil {
		return tryStop(err)
	}
	ptgk.inputLock.Lock()
	ptgk.currentState.currentExecutingSteps = arcSteps
	ptgk.inputLock.Unlock()

	for i := 0; i < len(arcSteps); i++ {
		if ctx.Err() != nil {
			return ctx.Err()
		}
		step := arcSteps[i]
		ptgk.inputLock.Lock() // In the case where there's actual contention here, this could cause timing issues; how to solve?
		ptgk.currentState.currentIdx = i
		ptgk.currentState.currentInputs = step.arcSegment.StartConfiguration
		ptgk.inputLock.Unlock()

		ptgk.logger.Debugf("step, i %d \n %s", i, step.String())

		err := ptgk.Base.SetVelocity(
			ctx,
			step.linVelMMps,
			step.angVelDegps,
			nil,
		)
		if err != nil {
			return tryStop(err)
		}
		arcStartTime := time.Now()
		// Now we are moving. We need to do several things simultaneously:
		// - move until we think we have finished the arc, then move on to the next step
		// - update our CurrentInputs tracking where we are through the arc
		// - Check where we are relative to where we think we are, and tweak velocities accordingly
		for timeElapsedSeconds := updateStepSeconds; timeElapsedSeconds <= step.durationSeconds; timeElapsedSeconds += updateStepSeconds {
			if ctx.Err() != nil {
				return ctx.Err()
			}
			// Account for 1) timeElapsedSeconds being inputUpdateStepSeconds ahead of actual elapsed time, and the fact that the loop takes
			// nonzero time to run especially when using the localizer.
			actualTimeElapsed := time.Since(arcStartTime)
			// Time durations are ints, not floats. 0.9 * time.Second is zero. Thus we use microseconds for math.
			remainingTimeStep := time.Duration(microsecondsPerSecond*timeElapsedSeconds)*time.Microsecond - actualTimeElapsed

			if remainingTimeStep > 0 {
				utils.SelectContextOrWait(ctx, remainingTimeStep)
				if ctx.Err() != nil {
					return tryStop(ctx.Err())
				}
			}
			distIncVel := step.linVelMMps.Y
			if distIncVel == 0 {
				distIncVel = step.angVelDegps.Z
			}
			currentInputs := []referenceframe.Input{
				step.arcSegment.StartConfiguration[ptgIndex],
				step.arcSegment.StartConfiguration[trajectoryAlphaWithinPTG],
				step.arcSegment.StartConfiguration[startDistanceAlongTrajectoryIndex],
				{step.arcSegment.StartConfiguration[startDistanceAlongTrajectoryIndex].Value + math.Abs(distIncVel)*timeElapsedSeconds},
			}
			ptgk.inputLock.Lock()
			ptgk.currentState.currentInputs = currentInputs
			ptgk.inputLock.Unlock()

			// If we have a localizer, we are able to attempt to correct to stay on the path.
			// For now we do not try to correct while in a correction.
			if ptgk.Localizer != nil {
				newArcSteps, err := ptgk.courseCorrect(ctx, currentInputs, arcSteps, i)
				if err != nil {
					// If this (or anywhere else in this closure) has an error, the only consequence is that we are unable to solve a
					// valid course correction trajectory. We are still continuing to follow the plan, so if we ignore this error, we
					// will either try to course correct again and succeed or fail, or else the motion service will replan due to
					// either position or obstacles.
					ptgk.logger.Debugf("encountered an error while course correcting: %v", err)
				}
				if newArcSteps != nil {
					// newArcSteps will be nil if there is no course correction needed
					ptgk.inputLock.Lock()
					ptgk.currentState.currentExecutingSteps = newArcSteps
					ptgk.inputLock.Unlock()
					arcSteps = newArcSteps
					break
				}
			}
		}
	}
	return tryStop(nil)
}

func (ptgk *ptgBaseKinematics) arcStepsFromInputs(inputSteps [][]referenceframe.Input, startPose spatialmath.Pose) ([]arcStep, error) {
	var arcSteps []arcStep
	runningPose := startPose
	for _, inputs := range inputSteps {
		trajArcSteps, err := ptgk.trajectoryArcSteps(runningPose, inputs)
		if err != nil {
			return nil, err
		}

		arcSteps = append(arcSteps, trajArcSteps...)
		runningPose = trajArcSteps[len(trajArcSteps)-1].arcSegment.EndPosition
	}
	return arcSteps, nil
}

// trajectoryArcSteps takes a set of inputs and breaks the trajectory apart into steps of velocities. It returns the list of
// steps to execute, including the timing of how long to maintain each velocity, and the expected starting and ending positions.
func (ptgk *ptgBaseKinematics) trajectoryArcSteps(
	startPose spatialmath.Pose,
	inputs []referenceframe.Input,
) ([]arcStep, error) {
	selectedPTG := int(math.Round(inputs[ptgIndex].Value))

	traj, err := ptgk.ptgs[selectedPTG].Trajectory(
		inputs[trajectoryAlphaWithinPTG].Value,
		inputs[startDistanceAlongTrajectoryIndex].Value,
		inputs[endDistanceAlongTrajectoryIndex].Value,
		stepDistResolution,
	)
	if err != nil {
		return nil, err
	}

	finalSteps := []arcStep{}
	timeStep := 0.
	curDist := inputs[startDistanceAlongTrajectoryIndex].Value
	startInputs := []referenceframe.Input{
		inputs[ptgIndex],
		inputs[trajectoryAlphaWithinPTG],
		inputs[startDistanceAlongTrajectoryIndex],
		inputs[startDistanceAlongTrajectoryIndex],
	}
	runningPose := startPose
	segment := ik.Segment{
		StartConfiguration: startInputs,
		StartPosition:      runningPose,
		Frame:              ptgk.Kinematics(),
	}
	// Trajectory distance is either length in mm, or if linear distance is not increasing, number of degrees to rotate in place.
	lastLinVel := r3.Vector{0, traj[0].LinVel * ptgk.linVelocityMMPerSecond, 0}
	lastAngVel := r3.Vector{0, 0, traj[0].AngVel * ptgk.angVelocityDegsPerSecond}
	nextStep := arcStep{
		linVelMMps:      lastLinVel,
		angVelDegps:     lastAngVel,
		arcSegment:      segment,
		durationSeconds: 0.,
	}
	for _, trajPt := range traj {
		nextStep.subTraj = append(nextStep.subTraj, trajPt)
		nextLinVel := r3.Vector{0, trajPt.LinVel * ptgk.linVelocityMMPerSecond, 0}
		nextAngVel := r3.Vector{0, 0, trajPt.AngVel * ptgk.angVelocityDegsPerSecond}
		// Check if this traj node has different velocities from the last one. If so, end our segment and start a new segment.
		if nextStep.linVelMMps.Sub(nextLinVel).Norm2() > 1e-6 || nextStep.angVelDegps.Sub(nextAngVel).Norm2() > 1e-6 {
			// Changed velocity, make a new step
			nextStep.durationSeconds = timeStep

			stepEndInputs := []referenceframe.Input{
				inputs[ptgIndex],
				inputs[trajectoryAlphaWithinPTG],
				nextStep.arcSegment.StartConfiguration[startDistanceAlongTrajectoryIndex],
				{curDist},
			}
			nextStep.arcSegment.EndConfiguration = stepEndInputs

			arcPose, err := ptgk.Kinematics().Transform(stepEndInputs)
			if err != nil {
				return nil, err
			}
			runningPose = spatialmath.Compose(runningPose, arcPose)
			nextStep.arcSegment.EndPosition = runningPose
			finalSteps = append(finalSteps, nextStep)

			stepStartInputs := []referenceframe.Input{
				inputs[ptgIndex],
				inputs[trajectoryAlphaWithinPTG],
				{curDist},
				{curDist},
			}
			segment = ik.Segment{
				StartConfiguration: stepStartInputs,
				StartPosition:      runningPose,
				Frame:              ptgk.Kinematics(),
			}
			nextStep = arcStep{
				linVelMMps:      nextLinVel,
				angVelDegps:     nextAngVel,
				arcSegment:      segment,
				durationSeconds: 0,
			}
			timeStep = 0.
		}
		distIncrement := trajPt.Dist - curDist
		curDist += distIncrement
		if nextStep.linVelMMps.Y != 0 {
			timeStep += distIncrement / (math.Abs(nextStep.linVelMMps.Y))
		} else if nextStep.angVelDegps.Z != 0 {
			timeStep += distIncrement / (math.Abs(nextStep.angVelDegps.Z))
		}
	}
	nextStep.durationSeconds = timeStep
	finalInputs := []referenceframe.Input{
		inputs[ptgIndex],
		inputs[trajectoryAlphaWithinPTG],
		nextStep.arcSegment.StartConfiguration[startDistanceAlongTrajectoryIndex],
		{curDist},
	}
	nextStep.arcSegment.EndConfiguration = finalInputs
	arcPose, err := ptgk.Kinematics().Transform(finalInputs)
	if err != nil {
		return nil, err
	}
	runningPose = spatialmath.Compose(runningPose, arcPose)
	nextStep.arcSegment.EndPosition = runningPose
	finalSteps = append(finalSteps, nextStep)

	return finalSteps, nil
}

// courseCorrect will check whether the base is sufficiently off-course, and if so, attempt to calculate a set of corrective arcs to arrive
// back at a point along the planned path. If successful will return the new set of steps to execute to reflect the correction.
func (ptgk *ptgBaseKinematics) courseCorrect(
	ctx context.Context,
	currentInputs []referenceframe.Input,
	arcSteps []arcStep,
	arcIdx int,
) ([]arcStep, error) {
	actualPose, err := ptgk.Localizer.CurrentPosition(ctx)
	if err != nil {
		return nil, err
	}
<<<<<<< HEAD
	// Current distance traveled on PTG is currentInputs[start dist]. Since the step may not have started at 0, we construct the query
	// to get the pose travelled along the arc.
	execInputs := []referenceframe.Input{
		currentInputs[ptgIndex],
		currentInputs[trajectoryAlphaWithinPTG],
		arcSteps[arcIdx].arcSegment.StartConfiguration[startDistanceAlongTrajectoryIndex],
		currentInputs[startDistanceAlongTrajectoryIndex],
	}
	trajPose, err := ptgk.planningFrame.Transform(execInputs)
=======
	// trajPose is the pose we should have nominally reached along the currently executing arc from the start position.
	trajPose, err := ptgk.frame.Transform(currentInputs)
>>>>>>> 43b87aac
	if err != nil {
		return nil, err
	}

	// This is where we expected to be on the trajectory.
	expectedPose := spatialmath.Compose(arcSteps[arcIdx].arcSegment.StartPosition, trajPose)

	// This is where actually are on the trajectory
	poseDiff := spatialmath.PoseBetween(actualPose.Pose(), expectedPose)

	allowableDiff := ptgk.linVelocityMMPerSecond * updateStepSeconds * (minDeviationToCorrectPct / 100)
	ptgk.logger.Debug(
		"allowable diff ", allowableDiff, " diff now ", poseDiff.Point().Norm(), " angle diff ", poseDiff.Orientation().AxisAngles().Theta,
	)

	if poseDiff.Point().Norm() > allowableDiff || poseDiff.Orientation().AxisAngles().Theta > 0.25 {
		ptgk.logger.Debug("expected to be at ", spatialmath.PoseToProtobuf(expectedPose))
		ptgk.logger.Debug("Localizer says at ", spatialmath.PoseToProtobuf(actualPose.Pose()))
		// Accumulate list of points along the path to try to connect to
		goals := ptgk.makeCourseCorrectionGoals(
			goalsToAttempt,
			arcIdx,
			actualPose.Pose(),
			arcSteps,
			currentInputs,
		)

		ptgk.logger.Debug("wanted to attempt ", goalsToAttempt, " goals, got ", len(goals))
		// Attempt to solve from `actualPose` to each of those points
		solution, err := ptgk.getCorrectionSolution(ctx, goals)
		if err != nil {
			return nil, err
		}
		if solution.Solution != nil {
			ptgk.logger.Debug("successful course correction", solution.Solution)

			correctiveArcSteps := []arcStep{}
			actualPoseTracked := actualPose.Pose()
			for i := 0; i < len(solution.Solution); i += 2 {
				// We've got a course correction solution. Swap out the relevant arcsteps.
				newArcSteps, err := ptgk.trajectoryArcSteps(
					actualPoseTracked,
					[]referenceframe.Input{{float64(ptgk.courseCorrectionIdx)}, solution.Solution[i], {0}, solution.Solution[i+1]},
				)
				if err != nil {
					return nil, err
				}
				for _, newArcStep := range newArcSteps {
					actualPoseTracked = spatialmath.Compose(
						actualPoseTracked,
						spatialmath.PoseBetween(newArcStep.arcSegment.StartPosition, newArcStep.arcSegment.EndPosition),
					)
				}
				correctiveArcSteps = append(correctiveArcSteps, newArcSteps...)
			}

			// We need to update the connection point. The starting configuration and position need to be updated, as well as
			// the ending configuration's arc start value.
			// The connection point is the point along the already-created plan where course correction will rejoin.
			connectionPoint := arcSteps[solution.stepIdx]
			arcOriginalLength := math.Abs(
				connectionPoint.arcSegment.EndConfiguration[endDistanceAlongTrajectoryIndex].Value -
					connectionPoint.arcSegment.EndConfiguration[startDistanceAlongTrajectoryIndex].Value,
			)

			// Use distances to calculate the % completion of the arc, used to update the time remaining.
			// We can't use step.durationSeconds because we might connect to a different arc than we're currently in.
			pctTrajRemaining := (connectionPoint.subTraj[len(connectionPoint.subTraj)-1].Dist -
				connectionPoint.subTraj[solution.trajIdx].Dist) / arcOriginalLength

			// TODO (RSDK-7515) Start value rewriting here is somewhat complicated. Imagine the old trajectory was [0, 200] and we
			// reconnect at Dist=40. The new start configuration should be [40, 40] and the new end configuration should be [40, 200].
			// However, traj dist values are always positive. Imagine if the old trajectory was [0,-200] and we reconnect at Dist=40.
			// Now, the new start configuration should be [-160, -160] and the new end configuration should be [0, -160]. RSDK-7515 will
			// simplify this significantly.
			startVal := connectionPoint.subTraj[solution.trajIdx].Dist
			isReverse := connectionPoint.arcSegment.EndConfiguration[endDistanceAlongTrajectoryIndex].Value < 0
			if isReverse {
				startVal += connectionPoint.arcSegment.EndConfiguration[endDistanceAlongTrajectoryIndex].Value
			}

			connectionPoint.arcSegment.StartConfiguration[startDistanceAlongTrajectoryIndex].Value = startVal
			connectionPoint.arcSegment.StartConfiguration[endDistanceAlongTrajectoryIndex].Value = startVal
			if isReverse {
				connectionPoint.arcSegment.EndConfiguration[endDistanceAlongTrajectoryIndex].Value = startVal
			} else {
				connectionPoint.arcSegment.EndConfiguration[startDistanceAlongTrajectoryIndex].Value = startVal
			}
			// The start position should be where the connection connected
			connectionPoint.arcSegment.StartPosition = correctiveArcSteps[len(correctiveArcSteps)-1].arcSegment.EndPosition

			connectionPoint.durationSeconds *= pctTrajRemaining
			connectionPoint.subTraj = connectionPoint.subTraj[solution.trajIdx:]

			// Start with the already-executed steps.
			// We need to include the i-th step because we're about to increment i and want to start with the correction, then
			// continue with the connection point.
			var newArcSteps []arcStep
			newArcSteps = append(newArcSteps, arcSteps[:arcIdx+1]...)
			newArcSteps = append(newArcSteps, correctiveArcSteps...)
			newArcSteps = append(newArcSteps, connectionPoint)
			if solution.stepIdx < len(arcSteps)-1 {
				newArcSteps = append(newArcSteps, arcSteps[solution.stepIdx+1:]...)
			}
			return newArcSteps, nil
		}
		return nil, errors.New("failed to find valid course correction")
	}
	return nil, nil
}

func (ptgk *ptgBaseKinematics) getCorrectionSolution(ctx context.Context, goals []courseCorrectionGoal) (courseCorrectionGoal, error) {
	for _, goal := range goals {
		solveMetric := ik.NewSquaredNormMetric(goal.Goal)
		solutionChan := make(chan *ik.Solution, 1)
		ptgk.logger.Debug("attempting goal ", spatialmath.PoseToProtobuf(goal.Goal))
		seed := []referenceframe.Input{{math.Pi / 2}, {ptgk.linVelocityMMPerSecond / 2}, {math.Pi / 2}, {ptgk.linVelocityMMPerSecond / 2}}
		if goal.Goal.Point().X > 0 {
			seed[0].Value *= -1
		} else {
			seed[2].Value *= -1
		}
		// Attempt to use our course correction solver to solve for a new set of trajectories which will get us from our current position
		// to our goal point along our original trajectory.
		err := ptgk.ptgs[ptgk.courseCorrectionIdx].Solve(
			ctx,
			solutionChan,
			seed,
			solveMetric,
			0,
		)
		if err != nil {
			return courseCorrectionGoal{}, err
		}
		var solution *ik.Solution
		select {
		case solution = <-solutionChan:
		default:
		}
		ptgk.logger.Debug("solution ", solution)
		if solution.Score < 100. {
			goal.Solution = solution.Configuration
			return goal, nil
		}
	}
	return courseCorrectionGoal{}, nil
}

// This function will select `nGoals` poses in the future from the current position, rectifying them to be relatice to `currPose`.
// It will create `courseCorrectionGoal` structs for each. The goals will be approximately evenly spaced.
func (ptgk *ptgBaseKinematics) makeCourseCorrectionGoals(
	nGoals, currStep int,
	currPose spatialmath.Pose,
	steps []arcStep,
	currentInputs []referenceframe.Input,
) []courseCorrectionGoal {
	goals := []courseCorrectionGoal{}
	currDist := currentInputs[startDistanceAlongTrajectoryIndex].Value
	stepsPerGoal := int((ptgk.nonzeroBaseTurningRadiusMeters*lookaheadDistMult*1000)/stepDistResolution) / nGoals

	if stepsPerGoal < 1 {
		return []courseCorrectionGoal{}
	}

	startingTrajPt := 0
	for i := 0; i < len(steps[currStep].subTraj); i++ {
		if steps[currStep].subTraj[i].Dist >= currDist {
			startingTrajPt = i
			break
		}
	}

	totalTrajSteps := 0
	for i := currStep; i < len(steps); i++ {
		totalTrajSteps += len(steps[i].subTraj)
	}
	totalTrajSteps -= startingTrajPt
	// If we have fewer steps left than needed to fill our goal list, shrink the spacing of goals
	if stepsPerGoal*nGoals > totalTrajSteps {
		stepsPerGoal = totalTrajSteps / nGoals // int division is what we want here
	}

	stepsRemainingThisGoal := stepsPerGoal
	for i := currStep; i < len(steps); i++ {
		for len(steps[i].subTraj)-startingTrajPt > stepsRemainingThisGoal {
			goalTrajPtIdx := startingTrajPt + stepsRemainingThisGoal
			goalPose := spatialmath.PoseBetween(
				currPose,
				spatialmath.Compose(steps[i].arcSegment.StartPosition, steps[i].subTraj[goalTrajPtIdx].Pose),
			)
			goals = append(goals, courseCorrectionGoal{Goal: goalPose, stepIdx: i, trajIdx: goalTrajPtIdx})
			if len(goals) == nGoals {
				return goals
			}

			startingTrajPt = goalTrajPtIdx
			stepsRemainingThisGoal = stepsPerGoal
		}
		stepsRemainingThisGoal -= len(steps[i].subTraj) - startingTrajPt
		startingTrajPt = 0
	}
	return goals
}

func (ptgk *ptgBaseKinematics) stepsToPlan(steps []arcStep, parentFrame string) motionplan.Plan {
	traj := motionplan.Trajectory{}
	path := motionplan.Path{}
	for _, step := range steps {
		traj = append(traj, map[string][]referenceframe.Input{ptgk.Kinematics().Name(): step.arcSegment.EndConfiguration})
		path = append(path, map[string]*referenceframe.PoseInFrame{
			ptgk.Kinematics().Name(): referenceframe.NewPoseInFrame(parentFrame, step.arcSegment.EndPosition),
		})
	}

	return motionplan.NewSimplePlan(path, traj)
}<|MERGE_RESOLUTION|>--- conflicted
+++ resolved
@@ -325,20 +325,8 @@
 	if err != nil {
 		return nil, err
 	}
-<<<<<<< HEAD
-	// Current distance traveled on PTG is currentInputs[start dist]. Since the step may not have started at 0, we construct the query
-	// to get the pose travelled along the arc.
-	execInputs := []referenceframe.Input{
-		currentInputs[ptgIndex],
-		currentInputs[trajectoryAlphaWithinPTG],
-		arcSteps[arcIdx].arcSegment.StartConfiguration[startDistanceAlongTrajectoryIndex],
-		currentInputs[startDistanceAlongTrajectoryIndex],
-	}
-	trajPose, err := ptgk.planningFrame.Transform(execInputs)
-=======
 	// trajPose is the pose we should have nominally reached along the currently executing arc from the start position.
-	trajPose, err := ptgk.frame.Transform(currentInputs)
->>>>>>> 43b87aac
+	trajPose, err := ptgk.planningFrame.Transform(currentInputs)
 	if err != nil {
 		return nil, err
 	}
