--- conflicted
+++ resolved
@@ -19,32 +19,6 @@
 	"go.viam.com/rdk/spatialmath"
 )
 
-<<<<<<< HEAD
-const (
-	// distThresholdMM is used when the base is moving to a goal. It is considered successful if it is within this radius.
-	distThresholdMM = 3000 // mm
-
-	// headingThresholdDegrees is used when the base is moving to a goal.
-	// If its heading is within this angle it is considered on the correct path.
-	headingThresholdDegrees = 8
-
-	// deviationThreshold is the amount that the base is allowed to deviate from the straight line path it is intended to travel.
-	// If it ever exceeds this amount the movement will fail and an error will be returned.
-	deviationThreshold = 5000.0 // mm
-
-	// timeout is the maxiumu amount of time that the base is allowed to remain stationary during a movement, else an error is thrown.
-	timeout = time.Second * 10
-
-	// epsilon is the amount that a base needs to move for it not to be considered stationary.
-	epsilon = 20 // mm
-
-	// maxSpingAngleDeg is the maximum angle the base should spin for any Spin command.
-	// this breaks up large spin angles into smaller chunks so error doesn't build up.
-	maxSpinAngleDeg = 45
-)
-
-=======
->>>>>>> 53d2a70a
 // ErrMovementTimeout is used for when a movement call times out after no movement for some time.
 var ErrMovementTimeout = errors.New("movement has timed out")
 
@@ -223,13 +197,8 @@
 	ddk.logger.Debug("distErr: %f\theadingErr %f", distErr, headingErr)
 	if distErr > ddk.options.GoalRadiusMM && math.Abs(headingErr) > ddk.options.HeadingThresholdDegrees {
 		// base is headed off course; spin to correct
-<<<<<<< HEAD
-		return true, ddk.Spin(ctx, math.Min(headingErr, maxSpinAngleDeg), ddk.maxAngularVelocityDegsPerSec, nil)
-	} else if distErr > distThresholdMM {
-=======
-		return true, ddk.Spin(ctx, -headingErr, ddk.options.AngularVelocityDegsPerSec, nil)
+		return true, ddk.Spin(ctx, math.Min(headingErr, ddk.options.MaxSpinAngleDeg), ddk.options.AngularVelocityDegsPerSec, nil)
 	} else if distErr > ddk.options.GoalRadiusMM {
->>>>>>> 53d2a70a
 		// base is pointed the correct direction but not there yet; forge onward
 		return true, ddk.MoveStraight(ctx, int(distErr), ddk.options.LinearVelocityMMPerSec, nil)
 	}
