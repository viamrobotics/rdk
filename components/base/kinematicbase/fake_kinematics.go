//go:build !no_cgo

package kinematicbase

import (
	"context"
	"errors"
	"sync"
	"time"

	"go.viam.com/rdk/components/base/fake"
	"go.viam.com/rdk/logging"
	"go.viam.com/rdk/motionplan"
	"go.viam.com/rdk/motionplan/tpspace"
	"go.viam.com/rdk/referenceframe"
	"go.viam.com/rdk/services/motion"
	"go.viam.com/rdk/spatialmath"
	rdkutils "go.viam.com/rdk/utils"
)

type fakeDiffDriveKinematics struct {
	*fake.Base
	parentFrame                   string
	planningFrame, executionFrame referenceframe.Frame
	inputs                        []referenceframe.Input
	options                       Options
	sensorNoise                   spatialmath.Pose
	lock                          sync.RWMutex
}

// WrapWithFakeDiffDriveKinematics creates a DiffDrive KinematicBase from the fake Base so that it satisfies the ModelFramer and
// InputEnabled interfaces.
func WrapWithFakeDiffDriveKinematics(
	ctx context.Context,
	b *fake.Base,
	localizer motion.Localizer,
	limits []referenceframe.Limit,
	options Options,
	sensorNoise spatialmath.Pose,
) (KinematicBase, error) {
	position, err := localizer.CurrentPosition(ctx)
	if err != nil {
		return nil, err
	}
	pt := position.Pose().Point()
	if sensorNoise == nil {
		sensorNoise = spatialmath.NewZeroPose()
	}
	fk := &fakeDiffDriveKinematics{
		Base:        b,
		parentFrame: position.Parent(),
		inputs:      referenceframe.FloatsToInputs([]float64{pt.X, pt.Y}),
		sensorNoise: sensorNoise,
	}
	var geometry spatialmath.Geometry
	if len(fk.Base.Geometry) != 0 {
		geometry = fk.Base.Geometry[0]
	}

	fk.executionFrame, err = referenceframe.New2DMobileModelFrame(b.Name().ShortName(), limits, geometry)
	if err != nil {
		return nil, err
	}

	if options.PositionOnlyMode {
		fk.planningFrame, err = referenceframe.New2DMobileModelFrame(b.Name().ShortName(), limits[:2], geometry)
		if err != nil {
			return nil, err
		}
	} else {
		fk.planningFrame = fk.executionFrame
	}

	fk.options = options
	return fk, nil
}

func (fk *fakeDiffDriveKinematics) Kinematics() referenceframe.Frame {
	return fk.planningFrame
}

func (fk *fakeDiffDriveKinematics) ExecutionFrame() referenceframe.Frame {
	return fk.executionFrame
}

func (fk *fakeDiffDriveKinematics) CurrentInputs(ctx context.Context) ([]referenceframe.Input, error) {
	fk.lock.RLock()
	defer fk.lock.RUnlock()
	return fk.inputs, nil
}

func (fk *fakeDiffDriveKinematics) GoToInputs(ctx context.Context, inputSteps ...[]referenceframe.Input) error {
	for _, inputs := range inputSteps {
		_, err := fk.planningFrame.Transform(inputs)
		if err != nil {
			return err
		}
		fk.lock.Lock()
		fk.inputs = inputs
		fk.lock.Unlock()

		// Sleep for a short amount to time to simulate a base taking some amount of time to reach the inputs
		time.Sleep(150 * time.Millisecond)
	}
	return nil
}

func (fk *fakeDiffDriveKinematics) ErrorState(ctx context.Context) (spatialmath.Pose, error) {
	return fk.sensorNoise, nil
}

func (fk *fakeDiffDriveKinematics) ExecutionState(ctx context.Context) (motionplan.ExecutionState, error) {
	return motionplan.ExecutionState{}, errors.New("fakeDiffDriveKinematics does not support executionState")
}

func (fk *fakeDiffDriveKinematics) CurrentPosition(ctx context.Context) (*referenceframe.PoseInFrame, error) {
	fk.lock.RLock()
	inputs := fk.inputs
	fk.lock.RUnlock()
	currentPose, err := fk.planningFrame.Transform(inputs)
	if err != nil {
		return nil, err
	}
	return referenceframe.NewPoseInFrame(fk.parentFrame, spatialmath.Compose(currentPose, fk.sensorNoise)), nil
}

type fakePTGKinematics struct {
	*fake.Base
<<<<<<< HEAD
	localizer                     motion.Localizer
	planningFrame, executionFrame referenceframe.Frame
	options                       Options
	sensorNoise                   spatialmath.Pose
	ptgs                          []tpspace.PTGSolver
	currentInput                  []referenceframe.Input
	origin                        *referenceframe.PoseInFrame
	positionlock                  sync.RWMutex
	inputLock                     sync.RWMutex
	logger                        logging.Logger
	sleepTime                     int
=======
	localizer    motion.Localizer
	frame        referenceframe.Frame
	options      Options
	sensorNoise  spatialmath.Pose
	ptgs         []tpspace.PTGSolver
	currentInput []referenceframe.Input
	currentIndex int
	plan         motionplan.Plan
	origin       *referenceframe.PoseInFrame
	positionlock sync.RWMutex
	inputLock    sync.RWMutex
	logger       logging.Logger
	sleepTime    int
>>>>>>> 43b87aac
}

// WrapWithFakePTGKinematics creates a PTG KinematicBase from the fake Base so that it satisfies the ModelFramer and InputEnabled
// interfaces.
func WrapWithFakePTGKinematics(
	ctx context.Context,
	b *fake.Base,
	logger logging.Logger,
	origin *referenceframe.PoseInFrame,
	options Options,
	sensorNoise spatialmath.Pose,
	sleepTime int,
) (KinematicBase, error) {
	properties, err := b.Properties(ctx, nil)
	if err != nil {
		return nil, err
	}

	baseMillimetersPerSecond := options.LinearVelocityMMPerSec
	if baseMillimetersPerSecond == 0 {
		baseMillimetersPerSecond = defaultLinearVelocityMMPerSec
	}

	baseTurningRadiusMeters := properties.TurningRadiusMeters
	if baseTurningRadiusMeters < 0 {
		return nil, errors.New("can only wrap with PTG kinematics if turning radius is greater than or equal to zero")
	}

	angVelocityDegsPerSecond, err := correctAngularVelocityWithTurnRadius(
		logger,
		baseTurningRadiusMeters,
		baseMillimetersPerSecond,
		options.AngularVelocityDegsPerSec,
	)
	if err != nil {
		return nil, err
	}

	geometries, err := b.Geometries(ctx, nil)
	if err != nil {
		return nil, err
	}

	nonzeroBaseTurningRadiusMeters := (baseMillimetersPerSecond / rdkutils.DegToRad(angVelocityDegsPerSecond)) / 1000.

	// construct planning frame
	planningFrame, err := tpspace.NewPTGFrameFromKinematicOptions(
		b.Name().ShortName(),
		logger,
		nonzeroBaseTurningRadiusMeters,
		0, // If zero, will use default on the receiver end.
		geometries,
		options.NoSkidSteer,
		baseTurningRadiusMeters == 0,
	)
	if err != nil {
		return nil, err
	}

	// construct execution frame
	executionFrame, err := referenceframe.New2DMobileModelFrame(
		b.Name().ShortName()+"ExecutionFrame",
		planningFrame.DoF()[:3],
		nil,
	)
	if err != nil {
		return nil, err
	}

	if sensorNoise == nil {
		sensorNoise = spatialmath.NewZeroPose()
	}

	ptgProv, ok := planningFrame.(tpspace.PTGProvider)
	if !ok {
		return nil, errors.New("unable to cast ptgk frame to a PTG Provider")
	}
	ptgs := ptgProv.PTGSolvers()
	traj := motionplan.Trajectory{{frame.Name(): zeroInput}}
	path := motionplan.Path{{frame.Name(): referenceframe.NewPoseInFrame(origin.Parent(), spatialmath.Compose(origin.Pose(), sensorNoise))}}
	zeroPlan := motionplan.NewSimplePlan(path, traj)

	fk := &fakePTGKinematics{
<<<<<<< HEAD
		Base:           b,
		planningFrame:  planningFrame,
		executionFrame: executionFrame,
		origin:         origin,
		ptgs:           ptgs,
		currentInput:   zeroInput,
		sensorNoise:    sensorNoise,
		logger:         logger,
		sleepTime:      sleepTime,
=======
		Base:         b,
		frame:        frame,
		origin:       origin,
		ptgs:         ptgs,
		currentInput: zeroInput,
		currentIndex: 0,
		plan:         zeroPlan,
		sensorNoise:  sensorNoise,
		logger:       logger,
		sleepTime:    sleepTime,
>>>>>>> 43b87aac
	}
	initLocalizer := &fakePTGKinematicsLocalizer{fk}
	fk.localizer = motion.TwoDLocalizer(initLocalizer)

	fk.options = options
	return fk, nil
}

func (fk *fakePTGKinematics) Kinematics() referenceframe.Frame {
	return fk.planningFrame
}

func (fk *fakePTGKinematics) ExecutionFrame() referenceframe.Frame {
	return fk.executionFrame
}

func (fk *fakePTGKinematics) CurrentInputs(ctx context.Context) ([]referenceframe.Input, error) {
	fk.inputLock.RLock()
	defer fk.inputLock.RUnlock()
	return fk.currentInput, nil
}

func (fk *fakePTGKinematics) GoToInputs(ctx context.Context, inputSteps ...[]referenceframe.Input) error {
	defer func() {
		fk.inputLock.Lock()
		fk.currentInput = zeroInput
		fk.currentIndex = 0

		traj := motionplan.Trajectory{{fk.frame.Name(): zeroInput}}
		path := motionplan.Path{
			{fk.frame.Name(): referenceframe.NewPoseInFrame(fk.origin.Parent(), spatialmath.Compose(fk.origin.Pose(), fk.sensorNoise))},
		}
		fk.plan = motionplan.NewSimplePlan(path, traj)
		fk.inputLock.Unlock()
	}()

	currPos, err := fk.CurrentPosition(ctx)
	if err != nil {
		return err
	}

	fk.inputLock.Lock()
	fk.plan, err = inputsToPlan(inputSteps, currPos, fk.Kinematics())
	fk.inputLock.Unlock()
	if err != nil {
		return err
	}

	for i, inputs := range inputSteps {
		fk.positionlock.RLock()
		startingPose := fk.origin
		fk.positionlock.RUnlock()

		fk.inputLock.Lock()
		fk.currentIndex = i
		fk.currentInput = []referenceframe.Input{inputs[0], inputs[1], inputs[2], inputs[2]}
		fk.inputLock.Unlock()

		finalPose, err := fk.planningFrame.Transform(inputs)
		if err != nil {
			return err
		}

		steps := motionplan.PathStepCount(spatialmath.NewZeroPose(), finalPose, 2)
		var interpolatedConfigurations [][]referenceframe.Input
		for i := 0; i <= steps; i++ {
			interp := float64(i) / float64(steps)
<<<<<<< HEAD
			interpConfig, err := fk.planningFrame.Interpolate(startCfg, inputs, interp)
=======
			interpConfig, err := fk.frame.Interpolate(zeroInput, inputs, interp)
>>>>>>> 43b87aac
			if err != nil {
				return err
			}
			interpolatedConfigurations = append(interpolatedConfigurations, interpConfig)
		}
		for _, inter := range interpolatedConfigurations {
			if ctx.Err() != nil {
				return ctx.Err()
			}
			relativePose, err := fk.planningFrame.Transform(inter)
			if err != nil {
				return err
			}
			newPose := spatialmath.Compose(startingPose.Pose(), relativePose)

			fk.positionlock.Lock()
			fk.origin = referenceframe.NewPoseInFrame(fk.origin.Parent(), newPose)
			fk.positionlock.Unlock()

			fk.inputLock.Lock()
			fk.currentInput = inter
			fk.inputLock.Unlock()

			time.Sleep(time.Duration(fk.sleepTime) * time.Microsecond * 10)
		}
	}
	return nil
}

func (fk *fakePTGKinematics) ErrorState(ctx context.Context) (spatialmath.Pose, error) {
	return fk.sensorNoise, nil
}

func (fk *fakePTGKinematics) ExecutionState(ctx context.Context) (motionplan.ExecutionState, error) {
	fk.inputLock.RLock()
	defer fk.inputLock.RUnlock()
	pos, err := fk.CurrentPosition(ctx)
	if err != nil {
		return motionplan.ExecutionState{}, err
	}

	return motionplan.NewExecutionState(
		fk.plan,
		fk.currentIndex,
		map[string][]referenceframe.Input{fk.frame.Name(): fk.currentInput},
		map[string]*referenceframe.PoseInFrame{fk.frame.Name(): pos},
	)
}

func (fk *fakePTGKinematics) CurrentPosition(ctx context.Context) (*referenceframe.PoseInFrame, error) {
	return fk.localizer.CurrentPosition(ctx)
}

type fakePTGKinematicsLocalizer struct {
	fk *fakePTGKinematics
}

func (fkl *fakePTGKinematicsLocalizer) CurrentPosition(ctx context.Context) (*referenceframe.PoseInFrame, error) {
	fkl.fk.positionlock.RLock()
	defer fkl.fk.positionlock.RUnlock()
	origin := fkl.fk.origin
	return referenceframe.NewPoseInFrame(origin.Parent(), spatialmath.Compose(origin.Pose(), fkl.fk.sensorNoise)), nil
}

func inputsToPlan(
	inputs [][]referenceframe.Input,
	startPose *referenceframe.PoseInFrame,
	frame referenceframe.Frame,
) (motionplan.Plan, error) {
	runningPose := startPose.Pose()
	traj := motionplan.Trajectory{}
	path := motionplan.Path{}
	for _, input := range inputs {
		inputPose, err := frame.Transform(input)
		if err != nil {
			return nil, err
		}
		runningPose = spatialmath.Compose(runningPose, inputPose)
		traj = append(traj, map[string][]referenceframe.Input{frame.Name(): input})
		path = append(path, map[string]*referenceframe.PoseInFrame{
			frame.Name(): referenceframe.NewPoseInFrame(startPose.Parent(), runningPose),
		})
	}

	return motionplan.NewSimplePlan(path, traj), nil
}<|MERGE_RESOLUTION|>--- conflicted
+++ resolved
@@ -126,33 +126,19 @@
 
 type fakePTGKinematics struct {
 	*fake.Base
-<<<<<<< HEAD
 	localizer                     motion.Localizer
 	planningFrame, executionFrame referenceframe.Frame
 	options                       Options
 	sensorNoise                   spatialmath.Pose
 	ptgs                          []tpspace.PTGSolver
 	currentInput                  []referenceframe.Input
+	currentIndex                  int
+	plan                          motionplan.Plan
 	origin                        *referenceframe.PoseInFrame
 	positionlock                  sync.RWMutex
 	inputLock                     sync.RWMutex
 	logger                        logging.Logger
 	sleepTime                     int
-=======
-	localizer    motion.Localizer
-	frame        referenceframe.Frame
-	options      Options
-	sensorNoise  spatialmath.Pose
-	ptgs         []tpspace.PTGSolver
-	currentInput []referenceframe.Input
-	currentIndex int
-	plan         motionplan.Plan
-	origin       *referenceframe.PoseInFrame
-	positionlock sync.RWMutex
-	inputLock    sync.RWMutex
-	logger       logging.Logger
-	sleepTime    int
->>>>>>> 43b87aac
 }
 
 // WrapWithFakePTGKinematics creates a PTG KinematicBase from the fake Base so that it satisfies the ModelFramer and InputEnabled
@@ -236,28 +222,17 @@
 	zeroPlan := motionplan.NewSimplePlan(path, traj)
 
 	fk := &fakePTGKinematics{
-<<<<<<< HEAD
 		Base:           b,
 		planningFrame:  planningFrame,
 		executionFrame: executionFrame,
 		origin:         origin,
 		ptgs:           ptgs,
 		currentInput:   zeroInput,
+		currentIndex:   0,
+		plan:           zeroPlan,
 		sensorNoise:    sensorNoise,
 		logger:         logger,
 		sleepTime:      sleepTime,
-=======
-		Base:         b,
-		frame:        frame,
-		origin:       origin,
-		ptgs:         ptgs,
-		currentInput: zeroInput,
-		currentIndex: 0,
-		plan:         zeroPlan,
-		sensorNoise:  sensorNoise,
-		logger:       logger,
-		sleepTime:    sleepTime,
->>>>>>> 43b87aac
 	}
 	initLocalizer := &fakePTGKinematicsLocalizer{fk}
 	fk.localizer = motion.TwoDLocalizer(initLocalizer)
@@ -325,11 +300,7 @@
 		var interpolatedConfigurations [][]referenceframe.Input
 		for i := 0; i <= steps; i++ {
 			interp := float64(i) / float64(steps)
-<<<<<<< HEAD
-			interpConfig, err := fk.planningFrame.Interpolate(startCfg, inputs, interp)
-=======
-			interpConfig, err := fk.frame.Interpolate(zeroInput, inputs, interp)
->>>>>>> 43b87aac
+			interpConfig, err := fk.planningFrame.Interpolate(zeroInput, inputs, interp)
 			if err != nil {
 				return err
 			}
