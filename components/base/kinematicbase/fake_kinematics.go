package kinematicbase

import (
	"context"

	"go.viam.com/rdk/components/base/fake"
	"go.viam.com/rdk/referenceframe"
	"go.viam.com/rdk/services/motion"
	"go.viam.com/rdk/spatialmath"
)

type fakeKinematics struct {
	*fake.Base
<<<<<<< HEAD
	planningFrame, executionFrame referenceframe.Frame
	localizer                     motion.Localizer
	inputs                        []referenceframe.Input
=======
	model     referenceframe.Frame
	localizer motion.Localizer
	inputs    []referenceframe.Input
	options   Options
>>>>>>> 9162652f
}

// WrapWithFakeKinematics creates a KinematicBase from the fake Base so that it satisfies the ModelFramer and InputEnabled interfaces.
func WrapWithFakeKinematics(
	ctx context.Context,
	b *fake.Base,
	localizer motion.Localizer,
	limits []referenceframe.Limit,
	options Options,
) (KinematicBase, error) {
	position, err := localizer.CurrentPosition(ctx)
	if err != nil {
		return nil, err
	}
	pt := position.Pose().Point()
	fk := &fakeKinematics{
		Base:      b,
		localizer: localizer,
		inputs:    []referenceframe.Input{{pt.X}, {pt.Y}, {0}},
	}
	var geometry spatialmath.Geometry
	if fk.Base.Geometry != nil {
		geometry = fk.Base.Geometry[0]
	}

	fk.executionFrame, err = referenceframe.New2DMobileModelFrame(b.Name().ShortName(), limits, geometry)
	if err != nil {
		return nil, err
	}
<<<<<<< HEAD

	if options.PositionOnlyMode {
		fk.planningFrame, err = referenceframe.New2DMobileModelFrame(b.Name().ShortName(), limits[:2], geometry)
	} else {
		fk.planningFrame, err = referenceframe.New2DMobileModelFrame(b.Name().ShortName(), limits, geometry)
	}
	if err != nil {
		return nil, err
	}

=======
	fk.options = options
>>>>>>> 9162652f
	return fk, nil
}

func (fk *fakeKinematics) Kinematics() referenceframe.Frame {
	return fk.planningFrame
}

func (fk *fakeKinematics) CurrentInputs(ctx context.Context) ([]referenceframe.Input, error) {
	return fk.inputs, nil
}

func (fk *fakeKinematics) GoToInputs(ctx context.Context, inputs []referenceframe.Input) error {
	_, err := fk.planningFrame.Transform(inputs)
	fk.inputs = inputs
	return err
}<|MERGE_RESOLUTION|>--- conflicted
+++ resolved
@@ -11,16 +11,10 @@
 
 type fakeKinematics struct {
 	*fake.Base
-<<<<<<< HEAD
 	planningFrame, executionFrame referenceframe.Frame
 	localizer                     motion.Localizer
 	inputs                        []referenceframe.Input
-=======
-	model     referenceframe.Frame
-	localizer motion.Localizer
-	inputs    []referenceframe.Input
-	options   Options
->>>>>>> 9162652f
+	options                       Options
 }
 
 // WrapWithFakeKinematics creates a KinematicBase from the fake Base so that it satisfies the ModelFramer and InputEnabled interfaces.
@@ -50,7 +44,6 @@
 	if err != nil {
 		return nil, err
 	}
-<<<<<<< HEAD
 
 	if options.PositionOnlyMode {
 		fk.planningFrame, err = referenceframe.New2DMobileModelFrame(b.Name().ShortName(), limits[:2], geometry)
@@ -61,9 +54,7 @@
 		return nil, err
 	}
 
-=======
 	fk.options = options
->>>>>>> 9162652f
 	return fk, nil
 }
 
