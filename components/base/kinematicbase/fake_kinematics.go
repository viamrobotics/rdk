--- conflicted
+++ resolved
@@ -297,15 +297,10 @@
 		fk.currentIndex = i
 		fk.currentInput, err = fk.frame.Interpolate(zeroInput, inputs, 0)
 		fk.inputLock.Unlock()
-<<<<<<< HEAD
-
-		finalPose, err := fk.planningFrame.Transform(inputs)
-=======
 		if err != nil {
 			return err
 		}
 		finalPose, err := fk.frame.Transform(inputs)
->>>>>>> 646fc614
 		if err != nil {
 			return err
 		}
