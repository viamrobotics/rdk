--- conflicted
+++ resolved
@@ -31,11 +31,6 @@
 	fk := &fakeKinematics{
 		Base:      b,
 		localizer: localizer,
-<<<<<<< HEAD
-		// inputs:    make([]referenceframe.Input, len(model.DoF())),
-		inputs:    make([]referenceframe.Input, 3),
-	}, nil
-=======
 		inputs:    []referenceframe.Input{{pt.X}, {pt.Y}, {0}},
 	}
 	var geometry spatialmath.Geometry
@@ -47,7 +42,6 @@
 		return nil, err
 	}
 	return fk, nil
->>>>>>> 0185c848
 }
 
 func (fk *fakeKinematics) Kinematics() referenceframe.Frame {
