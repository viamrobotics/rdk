//go:build !no_cgo

package kinematicbase

import (
	"context"
	"errors"
	"fmt"
	"sync"
	"time"

	"go.viam.com/rdk/components/base/fake"
	"go.viam.com/rdk/logging"
	"go.viam.com/rdk/motionplan"
	"go.viam.com/rdk/motionplan/tpspace"
	"go.viam.com/rdk/referenceframe"
	"go.viam.com/rdk/services/motion"
	"go.viam.com/rdk/spatialmath"
	rdkutils "go.viam.com/rdk/utils"
)

type fakeDiffDriveKinematics struct {
	*fake.Base
	parentFrame                   string
	planningFrame, executionFrame referenceframe.Frame
	inputs                        []referenceframe.Input
	options                       Options
	sensorNoise                   spatialmath.Pose
	lock                          sync.RWMutex
}

// WrapWithFakeDiffDriveKinematics creates a DiffDrive KinematicBase from the fake Base so that it satisfies the ModelFramer and
// InputEnabled interfaces.
func WrapWithFakeDiffDriveKinematics(
	ctx context.Context,
	b *fake.Base,
	localizer motion.Localizer,
	limits []referenceframe.Limit,
	options Options,
	sensorNoise spatialmath.Pose,
) (KinematicBase, error) {
	position, err := localizer.CurrentPosition(ctx)
	if err != nil {
		return nil, err
	}
	pt := position.Pose().Point()
	if sensorNoise == nil {
		sensorNoise = spatialmath.NewZeroPose()
	}
	fk := &fakeDiffDriveKinematics{
		Base:        b,
		parentFrame: position.Parent(),
		inputs:      referenceframe.FloatsToInputs([]float64{pt.X, pt.Y}),
		sensorNoise: sensorNoise,
	}
	var geometry spatialmath.Geometry
	if len(fk.Base.Geometry) != 0 {
		geometry = fk.Base.Geometry[0]
	}

	fk.executionFrame, err = referenceframe.New2DMobileModelFrame(b.Name().ShortName(), limits, geometry)
	if err != nil {
		return nil, err
	}

	if options.PositionOnlyMode {
		fk.planningFrame, err = referenceframe.New2DMobileModelFrame(b.Name().ShortName(), limits[:2], geometry)
		if err != nil {
			return nil, err
		}
	} else {
		fk.planningFrame = fk.executionFrame
	}

	fk.options = options
	return fk, nil
}

func (fk *fakeDiffDriveKinematics) Kinematics() referenceframe.Frame {
	return fk.planningFrame
}

func (fk *fakeDiffDriveKinematics) ExecutionFrame() referenceframe.Frame {
	return fk.executionFrame
}

func (fk *fakeDiffDriveKinematics) CurrentInputs(ctx context.Context) ([]referenceframe.Input, error) {
	fk.lock.RLock()
	defer fk.lock.RUnlock()
	return fk.inputs, nil
}

func (fk *fakeDiffDriveKinematics) GoToInputs(ctx context.Context, inputSteps ...[]referenceframe.Input) error {
	for _, inputs := range inputSteps {
		_, err := fk.planningFrame.Transform(inputs)
		if err != nil {
			return err
		}
		fk.lock.Lock()
		fk.inputs = inputs
		fk.lock.Unlock()

		// Sleep for a short amount to time to simulate a base taking some amount of time to reach the inputs
		time.Sleep(150 * time.Millisecond)
	}
	return nil
}

func (fk *fakeDiffDriveKinematics) ErrorState(ctx context.Context) (spatialmath.Pose, error) {
	return fk.sensorNoise, nil
}

func (fk *fakeDiffDriveKinematics) CurrentPosition(ctx context.Context) (*referenceframe.PoseInFrame, error) {
	fk.lock.RLock()
	inputs := fk.inputs
	fk.lock.RUnlock()
	currentPose, err := fk.planningFrame.Transform(inputs)
	if err != nil {
		return nil, err
	}
	return referenceframe.NewPoseInFrame(fk.parentFrame, spatialmath.Compose(currentPose, fk.sensorNoise)), nil
}

type fakePTGKinematics struct {
	*fake.Base
	localizer           motion.Localizer
	planning, execution referenceframe.Frame
	options             Options
	sensorNoise         spatialmath.Pose
	ptgs                []tpspace.PTGSolver
	currentInput        []referenceframe.Input
	origin              *referenceframe.PoseInFrame
	positionlock        sync.RWMutex
	inputLock           sync.RWMutex
	logger              logging.Logger
	sleepTime           int
}

// WrapWithFakePTGKinematics creates a PTG KinematicBase from the fake Base so that it satisfies the ModelFramer and InputEnabled
// interfaces.
func WrapWithFakePTGKinematics(
	ctx context.Context,
	b *fake.Base,
	logger logging.Logger,
	origin *referenceframe.PoseInFrame,
	options Options,
	sensorNoise spatialmath.Pose,
	sleepTime int,
) (KinematicBase, error) {
	properties, err := b.Properties(ctx, nil)
	if err != nil {
		return nil, err
	}

	baseMillimetersPerSecond := options.LinearVelocityMMPerSec
	if baseMillimetersPerSecond == 0 {
		baseMillimetersPerSecond = defaultLinearVelocityMMPerSec
	}

	baseTurningRadiusMeters := properties.TurningRadiusMeters
	if baseTurningRadiusMeters < 0 {
		return nil, errors.New("can only wrap with PTG kinematics if turning radius is greater than or equal to zero")
	}

	angVelocityDegsPerSecond, err := correctAngularVelocityWithTurnRadius(
		logger,
		baseTurningRadiusMeters,
		baseMillimetersPerSecond,
		options.AngularVelocityDegsPerSec,
	)
	if err != nil {
		return nil, err
	}

	geometries, err := b.Geometries(ctx, nil)
	if err != nil {
		return nil, err
	}

	nonzeroBaseTurningRadiusMeters := (baseMillimetersPerSecond / rdkutils.DegToRad(angVelocityDegsPerSecond)) / 1000.

	// create planning frame
	fmt.Println("b.Name().ShortName(): ", b.Name().ShortName())
	planningFrame, err := tpspace.NewPTGFrameFromKinematicOptions(
		b.Name().ShortName(),
		logger,
		nonzeroBaseTurningRadiusMeters,
		0, // If zero, will use default on the receiver end.
		geometries,
		options.NoSkidSteer,
		baseTurningRadiusMeters == 0,
	)
	if err != nil {
		return nil, err
	}

	// create execution frame
	// should i change this so that it takes in a list of geometries?
	executionFrame, err := referenceframe.New2DMobileModelFrame(
		b.Name().ShortName()+"ExecutionFrame",
		planningFrame.DoF(), geometries[0])
	if err != nil {
		return nil, err
	}

	// set other params
	if sensorNoise == nil {
		sensorNoise = spatialmath.NewZeroPose()
	}

	ptgProv, ok := planningFrame.(tpspace.PTGProvider)
	if !ok {
		return nil, errors.New("unable to cast ptgk frame to a PTG Provider")
	}

	fk := &fakePTGKinematics{
		Base:         b,
		planning:     planningFrame,
		execution:    executionFrame,
		origin:       origin,
		ptgs:         ptgProv.PTGSolvers(),
		currentInput: zeroInput,
		sensorNoise:  sensorNoise,
		logger:       logger,
		sleepTime:    sleepTime,
	}
	initLocalizer := &fakePTGKinematicsLocalizer{fk}
	fk.localizer = motion.TwoDLocalizer(initLocalizer)

	fk.options = options
	return fk, nil
}

func (fk *fakePTGKinematics) Kinematics() referenceframe.Frame {
	return fk.planning
}

func (fk *fakePTGKinematics) ExecutionFrame() referenceframe.Frame {
	return fk.execution
}

func (fk *fakePTGKinematics) CurrentInputs(ctx context.Context) ([]referenceframe.Input, error) {
	fk.inputLock.RLock()
	defer fk.inputLock.RUnlock()
	return fk.currentInput, nil
}

func (fk *fakePTGKinematics) GoToInputs(ctx context.Context, inputSteps ...[]referenceframe.Input) error {
	defer func() {
		fk.inputLock.Lock()
		fk.currentInput = zeroInput
		fk.inputLock.Unlock()
	}()

	for _, inputs := range inputSteps {

		err := fk.goToInputs(ctx, inputs)
		if err != nil {
			return err
		}
		// we could do a setUpdateMe function to control when inputs are composed
		// the frame's starting position
		newPose, err := fk.Kinematics().Transform(inputs)
		if err != nil {
			return err
		}
		fmt.Println("newPose: ", spatialmath.PoseToProtobuf(newPose))
		// if tpFrame, ok := fk.Kinematics().(*tpspace.PtgGroupFrame); ok {
		// 	tpFrame.SetStartPose(newPose)
		// } else {
		// 	return errors.New("something bad happened2")
		// }

	}
	return nil
}

func (fk *fakePTGKinematics) goToInputs(ctx context.Context, inputs []referenceframe.Input) error {
	defer func() {
		fk.inputLock.Lock()
		fk.currentInput = zeroInput
		fk.inputLock.Unlock()
	}()

	fk.positionlock.RLock()
	startingPose := fk.origin
	fk.positionlock.RUnlock()

	fk.inputLock.Lock()
	fk.currentInput = []referenceframe.Input{inputs[0], inputs[1], {Value: 0}}
	fk.inputLock.Unlock()

	finalPose, err := fk.planning.Transform(inputs)
	if err != nil {
		return err
	}

	steps := motionplan.PathStepCount(spatialmath.NewZeroPose(), finalPose, 2)
	startCfg := referenceframe.FloatsToInputs([]float64{inputs[0].Value, inputs[1].Value, 0})
	var interpolatedConfigurations [][]referenceframe.Input
	for i := 0; i <= steps; i++ {
		interp := float64(i) / float64(steps)
		interpConfig := referenceframe.InterpolateInputs(startCfg, inputs, interp)
		interpolatedConfigurations = append(interpolatedConfigurations, interpConfig)
	}
	for _, inter := range interpolatedConfigurations {
		if ctx.Err() != nil {
			return ctx.Err()
		}
		relativePose, err := fk.planning.Transform(inter)
		if err != nil {
			return err
		}
		newPose := spatialmath.Compose(startingPose.Pose(), relativePose)

<<<<<<< HEAD
		fk.positionlock.Lock()
		fk.origin = referenceframe.NewPoseInFrame(fk.origin.Parent(), newPose)
		fk.positionlock.Unlock()

		fk.inputLock.Lock()
		fk.currentInput = []referenceframe.Input{inputs[0], inputs[1], inter[2]}
		fk.inputLock.Unlock()

		time.Sleep(time.Duration(fk.sleepTime) * time.Microsecond * 10)
=======
		steps := motionplan.PathStepCount(spatialmath.NewZeroPose(), finalPose, 2)
		startCfg := referenceframe.FloatsToInputs([]float64{inputs[0].Value, inputs[1].Value, 0})
		var interpolatedConfigurations [][]referenceframe.Input
		for i := 0; i <= steps; i++ {
			interp := float64(i) / float64(steps)
			interpConfig, err := fk.frame.Interpolate(startCfg, inputs, interp)
			if err != nil {
				return err
			}
			interpolatedConfigurations = append(interpolatedConfigurations, interpConfig)
		}
		for _, inter := range interpolatedConfigurations {
			if ctx.Err() != nil {
				return ctx.Err()
			}
			relativePose, err := fk.frame.Transform(inter)
			if err != nil {
				return err
			}
			newPose := spatialmath.Compose(startingPose.Pose(), relativePose)

			fk.positionlock.Lock()
			fk.origin = referenceframe.NewPoseInFrame(fk.origin.Parent(), newPose)
			fk.positionlock.Unlock()

			fk.inputLock.Lock()
			fk.currentInput = []referenceframe.Input{inputs[0], inputs[1], inter[2]}
			fk.inputLock.Unlock()

			time.Sleep(time.Duration(fk.sleepTime) * time.Microsecond * 10)
		}
>>>>>>> 170dc053
	}
	return nil
}

func (fk *fakePTGKinematics) ErrorState(ctx context.Context) (spatialmath.Pose, error) {
	return fk.sensorNoise, nil
}

func (fk *fakePTGKinematics) CurrentPosition(ctx context.Context) (*referenceframe.PoseInFrame, error) {
	return fk.localizer.CurrentPosition(ctx)
}

type fakePTGKinematicsLocalizer struct {
	fk *fakePTGKinematics
}

func (fkl *fakePTGKinematicsLocalizer) CurrentPosition(ctx context.Context) (*referenceframe.PoseInFrame, error) {
	fkl.fk.positionlock.RLock()
	defer fkl.fk.positionlock.RUnlock()
	origin := fkl.fk.origin
	return referenceframe.NewPoseInFrame(origin.Parent(), spatialmath.Compose(origin.Pose(), fkl.fk.sensorNoise)), nil
}<|MERGE_RESOLUTION|>--- conflicted
+++ resolved
@@ -253,39 +253,6 @@
 	}()
 
 	for _, inputs := range inputSteps {
-
-		err := fk.goToInputs(ctx, inputs)
-		if err != nil {
-			return err
-		}
-		// we could do a setUpdateMe function to control when inputs are composed
-		// the frame's starting position
-		newPose, err := fk.Kinematics().Transform(inputs)
-		if err != nil {
-			return err
-		}
-		fmt.Println("newPose: ", spatialmath.PoseToProtobuf(newPose))
-		// if tpFrame, ok := fk.Kinematics().(*tpspace.PtgGroupFrame); ok {
-		// 	tpFrame.SetStartPose(newPose)
-		// } else {
-		// 	return errors.New("something bad happened2")
-		// }
-
-	}
-	return nil
-}
-
-func (fk *fakePTGKinematics) goToInputs(ctx context.Context, inputs []referenceframe.Input) error {
-	defer func() {
-		fk.inputLock.Lock()
-		fk.currentInput = zeroInput
-		fk.inputLock.Unlock()
-	}()
-
-	fk.positionlock.RLock()
-	startingPose := fk.origin
-	fk.positionlock.RUnlock()
-
 	fk.inputLock.Lock()
 	fk.currentInput = []referenceframe.Input{inputs[0], inputs[1], {Value: 0}}
 	fk.inputLock.Unlock()
@@ -295,35 +262,6 @@
 		return err
 	}
 
-	steps := motionplan.PathStepCount(spatialmath.NewZeroPose(), finalPose, 2)
-	startCfg := referenceframe.FloatsToInputs([]float64{inputs[0].Value, inputs[1].Value, 0})
-	var interpolatedConfigurations [][]referenceframe.Input
-	for i := 0; i <= steps; i++ {
-		interp := float64(i) / float64(steps)
-		interpConfig := referenceframe.InterpolateInputs(startCfg, inputs, interp)
-		interpolatedConfigurations = append(interpolatedConfigurations, interpConfig)
-	}
-	for _, inter := range interpolatedConfigurations {
-		if ctx.Err() != nil {
-			return ctx.Err()
-		}
-		relativePose, err := fk.planning.Transform(inter)
-		if err != nil {
-			return err
-		}
-		newPose := spatialmath.Compose(startingPose.Pose(), relativePose)
-
-<<<<<<< HEAD
-		fk.positionlock.Lock()
-		fk.origin = referenceframe.NewPoseInFrame(fk.origin.Parent(), newPose)
-		fk.positionlock.Unlock()
-
-		fk.inputLock.Lock()
-		fk.currentInput = []referenceframe.Input{inputs[0], inputs[1], inter[2]}
-		fk.inputLock.Unlock()
-
-		time.Sleep(time.Duration(fk.sleepTime) * time.Microsecond * 10)
-=======
 		steps := motionplan.PathStepCount(spatialmath.NewZeroPose(), finalPose, 2)
 		startCfg := referenceframe.FloatsToInputs([]float64{inputs[0].Value, inputs[1].Value, 0})
 		var interpolatedConfigurations [][]referenceframe.Input
@@ -345,17 +283,15 @@
 			}
 			newPose := spatialmath.Compose(startingPose.Pose(), relativePose)
 
-			fk.positionlock.Lock()
-			fk.origin = referenceframe.NewPoseInFrame(fk.origin.Parent(), newPose)
-			fk.positionlock.Unlock()
-
-			fk.inputLock.Lock()
-			fk.currentInput = []referenceframe.Input{inputs[0], inputs[1], inter[2]}
-			fk.inputLock.Unlock()
-
-			time.Sleep(time.Duration(fk.sleepTime) * time.Microsecond * 10)
-		}
->>>>>>> 170dc053
+		fk.positionlock.Lock()
+		fk.origin = referenceframe.NewPoseInFrame(fk.origin.Parent(), newPose)
+		fk.positionlock.Unlock()
+
+		fk.inputLock.Lock()
+		fk.currentInput = []referenceframe.Input{inputs[0], inputs[1], inter[2]}
+		fk.inputLock.Unlock()
+
+		time.Sleep(time.Duration(fk.sleepTime) * time.Microsecond * 10)
 	}
 	return nil
 }
