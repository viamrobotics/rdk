//go:build !no_cgo

// Package kinematicbase contains wrappers that augment bases with information needed for higher level
// control over the base
package kinematicbase

import (
	"context"
	"errors"
	"fmt"
	"math"
	"sync"
	"time"

	"github.com/golang/geo/r3"
	"go.uber.org/multierr"
	utils "go.viam.com/utils"

	"go.viam.com/rdk/components/base"
	"go.viam.com/rdk/logging"
	"go.viam.com/rdk/motionplan"
	"go.viam.com/rdk/motionplan/tpspace"
	"go.viam.com/rdk/referenceframe"
	"go.viam.com/rdk/services/motion"
	"go.viam.com/rdk/spatialmath"
	rdkutils "go.viam.com/rdk/utils"
)

var zeroInput = make([]referenceframe.Input, 3)

const (
	ptgIndex int = iota
	trajectoryIndexWithinPTG
	distanceAlongTrajectoryIndex
)

const (
	inputUpdateStep    = 0.1 // seconds
	stepDistResolution = 1.  // Before post-processing trajectory will have velocities every this many mm (or degs if spinning in place)
)

type ptgBaseKinematics struct {
	base.Base
	motion.Localizer
	logger logging.Logger
	frame  referenceframe.Frame
	ptgs   []tpspace.PTGSolver

	linVelocityMMPerSecond   float64
	angVelocityDegsPerSecond float64
	inputLock                sync.RWMutex
	currentInput             []referenceframe.Input
	origin                   spatialmath.Pose
	geometries               []spatialmath.Geometry
}

type arcStep struct {
	linVelMMps      r3.Vector
	angVelDegps     r3.Vector
	timestepSeconds float64
}

// wrapWithPTGKinematics takes a Base component and adds a PTG kinematic model so that it can be controlled.
func wrapWithPTGKinematics(
	ctx context.Context,
	b base.Base,
	logger logging.Logger,
	localizer motion.Localizer,
	options Options,
) (KinematicBase, error) {
	properties, err := b.Properties(ctx, nil)
	if err != nil {
		return nil, err
	}

	linVelocityMMPerSecond := options.LinearVelocityMMPerSec
	if linVelocityMMPerSecond == 0 {
		linVelocityMMPerSecond = defaultLinearVelocityMMPerSec
	}

	// Update our angular velocity and our
	baseTurningRadiusMeters := properties.TurningRadiusMeters
	if baseTurningRadiusMeters < 0 {
		return nil, errors.New("can only wrap with PTG kinematics if turning radius is greater than or equal to zero")
	}

	angVelocityDegsPerSecond, err := correctAngularVelocityWithTurnRadius(
		logger,
		baseTurningRadiusMeters,
		linVelocityMMPerSecond,
		options.AngularVelocityDegsPerSec,
	)
	if err != nil {
		return nil, err
	}

	logger.CInfof(ctx,
		"using linVelocityMMPerSecond %f, angVelocityDegsPerSecond %f, and baseTurningRadiusMeters %f for PTG base kinematics",
		linVelocityMMPerSecond,
		angVelocityDegsPerSecond,
		baseTurningRadiusMeters,
	)

	geometries, err := b.Geometries(ctx, nil)
	if len(geometries) == 0 || err != nil {
		logger.CWarn(ctx, "base %s not configured with a geometry, will be considered a 300mm sphere for collision detection purposes.")
		sphere, err := spatialmath.NewSphere(spatialmath.NewZeroPose(), 150., b.Name().Name)
		if err != nil {
			return nil, err
		}
		geometries = []spatialmath.Geometry{sphere}
	}

	nonzeroBaseTurningRadiusMeters := (linVelocityMMPerSecond / rdkutils.DegToRad(angVelocityDegsPerSecond)) / 1000.
	frame, err := tpspace.NewPTGFrameFromKinematicOptions(
		b.Name().ShortName(),
		logger,
		nonzeroBaseTurningRadiusMeters,
		0, // If zero, will use default trajectory count on the receiver end.
		geometries,
		options.NoSkidSteer,
		baseTurningRadiusMeters == 0,
	)
	if err != nil {
		return nil, err
	}

	ptgProv, ok := frame.(tpspace.PTGProvider)
	if !ok {
		return nil, errors.New("unable to cast ptgk frame to a PTG Provider")
	}
	ptgs := ptgProv.PTGSolvers()
	origin := spatialmath.NewZeroPose()
	if localizer != nil {
		originPIF, err := localizer.CurrentPosition(ctx)
		if err != nil {
			return nil, err
		}
		origin = originPIF.Pose()
	}

	return &ptgBaseKinematics{
		Base:                     b,
		Localizer:                localizer,
		logger:                   logger,
		frame:                    frame,
		ptgs:                     ptgs,
		linVelocityMMPerSecond:   linVelocityMMPerSecond,
		angVelocityDegsPerSecond: angVelocityDegsPerSecond,
		currentInput:             zeroInput,
		origin:                   origin,
		geometries:               geometries,
	}, nil
}

func (ptgk *ptgBaseKinematics) Kinematics() referenceframe.Frame {
	return ptgk.frame
}

func (ptgk *ptgBaseKinematics) CurrentInputs(ctx context.Context) ([]referenceframe.Input, error) {
	// A PTG frame is always at its own origin, so current inputs are always all zero/not meaningful
	ptgk.inputLock.RLock()
	defer ptgk.inputLock.RUnlock()
	return ptgk.currentInput, nil
}

func (ptgk *ptgBaseKinematics) GoToInputs(ctx context.Context, inputSteps ...[]referenceframe.Input) error {
	for _, inputs := range inputSteps {
		err := ptgk.goToInputs(ctx, inputs)
		if err != nil {
			return err
		}
	}

	stopCtx, cancelFn := context.WithTimeout(context.Background(), time.Second*5)
	defer cancelFn()
	return ptgk.Base.Stop(stopCtx, nil)
}

func (ptgk *ptgBaseKinematics) goToInputs(ctx context.Context, inputs []referenceframe.Input) error {
	if len(inputs) != 3 {
		return errors.New("inputs to ptg kinematic base must be length 3")
	}

	defer func() {
		ptgk.inputLock.Lock()
		ptgk.currentInput = zeroInput
		ptgk.inputLock.Unlock()
	}()

	ptgk.logger.CDebugf(ctx, "GoToInputs going to %v", inputs)

	selectedPTG := ptgk.ptgs[int(math.Round(inputs[ptgIndex].Value))]

	selectedTraj, err := selectedPTG.Trajectory(
		inputs[trajectoryIndexWithinPTG].Value,
		inputs[distanceAlongTrajectoryIndex].Value,
		stepDistResolution,
	)
	if err != nil {
		stopCtx, cancelFn := context.WithTimeout(context.Background(), time.Second*5)
		defer cancelFn()
		return multierr.Combine(err, ptgk.Base.Stop(stopCtx, nil))
	}
	arcSteps := ptgk.trajectoryToArcSteps(selectedTraj)

	for _, step := range arcSteps {
		ptgk.inputLock.Lock() // In the case where there's actual contention here, this could cause timing issues; how to solve?
		ptgk.currentInput = []referenceframe.Input{inputs[0], inputs[1], {0}}
		ptgk.inputLock.Unlock()

		timestep := time.Duration(step.timestepSeconds*1000*1000) * time.Microsecond

		ptgk.logger.CDebugf(ctx,
			"setting velocity to linear %v angular %v and running velocity step for %s",
			step.linVelMMps,
			step.angVelDegps,
			timestep,
		)

		err := ptgk.Base.SetVelocity(
			ctx,
			step.linVelMMps,
			step.angVelDegps,
			nil,
		)
		if err != nil {
			stopCtx, cancelFn := context.WithTimeout(context.Background(), time.Second*5)
			defer cancelFn()
			return multierr.Combine(err, ptgk.Base.Stop(stopCtx, nil))
		}
		utils.PanicCapturingGo(func() {
			// We need to update currentInputs as we move through the arc.
			for timeElapsed := 0.; timeElapsed <= step.timestepSeconds; timeElapsed += inputUpdateStep {
				distIncVel := step.linVelMMps.Y
				if distIncVel == 0 {
					distIncVel = step.angVelDegps.Z
				}
				ptgk.inputLock.Lock()
				ptgk.currentInput = []referenceframe.Input{inputs[0], inputs[1], {math.Abs(distIncVel) * timeElapsed}}
				ptgk.inputLock.Unlock()
				utils.SelectContextOrWait(ctx, time.Duration(inputUpdateStep*1000*1000)*time.Microsecond)
			}
		})

		if !utils.SelectContextOrWait(ctx, timestep) {
			ptgk.logger.CDebug(ctx, ctx.Err().Error())
			// context cancelled
			break
		}
	}
	return nil
}

<<<<<<< HEAD
func (ptgk *ptgBaseKinematics) ErrorState(ctx context.Context, plan motionplan.Plan, waypointIndex int) (spatialmath.Pose, error) {
	path := plan.Path()
	planLength := len(path)
	if waypointIndex < 0 || waypointIndex >= planLength {
		return nil, fmt.Errorf("cannot get ErrorState for node %d, must be >= 0 and less than plan length %d", waypointIndex, planLength)
=======
func (ptgk *ptgBaseKinematics) ErrorState(ctx context.Context, plan motionplan.Plan, currentNode int) (spatialmath.Pose, error) {
	traj := plan.Trajectory()
	if currentNode < 0 || traj == nil || currentNode >= len(traj) {
		return nil, fmt.Errorf("cannot get ErrorState for node %d, must be >= 0 and less than plan length %d", currentNode, len(traj))
	}
	waypoints, err := plan.Trajectory().GetFrameInputs(ptgk.Name().Name)
	if err != nil {
		return nil, err
>>>>>>> db0c2d3e
	}

	// Get pose-in-frame of the base via its localizer. The offset between the localizer and its base should already be accounted for.
	actualPIFRaw, err := ptgk.CurrentPosition(ctx)
	if err != nil {
		return nil, err
	}
	actualPIF := spatialmath.PoseBetween(ptgk.origin, actualPIFRaw.Pose())

<<<<<<< HEAD
	// Determine the nominal pose, the last waypoint the robot should have reached if it executed the plan perfectly.
	poses, err := path.GetFramePoses(ptgk.Name().ShortName())
	if err != nil {
		return nil, err
=======
	var nominalPose spatialmath.Pose

	// Determine the nominal pose, that is, the pose where the robot ought be if it had followed the plan perfectly up until this point.
	// This is done differently depending on what sort of frame we are working with.
	// TODO: We should be able to use the Path that exists in the plan rather than doing this duplicate work here
	runningPose := spatialmath.NewZeroPose()
	for i := 0; i < currentNode; i++ {
		wpPose, err := ptgk.frame.Transform(waypoints[i])
		if err != nil {
			return nil, err
		}
		runningPose = spatialmath.Compose(runningPose, wpPose)
>>>>>>> db0c2d3e
	}
	nominalPose := poses[waypointIndex-1]

	// Determine how far through the current trajectory we are
	currentInputs, err := ptgk.CurrentInputs(ctx)
	if err != nil {
		return nil, err
	}
	currPose, err := ptgk.frame.Transform(currentInputs)
	if err != nil {
		return nil, err
	}
	nominalPose = spatialmath.Compose(nominalPose, currPose)

	return spatialmath.PoseBetween(nominalPose, actualPIF), nil
}

func (ptgk *ptgBaseKinematics) trajectoryToArcSteps(traj []*tpspace.TrajNode) []arcStep {
	finalSteps := []arcStep{}
	timeStep := 0.
	curDist := 0.
	// Trajectory distance is either length in mm, or if linear distance is not increasing, number of degrees to rotate in place.
	lastLinVel := r3.Vector{0, traj[0].LinVel * ptgk.linVelocityMMPerSecond, 0}
	lastAngVel := r3.Vector{0, 0, traj[0].AngVel * ptgk.angVelocityDegsPerSecond}
	nextStep := arcStep{
		linVelMMps:      lastLinVel,
		angVelDegps:     lastAngVel,
		timestepSeconds: 0,
	}
	for _, trajPt := range traj {
		nextLinVel := r3.Vector{0, trajPt.LinVel * ptgk.linVelocityMMPerSecond, 0}
		nextAngVel := r3.Vector{0, 0, trajPt.AngVel * ptgk.angVelocityDegsPerSecond}
		if nextStep.linVelMMps.Sub(nextLinVel).Norm2() > 1e-6 || nextStep.angVelDegps.Sub(nextAngVel).Norm2() > 1e-6 {
			// Changed velocity, make a new step
			nextStep.timestepSeconds = timeStep
			finalSteps = append(finalSteps, nextStep)
			nextStep = arcStep{
				linVelMMps:      nextLinVel,
				angVelDegps:     nextAngVel,
				timestepSeconds: 0,
			}
			timeStep = 0.
		}
		distIncrement := trajPt.Dist - curDist
		curDist += distIncrement
		if nextStep.linVelMMps.Y != 0 {
			timeStep += distIncrement / (math.Abs(nextStep.linVelMMps.Y))
		} else if nextStep.angVelDegps.Z != 0 {
			timeStep += distIncrement / (math.Abs(nextStep.angVelDegps.Z))
		}
	}
	nextStep.timestepSeconds = timeStep
	finalSteps = append(finalSteps, nextStep)
	return finalSteps
}

func correctAngularVelocityWithTurnRadius(logger logging.Logger, turnRadMeters, velocityMMps, angVelocityDegps float64) (float64, error) {
	angVelocityRadps := rdkutils.DegToRad(angVelocityDegps)
	turnRadMillimeters := turnRadMeters * 1000.
	if angVelocityRadps == 0 {
		if turnRadMeters == 0 {
			return -1, errors.New("cannot create ptg frame, turning radius and angular velocity cannot both be zero")
		}
		angVelocityRadps = velocityMMps / turnRadMillimeters
	} else if turnRadMeters > 0 {
		// Compute smallest allowable turning radius permitted by the given speeds. Use the greater of the two.
		calcTurnRadius := (velocityMMps / angVelocityRadps)
		if calcTurnRadius > turnRadMillimeters {
			// This is a debug message because the user will never notice the difference; the trajectories executed by the base will be a
			// subset of the ones that would have been had this conditional not been hit.
			logger.Debugf(
				"given turning radius was %f but a linear velocity of %f "+
					"meters per sec and angular velocity of %f degs per sec only allow a turning radius of %f, using that instead",
				turnRadMeters, velocityMMps/1000., angVelocityDegps, calcTurnRadius,
			)
		} else if calcTurnRadius < turnRadMillimeters {
			// If max allowed angular velocity would turn tighter than given turn radius, shrink the max used angular velocity
			// to match the requested tightest turn radius.
			angVelocityRadps = velocityMMps / turnRadMillimeters
			// This is a warning message because the user will observe the base turning at a different speed than the one requested.
			logger.Warnf(
				"given turning radius was %f but a linear velocity of %f "+
					"meters per sec and angular velocity of %f degs per sec would turn at a radius of %f. Decreasing angular velocity to %f.",
				turnRadMeters, velocityMMps/1000., angVelocityDegps, calcTurnRadius, rdkutils.RadToDeg(angVelocityRadps),
			)
		}
	}
	return rdkutils.RadToDeg(angVelocityRadps), nil
}

func (ptgk *ptgBaseKinematics) Geometries(ctx context.Context, extra map[string]interface{}) ([]spatialmath.Geometry, error) {
	return ptgk.geometries, nil
}<|MERGE_RESOLUTION|>--- conflicted
+++ resolved
@@ -252,13 +252,6 @@
 	return nil
 }
 
-<<<<<<< HEAD
-func (ptgk *ptgBaseKinematics) ErrorState(ctx context.Context, plan motionplan.Plan, waypointIndex int) (spatialmath.Pose, error) {
-	path := plan.Path()
-	planLength := len(path)
-	if waypointIndex < 0 || waypointIndex >= planLength {
-		return nil, fmt.Errorf("cannot get ErrorState for node %d, must be >= 0 and less than plan length %d", waypointIndex, planLength)
-=======
 func (ptgk *ptgBaseKinematics) ErrorState(ctx context.Context, plan motionplan.Plan, currentNode int) (spatialmath.Pose, error) {
 	traj := plan.Trajectory()
 	if currentNode < 0 || traj == nil || currentNode >= len(traj) {
@@ -267,7 +260,6 @@
 	waypoints, err := plan.Trajectory().GetFrameInputs(ptgk.Name().Name)
 	if err != nil {
 		return nil, err
->>>>>>> db0c2d3e
 	}
 
 	// Get pose-in-frame of the base via its localizer. The offset between the localizer and its base should already be accounted for.
@@ -277,12 +269,6 @@
 	}
 	actualPIF := spatialmath.PoseBetween(ptgk.origin, actualPIFRaw.Pose())
 
-<<<<<<< HEAD
-	// Determine the nominal pose, the last waypoint the robot should have reached if it executed the plan perfectly.
-	poses, err := path.GetFramePoses(ptgk.Name().ShortName())
-	if err != nil {
-		return nil, err
-=======
 	var nominalPose spatialmath.Pose
 
 	// Determine the nominal pose, that is, the pose where the robot ought be if it had followed the plan perfectly up until this point.
@@ -295,9 +281,7 @@
 			return nil, err
 		}
 		runningPose = spatialmath.Compose(runningPose, wpPose)
->>>>>>> db0c2d3e
-	}
-	nominalPose := poses[waypointIndex-1]
+	}
 
 	// Determine how far through the current trajectory we are
 	currentInputs, err := ptgk.CurrentInputs(ctx)
