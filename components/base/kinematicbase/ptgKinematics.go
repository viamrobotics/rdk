//go:build !no_cgo

// Package kinematicbase contains wrappers that augment bases with information needed for higher level
// control over the base
package kinematicbase

import (
	"context"
	"errors"
	"sync"

	"go.viam.com/rdk/components/base"
	"go.viam.com/rdk/logging"
	"go.viam.com/rdk/motionplan"
	"go.viam.com/rdk/motionplan/tpspace"
	"go.viam.com/rdk/referenceframe"
	"go.viam.com/rdk/services/motion"
	"go.viam.com/rdk/spatialmath"
	rdkutils "go.viam.com/rdk/utils"
)

var zeroInput = make([]referenceframe.Input, 4)

const (
	ptgIndex                          int = iota // The first input is the index of the associated PTG in the `ptgs` array
	trajectoryAlphaWithinPTG                     // The second input is the alpha value of the ptg to use
	startDistanceAlongTrajectoryIndex            // The third input is the start distance of the arc that will be executed
	endDistanceAlongTrajectoryIndex              // The fourth input is the end distance of the arc that will be executed
)

type ptgBaseKinematics struct {
	base.Base
	motion.Localizer
	logger                           logging.Logger
	planningFrame, localizationFrame referenceframe.Frame
	ptgs                             []tpspace.PTGSolver
	opts                             Options
	courseCorrectionIdx              int
	linVelocityMMPerSecond           float64
	angVelocityDegsPerSecond         float64
	nonzeroBaseTurningRadiusMeters   float64

	// All changeable state of the base is here
	inputLock    sync.RWMutex
	currentState baseState

	origin     spatialmath.Pose
	geometries []spatialmath.Geometry
	cancelFunc context.CancelFunc
}

type baseState struct {
	currentIdx            int
	currentInputs         []referenceframe.Input
	currentExecutingSteps []arcStep
}

// wrapWithPTGKinematics takes a Base component and adds a PTG kinematic model so that it can be controlled.
func wrapWithPTGKinematics(
	ctx context.Context,
	b base.Base,
	logger logging.Logger,
	localizer motion.Localizer,
	options Options,
) (KinematicBase, error) {
	properties, err := b.Properties(ctx, nil)
	if err != nil {
		return nil, err
	}

	linVelocityMMPerSecond := options.LinearVelocityMMPerSec
	if linVelocityMMPerSecond == 0 {
		linVelocityMMPerSecond = defaultLinearVelocityMMPerSec
	}

	// Update our angular velocity and our
	baseTurningRadiusMeters := properties.TurningRadiusMeters
	if baseTurningRadiusMeters < 0 {
		return nil, errors.New("can only wrap with PTG kinematics if turning radius is greater than or equal to zero")
	}

	angVelocityDegsPerSecond, err := correctAngularVelocityWithTurnRadius(
		logger,
		baseTurningRadiusMeters,
		linVelocityMMPerSecond,
		options.AngularVelocityDegsPerSec,
	)
	if err != nil {
		return nil, err
	}

	logger.CInfof(ctx,
		"using linVelocityMMPerSecond %f, angVelocityDegsPerSecond %f, and baseTurningRadiusMeters %f for PTG base kinematics",
		linVelocityMMPerSecond,
		angVelocityDegsPerSecond,
		baseTurningRadiusMeters,
	)

	geometries, err := b.Geometries(ctx, nil)
	if len(geometries) == 0 || err != nil {
		logger.CWarn(ctx, "base %s not configured with a geometry, will be considered a 300mm sphere for collision detection purposes.")
		sphere, err := spatialmath.NewSphere(spatialmath.NewZeroPose(), 150., b.Name().Name)
		if err != nil {
			return nil, err
		}
		geometries = []spatialmath.Geometry{sphere}
	}

	nonzeroBaseTurningRadiusMeters := (linVelocityMMPerSecond / rdkutils.DegToRad(angVelocityDegsPerSecond)) / 1000.
	planningFrame, err := tpspace.NewPTGFrameFromKinematicOptions(
		b.Name().ShortName(),
		logger,
		nonzeroBaseTurningRadiusMeters,
		0, // If zero, will use default trajectory count on the receiver end.
		geometries,
		options.NoSkidSteer,
		baseTurningRadiusMeters == 0,
	)
	if err != nil {
		return nil, err
	}
	ptgProv, err := rdkutils.AssertType[tpspace.PTGProvider](planningFrame)
	if err != nil {
		return nil, err
	}
	ptgs := ptgProv.PTGSolvers()
	origin := spatialmath.NewZeroPose()

	ptgCourseCorrection, err := rdkutils.AssertType[tpspace.PTGCourseCorrection](planningFrame)
	if err != nil {
		return nil, err
	}
	courseCorrectionIdx := ptgCourseCorrection.CorrectionSolverIdx()

	if localizer != nil {
		originPIF, err := localizer.CurrentPosition(ctx)
		if err != nil {
			return nil, err
		}
		origin = originPIF.Pose()
	}
	startingState := baseState{currentInputs: zeroInput}

	localizationFrame, err := referenceframe.NewPoseFrame(b.Name().ShortName()+"_LocalizationFrame", nil)
	if err != nil {
		return nil, err
	}

	return &ptgBaseKinematics{
		Base:                           b,
		Localizer:                      localizer,
		logger:                         logger,
		planningFrame:                  planningFrame,
		localizationFrame:              localizationFrame,
		opts:                           options,
		ptgs:                           ptgs,
		courseCorrectionIdx:            courseCorrectionIdx,
		linVelocityMMPerSecond:         linVelocityMMPerSecond,
		angVelocityDegsPerSecond:       angVelocityDegsPerSecond,
		nonzeroBaseTurningRadiusMeters: nonzeroBaseTurningRadiusMeters,
		currentState:                   startingState,
		origin:                         origin,
		geometries:                     geometries,
	}, nil
}

func (ptgk *ptgBaseKinematics) Kinematics() referenceframe.Frame {
	return ptgk.planningFrame
}

func (ptgk *ptgBaseKinematics) LocalizationFrame() referenceframe.Frame {
	return ptgk.localizationFrame
}

// For a ptgBaseKinematics, `CurrentInputs` returns inputs which reflect what the base is currently doing.
// If the base is not moving, the CurrentInputs will all be zeros, and a `Transform()` will yield the zero pose.
// If the base is moving, then the inputs will be nonzero and the `Transform()` of the CurrentInputs will yield the pose at which the base
// is expected to arrive after completing execution of the current set of inputs.
func (ptgk *ptgBaseKinematics) CurrentInputs(ctx context.Context) ([]referenceframe.Input, error) {
	ptgk.inputLock.RLock()
	defer ptgk.inputLock.RUnlock()

	planningFrameInputs := ptgk.currentState.currentInputs
	return planningFrameInputs, nil
}

func (ptgk *ptgBaseKinematics) ExecutionState(ctx context.Context) (motionplan.ExecutionState, error) {
	if ptgk.Localizer == nil {
		return motionplan.ExecutionState{}, errors.New("cannot call ExecutionState on a base without a localizer")
	}

	actualPIF, err := ptgk.CurrentPosition(ctx)
	if err != nil {
		return motionplan.ExecutionState{}, err
	}

	ptgk.inputLock.RLock()
	currentIdx := ptgk.currentState.currentIdx
	currentInputs := ptgk.currentState.currentInputs
	currentExecutingSteps := ptgk.currentState.currentExecutingSteps
	currentPlan := ptgk.stepsToPlan(currentExecutingSteps, actualPIF.Parent())
	ptgk.inputLock.RUnlock()

	return motionplan.NewExecutionState(
		currentPlan,
		currentIdx,
		map[string][]referenceframe.Input{ptgk.Kinematics().Name(): currentInputs},
		map[string]*referenceframe.PoseInFrame{ptgk.LocalizationFrame().Name(): actualPIF},
	)
}

<<<<<<< HEAD
func (ptgk *ptgBaseKinematics) ErrorState(ctx context.Context) (spatialmath.Pose, error) {
	if ptgk.Localizer == nil {
		return nil, errors.New("cannot call ErrorState on a base without a localizer")
	}

	// Get pose-in-frame of the base via its localizer. The offset between the localizer and its base should already be accounted for.
	actualPIF, err := ptgk.CurrentPosition(ctx)
	if err != nil {
		return nil, err
	}

	// Determine the nominal pose, that is, the pose where the robot ought be if it had followed the plan perfectly up until this point.
	ptgk.inputLock.RLock()
	currentIdx := ptgk.currentState.currentIdx
	currentExecutingSteps := ptgk.currentState.currentExecutingSteps
	currentInputs := ptgk.currentState.currentInputs
	ptgk.inputLock.RUnlock()

	if currentExecutingSteps == nil {
		// We are not currently executing a plan
		return spatialmath.NewZeroPose(), nil
	}

	currPoseInArc, err := ptgk.planningFrame.Transform(currentInputs)
	if err != nil {
		return nil, err
	}
	nominalPose := spatialmath.Compose(currentExecutingSteps[currentIdx].arcSegment.StartPosition, currPoseInArc)

	return spatialmath.PoseBetween(nominalPose, actualPIF.Pose()), nil
}

=======
>>>>>>> 31be1813
func correctAngularVelocityWithTurnRadius(logger logging.Logger, turnRadMeters, velocityMMps, angVelocityDegps float64) (float64, error) {
	angVelocityRadps := rdkutils.DegToRad(angVelocityDegps)
	turnRadMillimeters := turnRadMeters * 1000.
	if angVelocityRadps == 0 {
		if turnRadMeters == 0 {
			return -1, errors.New("cannot create ptg frame, turning radius and angular velocity cannot both be zero")
		}
		angVelocityRadps = velocityMMps / turnRadMillimeters
	} else if turnRadMeters > 0 {
		// Compute smallest allowable turning radius permitted by the given speeds. Use the greater of the two.
		calcTurnRadius := (velocityMMps / angVelocityRadps)
		if calcTurnRadius > turnRadMillimeters {
			// This is a debug message because the user will never notice the difference; the trajectories executed by the base will be a
			// subset of the ones that would have been had this conditional not been hit.
			logger.Debugf(
				"given turning radius was %f but a linear velocity of %f "+
					"meters per sec and angular velocity of %f degs per sec only allow a turning radius of %f, using that instead",
				turnRadMeters, velocityMMps/1000., angVelocityDegps, calcTurnRadius,
			)
		} else if calcTurnRadius < turnRadMillimeters {
			// If max allowed angular velocity would turn tighter than given turn radius, shrink the max used angular velocity
			// to match the requested tightest turn radius.
			angVelocityRadps = velocityMMps / turnRadMillimeters
			// This is a warning message because the user will observe the base turning at a different speed than the one requested.
			logger.Warnf(
				"given turning radius was %f but a linear velocity of %f "+
					"meters per sec and angular velocity of %f degs per sec would turn at a radius of %f. Decreasing angular velocity to %f.",
				turnRadMeters, velocityMMps/1000., angVelocityDegps, calcTurnRadius, rdkutils.RadToDeg(angVelocityRadps),
			)
		}
	}
	return rdkutils.RadToDeg(angVelocityRadps), nil
}

func (ptgk *ptgBaseKinematics) Geometries(ctx context.Context, extra map[string]interface{}) ([]spatialmath.Geometry, error) {
	return ptgk.geometries, nil
}<|MERGE_RESOLUTION|>--- conflicted
+++ resolved
@@ -209,41 +209,6 @@
 	)
 }
 
-<<<<<<< HEAD
-func (ptgk *ptgBaseKinematics) ErrorState(ctx context.Context) (spatialmath.Pose, error) {
-	if ptgk.Localizer == nil {
-		return nil, errors.New("cannot call ErrorState on a base without a localizer")
-	}
-
-	// Get pose-in-frame of the base via its localizer. The offset between the localizer and its base should already be accounted for.
-	actualPIF, err := ptgk.CurrentPosition(ctx)
-	if err != nil {
-		return nil, err
-	}
-
-	// Determine the nominal pose, that is, the pose where the robot ought be if it had followed the plan perfectly up until this point.
-	ptgk.inputLock.RLock()
-	currentIdx := ptgk.currentState.currentIdx
-	currentExecutingSteps := ptgk.currentState.currentExecutingSteps
-	currentInputs := ptgk.currentState.currentInputs
-	ptgk.inputLock.RUnlock()
-
-	if currentExecutingSteps == nil {
-		// We are not currently executing a plan
-		return spatialmath.NewZeroPose(), nil
-	}
-
-	currPoseInArc, err := ptgk.planningFrame.Transform(currentInputs)
-	if err != nil {
-		return nil, err
-	}
-	nominalPose := spatialmath.Compose(currentExecutingSteps[currentIdx].arcSegment.StartPosition, currPoseInArc)
-
-	return spatialmath.PoseBetween(nominalPose, actualPIF.Pose()), nil
-}
-
-=======
->>>>>>> 31be1813
 func correctAngularVelocityWithTurnRadius(logger logging.Logger, turnRadMeters, velocityMMps, angVelocityDegps float64) (float64, error) {
 	angVelocityRadps := rdkutils.DegToRad(angVelocityDegps)
 	turnRadMillimeters := turnRadMeters * 1000.
