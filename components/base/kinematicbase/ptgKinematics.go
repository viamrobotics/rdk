--- conflicted
+++ resolved
@@ -240,16 +240,12 @@
 	currentInputs := ptgk.currentState.currentInputs
 	ptgk.inputLock.RUnlock()
 
-<<<<<<< HEAD
-	currPoseInArc, err := ptgk.planningFrame.Transform(currentInputs)
-=======
 	if currentExecutingSteps == nil {
 		// We are not currently executing a plan
 		return spatialmath.NewZeroPose(), nil
 	}
 
-	currPoseInArc, err := ptgk.frame.Transform(currentInputs)
->>>>>>> 5d6dda86
+	currPoseInArc, err := ptgk.planningFrame.Transform(currentInputs)
 	if err != nil {
 		return nil, err
 	}
