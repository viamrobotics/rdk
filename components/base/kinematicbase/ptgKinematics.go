--- conflicted
+++ resolved
@@ -29,24 +29,6 @@
 type ptgBaseKinematics struct {
 	base.Base
 	motion.Localizer
-<<<<<<< HEAD
-	logger                        logging.Logger
-	planningFrame, executionFrame referenceframe.Frame
-	ptgs                          []tpspace.PTGSolver
-
-	linVelocityMMPerSecond   float64
-	angVelocityDegsPerSecond float64
-	inputLock                sync.RWMutex
-	currentInput             []referenceframe.Input
-	origin                   spatialmath.Pose
-	geometries               []spatialmath.Geometry
-}
-
-type arcStep struct {
-	linVelMMps      r3.Vector
-	angVelDegps     r3.Vector
-	timestepSeconds float64
-=======
 	logger                         logging.Logger
 	frame                          referenceframe.Frame
 	ptgs                           []tpspace.PTGSolver
@@ -63,7 +45,6 @@
 	origin     spatialmath.Pose
 	geometries []spatialmath.Geometry
 	cancelFunc context.CancelFunc
->>>>>>> 170dc053
 }
 
 // wrapWithPTGKinematics takes a Base component and adds a PTG kinematic model so that it can be controlled.
@@ -118,7 +99,7 @@
 	}
 
 	nonzeroBaseTurningRadiusMeters := (linVelocityMMPerSecond / rdkutils.DegToRad(angVelocityDegsPerSecond)) / 1000.
-	planningFrame, err := tpspace.NewPTGFrameFromKinematicOptions(
+	frame, err := tpspace.NewPTGFrameFromKinematicOptions(
 		b.Name().ShortName(),
 		logger,
 		nonzeroBaseTurningRadiusMeters,
@@ -130,23 +111,9 @@
 	if err != nil {
 		return nil, err
 	}
-<<<<<<< HEAD
-
-	// create execution frame
-	// should i change this so that it takes in a list of geometries?
-	executionFrame, err := referenceframe.New2DMobileModelFrame(b.Name().ShortName(), planningFrame.DoF(), geometries[0])
-	if err != nil {
-		return nil, err
-	}
-
-	ptgProv, ok := planningFrame.(tpspace.PTGProvider)
-	if !ok {
-		return nil, errors.New("unable to cast ptgk frame to a PTG Provider")
-=======
 	ptgProv, err := rdkutils.AssertType[tpspace.PTGProvider](frame)
 	if err != nil {
 		return nil, err
->>>>>>> 170dc053
 	}
 	ptgs := ptgProv.PTGSolvers()
 	origin := spatialmath.NewZeroPose()
@@ -166,19 +133,6 @@
 	}
 
 	return &ptgBaseKinematics{
-<<<<<<< HEAD
-		Base:                     b,
-		Localizer:                localizer,
-		logger:                   logger,
-		planningFrame:            planningFrame,
-		executionFrame:           executionFrame,
-		ptgs:                     ptgs,
-		linVelocityMMPerSecond:   linVelocityMMPerSecond,
-		angVelocityDegsPerSecond: angVelocityDegsPerSecond,
-		currentInput:             zeroInput,
-		origin:                   origin,
-		geometries:               geometries,
-=======
 		Base:                           b,
 		Localizer:                      localizer,
 		logger:                         logger,
@@ -191,16 +145,11 @@
 		currentInputs:                  zeroInput,
 		origin:                         origin,
 		geometries:                     geometries,
->>>>>>> 170dc053
 	}, nil
 }
 
 func (ptgk *ptgBaseKinematics) Kinematics() referenceframe.Frame {
-	return ptgk.planningFrame
-}
-
-func (ptgk *ptgBaseKinematics) ExecutionFrame() referenceframe.Frame {
-	return ptgk.executionFrame
+	return ptgk.frame
 }
 
 func (ptgk *ptgBaseKinematics) CurrentInputs(ctx context.Context) ([]referenceframe.Input, error) {
@@ -221,35 +170,16 @@
 	}
 
 	// Determine the nominal pose, that is, the pose where the robot ought be if it had followed the plan perfectly up until this point.
-<<<<<<< HEAD
-	// This is done differently depending on what sort of frame we are working with.
-	// TODO: We should be able to use the Path that exists in the plan rather than doing this duplicate work here
-	runningPose := spatialmath.NewZeroPose()
-	for i := 0; i < currentNode; i++ {
-		wpPose, err := ptgk.planningFrame.Transform(waypoints[i])
-		if err != nil {
-			return nil, err
-		}
-		runningPose = spatialmath.Compose(runningPose, wpPose)
-	}
-
-	// Determine how far through the current trajectory we are
-=======
 	ptgk.inputLock.RLock()
 	currentIdx := ptgk.currentIdx
 	currentExecutingSteps := ptgk.currentExecutingSteps
 	ptgk.inputLock.RUnlock()
->>>>>>> 170dc053
 	currentInputs, err := ptgk.CurrentInputs(ctx)
 	if err != nil {
 		return nil, err
 	}
-<<<<<<< HEAD
-	currPose, err := ptgk.planningFrame.Transform(currentInputs)
-=======
 
 	currPoseInArc, err := ptgk.frame.Transform(currentInputs)
->>>>>>> 170dc053
 	if err != nil {
 		return nil, err
 	}
