//go:build !no_cgo

// Package kinematicbase contains wrappers that augment bases with information needed for higher level
// control over the base
package kinematicbase

import (
	"context"
	"errors"
	"fmt"
	"math"
	"sync"

	"github.com/golang/geo/r3"

	"go.viam.com/rdk/components/base"
	"go.viam.com/rdk/logging"
	"go.viam.com/rdk/motionplan"
	"go.viam.com/rdk/motionplan/tpspace"
	"go.viam.com/rdk/referenceframe"
	"go.viam.com/rdk/services/motion"
	"go.viam.com/rdk/spatialmath"
	rdkutils "go.viam.com/rdk/utils"
)

var zeroInput = make([]referenceframe.Input, 3)

const (
	ptgIndex int = iota
	trajectoryIndexWithinPTG
	distanceAlongTrajectoryIndex
)

const (
	inputUpdateStep    = 0.2 // seconds
	stepDistResolution = 1.  // Before post-processing trajectory will have velocities every this many mm (or degs if spinning in place)
)

type ptgBaseKinematics struct {
	base.Base
	motion.Localizer
	logger logging.Logger
	frame  referenceframe.Frame
	ptgs   []tpspace.PTGSolver

	linVelocityMMPerSecond   float64
	angVelocityDegsPerSecond float64
	inputLock                sync.RWMutex
	currentInput             []referenceframe.Input
	origin                   spatialmath.Pose
	geometries               []spatialmath.Geometry
}

type arcStep struct {
	linVelMMps      r3.Vector
	angVelDegps     r3.Vector
	timestepSeconds float64
	// A single trajectory may be broken into multiple arcSteps, so we need to be able to track the total distance elapsed through
	// the trajectory
	startDist float64
}

// wrapWithPTGKinematics takes a Base component and adds a PTG kinematic model so that it can be controlled.
func wrapWithPTGKinematics(
	ctx context.Context,
	b base.Base,
	logger logging.Logger,
	localizer motion.Localizer,
	options Options,
) (KinematicBase, error) {
	properties, err := b.Properties(ctx, nil)
	if err != nil {
		return nil, err
	}

	linVelocityMMPerSecond := options.LinearVelocityMMPerSec
	if linVelocityMMPerSecond == 0 {
		linVelocityMMPerSecond = defaultLinearVelocityMMPerSec
	}

	// Update our angular velocity and our
	baseTurningRadiusMeters := properties.TurningRadiusMeters
	if baseTurningRadiusMeters < 0 {
		return nil, errors.New("can only wrap with PTG kinematics if turning radius is greater than or equal to zero")
	}

	angVelocityDegsPerSecond, err := correctAngularVelocityWithTurnRadius(
		logger,
		baseTurningRadiusMeters,
		linVelocityMMPerSecond,
		options.AngularVelocityDegsPerSec,
	)
	if err != nil {
		return nil, err
	}

	logger.CInfof(ctx,
		"using linVelocityMMPerSecond %f, angVelocityDegsPerSecond %f, and baseTurningRadiusMeters %f for PTG base kinematics",
		linVelocityMMPerSecond,
		angVelocityDegsPerSecond,
		baseTurningRadiusMeters,
	)

	geometries, err := b.Geometries(ctx, nil)
	if len(geometries) == 0 || err != nil {
		logger.CWarn(ctx, "base %s not configured with a geometry, will be considered a 300mm sphere for collision detection purposes.")
		sphere, err := spatialmath.NewSphere(spatialmath.NewZeroPose(), 150., b.Name().Name)
		if err != nil {
			return nil, err
		}
		geometries = []spatialmath.Geometry{sphere}
	}

	nonzeroBaseTurningRadiusMeters := (linVelocityMMPerSecond / rdkutils.DegToRad(angVelocityDegsPerSecond)) / 1000.
	frame, err := tpspace.NewPTGFrameFromKinematicOptions(
		b.Name().ShortName(),
		logger,
		nonzeroBaseTurningRadiusMeters,
		0, // If zero, will use default trajectory count on the receiver end.
		geometries,
		options.NoSkidSteer,
		baseTurningRadiusMeters == 0,
	)
	if err != nil {
		return nil, err
	}

	ptgProv, ok := frame.(tpspace.PTGProvider)
	if !ok {
		return nil, errors.New("unable to cast ptgk frame to a PTG Provider")
	}
	ptgs := ptgProv.PTGSolvers()
	origin := spatialmath.NewZeroPose()
	if localizer != nil {
		originPIF, err := localizer.CurrentPosition(ctx)
		if err != nil {
			return nil, err
		}
		origin = originPIF.Pose()
	}

	return &ptgBaseKinematics{
		Base:                     b,
		Localizer:                localizer,
		logger:                   logger,
		frame:                    frame,
		ptgs:                     ptgs,
		linVelocityMMPerSecond:   linVelocityMMPerSecond,
		angVelocityDegsPerSecond: angVelocityDegsPerSecond,
		currentInput:             zeroInput,
		origin:                   origin,
		geometries:               geometries,
	}, nil
}

func (ptgk *ptgBaseKinematics) Kinematics() referenceframe.Frame {
	return ptgk.frame
}

func (ptgk *ptgBaseKinematics) CurrentInputs(ctx context.Context) ([]referenceframe.Input, error) {
	// A PTG frame is always at its own origin, so current inputs are always all zero/not meaningful
	ptgk.inputLock.RLock()
	defer ptgk.inputLock.RUnlock()
	return ptgk.currentInput, nil
}

<<<<<<< HEAD
=======
func (ptgk *ptgBaseKinematics) GoToInputs(ctx context.Context, inputSteps ...[]referenceframe.Input) error {
	for _, inputs := range inputSteps {
		err := ptgk.goToInputs(ctx, inputs)
		if err != nil {
			return err
		}
	}

	stopCtx, cancelFn := context.WithTimeout(context.Background(), time.Second*5)
	defer cancelFn()
	return ptgk.Base.Stop(stopCtx, nil)
}

func (ptgk *ptgBaseKinematics) goToInputs(ctx context.Context, inputs []referenceframe.Input) error {
	if len(inputs) != 3 {
		return errors.New("inputs to ptg kinematic base must be length 3")
	}

	defer func() {
		ptgk.inputLock.Lock()
		ptgk.currentInput = zeroInput
		ptgk.inputLock.Unlock()
	}()

	ptgk.logger.CDebugf(ctx, "GoToInputs going to %v", inputs)

	selectedPTG := ptgk.ptgs[int(math.Round(inputs[ptgIndex].Value))]

	selectedTraj, err := selectedPTG.Trajectory(
		inputs[trajectoryIndexWithinPTG].Value,
		inputs[distanceAlongTrajectoryIndex].Value,
		stepDistResolution,
	)
	if err != nil {
		stopCtx, cancelFn := context.WithTimeout(context.Background(), time.Second*5)
		defer cancelFn()
		return multierr.Combine(err, ptgk.Base.Stop(stopCtx, nil))
	}
	arcSteps := ptgk.trajectoryToArcSteps(selectedTraj)

	for _, step := range arcSteps {
		ptgk.inputLock.Lock() // In the case where there's actual contention here, this could cause timing issues; how to solve?
		ptgk.currentInput = []referenceframe.Input{inputs[0], inputs[1], {0}}
		ptgk.inputLock.Unlock()

		timestep := time.Duration(step.timestepSeconds*1000*1000) * time.Microsecond

		ptgk.logger.CDebugf(ctx,
			"setting velocity to linear %v angular %v and running velocity step for %s",
			step.linVelMMps,
			step.angVelDegps,
			timestep,
		)

		err := ptgk.Base.SetVelocity(
			ctx,
			step.linVelMMps,
			step.angVelDegps,
			nil,
		)
		if err != nil {
			stopCtx, cancelFn := context.WithTimeout(context.Background(), time.Second*5)
			defer cancelFn()
			return multierr.Combine(err, ptgk.Base.Stop(stopCtx, nil))
		}
		utils.PanicCapturingGo(func() {
			// We need to update currentInputs as we move through the arc.
			for timeElapsed := 0.; timeElapsed <= step.timestepSeconds; timeElapsed += inputUpdateStep {
				distIncVel := step.linVelMMps.Y
				if distIncVel == 0 {
					distIncVel = step.angVelDegps.Z
				}
				ptgk.inputLock.Lock()
				ptgk.currentInput = []referenceframe.Input{inputs[0], inputs[1], {math.Abs(distIncVel) * timeElapsed}}
				ptgk.inputLock.Unlock()
				utils.SelectContextOrWait(ctx, time.Duration(inputUpdateStep*1000*1000)*time.Microsecond)
			}
		})

		if !utils.SelectContextOrWait(ctx, timestep) {
			ptgk.logger.CDebug(ctx, ctx.Err().Error())
			// context cancelled
			break
		}
	}
	return nil
}
>>>>>>> b82a2f09

func (ptgk *ptgBaseKinematics) ErrorState(ctx context.Context, plan motionplan.Plan, currentNode int) (spatialmath.Pose, error) {
	traj := plan.Trajectory()
	if currentNode < 0 || traj == nil || currentNode >= len(traj) {
		return nil, fmt.Errorf("cannot get ErrorState for node %d, must be >= 0 and less than plan length %d", currentNode, len(traj))
	}
	waypoints, err := plan.Trajectory().GetFrameInputs(ptgk.Name().Name)
	if err != nil {
		return nil, err
	}

	// Get pose-in-frame of the base via its localizer. The offset between the localizer and its base should already be accounted for.
	actualPIFRaw, err := ptgk.CurrentPosition(ctx)
	if err != nil {
		return nil, err
	}
	actualPIF := spatialmath.PoseBetween(ptgk.origin, actualPIFRaw.Pose())

	var nominalPose spatialmath.Pose

	// Determine the nominal pose, that is, the pose where the robot ought be if it had followed the plan perfectly up until this point.
	// This is done differently depending on what sort of frame we are working with.
	// TODO: We should be able to use the Path that exists in the plan rather than doing this duplicate work here
	runningPose := spatialmath.NewZeroPose()
	for i := 0; i < currentNode; i++ {
		wpPose, err := ptgk.frame.Transform(waypoints[i])
		if err != nil {
			return nil, err
		}
		runningPose = spatialmath.Compose(runningPose, wpPose)
	}

	// Determine how far through the current trajectory we are
	currentInputs, err := ptgk.CurrentInputs(ctx)
	if err != nil {
		return nil, err
	}
	currPose, err := ptgk.frame.Transform(currentInputs)
	if err != nil {
		return nil, err
	}
	nominalPose = spatialmath.Compose(runningPose, currPose)

	return spatialmath.PoseBetween(nominalPose, actualPIF), nil
}

func (ptgk *ptgBaseKinematics) trajectoryToArcSteps(traj []*tpspace.TrajNode) []arcStep {
	finalSteps := []arcStep{}
	timeStep := 0.
	curDist := 0.
	// Trajectory distance is either length in mm, or if linear distance is not increasing, number of degrees to rotate in place.
	lastLinVel := r3.Vector{0, traj[0].LinVel * ptgk.linVelocityMMPerSecond, 0}
	lastAngVel := r3.Vector{0, 0, traj[0].AngVel * ptgk.angVelocityDegsPerSecond}
	nextStep := arcStep{
		linVelMMps:      lastLinVel,
		angVelDegps:     lastAngVel,
		startDist: curDist,
		timestepSeconds: 0,
	}
	for _, trajPt := range traj {
		nextLinVel := r3.Vector{0, trajPt.LinVel * ptgk.linVelocityMMPerSecond, 0}
		nextAngVel := r3.Vector{0, 0, trajPt.AngVel * ptgk.angVelocityDegsPerSecond}
		if nextStep.linVelMMps.Sub(nextLinVel).Norm2() > 1e-6 || nextStep.angVelDegps.Sub(nextAngVel).Norm2() > 1e-6 {
			// Changed velocity, make a new step
			nextStep.timestepSeconds = timeStep
			finalSteps = append(finalSteps, nextStep)
			nextStep = arcStep{
				linVelMMps:      nextLinVel,
				angVelDegps:     nextAngVel,
				startDist: curDist,
				timestepSeconds: 0,
			}
			timeStep = 0.
		}
		distIncrement := trajPt.Dist - curDist
		curDist += distIncrement
		if nextStep.linVelMMps.Y != 0 {
			timeStep += distIncrement / (math.Abs(nextStep.linVelMMps.Y))
		} else if nextStep.angVelDegps.Z != 0 {
			timeStep += distIncrement / (math.Abs(nextStep.angVelDegps.Z))
		}
	}
	nextStep.timestepSeconds = timeStep
	finalSteps = append(finalSteps, nextStep)
	return finalSteps
}

func correctAngularVelocityWithTurnRadius(logger logging.Logger, turnRadMeters, velocityMMps, angVelocityDegps float64) (float64, error) {
	angVelocityRadps := rdkutils.DegToRad(angVelocityDegps)
	turnRadMillimeters := turnRadMeters * 1000.
	if angVelocityRadps == 0 {
		if turnRadMeters == 0 {
			return -1, errors.New("cannot create ptg frame, turning radius and angular velocity cannot both be zero")
		}
		angVelocityRadps = velocityMMps / turnRadMillimeters
	} else if turnRadMeters > 0 {
		// Compute smallest allowable turning radius permitted by the given speeds. Use the greater of the two.
		calcTurnRadius := (velocityMMps / angVelocityRadps)
		if calcTurnRadius > turnRadMillimeters {
			// This is a debug message because the user will never notice the difference; the trajectories executed by the base will be a
			// subset of the ones that would have been had this conditional not been hit.
			logger.Debugf(
				"given turning radius was %f but a linear velocity of %f "+
					"meters per sec and angular velocity of %f degs per sec only allow a turning radius of %f, using that instead",
				turnRadMeters, velocityMMps/1000., angVelocityDegps, calcTurnRadius,
			)
		} else if calcTurnRadius < turnRadMillimeters {
			// If max allowed angular velocity would turn tighter than given turn radius, shrink the max used angular velocity
			// to match the requested tightest turn radius.
			angVelocityRadps = velocityMMps / turnRadMillimeters
			// This is a warning message because the user will observe the base turning at a different speed than the one requested.
			logger.Warnf(
				"given turning radius was %f but a linear velocity of %f "+
					"meters per sec and angular velocity of %f degs per sec would turn at a radius of %f. Decreasing angular velocity to %f.",
				turnRadMeters, velocityMMps/1000., angVelocityDegps, calcTurnRadius, rdkutils.RadToDeg(angVelocityRadps),
			)
		}
	}
	return rdkutils.RadToDeg(angVelocityRadps), nil
}

func (ptgk *ptgBaseKinematics) Geometries(ctx context.Context, extra map[string]interface{}) ([]spatialmath.Geometry, error) {
	return ptgk.geometries, nil
}<|MERGE_RESOLUTION|>--- conflicted
+++ resolved
@@ -163,97 +163,6 @@
 	defer ptgk.inputLock.RUnlock()
 	return ptgk.currentInput, nil
 }
-
-<<<<<<< HEAD
-=======
-func (ptgk *ptgBaseKinematics) GoToInputs(ctx context.Context, inputSteps ...[]referenceframe.Input) error {
-	for _, inputs := range inputSteps {
-		err := ptgk.goToInputs(ctx, inputs)
-		if err != nil {
-			return err
-		}
-	}
-
-	stopCtx, cancelFn := context.WithTimeout(context.Background(), time.Second*5)
-	defer cancelFn()
-	return ptgk.Base.Stop(stopCtx, nil)
-}
-
-func (ptgk *ptgBaseKinematics) goToInputs(ctx context.Context, inputs []referenceframe.Input) error {
-	if len(inputs) != 3 {
-		return errors.New("inputs to ptg kinematic base must be length 3")
-	}
-
-	defer func() {
-		ptgk.inputLock.Lock()
-		ptgk.currentInput = zeroInput
-		ptgk.inputLock.Unlock()
-	}()
-
-	ptgk.logger.CDebugf(ctx, "GoToInputs going to %v", inputs)
-
-	selectedPTG := ptgk.ptgs[int(math.Round(inputs[ptgIndex].Value))]
-
-	selectedTraj, err := selectedPTG.Trajectory(
-		inputs[trajectoryIndexWithinPTG].Value,
-		inputs[distanceAlongTrajectoryIndex].Value,
-		stepDistResolution,
-	)
-	if err != nil {
-		stopCtx, cancelFn := context.WithTimeout(context.Background(), time.Second*5)
-		defer cancelFn()
-		return multierr.Combine(err, ptgk.Base.Stop(stopCtx, nil))
-	}
-	arcSteps := ptgk.trajectoryToArcSteps(selectedTraj)
-
-	for _, step := range arcSteps {
-		ptgk.inputLock.Lock() // In the case where there's actual contention here, this could cause timing issues; how to solve?
-		ptgk.currentInput = []referenceframe.Input{inputs[0], inputs[1], {0}}
-		ptgk.inputLock.Unlock()
-
-		timestep := time.Duration(step.timestepSeconds*1000*1000) * time.Microsecond
-
-		ptgk.logger.CDebugf(ctx,
-			"setting velocity to linear %v angular %v and running velocity step for %s",
-			step.linVelMMps,
-			step.angVelDegps,
-			timestep,
-		)
-
-		err := ptgk.Base.SetVelocity(
-			ctx,
-			step.linVelMMps,
-			step.angVelDegps,
-			nil,
-		)
-		if err != nil {
-			stopCtx, cancelFn := context.WithTimeout(context.Background(), time.Second*5)
-			defer cancelFn()
-			return multierr.Combine(err, ptgk.Base.Stop(stopCtx, nil))
-		}
-		utils.PanicCapturingGo(func() {
-			// We need to update currentInputs as we move through the arc.
-			for timeElapsed := 0.; timeElapsed <= step.timestepSeconds; timeElapsed += inputUpdateStep {
-				distIncVel := step.linVelMMps.Y
-				if distIncVel == 0 {
-					distIncVel = step.angVelDegps.Z
-				}
-				ptgk.inputLock.Lock()
-				ptgk.currentInput = []referenceframe.Input{inputs[0], inputs[1], {math.Abs(distIncVel) * timeElapsed}}
-				ptgk.inputLock.Unlock()
-				utils.SelectContextOrWait(ctx, time.Duration(inputUpdateStep*1000*1000)*time.Microsecond)
-			}
-		})
-
-		if !utils.SelectContextOrWait(ctx, timestep) {
-			ptgk.logger.CDebug(ctx, ctx.Err().Error())
-			// context cancelled
-			break
-		}
-	}
-	return nil
-}
->>>>>>> b82a2f09
 
 func (ptgk *ptgBaseKinematics) ErrorState(ctx context.Context, plan motionplan.Plan, currentNode int) (spatialmath.Pose, error) {
 	traj := plan.Trajectory()
