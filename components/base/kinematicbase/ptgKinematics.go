//go:build !no_cgo

// Package kinematicbase contains wrappers that augment bases with information needed for higher level
// control over the base
package kinematicbase

import (
	"context"
	"errors"
	"sync"

	"go.viam.com/rdk/components/base"
	"go.viam.com/rdk/logging"
	"go.viam.com/rdk/motionplan/tpspace"
	"go.viam.com/rdk/referenceframe"
	"go.viam.com/rdk/services/motion"
	"go.viam.com/rdk/spatialmath"
	rdkutils "go.viam.com/rdk/utils"
)

var zeroInput = make([]referenceframe.Input, 4)

const (
	ptgIndex                          int = iota // The first input is the index of the associated PTG in the `ptgs` array
	trajectoryAlphaWithinPTG                     // The second input is the alpha value of the ptg to use
	startDistanceAlongTrajectoryIndex            // The third input is the start distance of the arc that will be executed
	endDistanceAlongTrajectoryIndex              // The fourth input is the end distance of the arc that will be executed
)

type ptgBaseKinematics struct {
	base.Base
	motion.Localizer
	logger                         logging.Logger
	planningFrame, executionFrame  referenceframe.Frame
	ptgs                           []tpspace.PTGSolver
	courseCorrectionIdx            int
	linVelocityMMPerSecond         float64
	angVelocityDegsPerSecond       float64
	nonzeroBaseTurningRadiusMeters float64

	inputLock             sync.RWMutex
	currentIdx            int
	currentInputs         []referenceframe.Input
	currentExecutingSteps []arcStep

	origin     spatialmath.Pose
	geometries []spatialmath.Geometry
	cancelFunc context.CancelFunc
}

// wrapWithPTGKinematics takes a Base component and adds a PTG kinematic model so that it can be controlled.
func wrapWithPTGKinematics(
	ctx context.Context,
	b base.Base,
	logger logging.Logger,
	localizer motion.Localizer,
	options Options,
) (KinematicBase, error) {
	properties, err := b.Properties(ctx, nil)
	if err != nil {
		return nil, err
	}

	linVelocityMMPerSecond := options.LinearVelocityMMPerSec
	if linVelocityMMPerSecond == 0 {
		linVelocityMMPerSecond = defaultLinearVelocityMMPerSec
	}

	// Update our angular velocity and our
	baseTurningRadiusMeters := properties.TurningRadiusMeters
	if baseTurningRadiusMeters < 0 {
		return nil, errors.New("can only wrap with PTG kinematics if turning radius is greater than or equal to zero")
	}

	angVelocityDegsPerSecond, err := correctAngularVelocityWithTurnRadius(
		logger,
		baseTurningRadiusMeters,
		linVelocityMMPerSecond,
		options.AngularVelocityDegsPerSec,
	)
	if err != nil {
		return nil, err
	}

	logger.CInfof(ctx,
		"using linVelocityMMPerSecond %f, angVelocityDegsPerSecond %f, and baseTurningRadiusMeters %f for PTG base kinematics",
		linVelocityMMPerSecond,
		angVelocityDegsPerSecond,
		baseTurningRadiusMeters,
	)

	geometries, err := b.Geometries(ctx, nil)
	if len(geometries) == 0 || err != nil {
		logger.CWarn(ctx, "base %s not configured with a geometry, will be considered a 300mm sphere for collision detection purposes.")
		sphere, err := spatialmath.NewSphere(spatialmath.NewZeroPose(), 150., b.Name().Name)
		if err != nil {
			return nil, err
		}
		geometries = []spatialmath.Geometry{sphere}
	}

	nonzeroBaseTurningRadiusMeters := (linVelocityMMPerSecond / rdkutils.DegToRad(angVelocityDegsPerSecond)) / 1000.
	planningFrame, err := tpspace.NewPTGFrameFromKinematicOptions(
		b.Name().ShortName(),
		logger,
		nonzeroBaseTurningRadiusMeters,
		0, // If zero, will use default trajectory count on the receiver end.
		geometries,
		options.NoSkidSteer,
		baseTurningRadiusMeters == 0,
	)
	if err != nil {
		return nil, err
	}
	ptgProv, err := rdkutils.AssertType[tpspace.PTGProvider](planningFrame)
	if err != nil {
		return nil, err
	}
	ptgs := ptgProv.PTGSolvers()
	origin := spatialmath.NewZeroPose()

	ptgCourseCorrection, err := rdkutils.AssertType[tpspace.PTGCourseCorrection](planningFrame)
	if err != nil {
		return nil, err
	}
	courseCorrectionIdx := ptgCourseCorrection.CorrectionSolverIdx()

	if localizer != nil {
		originPIF, err := localizer.CurrentPosition(ctx)
		if err != nil {
			return nil, err
		}
		origin = originPIF.Pose()
	}

	// construct executionFrame
	executionFrame, err := referenceframe.New2DMobileModelFrame(
		b.Name().ShortName()+"ExecutionFrame",
		planningFrame.DoF(),
		geometries[0],
	)
	if err != nil {
		return nil, err
	}

	return &ptgBaseKinematics{
		Base:                           b,
		Localizer:                      localizer,
		logger:                         logger,
		planningFrame:                  planningFrame,
		executionFrame:                 executionFrame,
		ptgs:                           ptgs,
		courseCorrectionIdx:            courseCorrectionIdx,
		linVelocityMMPerSecond:         linVelocityMMPerSecond,
		angVelocityDegsPerSecond:       angVelocityDegsPerSecond,
		nonzeroBaseTurningRadiusMeters: nonzeroBaseTurningRadiusMeters,
		currentInputs:                  zeroInput,
		origin:                         origin,
		geometries:                     geometries,
	}, nil
}

func (ptgk *ptgBaseKinematics) Kinematics() referenceframe.Frame {
	return ptgk.planningFrame
}

func (ptgk *ptgBaseKinematics) ExecutionFrame() referenceframe.Frame {
	return ptgk.executionFrame
}

// For a ptgBaseKinematics, `CurrentInputs` returns inputs which reflect what the base is currently doing.
// If the base is not moving, the CurrentInputs will all be zeros, and a `Transform()` will yield the zero pose.
// If the base is moving, then the inputs will be nonzero and the `Transform()` of the CurrentInputs will yield the pose at which the base
// is expected to arrive after completing execution of the current set of inputs.
func (ptgk *ptgBaseKinematics) CurrentInputs(ctx context.Context) ([]referenceframe.Input, error) {
	ptgk.inputLock.RLock()
	defer ptgk.inputLock.RUnlock()
	return ptgk.currentInputs, nil
}

func (ptgk *ptgBaseKinematics) ErrorState(ctx context.Context) (spatialmath.Pose, error) {
	if ptgk.Localizer == nil {
		return nil, errors.New("cannot call ErrorState on a base without a localizer")
	}

	// Get pose-in-frame of the base via its localizer. The offset between the localizer and its base should already be accounted for.
	actualPIF, err := ptgk.CurrentPosition(ctx)
	if err != nil {
		return nil, err
	}

	// Determine the nominal pose, that is, the pose where the robot ought be if it had followed the plan perfectly up until this point.
	ptgk.inputLock.RLock()
	currentIdx := ptgk.currentIdx
	currentExecutingSteps := ptgk.currentExecutingSteps
	ptgk.inputLock.RUnlock()
	currentInputs, err := ptgk.CurrentInputs(ctx)
	if err != nil {
		return nil, err
	}
	// The inputs representing the arc we have already executed can be computed as below.
	// The return of CurrentInputs() represents the amount left on the arc, as an external caller will be more interested in where a base
	// is going than where it has been.
	executedInputs := []referenceframe.Input{
		currentInputs[ptgIndex],
		currentInputs[trajectoryAlphaWithinPTG],
		currentExecutingSteps[currentIdx].arcSegment.StartConfiguration[startDistanceAlongTrajectoryIndex],
		currentInputs[startDistanceAlongTrajectoryIndex],
	}

<<<<<<< HEAD
	currPoseInArc, err := ptgk.planningFrame.Transform(currentInputs)
=======
	currPoseInArc, err := ptgk.frame.Transform(executedInputs)
>>>>>>> a3e8dd47
	if err != nil {
		return nil, err
	}
	nominalPose := spatialmath.Compose(currentExecutingSteps[currentIdx].arcSegment.StartPosition, currPoseInArc)

	return spatialmath.PoseBetween(nominalPose, actualPIF.Pose()), nil
}

func correctAngularVelocityWithTurnRadius(logger logging.Logger, turnRadMeters, velocityMMps, angVelocityDegps float64) (float64, error) {
	angVelocityRadps := rdkutils.DegToRad(angVelocityDegps)
	turnRadMillimeters := turnRadMeters * 1000.
	if angVelocityRadps == 0 {
		if turnRadMeters == 0 {
			return -1, errors.New("cannot create ptg frame, turning radius and angular velocity cannot both be zero")
		}
		angVelocityRadps = velocityMMps / turnRadMillimeters
	} else if turnRadMeters > 0 {
		// Compute smallest allowable turning radius permitted by the given speeds. Use the greater of the two.
		calcTurnRadius := (velocityMMps / angVelocityRadps)
		if calcTurnRadius > turnRadMillimeters {
			// This is a debug message because the user will never notice the difference; the trajectories executed by the base will be a
			// subset of the ones that would have been had this conditional not been hit.
			logger.Debugf(
				"given turning radius was %f but a linear velocity of %f "+
					"meters per sec and angular velocity of %f degs per sec only allow a turning radius of %f, using that instead",
				turnRadMeters, velocityMMps/1000., angVelocityDegps, calcTurnRadius,
			)
		} else if calcTurnRadius < turnRadMillimeters {
			// If max allowed angular velocity would turn tighter than given turn radius, shrink the max used angular velocity
			// to match the requested tightest turn radius.
			angVelocityRadps = velocityMMps / turnRadMillimeters
			// This is a warning message because the user will observe the base turning at a different speed than the one requested.
			logger.Warnf(
				"given turning radius was %f but a linear velocity of %f "+
					"meters per sec and angular velocity of %f degs per sec would turn at a radius of %f. Decreasing angular velocity to %f.",
				turnRadMeters, velocityMMps/1000., angVelocityDegps, calcTurnRadius, rdkutils.RadToDeg(angVelocityRadps),
			)
		}
	}
	return rdkutils.RadToDeg(angVelocityRadps), nil
}

func (ptgk *ptgBaseKinematics) Geometries(ctx context.Context, extra map[string]interface{}) ([]spatialmath.Geometry, error) {
	return ptgk.geometries, nil
}<|MERGE_RESOLUTION|>--- conflicted
+++ resolved
@@ -161,11 +161,7 @@
 }
 
 func (ptgk *ptgBaseKinematics) Kinematics() referenceframe.Frame {
-	return ptgk.planningFrame
-}
-
-func (ptgk *ptgBaseKinematics) ExecutionFrame() referenceframe.Frame {
-	return ptgk.executionFrame
+	return ptgk.frame
 }
 
 // For a ptgBaseKinematics, `CurrentInputs` returns inputs which reflect what the base is currently doing.
@@ -208,11 +204,7 @@
 		currentInputs[startDistanceAlongTrajectoryIndex],
 	}
 
-<<<<<<< HEAD
-	currPoseInArc, err := ptgk.planningFrame.Transform(currentInputs)
-=======
 	currPoseInArc, err := ptgk.frame.Transform(executedInputs)
->>>>>>> a3e8dd47
 	if err != nil {
 		return nil, err
 	}
