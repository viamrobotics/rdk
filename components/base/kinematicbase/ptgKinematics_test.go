--- conflicted
+++ resolved
@@ -182,7 +182,6 @@
 	test.That(t, err, test.ShouldBeNil)
 	test.That(t, plan, test.ShouldNotBeNil)
 
-<<<<<<< HEAD
 	allInputs := [][]referenceframe.Input{}
 
 	// Spot check each individual trajectory
@@ -230,9 +229,10 @@
 	)
 
 	test.That(t, goals, test.ShouldNotBeNil)
-=======
 	inputs, err := plan.Trajectory().GetFrameInputs(kb.Name().ShortName())
 	test.That(t, err, test.ShouldBeNil)
+	
+	
 	ms.PositionFunc = func(ctx context.Context, extra map[string]interface{}) (*geo.Point, float64, error) {
 		newPose, err := kb.Kinematics().Transform(inputs[1])
 		test.That(t, err, test.ShouldBeNil)
@@ -293,5 +293,4 @@
 		test.That(t, len(geoms), test.ShouldEqual, 1)
 		test.That(t, geoms[0], test.ShouldResemble, baseGeom)
 	})
->>>>>>> 0a1019d0
 }