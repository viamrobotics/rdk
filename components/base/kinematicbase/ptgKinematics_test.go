--- conflicted
+++ resolved
@@ -215,28 +215,6 @@
 
 	// Now check the full set of arcs
 	arcSteps, err := ptgBase.arcStepsFromInputs(allInputs, spatialmath.NewZeroPose())
-<<<<<<< HEAD
-	test.That(t, err, test.ShouldBeNil)
-
-	// Mock up being off course and try to correct
-	skewPose := spatialmath.NewPose(r3.Vector{100, 30, 0}, &spatialmath.OrientationVectorDegrees{OZ: 1, Theta: -40})
-	currArc := len(arcSteps) - 2
-	currDist := 1.
-
-	goals := ptgBase.makeCourseCorrectionGoals(
-		currArc,
-		goalsToAttempt,
-		currDist,
-		skewPose,
-		arcSteps,
-	)
-
-	test.That(t, goals, test.ShouldNotBeNil)
-	inputs, err := plan.Trajectory().GetFrameInputs(kb.Name().ShortName())
-	test.That(t, err, test.ShouldBeNil)
-	
-	
-=======
 	test.That(t, err, test.ShouldBeNil)
 	arcIdx := 1
 
@@ -321,7 +299,6 @@
 		})
 	})
 
->>>>>>> cdf2229e
 	ms.PositionFunc = func(ctx context.Context, extra map[string]interface{}) (*geo.Point, float64, error) {
 		ptgBase.inputLock.RLock()
 		newPose, err := kb.Kinematics().Transform(ptgBase.currentInputs)
