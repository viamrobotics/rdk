--- conflicted
+++ resolved
@@ -44,15 +44,13 @@
 
 	// minimumMovementThresholdMM is the amount that a base needs to move for it not to be considered stationary.
 	defaultMinimumMovementThresholdMM = 20 // mm
-
-<<<<<<< HEAD
-	// positionOnlyMode defines whether motion planning should be done in 2DOF or 3DOF.
-	defaultPositionOnlyMode = true
-=======
+	
 	// maxSpinAngleDeg is the maximum amount of degrees the base should turn with a single Spin command.
 	// used to break up large turns into smaller chunks to prevent error from building up.
 	defaultMaxSpinAngleDeg = 45
->>>>>>> fdff22e9
+
+	// positionOnlyMode defines whether motion planning should be done in 2DOF or 3DOF.
+	defaultPositionOnlyMode = true
 )
 
 // Options contains values used for execution of base movement.
@@ -79,16 +77,14 @@
 
 	// MinimumMovementThresholdMM is the amount that a base needs to move for it not to be considered stationary.
 	MinimumMovementThresholdMM float64
+	
+	// MaxSpinAngleDeg is the maximum amount of degrees the base should turn with a single Spin command.
+	// used to break up large turns into smaller chunks to prevent error from building up.
+	MaxSpinAngleDeg float64
 
-<<<<<<< HEAD
 	// PositionOnlyMode defines whether motion planning should be done in 2DOF or 3DOF.
 	// If value is true, planning is done in [x,y]. If value is false, planning is done in [x,y,theta].
 	PositionOnlyMode bool
-=======
-	// MaxSpinAngleDeg is the maximum amount of degrees the base should turn with a single Spin command.
-	// used to break up large turns into smaller chunks to prevent error from building up.
-	MaxSpinAngleDeg float64
->>>>>>> fdff22e9
 }
 
 // NewKinematicBaseOptions creates a struct with values used for execution of base movement.
@@ -102,11 +98,8 @@
 		PlanDeviationThresholdMM:   defaultPlanDeviationThresholdMM,
 		Timeout:                    defaultTimeout,
 		MinimumMovementThresholdMM: defaultMinimumMovementThresholdMM,
-<<<<<<< HEAD
+		MaxSpinAngleDeg:            defaultMaxSpinAngleDeg,
 		PositionOnlyMode:           defaultPositionOnlyMode,
-=======
-		MaxSpinAngleDeg:            defaultMaxSpinAngleDeg,
->>>>>>> fdff22e9
 	}
 	return options
 }
