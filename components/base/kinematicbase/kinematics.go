// Package kinematicbase contains wrappers that augment bases with information needed for higher level
// control over the base
package kinematicbase

import (
	"context"
	"errors"
	"math"

	"github.com/golang/geo/r3"

	"go.viam.com/rdk/components/base"
	"go.viam.com/rdk/referenceframe"
	"go.viam.com/rdk/services/motion"
	"go.viam.com/rdk/spatialmath"
)

const (
	distThresholdMM         = 100
	headingThresholdDegrees = 15
	defaultAngularVelocity  = 60    // degrees per second
	defaultLinearVelocity   = 300   // mm per second
	deviationThreshold      = 300.0 // mm
)

// KinematicBase is an interface for Bases that also satisfy the ModelFramer and InputEnabled interfaces.
type KinematicBase interface {
	base.Base
	referenceframe.InputEnabled

	Kinematics() referenceframe.Frame
}

<<<<<<< HEAD
// WrapWithKinematics will wrap a Base with the appropriate type of kinematics, allowing it to provide a Frame which can be planned with
// and making it InputEnabled.
func WrapWithKinematics(
=======
// WrapWithDifferentialDriveKinematics takes a Base component and adds a slam service to it
// It also adds kinematic model so that it can be controlled.
func WrapWithDifferentialDriveKinematics(
>>>>>>> faf57ab8
	ctx context.Context,
	b base.Base,
	localizer motion.Localizer,
	limits []referenceframe.Limit,
) (KinematicBase, error) {
	properties, err := b.Properties(ctx, nil)
	if err != nil {
		return nil, err
	}

	// TP-space PTG planning does not yet support 0 turning radius
	if properties.TurningRadiusMeters == 0 {
		return wrapWithDifferentialDriveKinematics(ctx, b, localizer, limits)
	}
	return WrapWithPTGKinematics(ctx, b)
}

// wrapWithDifferentialDriveKinematics takes a wheeledBase component and adds a slam service to it
// It also adds kinematic model so that it can be controlled.
func wrapWithDifferentialDriveKinematics(
	ctx context.Context,
	b base.Base,
	localizer motion.Localizer,
	limits []referenceframe.Limit,
) (KinematicBase, error) {
	geometries, err := b.Geometries(ctx)
	if err != nil {
		return nil, err
	}

	var geometry spatialmath.Geometry
	if len(geometries) > 0 {
		geometry = geometries[0]
	}
	model, err := referenceframe.New2DMobileModelFrame(b.Name().ShortName(), limits, geometry)
	if err != nil {
		return nil, err
	}

	fs := referenceframe.NewEmptyFrameSystem("")
	if err := fs.AddFrame(model, fs.World()); err != nil {
		return nil, err
	}

	return &differentialDriveKinematics{
		Base:      b,
		localizer: localizer,
		model:     model,
		fs:        fs,
	}, nil
}

type differentialDriveKinematics struct {
	base.Base
	localizer motion.Localizer
	model     referenceframe.Model
	fs        referenceframe.FrameSystem
}

func (ddk *differentialDriveKinematics) Kinematics() referenceframe.Frame {
	return ddk.model
}

func (ddk *differentialDriveKinematics) CurrentInputs(ctx context.Context) ([]referenceframe.Input, error) {
	// TODO(rb): make a transformation from the component reference to the base frame
	pif, err := ddk.localizer.CurrentPosition(ctx)
	if err != nil {
		return nil, err
	}
	pt := pif.Pose().Point()
	theta := math.Mod(pif.Pose().Orientation().OrientationVectorRadians().Theta, 2*math.Pi) - math.Pi
	return []referenceframe.Input{{Value: pt.X}, {Value: pt.Y}, {Value: theta}}, nil
}

func (ddk *differentialDriveKinematics) GoToInputs(ctx context.Context, desired []referenceframe.Input) (err error) {
	// create capsule which defines the valid region for a base to be when driving to desired waypoint
	// deviationThreshold defines max distance base can be from path without error being thrown
	current, err := ddk.CurrentInputs(ctx)
	if err != nil {
		return err
	}
	validRegion, err := ddk.newValidRegionCapsule(current, desired)
	if err != nil {
		return err
	}

	// this loop polls the error state and issues a corresponding command to move the base to the objective
	// when the base is within the positional threshold of the goal, exit the loop
	for err = ctx.Err(); err == nil; err = ctx.Err() {
		col, err := validRegion.CollidesWith(spatialmath.NewPoint(r3.Vector{X: current[0].Value, Y: current[1].Value}, ""))
		if err != nil {
			return err
		}
		if !col {
			return errors.New("base has deviated too far from path")
		}

		// get to the x, y location first - note that from the base's perspective +y is forward
		desiredHeading := math.Atan2(current[1].Value-desired[1].Value, current[0].Value-desired[0].Value)
		commanded, err := ddk.issueCommand(ctx, current, []referenceframe.Input{desired[0], desired[1], {desiredHeading}})
		if err != nil {
			return err
		}

		if !commanded {
			// no command to move to the x, y location was issued, correct the heading and then exit
			if commanded, err := ddk.issueCommand(ctx, current, []referenceframe.Input{current[0], current[1], desired[2]}); err == nil {
				if !commanded {
					return nil
				}
			} else {
				return err
			}
		}

		current, err = ddk.CurrentInputs(ctx)
		if err != nil {
			return err
		}
	}
	return err
}

// issueCommand issues a relevant command to move the base to the given desired inputs and returns the boolean describing
// if it issued a command successfully.  If it is already at the location it will not need to issue another command and can therefore
// return a false.
func (ddk *differentialDriveKinematics) issueCommand(ctx context.Context, current, desired []referenceframe.Input) (bool, error) {
	distErr, headingErr, err := ddk.errorState(current, desired)
	if err != nil {
		return false, err
	}
	if distErr > distThresholdMM && math.Abs(headingErr) > headingThresholdDegrees {
		// base is headed off course; spin to correct
		return true, ddk.Spin(ctx, -headingErr, defaultAngularVelocity, nil)
	} else if distErr > distThresholdMM {
		// base is pointed the correct direction but not there yet; forge onward
		return true, ddk.MoveStraight(ctx, distErr, defaultLinearVelocity, nil)
	}
	return false, nil
}

// create a function for the error state, which is defined as [positional error, heading error].
func (ddk *differentialDriveKinematics) errorState(current, desired []referenceframe.Input) (int, float64, error) {
	// create a goal pose in the world frame
	goal := referenceframe.NewPoseInFrame(
		referenceframe.World,
		spatialmath.NewPose(
			r3.Vector{X: desired[0].Value, Y: desired[1].Value},
			&spatialmath.OrientationVector{OZ: 1, Theta: desired[2].Value},
		),
	)

	// transform the goal pose such that it is in the base frame
	tf, err := ddk.fs.Transform(map[string][]referenceframe.Input{ddk.model.Name(): current}, goal, ddk.model.Name())
	if err != nil {
		return 0, 0, err
	}
	delta, ok := tf.(*referenceframe.PoseInFrame)
	if !ok {
		return 0, 0, errors.New("can't interpret transformable as a pose in frame")
	}

	// calculate the error state
	headingErr := math.Mod(delta.Pose().Orientation().OrientationVectorDegrees().Theta, 360)
	positionErr := int(delta.Pose().Point().Norm())
	return positionErr, headingErr, nil
}

// CollisionGeometry returns a spherical geometry that will encompass the base if it were to rotate the geometry specified in the config
// 360 degrees about the Z axis of the reference frame specified in the config.
func CollisionGeometry(cfg *referenceframe.LinkConfig) ([]spatialmath.Geometry, error) {
	// TODO(RSDK-1014): the orientation of this model will matter for collision checking,
	// and should match the convention of +Y being forward for bases
	if cfg == nil || cfg.Geometry == nil {
		return nil, errors.New("not configured with a geometry use caution if using motion service - collisions will not be accounted for")
	}
	geoCfg := cfg.Geometry
	r := geoCfg.TranslationOffset.Norm()
	switch geoCfg.Type {
	case spatialmath.BoxType:
		r += r3.Vector{X: geoCfg.X, Y: geoCfg.Y, Z: geoCfg.Z}.Norm() / 2
	case spatialmath.SphereType:
		r += geoCfg.R
	case spatialmath.CapsuleType:
		r += geoCfg.L / 2
	case spatialmath.UnknownType:
		// no type specified, iterate through supported types and try to infer intent
		if norm := (r3.Vector{X: geoCfg.X, Y: geoCfg.Y, Z: geoCfg.Z}).Norm(); norm > 0 {
			r += norm / 2
		} else if geoCfg.L != 0 {
			r += geoCfg.L / 2
		} else {
			r += geoCfg.R
		}
	case spatialmath.PointType:
	default:
		return nil, spatialmath.ErrGeometryTypeUnsupported
	}
	sphere, err := spatialmath.NewSphere(spatialmath.NewZeroPose(), r, geoCfg.Label)
	if err != nil {
		return nil, err
	}
	return []spatialmath.Geometry{sphere}, nil
}

// newValidRegionCapsule returns a capsule which defines the valid regions for a base to be when moving to a waypoint.
// The valid region is all points that are deviationThreshold (mm) distance away from the line segment between the
// starting and ending waypoints. This capsule is used to detect whether a base leaves this region and has thus deviated
// too far from its path.
func (ddk *differentialDriveKinematics) newValidRegionCapsule(starting, desired []referenceframe.Input) (spatialmath.Geometry, error) {
	pt := r3.Vector{X: (desired[0].Value + starting[0].Value) / 2, Y: (desired[1].Value + starting[1].Value) / 2}
	positionErr, _, err := ddk.errorState(starting, desired)
	if err != nil {
		return nil, err
	}

	desiredHeading := math.Atan2(starting[0].Value-desired[0].Value, starting[1].Value-desired[1].Value)

	// rotate such that y is forward direction to match the frame for movement of a base
	// rotate around the z-axis such that the capsule points in the direction of the end waypoint
	r, err := spatialmath.NewRotationMatrix([]float64{
		math.Cos(desiredHeading), -math.Sin(desiredHeading), 0,
		0, 0, -1,
		math.Sin(desiredHeading), math.Cos(desiredHeading), 0,
	})
	if err != nil {
		return nil, err
	}

	center := spatialmath.NewPose(pt, r)
	capsule, err := spatialmath.NewCapsule(
		center,
		deviationThreshold,
		2*deviationThreshold+float64(positionErr),
		"")
	if err != nil {
		return nil, err
	}

	return capsule, nil
}<|MERGE_RESOLUTION|>--- conflicted
+++ resolved
@@ -31,15 +31,9 @@
 	Kinematics() referenceframe.Frame
 }
 
-<<<<<<< HEAD
 // WrapWithKinematics will wrap a Base with the appropriate type of kinematics, allowing it to provide a Frame which can be planned with
 // and making it InputEnabled.
 func WrapWithKinematics(
-=======
-// WrapWithDifferentialDriveKinematics takes a Base component and adds a slam service to it
-// It also adds kinematic model so that it can be controlled.
-func WrapWithDifferentialDriveKinematics(
->>>>>>> faf57ab8
 	ctx context.Context,
 	b base.Base,
 	localizer motion.Localizer,
