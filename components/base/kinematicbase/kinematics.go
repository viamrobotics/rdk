--- conflicted
+++ resolved
@@ -4,28 +4,10 @@
 
 import (
 	"context"
-<<<<<<< HEAD
-	"errors"
-	"math"
-
-	"github.com/edaniels/golog"
-	"github.com/golang/geo/r3"
-=======
->>>>>>> 511da82e
 
 	"go.viam.com/rdk/components/base"
 	"go.viam.com/rdk/referenceframe"
 	"go.viam.com/rdk/services/motion"
-<<<<<<< HEAD
-	"go.viam.com/rdk/spatialmath"
-)
-
-const (
-	distThresholdMM         = 100
-	headingThresholdDegrees = 15
-	deviationThreshold      = 3000000.0 // mm
-=======
->>>>>>> 511da82e
 )
 
 // KinematicBase is an interface for Bases that also satisfy the ModelFramer and InputEnabled interfaces.
@@ -33,18 +15,7 @@
 	base.Base
 	referenceframe.InputEnabled
 
-<<<<<<< HEAD
-type differentialDriveKinematics struct {
-	base.Base
-	localizer                     motion.Localizer
-	model                         referenceframe.Model
-	fs                            referenceframe.FrameSystem
-	maxLinearVelocityMillisPerSec float64
-	maxAngularVelocityDegsPerSec  float64
-	logger                        golog.Logger
-=======
 	Kinematics() referenceframe.Frame
->>>>>>> 511da82e
 }
 
 // WrapWithKinematics will wrap a Base with the appropriate type of kinematics, allowing it to provide a Frame which can be planned with
@@ -61,226 +32,10 @@
 	if err != nil {
 		return nil, err
 	}
-<<<<<<< HEAD
-	if properties.TurningRadiusMeters != 0 {
-		return nil, errors.New("can only wrap with differential drive kinematics if Base property TurningRadiusMeters is zero")
-	}
-
-	geometries, err := b.Geometries(ctx)
-	if err != nil {
-		return nil, err
-	}
-
-	var geometry spatialmath.Geometry
-	if len(geometries) > 0 {
-		geometry = geometries[0]
-	}
-	model, err := referenceframe.New2DMobileModelFrame(b.Name().ShortName(), limits, geometry)
-	if err != nil {
-		return nil, err
-	}
-
-	fs := referenceframe.NewEmptyFrameSystem("")
-	if err := fs.AddFrame(model, fs.World()); err != nil {
-		return nil, err
-	}
-
-	return &differentialDriveKinematics{
-		Base:                          b,
-		localizer:                     localizer,
-		model:                         model,
-		fs:                            fs,
-		maxLinearVelocityMillisPerSec: maxLinearVelocityMillisPerSec,
-		maxAngularVelocityDegsPerSec:  maxAngularVelocityDegsPerSec,
-		logger:                        golog.NewLogger("ddk"),
-	}, nil
-}
-
-func (ddk *differentialDriveKinematics) ModelFrame() referenceframe.Model {
-	return ddk.model
-}
-
-func (ddk *differentialDriveKinematics) CurrentInputs(ctx context.Context) ([]referenceframe.Input, error) {
-	// TODO(rb): make a transformation from the component reference to the base frame
-	pif, err := ddk.localizer.CurrentPosition(ctx)
-	if err != nil {
-		return nil, err
-	}
-	pt := pif.Pose().Point()
-	theta := math.Mod(pif.Pose().Orientation().OrientationVectorRadians().Theta, 2*math.Pi) - math.Pi
-	return []referenceframe.Input{{Value: pt.X}, {Value: pt.Y}, {Value: theta}}, nil
-}
-
-func (ddk *differentialDriveKinematics) GoToInputs(ctx context.Context, desired []referenceframe.Input) (err error) {
-	// create capsule which defines the valid region for a base to be when driving to desired waypoint
-	// deviationThreshold defines max distance base can be from path without error being thrown
-	current, err := ddk.CurrentInputs(ctx)
-	if err != nil {
-		return err
-	}
-	validRegion, err := ddk.newValidRegionCapsule(current, desired)
-	if err != nil {
-		return err
-	}
-
-	// this loop polls the error state and issues a corresponding command to move the base to the objective
-	// when the base is within the positional threshold of the goal, exit the loop
-	for err = ctx.Err(); err == nil; err = ctx.Err() {
-		col, err := validRegion.CollidesWith(spatialmath.NewPoint(r3.Vector{X: current[0].Value, Y: current[1].Value}, ""))
-		if err != nil {
-			return err
-		}
-		if !col {
-			return errors.New("base has deviated too far from path")
-		}
-
-		// get to the x, y location first - note that from the base's perspective +y is forward
-		desiredHeading := math.Atan2(current[1].Value-desired[1].Value, current[0].Value-desired[0].Value)
-		commanded, err := ddk.issueCommand(ctx, current, []referenceframe.Input{desired[0], desired[1], {desiredHeading}})
-		if err != nil {
-			return err
-		}
-
-		if !commanded {
-			// no command to move to the x, y location was issued, correct the heading and then exit
-			if commanded, err := ddk.issueCommand(ctx, current, []referenceframe.Input{current[0], current[1], desired[2]}); err == nil {
-				if !commanded {
-					return nil
-				}
-			} else {
-				return err
-			}
-		}
-=======
->>>>>>> 511da82e
 
 	// TP-space PTG planning does not yet support 0 turning radius
 	if properties.TurningRadiusMeters == 0 {
 		return wrapWithDifferentialDriveKinematics(ctx, b, localizer, limits, maxLinearVelocityMillisPerSec, maxAngularVelocityDegsPerSec)
 	}
-<<<<<<< HEAD
-	return err
-}
-
-// issueCommand issues a relevant command to move the base to the given desired inputs and returns the boolean describing
-// if it issued a command successfully.  If it is already at the location it will not need to issue another command and can therefore
-// return a false.
-func (ddk *differentialDriveKinematics) issueCommand(ctx context.Context, current, desired []referenceframe.Input) (bool, error) {
-	distErr, headingErr, err := ddk.errorState(current, desired)
-	if err != nil {
-		return false, err
-	}
-	ddk.logger.Warnf("distErr: %f, headingErr %f\n", distErr, headingErr)
-	if distErr > distThresholdMM && math.Abs(headingErr) > headingThresholdDegrees {
-		// base is headed off course; spin to correct
-		return true, ddk.Spin(ctx, -headingErr, ddk.maxAngularVelocityDegsPerSec, nil)
-	} else if distErr > distThresholdMM {
-		// base is pointed the correct direction but not there yet; forge onward
-		return true, ddk.MoveStraight(ctx, distErr, ddk.maxLinearVelocityMillisPerSec, nil)
-	}
-	return false, nil
-}
-
-// create a function for the error state, which is defined as [positional error, heading error].
-func (ddk *differentialDriveKinematics) errorState(current, desired []referenceframe.Input) (int, float64, error) {
-	// create a goal pose in the world frame
-	goal := referenceframe.NewPoseInFrame(
-		referenceframe.World,
-		spatialmath.NewPose(
-			r3.Vector{X: desired[0].Value, Y: desired[1].Value},
-			&spatialmath.OrientationVector{OZ: 1, Theta: desired[2].Value},
-		),
-	)
-
-	// transform the goal pose such that it is in the base frame
-	tf, err := ddk.fs.Transform(map[string][]referenceframe.Input{ddk.model.Name(): current}, goal, ddk.model.Name())
-	if err != nil {
-		return 0, 0, err
-	}
-	delta, ok := tf.(*referenceframe.PoseInFrame)
-	if !ok {
-		return 0, 0, errors.New("can't interpret transformable as a pose in frame")
-	}
-
-	// calculate the error state
-	headingErr := math.Mod(delta.Pose().Orientation().OrientationVectorDegrees().Theta, 360)
-	positionErr := int(delta.Pose().Point().Norm())
-	return positionErr, headingErr, nil
-}
-
-// CollisionGeometry returns a spherical geometry that will encompass the base if it were to rotate the geometry specified in the config
-// 360 degrees about the Z axis of the reference frame specified in the config.
-func CollisionGeometry(cfg *referenceframe.LinkConfig) ([]spatialmath.Geometry, error) {
-	// TODO(RSDK-1014): the orientation of this model will matter for collision checking,
-	// and should match the convention of +Y being forward for bases
-	if cfg == nil || cfg.Geometry == nil {
-		return nil, errors.New("not configured with a geometry use caution if using motion service - collisions will not be accounted for")
-	}
-	geoCfg := cfg.Geometry
-	r := geoCfg.TranslationOffset.Norm()
-	switch geoCfg.Type {
-	case spatialmath.BoxType:
-		r += r3.Vector{X: geoCfg.X, Y: geoCfg.Y, Z: geoCfg.Z}.Norm() / 2
-	case spatialmath.SphereType:
-		r += geoCfg.R
-	case spatialmath.CapsuleType:
-		r += geoCfg.L / 2
-	case spatialmath.UnknownType:
-		// no type specified, iterate through supported types and try to infer intent
-		if norm := (r3.Vector{X: geoCfg.X, Y: geoCfg.Y, Z: geoCfg.Z}).Norm(); norm > 0 {
-			r += norm / 2
-		} else if geoCfg.L != 0 {
-			r += geoCfg.L / 2
-		} else {
-			r += geoCfg.R
-		}
-	case spatialmath.PointType:
-	default:
-		return nil, spatialmath.ErrGeometryTypeUnsupported
-	}
-	sphere, err := spatialmath.NewSphere(spatialmath.NewZeroPose(), r, geoCfg.Label)
-	if err != nil {
-		return nil, err
-	}
-	return []spatialmath.Geometry{sphere}, nil
-}
-
-// newValidRegionCapsule returns a capsule which defines the valid regions for a base to be when moving to a waypoint.
-// The valid region is all points that are deviationThreshold (mm) distance away from the line segment between the
-// starting and ending waypoints. This capsule is used to detect whether a base leaves this region and has thus deviated
-// too far from its path.
-func (ddk *differentialDriveKinematics) newValidRegionCapsule(starting, desired []referenceframe.Input) (spatialmath.Geometry, error) {
-	pt := r3.Vector{X: (desired[0].Value + starting[0].Value) / 2, Y: (desired[1].Value + starting[1].Value) / 2}
-	positionErr, _, err := ddk.errorState(starting, desired)
-	if err != nil {
-		return nil, err
-	}
-
-	desiredHeading := math.Atan2(starting[0].Value-desired[0].Value, starting[1].Value-desired[1].Value)
-
-	// rotate such that y is forward direction to match the frame for movement of a base
-	// rotate around the z-axis such that the capsule points in the direction of the end waypoint
-	r, err := spatialmath.NewRotationMatrix([]float64{
-		math.Cos(desiredHeading), -math.Sin(desiredHeading), 0,
-		0, 0, -1,
-		math.Sin(desiredHeading), math.Cos(desiredHeading), 0,
-	})
-	if err != nil {
-		return nil, err
-	}
-
-	center := spatialmath.NewPose(pt, r)
-	capsule, err := spatialmath.NewCapsule(
-		center,
-		deviationThreshold,
-		2*deviationThreshold+float64(positionErr),
-		"")
-	if err != nil {
-		return nil, err
-	}
-
-	return capsule, nil
-=======
 	return wrapWithPTGKinematics(ctx, b, maxLinearVelocityMillisPerSec, maxAngularVelocityDegsPerSec)
->>>>>>> 511da82e
 }