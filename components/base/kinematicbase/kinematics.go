//go:build !no_cgo

// Package kinematicbase contains wrappers that augment bases with information needed for higher level
// control over the base
package kinematicbase

import (
	"context"
	"errors"
	"time"

	"go.viam.com/rdk/components/base"
	"go.viam.com/rdk/logging"
	"go.viam.com/rdk/motionplan"
	"go.viam.com/rdk/referenceframe"
	"go.viam.com/rdk/services/motion"
	"go.viam.com/rdk/spatialmath"
)

// KinematicBase is an interface for Bases that also satisfy the ModelFramer and InputEnabled interfaces.
type KinematicBase interface {
	base.Base
	motion.Localizer
	referenceframe.InputEnabled

	Kinematics() referenceframe.Frame
<<<<<<< HEAD
	ExecutionFrame() referenceframe.Frame
=======
>>>>>>> 43b87aac

	// ErrorState takes a complete motionplan, as well as the index of the currently-executing set of inputs, and computes the pose
	// difference between where the robot in fact is, and where it ought to be, i.e. PoseBetween(expected, actual)
	ErrorState(context.Context) (spatialmath.Pose, error)

	// ExecutionState returns the state of execution of the base, returning the plan (with any edits) that it is executing, the point
	// along that plan where it currently is, the inputs representing its current state, and its current position.
	ExecutionState(context.Context) (motionplan.ExecutionState, error)
}

const (
	// LinearVelocityMMPerSec is the linear velocity the base will drive at in mm/s.
	defaultLinearVelocityMMPerSec = 200.

	// AngularVelocityMMPerSec is the angular velocity the base will turn with in deg/s.
	defaultAngularVelocityDegsPerSec = 60.

	// distThresholdMM is used when the base is moving to a goal. It is considered successful if it is within this radius.
	defaultGoalRadiusMM = 300.

	// headingThresholdDegrees is used when the base is moving to a goal.
	// If its heading is within this angle it is considered on the correct path.
	defaultHeadingThresholdDegrees = 8.

	// planDeviationThresholdMM is the amount that the base is allowed to deviate from the straight line path it is intended to travel.
	// If it ever exceeds this amount the movement will fail and an error will be returned.
	defaultPlanDeviationThresholdMM = 600.0 // mm

	// timeout is the maximum amount of time that the base is allowed to remain stationary during a movement, else an error is thrown.
	defaultTimeout = time.Second * 10

	// minimumMovementThresholdMM is the amount that a base needs to move for it not to be considered stationary.
	defaultMinimumMovementThresholdMM = 20. // mm

	// maxMoveStraightMM is the maximum distance the base should move with a single MoveStraight command.
	// used to break up large driving segments to prevent error from building up due to slightly incorrect angle.
	// Only used for diff drive kinematics, as PTGs do not use MoveStraight.
	defaultMaxMoveStraightMM = 2000.

	// maxSpinAngleDeg is the maximum amount of degrees the base should turn with a single Spin command.
	// used to break up large turns into smaller chunks to prevent error from building up.
	defaultMaxSpinAngleDeg = 45.

	// positionOnlyMode defines whether motion planning should be done in 2DOF or 3DOF.
	defaultPositionOnlyMode = true

	// defaultUsePTGs defines whether motion planning should use PTGs.
	defaultUsePTGs = true

	// defaultNoSkidSteer defines whether motion planning should plan for diff drive bases using skid steer. If true, it will plan using
	// only rotations and straight lines.
	defaultNoSkidSteer = false
)

// Options contains values used for execution of base movement.
type Options struct {
	// LinearVelocityMMPerSec is the linear velocity the base will drive at in mm/s
	LinearVelocityMMPerSec float64

	// AngularVelocityMMPerSec is the angular velocity the base will turn with in deg/s
	AngularVelocityDegsPerSec float64

	// GoalRadiusMM is used when the base is moving to a goal. It is considered successful if it is within this radius.
	GoalRadiusMM float64

	// HeadingThresholdDegrees is used when the base is moving to a goal.
	// If its heading is within this angle it is considered to be on the correct path.
	HeadingThresholdDegrees float64

	// PlanDeviationThresholdMM is the amount that the base is allowed to deviate from the straight line path it is intended to travel.
	// If it ever exceeds this amount the movement will fail and an error will be returned.
	PlanDeviationThresholdMM float64

	// Timeout is the maximum amount of time that the base is allowed to remain stationary during a movement, else an error is thrown.
	Timeout time.Duration

	// MinimumMovementThresholdMM is the amount that a base needs to move for it not to be considered stationary.
	MinimumMovementThresholdMM float64

	// MaxMoveStraightMM is the maximum distance the base should move with a single MoveStraight command.
	// used to break up large driving segments to prevent error from building up due to slightly incorrect angle.
	MaxMoveStraightMM float64

	// MaxSpinAngleDeg is the maximum amount of degrees the base should turn with a single Spin command.
	// used to break up large turns into smaller chunks to prevent error from building up.
	MaxSpinAngleDeg float64

	// PositionOnlyMode defines whether motion planning should be done in 2DOF or 3DOF.
	// If value is true, planning is done in [x,y]. If value is false, planning is done in [x,y,theta].
	PositionOnlyMode bool

	// UsePTGs defines whether motion planning should plan using PTGs.
	UsePTGs bool

	// NoSkidSteer defines whether motion planning should plan for diff drive bases using skid steer. If true, it will plan using
	// only rotations and straight lines. Not used if turning radius > 0, or if UsePTGs is false.
	NoSkidSteer bool
}

// NewKinematicBaseOptions creates a struct with values used for execution of base movement.
// all values are pre-set to reasonable default values and can be changed if desired.
func NewKinematicBaseOptions() Options {
	options := Options{
		LinearVelocityMMPerSec:     defaultLinearVelocityMMPerSec,
		AngularVelocityDegsPerSec:  defaultAngularVelocityDegsPerSec,
		GoalRadiusMM:               defaultGoalRadiusMM,
		HeadingThresholdDegrees:    defaultHeadingThresholdDegrees,
		PlanDeviationThresholdMM:   defaultPlanDeviationThresholdMM,
		Timeout:                    defaultTimeout,
		MinimumMovementThresholdMM: defaultMinimumMovementThresholdMM,
		MaxMoveStraightMM:          defaultMaxMoveStraightMM,
		MaxSpinAngleDeg:            defaultMaxSpinAngleDeg,
		PositionOnlyMode:           defaultPositionOnlyMode,
		UsePTGs:                    defaultUsePTGs,
		NoSkidSteer:                defaultNoSkidSteer,
	}
	return options
}

// WrapWithKinematics will wrap a Base with the appropriate type of kinematics, allowing it to provide a Frame which can be planned with
// and making it InputEnabled.
func WrapWithKinematics(
	ctx context.Context,
	b base.Base,
	logger logging.Logger,
	localizer motion.Localizer,
	limits []referenceframe.Limit,
	options Options,
) (KinematicBase, error) {
	if kb, ok := b.(KinematicBase); ok {
		return kb, nil
	}

	properties, err := b.Properties(ctx, nil)
	if err != nil {
		return nil, err
	}

	if !options.UsePTGs {
		if properties.TurningRadiusMeters == 0 {
			return wrapWithDifferentialDriveKinematics(ctx, b, logger, localizer, limits, options)
		}
		return nil, errors.New("must use PTGs with nonzero turning radius")
	}
	return wrapWithPTGKinematics(ctx, b, logger, localizer, options)
}<|MERGE_RESOLUTION|>--- conflicted
+++ resolved
@@ -24,10 +24,7 @@
 	referenceframe.InputEnabled
 
 	Kinematics() referenceframe.Frame
-<<<<<<< HEAD
 	ExecutionFrame() referenceframe.Frame
-=======
->>>>>>> 43b87aac
 
 	// ErrorState takes a complete motionplan, as well as the index of the currently-executing set of inputs, and computes the pose
 	// difference between where the robot in fact is, and where it ought to be, i.e. PoseBetween(expected, actual)
