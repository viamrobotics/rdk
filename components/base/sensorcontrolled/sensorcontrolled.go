--- conflicted
+++ resolved
@@ -181,28 +181,6 @@
 			default:
 				sb.logger.Warn("control_parameters type must be 'linear_velocity' or 'angular_velocity'")
 			}
-<<<<<<< HEAD
-		}
-
-		// unlock the mutex before setting up the control loop so that the motors
-		// are not locked, and can run if any auto-tuning is necessary
-		sb.mu.Unlock()
-		// check if both linear and angular need to be tuned, and if so start by tuning linear
-		if !(linear.P == 0.0 && linear.I == 0.0 && linear.D == 0.0 &&
-			angular.P == 0.0 && angular.I == 0.0 && angular.D == 0.0) {
-			sb.controlLoopConfig = sb.createControlLoopConfig(linear, angular)
-			if err := sb.setupControlLoops(); err != nil {
-				sb.mu.Lock()
-				return err
-			}
-		} else {
-			cancelCtx, cancelFunc := context.WithCancel(context.Background())
-			if err := sb.autoTuneAll(cancelCtx, cancelFunc, linear, angular); err != nil {
-				sb.mu.Lock()
-				return err
-			}
-		}
-=======
 		}
 
 		// unlock the mutex before setting up the control loop so that the motors
@@ -227,7 +205,6 @@
 				return err
 			}
 		}
->>>>>>> b82a2f09
 		// relock the mutex after setting up the control loop since there is still a  defer unlock
 		sb.mu.Lock()
 	}
@@ -280,11 +257,6 @@
 }
 
 func (sb *sensorBase) stopLoop() {
-<<<<<<< HEAD
-	sb.mu.Lock()
-	defer sb.mu.Unlock()
-=======
->>>>>>> b82a2f09
 	if sb.loop != nil {
 		sb.loop.Stop()
 		sb.loop = nil
