--- conflicted
+++ resolved
@@ -21,12 +21,7 @@
 	t.Run("initialization failure on config without board name", func(t *testing.T) {
 		emptyConfig := config.Component{
 			Model:               "arduino",
-<<<<<<< HEAD
-			ConvertedAttributes: &motor.Config{},
-=======
-			SubType:             motor.Subtype.String(),
 			ConvertedAttributes: &gpio.Config{},
->>>>>>> 2984ab86
 		}
 		deps := make(registry.Dependencies)
 		_motor, err := motorReg.Constructor(
@@ -37,14 +32,8 @@
 
 	t.Run("initialization failure when unable to retrieve board", func(t *testing.T) {
 		badBoardConfig := config.Component{
-<<<<<<< HEAD
-			Model: "arduino",
-			ConvertedAttributes: &motor.Config{
-=======
 			Model:   "arduino",
-			SubType: motor.Subtype.String(),
 			ConvertedAttributes: &gpio.Config{
->>>>>>> 2984ab86
 				BoardName: "oops no board",
 			},
 		}
@@ -57,14 +46,8 @@
 
 	t.Run("initialization failure when board is not an arduino", func(t *testing.T) {
 		badBoardConfig := config.Component{
-<<<<<<< HEAD
-			Model: "arduino",
-			ConvertedAttributes: &motor.Config{
-=======
 			Model:   "arduino",
-			SubType: motor.Subtype.String(),
 			ConvertedAttributes: &gpio.Config{
->>>>>>> 2984ab86
 				BoardName: "non-arduino",
 			},
 		}
