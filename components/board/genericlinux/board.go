//go:build linux

// Package genericlinux implements a Linux-based board making heavy use of sysfs
// (https://en.wikipedia.org/wiki/Sysfs). This does not provide a board model itself but provides
// the underlying logic for any Linux/sysfs based board.
package genericlinux

import (
	"context"
	"fmt"
	"strconv"
	"sync"
	"time"

	"github.com/pkg/errors"
	"go.uber.org/multierr"
	pb "go.viam.com/api/component/board/v1"
	goutils "go.viam.com/utils"

	"go.viam.com/rdk/components/board"
	"go.viam.com/rdk/components/board/genericlinux/buses"
	"go.viam.com/rdk/components/board/mcp3008helper"
	"go.viam.com/rdk/components/board/pinwrappers"
	"go.viam.com/rdk/grpc"
	"go.viam.com/rdk/logging"
	"go.viam.com/rdk/resource"
)

// RegisterBoard registers a sysfs based board of the given model.
func RegisterBoard(modelName string, gpioMappings map[string]GPIOBoardMapping) {
	resource.RegisterComponent(
		board.API,
		resource.DefaultModelFamily.WithModel(modelName),
		resource.Registration[board.Board, *Config]{
			Constructor: func(
				ctx context.Context,
				_ resource.Dependencies,
				conf resource.Config,
				logger logging.Logger,
			) (board.Board, error) {
				return NewBoard(ctx, conf, ConstPinDefs(gpioMappings), logger)
			},
		})
}

// NewBoard is the constructor for a Board.
func NewBoard(
	ctx context.Context,
	conf resource.Config,
	convertConfig ConfigConverter,
	logger logging.Logger,
) (board.Board, error) {
	cancelCtx, cancelFunc := context.WithCancel(context.Background())

	b := &Board{
		Named:         conf.ResourceName().AsNamed(),
		convertConfig: convertConfig,

		logger:     logger,
		cancelCtx:  cancelCtx,
		cancelFunc: cancelFunc,

		analogReaders: map[string]*wrappedAnalogReader{},
		gpios:         map[string]*gpioPin{},
		interrupts:    map[string]*digitalInterrupt{},
	}

	if err := b.Reconfigure(ctx, nil, conf); err != nil {
		return nil, err
	}
	return b, nil
}

// Reconfigure reconfigures the board with interrupt pins, spi and i2c, and analogs.
func (b *Board) Reconfigure(
	ctx context.Context,
	_ resource.Dependencies,
	conf resource.Config,
) error {
	newConf, err := b.convertConfig(conf, b.logger)
	if err != nil {
		return err
	}

	b.mu.Lock()
	defer b.mu.Unlock()

	if err := b.reconfigureGpios(newConf); err != nil {
		return err
	}
	if err := b.reconfigureAnalogReaders(ctx, newConf); err != nil {
		return err
	}
	if err := b.reconfigureInterrupts(newConf); err != nil {
		return err
	}
	return nil
}

// This is a helper function used to reconfigure the GPIO pins. It looks for the key in the map
// whose value resembles the target pin definition.
func getMatchingPin(target GPIOBoardMapping, mapping map[string]GPIOBoardMapping) (string, bool) {
	for name, def := range mapping {
		if target == def {
			return name, true
		}
	}
	return "", false
}

func (b *Board) reconfigureGpios(newConf *LinuxBoardConfig) error {
	// First, find old pins that are no longer defined, and destroy them.
	for oldName, mapping := range b.gpioMappings {
		if _, ok := getMatchingPin(mapping, newConf.GpioMappings); ok {
			continue // This pin is in the new mapping, so don't destroy it.
		}

		// Otherwise, remove the pin because it's not in the new mapping.
		if pin, ok := b.gpios[oldName]; ok {
			if err := pin.Close(); err != nil {
				return err
			}
			delete(b.gpios, oldName)
			continue
		}

		// If we get here, the old pin definition exists, but the old pin does not. Check if it's a
		// digital interrupt.
		if interrupt, ok := b.interrupts[oldName]; ok {
			if err := closeInterrupt(interrupt); err != nil {
				return err
			}
			delete(b.interrupts, oldName)
			continue
		}

		// If we get here, there is a logic bug somewhere. but failing to delete a nonexistent pin
		// seemingly doesn't hurt anything, so just log the error and continue.
		b.logger.Errorf("During reconfiguration, old pin '%s' should be destroyed, but "+
			"it doesn't exist!?", oldName)
	}

	// Next, compare the new pin definitions to the old ones, to build up 2 sets: pins to rename,
	// and new pins to create. Don't actually create any yet, in case you'd overwrite a pin that
	// should be renamed out of the way first.
	toRename := map[string]string{} // Maps old names for pins to new names
	toCreate := map[string]GPIOBoardMapping{}
	for newName, mapping := range newConf.GpioMappings {
		if oldName, ok := getMatchingPin(mapping, b.gpioMappings); ok {
			if oldName != newName {
				toRename[oldName] = newName
			}
		} else {
			toCreate[newName] = mapping
		}
	}

	// Rename the ones whose name changed. The ordering here is tricky: if B should be renamed to C
	// while A should be renamed to B, we need to make sure we don't overwrite B with A and then
	// rename it to C. To avoid this, move all the pins to rename into a temporary data structure,
	// then move them all back again afterward.
	tempGpios := map[string]*gpioPin{}
	tempInterrupts := map[string]*digitalInterrupt{}
	for oldName, newName := range toRename {
		if pin, ok := b.gpios[oldName]; ok {
			tempGpios[newName] = pin
			delete(b.gpios, oldName)
			continue
		}

		// If we get here, again check if the missing pin is a digital interrupt.
		if interrupt, ok := b.interrupts[oldName]; ok {
			tempInterrupts[newName] = interrupt
			delete(b.interrupts, oldName)
			continue
		}

		return fmt.Errorf("during reconfiguration, old pin '%s' should be renamed to '%s', but "+
			"it doesn't exist!?", oldName, newName)
	}

	// Now move all the pins back from the temporary data structures.
	for newName, pin := range tempGpios {
		b.gpios[newName] = pin
	}
	for newName, interrupt := range tempInterrupts {
		b.interrupts[newName] = interrupt
	}

	// Finally, create the new pins.
	for newName, mapping := range toCreate {
		b.gpios[newName] = b.createGpioPin(mapping)
	}

	b.gpioMappings = newConf.GpioMappings
	return nil
}

func (b *Board) reconfigureAnalogReaders(ctx context.Context, newConf *LinuxBoardConfig) error {
	stillExists := map[string]struct{}{}
	for _, c := range newConf.AnalogReaders {
		channel, err := strconv.Atoi(c.Pin)
		if err != nil {
			return errors.Errorf("bad analog pin (%s)", c.Pin)
		}

		bus := buses.NewSpiBus(c.SPIBus)

		stillExists[c.Name] = struct{}{}
		if curr, ok := b.analogReaders[c.Name]; ok {
			if curr.chipSelect != c.ChipSelect {
				ar := &mcp3008helper.MCP3008AnalogReader{channel, bus, c.ChipSelect}
				curr.reset(ctx, curr.chipSelect,
					pinwrappers.SmoothAnalogReader(ar, board.AnalogReaderConfig{
						AverageOverMillis: c.AverageOverMillis, SamplesPerSecond: c.SamplesPerSecond,
					}, b.logger))
			}
			continue
		}
		ar := &mcp3008helper.MCP3008AnalogReader{channel, bus, c.ChipSelect}
		b.analogReaders[c.Name] = newWrappedAnalogReader(ctx, c.ChipSelect,
			pinwrappers.SmoothAnalogReader(ar, board.AnalogReaderConfig{
				AverageOverMillis: c.AverageOverMillis, SamplesPerSecond: c.SamplesPerSecond,
			}, b.logger))
	}

	for name := range b.analogReaders {
		if _, ok := stillExists[name]; ok {
			continue
		}
		b.analogReaders[name].reset(ctx, "", nil)
		delete(b.analogReaders, name)
	}
	return nil
}

// This helper function is used while reconfiguring digital interrupts. It finds the new config (if
// any) for a pre-existing digital interrupt.
func findNewDigIntConfig(
	interrupt *digitalInterrupt, confs []board.DigitalInterruptConfig, logger logging.Logger,
) *board.DigitalInterruptConfig {
	for _, newConfig := range confs {
		if newConfig.Pin == interrupt.config.Pin {
			return &newConfig
		}
	}
	if interrupt.config.Name == interrupt.config.Pin {
		// This interrupt is named identically to its pin. It was probably created on the fly
		// by some other component (an encoder?). Unless there's now some other config with the
		// same name but on a different pin, keep it initialized as-is.
		for _, intConfig := range confs {
			if intConfig.Name == interrupt.config.Name {
				// The name of this interrupt is defined in the new config, but on a different
				// pin. This interrupt should be closed.
				return nil
			}
		}
		logger.Debugf(
			"Keeping digital interrupt on pin %s even though it's not explicitly mentioned "+
				"in the new board config",
			interrupt.config.Pin)
		return interrupt.config
	}
	return nil
}

func (b *Board) reconfigureInterrupts(newConf *LinuxBoardConfig) error {
	// Any pin that already exists in the right configuration should just be copied over; closing
	// and re-opening it risks losing its state.
	newInterrupts := make(map[string]*digitalInterrupt, len(newConf.DigitalInterrupts))

	// Reuse any old interrupts that have new configs
	for _, oldInterrupt := range b.interrupts {
		if newConfig := findNewDigIntConfig(oldInterrupt, newConf.DigitalInterrupts, b.logger); newConfig == nil {
			// The old interrupt shouldn't exist any more, but it probably became a GPIO pin.
			if err := closeInterrupt(oldInterrupt); err != nil {
				return err // This should never happen, but the linter worries anyway.
			}
			if newGpioConfig, ok := b.gpioMappings[oldInterrupt.config.Pin]; ok {
				// See gpio.go for createGpioPin.
				b.gpios[oldInterrupt.config.Pin] = b.createGpioPin(newGpioConfig)
			} else {
				b.logger.Warnf("Old interrupt pin was on nonexistent GPIO pin '%s', ignoring",
					oldInterrupt.config.Pin)
			}
		} else { // The old interrupt should stick around.
			if err := oldInterrupt.interrupt.Reconfigure(*newConfig); err != nil {
				return err
			}
			oldInterrupt.config = newConfig
			newInterrupts[newConfig.Name] = oldInterrupt
		}
	}
	oldInterrupts := b.interrupts
	b.interrupts = newInterrupts

	// Add any new interrupts that should be freshly made.
	for _, config := range newConf.DigitalInterrupts {
		if interrupt, ok := b.interrupts[config.Name]; ok {
			if interrupt.config.Pin == config.Pin {
				continue // Already initialized; keep going
			}
			// If the interrupt's name matches but the pin does not, the interrupt we already have
			// was implicitly created (e.g., its name is "38" so we created it on pin 38 even
			// though it was not explicitly mentioned in the old board config), but the new config
			// is explicit (e.g., its name is still "38" but it's been moved to pin 37). Close the
			// old one and initialize it anew.
			if err := closeInterrupt(interrupt); err != nil {
				return err
			}
			// Although we delete the implicit interrupt from b.interrupts, it's still in
			// oldInterrupts, so we haven't lost the channels it reports to and can still copy them
			// over to the new struct.
			delete(b.interrupts, config.Name)
		}

		if oldPin, ok := b.gpios[config.Pin]; ok {
			if err := oldPin.Close(); err != nil {
				return err
			}
			delete(b.gpios, config.Pin)
		}

		// If there was an old interrupt pin with this same name, reuse the part that holds its
		// callbacks. Anything subscribed to the old pin will expect to still be subscribed to the
		// new one.
		var oldCallbackHolder pinwrappers.ReconfigurableDigitalInterrupt
		if oldInterrupt, ok := oldInterrupts[config.Name]; ok {
			oldCallbackHolder = oldInterrupt.interrupt
		}
		interrupt, err := b.createDigitalInterrupt(
			b.cancelCtx, config, b.gpioMappings, oldCallbackHolder)
		if err != nil {
			return err
		}
		b.interrupts[config.Name] = interrupt
	}

	return nil
}

type wrappedAnalogReader struct {
	mu         sync.RWMutex
	chipSelect string
	reader     *pinwrappers.AnalogSmoother
}

func newWrappedAnalogReader(ctx context.Context, chipSelect string, reader *pinwrappers.AnalogSmoother) *wrappedAnalogReader {
	var wrapped wrappedAnalogReader
	wrapped.reset(ctx, chipSelect, reader)
	return &wrapped
}

func (a *wrappedAnalogReader) Read(ctx context.Context, extra map[string]interface{}) (int, error) {
	a.mu.RLock()
	defer a.mu.RUnlock()
	if a.reader == nil {
		return 0, errors.New("closed")
	}
	return a.reader.Read(ctx, extra)
}

func (a *wrappedAnalogReader) Close(ctx context.Context) error {
	return a.reader.Close(ctx)
}

func (a *wrappedAnalogReader) reset(ctx context.Context, chipSelect string, reader *pinwrappers.AnalogSmoother) {
	a.mu.Lock()
	defer a.mu.Unlock()
	if a.reader != nil {
		goutils.UncheckedError(a.reader.Close(ctx))
	}
	a.reader = reader
	a.chipSelect = chipSelect
}

func (a *wrappedAnalogReader) Write(ctx context.Context, value int, extra map[string]interface{}) error {
	return grpc.UnimplementedError
}

// Board implements a component for a Linux machine.
type Board struct {
	resource.Named
	mu            sync.RWMutex
	convertConfig ConfigConverter

	gpioMappings  map[string]GPIOBoardMapping
	analogReaders map[string]*wrappedAnalogReader
	logger        logging.Logger

	gpios      map[string]*gpioPin
	interrupts map[string]*digitalInterrupt

	cancelCtx               context.Context
	cancelFunc              func()
	activeBackgroundWorkers sync.WaitGroup
}

// AnalogByName returns the analog pin by the given name if it exists.
func (b *Board) AnalogByName(name string) (board.Analog, error) {
	a, ok := b.analogReaders[name]
	if !ok {
		return nil, errors.Errorf("can't find AnalogReader (%s)", name)
	}
	return a, nil
}

// DigitalInterruptByName returns the interrupt by the given name if it exists.
func (b *Board) DigitalInterruptByName(name string) (board.DigitalInterrupt, error) {
	b.mu.Lock()
	defer b.mu.Unlock()

	interrupt, ok := b.interrupts[name]
	if ok {
		return interrupt.interrupt, nil
	}

	// Otherwise, the name is not something we recognize yet. If it appears to be a GPIO pin, we'll
	// remove its GPIO capabilities and turn it into a digital interrupt.
	gpio, ok := b.gpios[name]
	if !ok {
		return nil, fmt.Errorf("cant find GPIO (%s)", name)
	}
	if err := gpio.Close(); err != nil {
		return nil, err
	}

	defaultInterruptConfig := board.DigitalInterruptConfig{
		Name: name,
		Pin:  name,
	}
	interrupt, err := b.createDigitalInterrupt(
		b.cancelCtx, defaultInterruptConfig, b.gpioMappings, nil)
	if err != nil {
		return nil, err
	}

	delete(b.gpios, name)
	b.interrupts[name] = interrupt
	return interrupt.interrupt, nil
}

// AnalogNames returns the names of all known analog pins.
func (b *Board) AnalogNames() []string {
	names := []string{}
	for k := range b.analogReaders {
		names = append(names, k)
	}
	return names
}

// DigitalInterruptNames returns the names of all known digital interrupts.
func (b *Board) DigitalInterruptNames() []string {
	if b.interrupts == nil {
		return nil
	}

	names := []string{}
	for name := range b.interrupts {
		names = append(names, name)
	}
	return names
}

// GPIOPinByName returns a GPIOPin by name.
func (b *Board) GPIOPinByName(pinName string) (board.GPIOPin, error) {
	if pin, ok := b.gpios[pinName]; ok {
		return pin, nil
	}

	// Check if pin is a digital interrupt: those can still be used as inputs.
	if interrupt, interruptOk := b.interrupts[pinName]; interruptOk {
		return &gpioInterruptWrapperPin{*interrupt}, nil
	}

	return nil, errors.Errorf("cannot find GPIO for unknown pin: %s", pinName)
}

// SetPowerMode sets the board to the given power mode. If provided,
// the board will exit the given power mode after the specified
// duration.
func (b *Board) SetPowerMode(
	ctx context.Context,
	mode pb.PowerMode,
	duration *time.Duration,
) error {
	return grpc.UnimplementedError
}

// WriteAnalog writes the value to the given pin.
func (b *Board) WriteAnalog(ctx context.Context, pin string, value int32, extra map[string]interface{}) error {
	return nil
}

// StreamTicks starts a stream of digital interrupt ticks.
<<<<<<< HEAD
func (b *Board) StreamTicks(ctx context.Context, interruptNames []string, ch chan board.Tick, extra map[string]interface{}) error {
	var interrupts []board.DigitalInterrupt
	for _, name := range interruptNames {
		interrupt, err := b.DigitalInterruptByName(name)
		if err != nil {
			return err
		}
		interrupts = append(interrupts, interrupt)
	}

=======
func (b *Board) StreamTicks(ctx context.Context, interrupts []board.DigitalInterrupt, ch chan board.Tick,
	extra map[string]interface{},
) error {
>>>>>>> 7080bac2
	for _, i := range interrupts {
		i.AddCallback(ch)
	}
	return nil
}

// Close attempts to cleanly close each part of the board.
func (b *Board) Close(ctx context.Context) error {
	b.mu.Lock()
	b.cancelFunc()
	b.mu.Unlock()
	b.activeBackgroundWorkers.Wait()

	var err error
	for _, pin := range b.gpios {
		err = multierr.Combine(err, pin.Close())
	}
	for _, interrupt := range b.interrupts {
		err = multierr.Combine(err, closeInterrupt(interrupt))
	}
	for _, reader := range b.analogReaders {
		err = multierr.Combine(err, reader.Close(ctx))
	}
	return err
}<|MERGE_RESOLUTION|>--- conflicted
+++ resolved
@@ -493,22 +493,9 @@
 }
 
 // StreamTicks starts a stream of digital interrupt ticks.
-<<<<<<< HEAD
-func (b *Board) StreamTicks(ctx context.Context, interruptNames []string, ch chan board.Tick, extra map[string]interface{}) error {
-	var interrupts []board.DigitalInterrupt
-	for _, name := range interruptNames {
-		interrupt, err := b.DigitalInterruptByName(name)
-		if err != nil {
-			return err
-		}
-		interrupts = append(interrupts, interrupt)
-	}
-
-=======
 func (b *Board) StreamTicks(ctx context.Context, interrupts []board.DigitalInterrupt, ch chan board.Tick,
 	extra map[string]interface{},
 ) error {
->>>>>>> 7080bac2
 	for _, i := range interrupts {
 		i.AddCallback(ch)
 	}
