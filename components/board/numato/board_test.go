--- conflicted
+++ resolved
@@ -9,11 +9,7 @@
 
 	"go.viam.com/rdk/components/board"
 	"go.viam.com/rdk/logging"
-<<<<<<< HEAD
 	"go.viam.com/rdk/resource"
-	rutils "go.viam.com/rdk/utils"
-=======
->>>>>>> ba0953c5
 )
 
 func TestMask(t *testing.T) {
