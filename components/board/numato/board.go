--- conflicted
+++ resolved
@@ -229,12 +229,8 @@
 	}
 }
 
-<<<<<<< HEAD
-// StreamTicks starts a stream of digital interrupt ticks.
-=======
 // StreamTicks streams digital interrupt ticks.
 // The numato board does not have the systems hardware to implement a Tick counter.
->>>>>>> 6bc6c3e3
 func (b *numatoBoard) StreamTicks(ctx context.Context, interrupts []string, ch chan board.Tick, extra map[string]interface{}) error {
 	return grpc.UnimplementedError
 }
