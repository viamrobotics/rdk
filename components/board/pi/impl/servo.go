--- conflicted
+++ resolved
@@ -1,8 +1,4 @@
-<<<<<<< HEAD
-//go:build linux && (arm64 || arm) && !notc
-=======
-//go:build linux && (arm64 || arm) && !no_pigpio
->>>>>>> 33b36d7c
+//go:build linux && (arm64 || arm) && !no_pigpio && !notc
 
 package piimpl
 
