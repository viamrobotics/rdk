--- conflicted
+++ resolved
@@ -77,16 +77,10 @@
 						return nil, picommon.ConvertErrorCodeToMessage(errorCode, "gpioServo failed with")
 					}
 				} else {
-<<<<<<< HEAD
 					setPos := C.gpioServo(theServo.pin, C.uint(angleToPulseWidth(int(*attr.StartPos))))
 					errorCode := int(setPos)
 					if errorCode != 0 {
 						return nil, picommon.ConvertErrorCodeToMessage(errorCode, "gpioServo failed with")
-=======
-					setPos := C.gpioServo(theServo.pin, C.uint(angleToPulseWidth(int(*attr.StartPos), int(theServo.maxRotation))))
-					if setPos != 0 {
-						return nil, errors.Errorf("gpioServo failed with %d", setPos)
->>>>>>> 04218f12
 					}
 				}
 				if attr.HoldPos == nil || *attr.HoldPos {
