--- conflicted
+++ resolved
@@ -126,12 +126,8 @@
 				return nil, errors.New("not running as root, try sudo")
 			}
 			return nil, picommon.ConvertErrorCodeToMessage(int(resCode), "error")
-		}
-<<<<<<< HEAD
-=======
-		return nil, picommon.ConvertErrorCodeToMessage(int(resCode), "gpioInitialise failed with code")
->>>>>>> 04633691
-	}
+	}
+  
 	pigpioInitialized = true
 
 	initGood := false
