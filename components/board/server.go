// Package board contains a gRPC based Board service server.
package board

import (
	"context"

	"github.com/pkg/errors"
	commonpb "go.viam.com/api/common/v1"
	pb "go.viam.com/api/component/board/v1"
	"go.viam.com/utils"

	"go.viam.com/rdk/protoutils"
	"go.viam.com/rdk/resource"
)

// serviceServer implements the BoardService from board.proto.
type serviceServer struct {
	pb.UnimplementedBoardServiceServer
	coll resource.APIResourceCollection[Board]
}

// NewRPCServiceServer constructs an board gRPC service server.
// It is intentionally untyped to prevent use outside of tests.
func NewRPCServiceServer(coll resource.APIResourceCollection[Board]) interface{} {
	return &serviceServer{coll: coll}
}

// Status returns the status of a board of the underlying robot.
func (s *serviceServer) Status(ctx context.Context, req *pb.StatusRequest) (*pb.StatusResponse, error) {
	b, err := s.coll.Resource(req.Name)
	if err != nil {
		return nil, err
	}

	status, err := b.Status(ctx, req.Extra.AsMap())
	if err != nil {
		return nil, err
	}

	return &pb.StatusResponse{Status: status}, nil
}

// SetGPIO sets a given pin of a board of the underlying robot to either low or high.
func (s *serviceServer) SetGPIO(ctx context.Context, req *pb.SetGPIORequest) (*pb.SetGPIOResponse, error) {
	b, err := s.coll.Resource(req.Name)
	if err != nil {
		return nil, err
	}

	p, err := b.GPIOPinByName(req.Pin)
	if err != nil {
		return nil, err
	}

	return &pb.SetGPIOResponse{}, p.Set(ctx, req.High, req.Extra.AsMap())
}

// GetGPIO gets the high/low state of a given pin of a board of the underlying robot.
func (s *serviceServer) GetGPIO(ctx context.Context, req *pb.GetGPIORequest) (*pb.GetGPIOResponse, error) {
	b, err := s.coll.Resource(req.Name)
	if err != nil {
		return nil, err
	}

	p, err := b.GPIOPinByName(req.Pin)
	if err != nil {
		return nil, err
	}

	high, err := p.Get(ctx, req.Extra.AsMap())
	if err != nil {
		return nil, err
	}
	return &pb.GetGPIOResponse{High: high}, nil
}

// PWM gets the duty cycle of the given pin of a board of the underlying robot.
func (s *serviceServer) PWM(ctx context.Context, req *pb.PWMRequest) (*pb.PWMResponse, error) {
	b, err := s.coll.Resource(req.Name)
	if err != nil {
		return nil, err
	}

	p, err := b.GPIOPinByName(req.Pin)
	if err != nil {
		return nil, err
	}

	pwm, err := p.PWM(ctx, req.Extra.AsMap())
	if err != nil {
		return nil, err
	}
	return &pb.PWMResponse{DutyCyclePct: pwm}, nil
}

// SetPWM sets a given pin of the underlying robot to the given duty cycle.
func (s *serviceServer) SetPWM(ctx context.Context, req *pb.SetPWMRequest) (*pb.SetPWMResponse, error) {
	b, err := s.coll.Resource(req.Name)
	if err != nil {
		return nil, err
	}

	p, err := b.GPIOPinByName(req.Pin)
	if err != nil {
		return nil, err
	}

	return &pb.SetPWMResponse{}, p.SetPWM(ctx, req.DutyCyclePct, req.Extra.AsMap())
}

// PWMFrequency gets the PWM frequency of the given pin of a board of the underlying robot.
func (s *serviceServer) PWMFrequency(ctx context.Context, req *pb.PWMFrequencyRequest) (*pb.PWMFrequencyResponse, error) {
	b, err := s.coll.Resource(req.Name)
	if err != nil {
		return nil, err
	}

	p, err := b.GPIOPinByName(req.Pin)
	if err != nil {
		return nil, err
	}

	freq, err := p.PWMFreq(ctx, req.Extra.AsMap())
	if err != nil {
		return nil, err
	}
	return &pb.PWMFrequencyResponse{FrequencyHz: uint64(freq)}, nil
}

// SetPWMFrequency sets a given pin of a board of the underlying robot to the given PWM frequency.
// For Raspberry Pis, 0 will use a default PWM frequency of 800.
func (s *serviceServer) SetPWMFrequency(
	ctx context.Context,
	req *pb.SetPWMFrequencyRequest,
) (*pb.SetPWMFrequencyResponse, error) {
	b, err := s.coll.Resource(req.Name)
	if err != nil {
		return nil, err
	}

	p, err := b.GPIOPinByName(req.Pin)
	if err != nil {
		return nil, err
	}

	return &pb.SetPWMFrequencyResponse{}, p.SetPWMFreq(ctx, uint(req.FrequencyHz), req.Extra.AsMap())
}

// ReadAnalogReader reads off the current value of an analog reader of a board of the underlying robot.
func (s *serviceServer) ReadAnalogReader(
	ctx context.Context,
	req *pb.ReadAnalogReaderRequest,
) (*pb.ReadAnalogReaderResponse, error) {
	b, err := s.coll.Resource(req.BoardName)
	if err != nil {
		return nil, err
	}

	theReader, ok := b.AnalogReaderByName(req.AnalogReaderName)
	if !ok {
		return nil, errors.Errorf("unknown analog reader: %s", req.AnalogReaderName)
	}

	val, err := theReader.Read(ctx, req.Extra.AsMap())
	if err != nil {
		return nil, err
	}
	return &pb.ReadAnalogReaderResponse{Value: int32(val)}, nil
}

// WriteAnalog writes the analog value to the analog writer pin of the underlying robot.
func (s *serviceServer) WriteAnalog(
	ctx context.Context,
	req *pb.WriteAnalogRequest,
) (*pb.WriteAnalogResponse, error) {
	b, err := s.coll.Resource(req.Name)
	if err != nil {
		return nil, err
	}

	err = b.WriteAnalog(ctx, req.Pin, req.Value, req.Extra.AsMap())
	if err != nil {
		return nil, err
	}

	return &pb.WriteAnalogResponse{}, nil
}

// GetDigitalInterruptValue returns the current value of the interrupt which is based on the type of interrupt.
func (s *serviceServer) GetDigitalInterruptValue(
	ctx context.Context,
	req *pb.GetDigitalInterruptValueRequest,
) (*pb.GetDigitalInterruptValueResponse, error) {
	b, err := s.coll.Resource(req.BoardName)
	if err != nil {
		return nil, err
	}

	interrupt, ok := b.DigitalInterruptByName(req.DigitalInterruptName)
	if !ok {
		return nil, errors.Errorf("unknown digital interrupt: %s", req.DigitalInterruptName)
	}

	val, err := interrupt.Value(ctx, req.Extra.AsMap())
	if err != nil {
		return nil, err
	}
	return &pb.GetDigitalInterruptValueResponse{Value: val}, nil
}

func (s *serviceServer) StreamTicks(
	req *pb.StreamTicksRequest,
	server pb.BoardService_StreamTicksServer,
) error {
	b, err := s.coll.Resource(req.Name)
	if err != nil {
		return err
	}

<<<<<<< HEAD
	ticksChan := make(chan Tick, 1024)

	err = b.StreamTicks(server.Context(), req.PinNames, ticksChan, nil)
	if err != nil {
		return err
	}
=======
	ticksChan := make(chan Tick)
	err = b.StreamTicks(server.Context(), req.PinNames, ticksChan, req.Extra.AsMap())
	if err != nil {
		return err
	}

	// Send an empty response first so the client doesn't block while checking for errors.
	err = server.Send(&pb.StreamTicksResponse{})
	if err != nil {
		return err
	}

	defer utils.UncheckedErrorFunc(func() error { return removeCallbacks(b, req.PinNames, ticksChan) })
>>>>>>> 6bc6c3e3
	for {
		select {
		case <-server.Context().Done():
			return server.Context().Err()
<<<<<<< HEAD
=======
		default:
		}

		select {
		case <-server.Context().Done():
			return server.Context().Err()
>>>>>>> 6bc6c3e3
		case msg := <-ticksChan:
			err := server.Send(&pb.StreamTicksResponse{PinName: msg.Name, High: msg.High, Time: msg.TimestampNanosec})
			if err != nil {
				return err
			}
		}
	}
}

// DoCommand receives arbitrary commands.
func (s *serviceServer) DoCommand(ctx context.Context,
	req *commonpb.DoCommandRequest,
) (*commonpb.DoCommandResponse, error) {
	b, err := s.coll.Resource(req.GetName())
	if err != nil {
		return nil, err
	}
	return protoutils.DoFromResourceServer(ctx, b, req)
}

func (s *serviceServer) SetPowerMode(ctx context.Context,
	req *pb.SetPowerModeRequest,
) (*pb.SetPowerModeResponse, error) {
	b, err := s.coll.Resource(req.Name)
	if err != nil {
		return nil, err
	}

	if req.Duration == nil {
		err = b.SetPowerMode(ctx, req.PowerMode, nil)
	} else {
		if err := req.Duration.CheckValid(); err != nil {
			return nil, err
		}
		duration := req.Duration.AsDuration()
		err = b.SetPowerMode(ctx, req.PowerMode, &duration)
	}

	if err != nil {
		return nil, err
	}

	return &pb.SetPowerModeResponse{}, nil
}<|MERGE_RESOLUTION|>--- conflicted
+++ resolved
@@ -217,14 +217,6 @@
 		return err
 	}
 
-<<<<<<< HEAD
-	ticksChan := make(chan Tick, 1024)
-
-	err = b.StreamTicks(server.Context(), req.PinNames, ticksChan, nil)
-	if err != nil {
-		return err
-	}
-=======
 	ticksChan := make(chan Tick)
 	err = b.StreamTicks(server.Context(), req.PinNames, ticksChan, req.Extra.AsMap())
 	if err != nil {
@@ -238,20 +230,16 @@
 	}
 
 	defer utils.UncheckedErrorFunc(func() error { return removeCallbacks(b, req.PinNames, ticksChan) })
->>>>>>> 6bc6c3e3
 	for {
 		select {
 		case <-server.Context().Done():
 			return server.Context().Err()
-<<<<<<< HEAD
-=======
 		default:
 		}
 
 		select {
 		case <-server.Context().Done():
 			return server.Context().Err()
->>>>>>> 6bc6c3e3
 		case msg := <-ticksChan:
 			err := server.Send(&pb.StreamTicksResponse{PinName: msg.Name, High: msg.High, Time: msg.TimestampNanosec})
 			if err != nil {
