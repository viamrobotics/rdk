// Package fake implements a fake board.
package fake

import (
	"context"
	"fmt"
	"sync"

	"github.com/edaniels/golog"
	"github.com/pkg/errors"
	"go.uber.org/multierr"
	commonpb "go.viam.com/api/common/v1"
	"go.viam.com/utils"

	"go.viam.com/rdk/components/board"
	"go.viam.com/rdk/components/generic"
	"go.viam.com/rdk/config"
	"go.viam.com/rdk/registry"
	"go.viam.com/rdk/resource"
)

var _ = board.LocalBoard(&Board{})

<<<<<<< HEAD
var modelName = resource.NewDefaultModel("fake")

func init() {
	registry.RegisterComponent(
		board.Subtype,
		modelName,
		registry.Component{Constructor: func(
			ctx context.Context,
			_ registry.Dependencies,
			config config.Component,
			logger golog.Logger,
		) (interface{}, error) {
			if config.Attributes.Bool("fail_new", false) {
				return nil, errors.New("whoops")
			}
			return NewBoard(ctx, config, logger)
		}})
	config.RegisterComponentAttributeMapConverter(
		board.Subtype,
		modelName,
		func(attributes config.AttributeMap) (interface{}, error) {
			var conf Config
			return config.TransformAttributeMapToStruct(&conf, attributes)
		},
		&Config{})
=======
// A Config describes the configuration of an arduino board and all of its connected parts.
type Config struct {
	I2Cs              []board.I2CConfig              `json:"i2cs,omitempty"`
	SPIs              []board.SPIConfig              `json:"spis,omitempty"`
	Analogs           []board.AnalogConfig           `json:"analogs,omitempty"`
	DigitalInterrupts []board.DigitalInterruptConfig `json:"digital_interrupts,omitempty"`
	Attributes        config.AttributeMap            `json:"attributes,omitempty"`
	FailNew           bool                           `json:"fail_new"`
>>>>>>> cc7947c1
}

// Validate ensures all parts of the config are valid.
func (config *Config) Validate(path string) error {
	for idx, conf := range config.SPIs {
		if err := conf.Validate(fmt.Sprintf("%s.%s.%d", path, "spis", idx)); err != nil {
			return err
		}
	}
	for idx, conf := range config.I2Cs {
		if err := conf.Validate(fmt.Sprintf("%s.%s.%d", path, "i2cs", idx)); err != nil {
			return err
		}
	}
	for idx, conf := range config.Analogs {
		if err := conf.Validate(fmt.Sprintf("%s.%s.%d", path, "analogs", idx)); err != nil {
			return err
		}
	}
	for idx, conf := range config.DigitalInterrupts {
		if err := conf.Validate(fmt.Sprintf("%s.%s.%d", path, "digital_interrupts", idx)); err != nil {
			return err
		}
	}

	if config.FailNew {
		return errors.New("whoops")
	}

	return nil
}

const modelName = "fake"

func init() {
	registry.RegisterComponent(
		board.Subtype,
		modelName,
		registry.Component{Constructor: func(
			ctx context.Context,
			_ registry.Dependencies,
			cfg config.Component,
			logger golog.Logger,
		) (interface{}, error) {
			return NewBoard(ctx, cfg, logger)
		}})

	config.RegisterComponentAttributeMapConverter(
		board.SubtypeName,
		modelName,
		func(attributes config.AttributeMap) (interface{}, error) {
			var conf Config
			return config.TransformAttributeMapToStruct(&conf, attributes)
		},
		&Config{})
}

// NewBoard returns a new fake board.
func NewBoard(ctx context.Context, config config.Component, logger golog.Logger) (*Board, error) {
	boardConfig, ok := config.ConvertedAttributes.(*Config)
	if !ok {
		return nil, errors.Errorf("expected converted attributes to be a *board.Config but got %T", config.ConvertedAttributes)
	}

	b := &Board{
		Name:     config.Name,
		I2Cs:     map[string]*I2C{},
		SPIs:     map[string]*SPI{},
		Analogs:  map[string]*Analog{},
		Digitals: map[string]board.DigitalInterrupt{},
		GPIOPins: map[string]*GPIOPin{},
	}

	for _, c := range boardConfig.I2Cs {
		b.I2Cs[c.Name] = &I2C{}
	}

	for _, c := range boardConfig.SPIs {
		b.SPIs[c.Name] = &SPI{}
	}

	for _, c := range boardConfig.Analogs {
		b.Analogs[c.Name] = &Analog{}
	}

	for _, c := range boardConfig.DigitalInterrupts {
		var err error
		b.Digitals[c.Name], err = board.CreateDigitalInterrupt(c)
		if err != nil {
			return nil, err
		}
	}

	return b, nil
}

// UpdateAction helps hinting the reconfiguration process on what strategy to use given a modified config.
// See config.UpdateActionType for more information.
func (b *Board) UpdateAction(c *config.Component) config.UpdateActionType {
	_, ok := c.ConvertedAttributes.(*Config)
	if !ok {
		return config.Rebuild
	}
	return config.Reconfigure
}

// A Board provides dummy data from fake parts in order to implement a Board.
type Board struct {
	generic.Echo
	Name     string
	SPIs     map[string]*SPI
	I2Cs     map[string]*I2C
	Analogs  map[string]*Analog
	Digitals map[string]board.DigitalInterrupt
	GPIOPins map[string]*GPIOPin

	CloseCount int
}

// SPIByName returns the SPI by the given name if it exists.
func (b *Board) SPIByName(name string) (board.SPI, bool) {
	s, ok := b.SPIs[name]
	return s, ok
}

// I2CByName returns the i2c by the given name if it exists.
func (b *Board) I2CByName(name string) (board.I2C, bool) {
	s, ok := b.I2Cs[name]
	return s, ok
}

// AnalogReaderByName returns the analog reader by the given name if it exists.
func (b *Board) AnalogReaderByName(name string) (board.AnalogReader, bool) {
	a, ok := b.Analogs[name]
	return a, ok
}

// DigitalInterruptByName returns the interrupt by the given name if it exists.
func (b *Board) DigitalInterruptByName(name string) (board.DigitalInterrupt, bool) {
	d, ok := b.Digitals[name]
	return d, ok
}

// GPIOPinByName returns the GPIO pin by the given name if it exists.
func (b *Board) GPIOPinByName(name string) (board.GPIOPin, error) {
	p, ok := b.GPIOPins[name]
	if !ok {
		pin := &GPIOPin{}
		b.GPIOPins[name] = pin
		return pin, nil
	}
	return p, nil
}

// SPINames returns the name of all known SPIs.
func (b *Board) SPINames() []string {
	names := []string{}
	for k := range b.SPIs {
		names = append(names, k)
	}
	return names
}

// I2CNames returns the name of all known I2Cs.
func (b *Board) I2CNames() []string {
	names := []string{}
	for k := range b.I2Cs {
		names = append(names, k)
	}
	return names
}

// AnalogReaderNames returns the name of all known analog readers.
func (b *Board) AnalogReaderNames() []string {
	names := []string{}
	for k := range b.Analogs {
		names = append(names, k)
	}
	return names
}

// DigitalInterruptNames returns the name of all known digital interrupts.
func (b *Board) DigitalInterruptNames() []string {
	names := []string{}
	for k := range b.Digitals {
		names = append(names, k)
	}
	return names
}

// GPIOPinNames returns the name of all known digital interrupts.
func (b *Board) GPIOPinNames() []string {
	names := []string{}
	for k := range b.GPIOPins {
		names = append(names, k)
	}
	return names
}

// Status returns the current status of the board.
func (b *Board) Status(ctx context.Context, extra map[string]interface{}) (*commonpb.BoardStatus, error) {
	return board.CreateStatus(ctx, b, extra)
}

// ModelAttributes returns attributes related to the model of this board.
func (b *Board) ModelAttributes() board.ModelAttributes {
	return board.ModelAttributes{}
}

// Close attempts to cleanly close each part of the board.
func (b *Board) Close(ctx context.Context) error {
	b.CloseCount++
	var err error

	for _, analog := range b.Analogs {
		err = multierr.Combine(err, utils.TryClose(ctx, analog))
	}

	for _, digital := range b.Digitals {
		err = multierr.Combine(err, utils.TryClose(ctx, digital))
	}
	return err
}

// A SPI allows opening an SPIHandle.
type SPI struct {
	mu   sync.Mutex
	FIFO chan []byte
}

// OpenHandle opens a handle to perform SPI transfers that must be later closed to release access to the bus.
func (s *SPI) OpenHandle() (board.SPIHandle, error) {
	s.mu.Lock()
	return &SPIHandle{s}, nil
}

// A SPIHandle allows Xfer and Close.
type SPIHandle struct {
	bus *SPI
}

// Xfer transfers the given data.
func (h *SPIHandle) Xfer(ctx context.Context, baud uint, chipSelect string, mode uint, tx []byte) ([]byte, error) {
	h.bus.FIFO <- tx
	ret := <-h.bus.FIFO
	return ret[:len(tx)], nil
}

// Close releases access to the bus.
func (h *SPIHandle) Close() error {
	h.bus.mu.Unlock()
	return nil
}

// A I2C allows opening an I2CHandle.
type I2C struct {
	mu   sync.Mutex
	fifo chan []byte
}

// OpenHandle opens a handle to perform I2C transfers that must be later closed to release access to the bus.
func (s *I2C) OpenHandle(addr byte) (board.I2CHandle, error) {
	s.mu.Lock()
	return &I2CHandle{s, addr}, nil
}

// A I2CHandle allows read/write and Close.
type I2CHandle struct {
	bus  *I2C
	addr byte
}

func (h *I2CHandle) Write(ctx context.Context, tx []byte) error {
	h.bus.fifo <- tx
	return nil
}

func (h *I2CHandle) Read(ctx context.Context, count int) ([]byte, error) {
	ret := <-h.bus.fifo
	return ret[:count], nil
}

// ReadByteData reads a byte from the i2c channelC.
func (h *I2CHandle) ReadByteData(ctx context.Context, register byte) (byte, error) {
	return 0, errors.New("finish me")
}

// WriteByteData writes a byte to the i2c channelC.
func (h *I2CHandle) WriteByteData(ctx context.Context, register, data byte) error {
	return errors.New("finish me")
}

// ReadWordData reads a word from the i2c channelC.
func (h *I2CHandle) ReadWordData(ctx context.Context, register byte) (uint16, error) {
	return 0, errors.New("finish me")
}

// WriteWordData writes a word to the i2c channelC.
func (h *I2CHandle) WriteWordData(ctx context.Context, register byte, data uint16) error {
	return errors.New("finish me")
}

// Close releases access to the bus.
func (h *I2CHandle) Close() error {
	h.bus.mu.Unlock()
	return nil
}

// A Analog reads back the same set value.
type Analog struct {
	Value      int
	CloseCount int
	Mu         sync.RWMutex
}

func (a *Analog) Read(ctx context.Context, extra map[string]interface{}) (int, error) {
	a.Mu.RLock()
	defer a.Mu.RUnlock()
	return a.Value, nil
}

// Set is used during testing.
func (a *Analog) Set(value int) {
	a.Mu.Lock()
	defer a.Mu.Unlock()
	a.Value = value
}

// Close does nothing.
func (a *Analog) Close() {
	a.CloseCount++
}

// A GPIOPin reads back the same set values.
type GPIOPin struct {
	high    bool
	pwm     float64
	pwmFreq uint
}

// Set sets the pin to either low or high.
func (gp *GPIOPin) Set(ctx context.Context, high bool, extra map[string]interface{}) error {
	gp.high = high
	return nil
}

// Get gets the high/low state of the pin.
func (gp *GPIOPin) Get(ctx context.Context, extra map[string]interface{}) (bool, error) {
	return gp.high, nil
}

// PWM gets the pin's given duty cycle.
func (gp *GPIOPin) PWM(ctx context.Context, extra map[string]interface{}) (float64, error) {
	return gp.pwm, nil
}

// SetPWM sets the pin to the given duty cycle.
func (gp *GPIOPin) SetPWM(ctx context.Context, dutyCyclePct float64, extra map[string]interface{}) error {
	gp.pwm = dutyCyclePct
	return nil
}

// PWMFreq gets the PWM frequency of the pin.
func (gp *GPIOPin) PWMFreq(ctx context.Context, extra map[string]interface{}) (uint, error) {
	return gp.pwmFreq, nil
}

// SetPWMFreq sets the given pin to the given PWM frequency. 0 will use the board's default PWM frequency.
func (gp *GPIOPin) SetPWMFreq(ctx context.Context, freqHz uint, extra map[string]interface{}) error {
	gp.pwmFreq = freqHz
	return nil
}<|MERGE_RESOLUTION|>--- conflicted
+++ resolved
@@ -21,33 +21,6 @@
 
 var _ = board.LocalBoard(&Board{})
 
-<<<<<<< HEAD
-var modelName = resource.NewDefaultModel("fake")
-
-func init() {
-	registry.RegisterComponent(
-		board.Subtype,
-		modelName,
-		registry.Component{Constructor: func(
-			ctx context.Context,
-			_ registry.Dependencies,
-			config config.Component,
-			logger golog.Logger,
-		) (interface{}, error) {
-			if config.Attributes.Bool("fail_new", false) {
-				return nil, errors.New("whoops")
-			}
-			return NewBoard(ctx, config, logger)
-		}})
-	config.RegisterComponentAttributeMapConverter(
-		board.Subtype,
-		modelName,
-		func(attributes config.AttributeMap) (interface{}, error) {
-			var conf Config
-			return config.TransformAttributeMapToStruct(&conf, attributes)
-		},
-		&Config{})
-=======
 // A Config describes the configuration of an arduino board and all of its connected parts.
 type Config struct {
 	I2Cs              []board.I2CConfig              `json:"i2cs,omitempty"`
@@ -56,7 +29,6 @@
 	DigitalInterrupts []board.DigitalInterruptConfig `json:"digital_interrupts,omitempty"`
 	Attributes        config.AttributeMap            `json:"attributes,omitempty"`
 	FailNew           bool                           `json:"fail_new"`
->>>>>>> cc7947c1
 }
 
 // Validate ensures all parts of the config are valid.
@@ -89,7 +61,7 @@
 	return nil
 }
 
-const modelName = "fake"
+var modelName = resource.NewDefaultModel("fake")
 
 func init() {
 	registry.RegisterComponent(
@@ -105,7 +77,7 @@
 		}})
 
 	config.RegisterComponentAttributeMapConverter(
-		board.SubtypeName,
+		board.Subtype,
 		modelName,
 		func(attributes config.AttributeMap) (interface{}, error) {
 			var conf Config
