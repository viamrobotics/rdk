--- conflicted
+++ resolved
@@ -100,19 +100,4 @@
 // NamesFromRobot is a helper for getting all board names from the given Robot.
 func NamesFromRobot(r robot.Robot) []string {
 	return robot.NamesByAPI(r, API)
-<<<<<<< HEAD
-}
-
-// RemoveCallbacks removes the callbacks from the given interrupts.
-func RemoveCallbacks(b Board, interrupts []string, ch chan Tick) error {
-	for _, name := range interrupts {
-		i, err := b.DigitalInterruptByName(name)
-		if err != nil {
-			return err
-		}
-		i.RemoveCallback(ch)
-	}
-	return nil
-=======
->>>>>>> 7080bac2
 }