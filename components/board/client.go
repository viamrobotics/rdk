// Package board contains a gRPC based board client.
package board

import (
	"context"
	"math"
	"slices"
	"sync"
	"time"

	"github.com/pkg/errors"
	pb "go.viam.com/api/component/board/v1"
	"go.viam.com/utils/protoutils"
	"go.viam.com/utils/rpc"
	"google.golang.org/protobuf/types/known/durationpb"

	"go.viam.com/rdk/logging"
	rprotoutils "go.viam.com/rdk/protoutils"
	"go.viam.com/rdk/resource"
)

// errUnimplemented is used for any unimplemented methods that should
// eventually be implemented server side or faked client side.
var errUnimplemented = errors.New("unimplemented")

// client implements BoardServiceClient.
type client struct {
	resource.Named
	resource.TriviallyReconfigurable
	resource.TriviallyCloseable
	client pb.BoardServiceClient
	logger logging.Logger

	info boardInfo

	interruptStreams []*interruptStream

	mu sync.Mutex
}

type boardInfo struct {
	name                  string
	analogNames           []string
	digitalInterruptNames []string
}

// NewClientFromConn constructs a new Client from connection passed in.
func NewClientFromConn(
	ctx context.Context,
	conn rpc.ClientConn,
	remoteName string,
	name resource.Name,
	logger logging.Logger,
) (Board, error) {
	info := boardInfo{
		name:                  name.ShortName(),
		analogNames:           []string{},
		digitalInterruptNames: []string{},
	}
	bClient := pb.NewBoardServiceClient(conn)
	c := &client{
		Named:  name.PrependRemote(remoteName).AsNamed(),
		client: bClient,
		logger: logger,
		info:   info,
	}
	return c, nil
}

func (c *client) AnalogByName(name string) (Analog, error) {
	if !slices.Contains(c.info.analogNames, name) {
		c.info.analogNames = append(c.info.analogNames, name)
	}
	return &analogClient{
		client:     c,
		boardName:  c.info.name,
		analogName: name,
	}, nil
}

func (c *client) DigitalInterruptByName(name string) (DigitalInterrupt, error) {
<<<<<<< HEAD
	c.info.digitalInterruptNames = append(c.info.digitalInterruptNames, name)
=======
	if !slices.Contains(c.info.digitalInterruptNames, name) {
		c.info.digitalInterruptNames = append(c.info.digitalInterruptNames, name)
	}
>>>>>>> efcdadca
	return &digitalInterruptClient{
		client:               c,
		boardName:            c.info.name,
		digitalInterruptName: name,
	}, nil
}

func (c *client) GPIOPinByName(name string) (GPIOPin, error) {
	return &gpioPinClient{
		client:    c,
		boardName: c.info.name,
		pinName:   name,
	}, nil
}

func (c *client) AnalogNames() []string {
	if len(c.info.analogNames) == 0 {
		c.logger.Debugw("no cached analog readers")
		return []string{}
	}
	return copyStringSlice(c.info.analogNames)
}

func (c *client) DigitalInterruptNames() []string {
	if len(c.info.digitalInterruptNames) == 0 {
		c.logger.Debugw("no cached digital interrupts")
		return []string{}
	}
	return copyStringSlice(c.info.digitalInterruptNames)
}

func (c *client) SetPowerMode(ctx context.Context, mode pb.PowerMode, duration *time.Duration) error {
	var dur *durationpb.Duration
	if duration != nil {
		dur = durationpb.New(*duration)
	}
	_, err := c.client.SetPowerMode(ctx, &pb.SetPowerModeRequest{Name: c.info.name, PowerMode: mode, Duration: dur})
	return err
}

func (c *client) DoCommand(ctx context.Context, cmd map[string]interface{}) (map[string]interface{}, error) {
	return rprotoutils.DoFromResourceClient(ctx, c.client, c.info.name, cmd)
}

// WriteAnalog writes the analog value to the specified pin.
func (c *client) WriteAnalog(ctx context.Context, pin string, value int32, extra map[string]interface{}) error {
	ext, err := protoutils.StructToStructPb(extra)
	if err != nil {
		return err
	}
	_, err = c.client.WriteAnalog(ctx, &pb.WriteAnalogRequest{
		Name:  c.info.name,
		Pin:   pin,
		Value: value,
		Extra: ext,
	})

	return err
}

// analogClient satisfies a gRPC based board.AnalogReader. Refer to the interface
// for descriptions of its methods.
type analogClient struct {
	*client
	boardName  string
	analogName string
}

func (ac *analogClient) Read(ctx context.Context, extra map[string]interface{}) (int, error) {
	ext, err := protoutils.StructToStructPb(extra)
	if err != nil {
		return 0, err
	}
	// the api method is named ReadAnalogReader, it is named differenlty than
	// the board interface functions.
	resp, err := ac.client.client.ReadAnalogReader(ctx, &pb.ReadAnalogReaderRequest{
		BoardName:        ac.boardName,
		AnalogReaderName: ac.analogName,
		Extra:            ext,
	})
	if err != nil {
		return 0, err
	}
	return int(resp.Value), nil
}

func (ac *analogClient) Write(ctx context.Context, value int, extra map[string]interface{}) error {
	return errors.New("unimplemented")
}

// digitalInterruptClient satisfies a gRPC based board.DigitalInterrupt. Refer to the
// interface for descriptions of its methods.
type digitalInterruptClient struct {
	*client
	boardName            string
	digitalInterruptName string
}

func (dic *digitalInterruptClient) Value(ctx context.Context, extra map[string]interface{}) (int64, error) {
	ext, err := protoutils.StructToStructPb(extra)
	if err != nil {
		return 0, err
	}
	resp, err := dic.client.client.GetDigitalInterruptValue(ctx, &pb.GetDigitalInterruptValueRequest{
		BoardName:            dic.boardName,
		DigitalInterruptName: dic.digitalInterruptName,
		Extra:                ext,
	})
	if err != nil {
		return 0, err
	}
	return resp.Value, nil
}

func (dic *digitalInterruptClient) Tick(ctx context.Context, high bool, nanoseconds uint64) error {
	panic(errUnimplemented)
}

func (dic *digitalInterruptClient) Name() string {
	return dic.digitalInterruptName
}

func (dic *digitalInterruptClient) RemoveCallback(ch chan Tick) {
}

func (c *client) StreamTicks(ctx context.Context, interrupts []DigitalInterrupt, ch chan Tick,
	extra map[string]interface{},
) error {
	ext, err := protoutils.StructToStructPb(extra)
	if err != nil {
		return err
	}
	stream := &interruptStream{
		extra:  ext,
		client: c,
	}

	c.mu.Lock()
	c.interruptStreams = append(c.interruptStreams, stream)
	c.mu.Unlock()

	err = stream.startStream(ctx, interrupts, ch)
	if err != nil {
		return err
	}
	return nil
}

func (c *client) removeStream(s *interruptStream) {
	c.mu.Lock()
	defer c.mu.Unlock()
	for i, stream := range s.interruptStreams {
		if stream == s {
			// To remove this item, we replace it with the last item in the list, then truncate the
			// list by 1.
			s.client.interruptStreams[i] = s.client.interruptStreams[len(s.client.interruptStreams)-1]
			s.client.interruptStreams = s.client.interruptStreams[:len(s.client.interruptStreams)-1]
			break
		}
	}
}

// gpioPinClient satisfies a gRPC based board.GPIOPin. Refer to the interface
// for descriptions of its methods.
type gpioPinClient struct {
	*client
	boardName string
	pinName   string
}

func (gpc *gpioPinClient) Set(ctx context.Context, high bool, extra map[string]interface{}) error {
	ext, err := protoutils.StructToStructPb(extra)
	if err != nil {
		return err
	}
	_, err = gpc.client.client.SetGPIO(ctx, &pb.SetGPIORequest{
		Name:  gpc.boardName,
		Pin:   gpc.pinName,
		High:  high,
		Extra: ext,
	})
	return err
}

func (gpc *gpioPinClient) Get(ctx context.Context, extra map[string]interface{}) (bool, error) {
	ext, err := protoutils.StructToStructPb(extra)
	if err != nil {
		return false, err
	}
	resp, err := gpc.client.client.GetGPIO(ctx, &pb.GetGPIORequest{
		Name:  gpc.boardName,
		Pin:   gpc.pinName,
		Extra: ext,
	})
	if err != nil {
		return false, err
	}
	return resp.High, nil
}

func (gpc *gpioPinClient) PWM(ctx context.Context, extra map[string]interface{}) (float64, error) {
	ext, err := protoutils.StructToStructPb(extra)
	if err != nil {
		return math.NaN(), err
	}
	resp, err := gpc.client.client.PWM(ctx, &pb.PWMRequest{
		Name:  gpc.boardName,
		Pin:   gpc.pinName,
		Extra: ext,
	})
	if err != nil {
		return math.NaN(), err
	}
	return resp.DutyCyclePct, nil
}

func (gpc *gpioPinClient) SetPWM(ctx context.Context, dutyCyclePct float64, extra map[string]interface{}) error {
	ext, err := protoutils.StructToStructPb(extra)
	if err != nil {
		return err
	}
	_, err = gpc.client.client.SetPWM(ctx, &pb.SetPWMRequest{
		Name:         gpc.boardName,
		Pin:          gpc.pinName,
		DutyCyclePct: dutyCyclePct,
		Extra:        ext,
	})
	return err
}

func (gpc *gpioPinClient) PWMFreq(ctx context.Context, extra map[string]interface{}) (uint, error) {
	ext, err := protoutils.StructToStructPb(extra)
	if err != nil {
		return 0, err
	}
	resp, err := gpc.client.client.PWMFrequency(ctx, &pb.PWMFrequencyRequest{
		Name:  gpc.boardName,
		Pin:   gpc.pinName,
		Extra: ext,
	})
	if err != nil {
		return 0, err
	}
	return uint(resp.FrequencyHz), nil
}

func (gpc *gpioPinClient) SetPWMFreq(ctx context.Context, freqHz uint, extra map[string]interface{}) error {
	ext, err := protoutils.StructToStructPb(extra)
	if err != nil {
		return err
	}
	_, err = gpc.client.client.SetPWMFrequency(ctx, &pb.SetPWMFrequencyRequest{
		Name:        gpc.boardName,
		Pin:         gpc.pinName,
		FrequencyHz: uint64(freqHz),
		Extra:       ext,
	})
	return err
}

// copyStringSlice is a helper to simply copy a string slice
// so that no one mutates it.
func copyStringSlice(src []string) []string {
	out := make([]string, len(src))
	copy(out, src)
	return out
}<|MERGE_RESOLUTION|>--- conflicted
+++ resolved
@@ -79,13 +79,9 @@
 }
 
 func (c *client) DigitalInterruptByName(name string) (DigitalInterrupt, error) {
-<<<<<<< HEAD
-	c.info.digitalInterruptNames = append(c.info.digitalInterruptNames, name)
-=======
 	if !slices.Contains(c.info.digitalInterruptNames, name) {
 		c.info.digitalInterruptNames = append(c.info.digitalInterruptNames, name)
 	}
->>>>>>> efcdadca
 	return &digitalInterruptClient{
 		client:               c,
 		boardName:            c.info.name,
