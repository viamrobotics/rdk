--- conflicted
+++ resolved
@@ -19,13 +19,8 @@
 )
 
 // SetState sets the state of the motor for the built-in control loop.
-<<<<<<< HEAD
 func (cm *controlledMotor) SetState(ctx context.Context, state []*control.Signal) error {
-	if !cm.loop.Running() {
-=======
-func (m *EncodedMotor) SetState(ctx context.Context, state []*control.Signal) error {
-	if m.loop != nil && !m.loop.Running() {
->>>>>>> e48b684a
+	if cm.loop != nil && !cm.loop.Running() {
 		return nil
 	}
 	power := state[0].GetSignalValueAt(0)
