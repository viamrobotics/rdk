--- conflicted
+++ resolved
@@ -76,10 +76,6 @@
 	return nil
 }
 
-<<<<<<< HEAD
-// createControlLoopConfig creates a Control Loop Configuration that is embedded in this file so a user does not
-// have to configure the loop from within the attributes of the config file. It sets up a loop that takes a constant ->
-=======
 // validateControlConfig ensures the programmatically edited blocks are named correctly.
 func (m *EncodedMotor) validateControlConfig(ctx context.Context) error {
 	m.blockNames = make(map[string]string)
@@ -92,9 +88,8 @@
 	)
 }
 
-// Control Loop Configuration is embedded in this file so a user does not have to configure the loop
-// from within the attributes of the config file. It sets up a loop that takes a constant ->
->>>>>>> 3777a388
+// createControlLoopConfig creates a Control Loop Configuration that is embedded in this file so a user does not
+// have to configure the loop from within the attributes of the config file. It sets up a loop that takes a constant ->
 // trapezoidalVelocityProfile-> sum -> PID -> gain -> endpoint -> derivative back to sum, and endpoint
 // back to trapezoidalVelocityProfile structure. The gain is 0.0039 (1/255) to account for the PID range,
 // the PID values are experimental this structure can change as hardware experiments with an encoded motor require.
