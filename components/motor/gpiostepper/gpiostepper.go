// Package gpiostepper implements a GPIO based stepper motor.
package gpiostepper

import (
	"context"
	"fmt"
	"math"
	"sync"
	"time"

	"github.com/edaniels/golog"
	"github.com/pkg/errors"
	"go.viam.com/utils"

	"go.viam.com/rdk/components/board"
	"go.viam.com/rdk/components/generic"
	"go.viam.com/rdk/components/motor"
	"go.viam.com/rdk/config"
	"go.viam.com/rdk/operation"
	"go.viam.com/rdk/registry"
	"go.viam.com/rdk/resource"
	rdkutils "go.viam.com/rdk/utils"
)

var model = resource.NewDefaultModel("gpiostepper")

const (
	minDelayNanos = time.Duration(10)
)

// PinConfig defines the mapping of where motor are wired.
type PinConfig struct {
	Step          string `json:"step"`
	Direction     string `json:"dir"`
	EnablePinHigh string `json:"en_high,omitempty"`
	EnablePinLow  string `json:"en_low,omitempty"`
}

// AttrConfig describes the configuration of a motor.
type AttrConfig struct {
	Pins             PinConfig `json:"pins"`
	BoardName        string    `json:"board"`
	StepperDelay     int       `json:"stepper_delay_usec,omitempty"` // When using stepper motors, the time to remain high
	TicksPerRotation int       `json:"ticks_per_rotation"`
}

// Validate ensures all parts of the config are valid.
func (cfg *AttrConfig) Validate(path string) ([]string, error) {
	var deps []string
	if cfg.BoardName == "" {
		return nil, utils.NewConfigValidationFieldRequiredError(path, "board")
	}
<<<<<<< HEAD

	deps = append(deps, config.BoardName)
=======
	if cfg.TicksPerRotation == 0 {
		return nil, utils.NewConfigValidationFieldRequiredError(path, "ticks_per_rotation")
	}
	if cfg.Pins.Direction == "" {
		return nil, utils.NewConfigValidationFieldRequiredError(path, "dir")
	}
	if cfg.Pins.Step == "" {
		return nil, utils.NewConfigValidationFieldRequiredError(path, "step")
	}
	deps = append(deps, cfg.BoardName)
>>>>>>> f40f4f6c
	return deps, nil
}

func init() {
	_motor := registry.Component{
		Constructor: func(ctx context.Context, deps registry.Dependencies, cfg config.Component, logger golog.Logger) (interface{}, error) {
			actualBoard, motorConfig, err := getBoardFromRobotConfig(deps, cfg)
			if err != nil {
				return nil, err
			}

			return newGPIOStepper(ctx, actualBoard, *motorConfig, cfg.Name, logger)
		},
	}
	registry.RegisterComponent(motor.Subtype, model, _motor)
	config.RegisterComponentAttributeMapConverter(
		motor.Subtype,
		model,
		func(attributes config.AttributeMap) (interface{}, error) {
			var conf AttrConfig
			return config.TransformAttributeMapToStruct(&conf, attributes)
		},
		&AttrConfig{},
	)
}

func getBoardFromRobotConfig(deps registry.Dependencies, cfg config.Component) (board.Board, *AttrConfig, error) {
	motorConfig, ok := cfg.ConvertedAttributes.(*AttrConfig)
	if !ok {
		return nil, nil, rdkutils.NewUnexpectedTypeError(motorConfig, cfg.ConvertedAttributes)
	}
	if motorConfig.BoardName == "" {
		return nil, nil, errors.New("expected board name in config for motor")
	}
	b, err := board.FromDependencies(deps, motorConfig.BoardName)
	if err != nil {
		return nil, nil, err
	}
	return b, motorConfig, nil
}

func newGPIOStepper(ctx context.Context, b board.Board, mc AttrConfig, name string,
	logger golog.Logger,
) (motor.Motor, error) {
	if mc.TicksPerRotation == 0 {
		return nil, errors.New("expected ticks_per_rotation in config for motor")
	}

	m := &gpioStepper{
		theBoard:         b,
		stepsPerRotation: mc.TicksPerRotation,
		stepperDelay:     time.Duration(mc.StepperDelay) * time.Microsecond, // TODO (rh) maybe unnecessary
		logger:           logger,
		motorName:        name,
	}

	var err error

	// only set enable pins if they exist
	if mc.Pins.EnablePinHigh != "" {
		m.enablePinHigh, err = b.GPIOPinByName(mc.Pins.EnablePinHigh)
		if err != nil {
			return nil, err
		}
	}
	if mc.Pins.EnablePinLow != "" {
		m.enablePinLow, err = b.GPIOPinByName(mc.Pins.EnablePinLow)
		if err != nil {
			return nil, err
		}
	}

	m.stepPin, err = b.GPIOPinByName(mc.Pins.Step)
	if err != nil {
		return nil, err
	}

	m.dirPin, err = b.GPIOPinByName(mc.Pins.Direction)
	if err != nil {
		return nil, err
	}

	m.startThread(ctx)
	return m, nil
}

type gpioStepper struct {
	// config
	theBoard                    board.Board
	stepsPerRotation            int
	stepperDelay                time.Duration
	enablePinHigh, enablePinLow board.GPIOPin
	stepPin, dirPin             board.GPIOPin
	logger                      golog.Logger
	motorName                   string

	// state
	lock  sync.Mutex
	opMgr operation.SingleOperationManager

	stepPosition       int64
	threadStarted      bool
	targetStepPosition int64
	generic.Unimplemented
}

// SetPower sets the percentage of power the motor should employ between 0-1.
func (m *gpioStepper) SetPower(ctx context.Context, powerPct float64, extra map[string]interface{}) error {
	if math.Abs(powerPct) <= .0001 {
		m.stop()
		return nil
	}

	return errors.Errorf("gpioStepper doesn't support raw power mode in motor (%s)", m.motorName)
}

func (m *gpioStepper) startThread(ctx context.Context) {
	m.lock.Lock()
	defer m.lock.Unlock()

	if m.threadStarted {
		return
	}

	m.threadStarted = true
	go m.doRun(ctx)
}

func (m *gpioStepper) doRun(ctx context.Context) {
	for {
		sleep, err := m.doCycle(ctx)
		if err != nil {
			m.logger.Errorf("error cycling gpioStepper (%s) %w", m.motorName, err)
		}

		if !utils.SelectContextOrWait(ctx, sleep) {
			return
		}
	}
}

func (m *gpioStepper) doCycle(ctx context.Context) (time.Duration, error) {
	m.lock.Lock()
	defer m.lock.Unlock()

	// thread waits until something changes the target position in the
	// gpiostepper struct
	if m.stepPosition == m.targetStepPosition {
		return 5 * time.Millisecond, nil
	}

	// TODO: Setting PWM here works much better than steps to set speed
	// Redo this part with PWM logic.
	err := m.doStep(ctx, m.stepPosition < m.targetStepPosition)
	if err != nil {
		return time.Second, fmt.Errorf("error stepping %w", err)
	}

	return m.stepperDelay, nil
}

// have to be locked to call.
func (m *gpioStepper) doStep(ctx context.Context, forward bool) error {
	if err := m.stepPin.Set(ctx, true, nil); err != nil {
		return err
	}

	if forward {
		m.stepPosition++
	} else {
		m.stepPosition--
	}

	if err := m.stepPin.Set(ctx, false, nil); err != nil {
		return err
	}

	return nil
}

// GoFor instructs the motor to go in a specific direction for a specific amount of
// revolutions at a given speed in revolutions per minute. Both the RPM and the revolutions
// can be assigned negative values to move in a backwards direction. Note: if both are negative
// the motor will spin in the forward direction.
func (m *gpioStepper) GoFor(ctx context.Context, rpm, revolutions float64, extra map[string]interface{}) error {
	if rpm == 0 {
		return motor.NewZeroRPMError()
	}

	ctx, done := m.opMgr.New(ctx)
	defer done()

	err := m.goForInternal(ctx, rpm, revolutions)
	if err != nil {
		return errors.Wrapf(err, "error in GoFor from motor (%s)", m.motorName)
	}

	if revolutions == 0 {
		return nil
	}

	return m.opMgr.WaitTillNotPowered(ctx, time.Millisecond, m, m.Stop)
}

func (m *gpioStepper) goForInternal(ctx context.Context, rpm, revolutions float64) error {
	if revolutions == 0 {
		// go a large number of revolutions if 0 is passed in, at the desired speed
		revolutions = 1000000
	}

	if math.Abs(rpm) < 0.1 {
		m.logger.Debug("motor (%s) speed less than .1 rev_per_min, stopping", m.motorName)
		return m.Stop(ctx, nil)
	}

	m.lock.Lock()
	defer m.lock.Unlock()

	// set the direction pin here,not in the thread, so we're handling only one pin in the goroutine
	var d int64 = 1
	if math.Signbit(revolutions) != math.Signbit(rpm) {
		d = -1
		if err := m.dirPin.Set(ctx, false, nil); err != nil {
			return err
		}
	} else {
		if err := m.dirPin.Set(ctx, true, nil); err != nil {
			return err
		}
	}

	// enable the motors for movement if enable pins exist
	if err := m.enable(ctx, true); err != nil {
		return err
	}

	// calculate delay between steps for the thread in the gorootuine that we started in component creation
	m.stepperDelay = time.Duration(time.Minute) / time.Duration(math.Abs(rpm)*float64(m.stepsPerRotation))
	if m.stepperDelay < minDelayNanos {
		m.stepperDelay = minDelayNanos
		m.logger.Debugf(
			"calculated delay less than the minimum delay for stepper motor setting to %+v", m.stepperDelay,
		)
	}

	if !m.threadStarted {
		return errors.New("thread not started")
	}

	m.targetStepPosition += d * int64(math.Abs(revolutions)*float64(m.stepsPerRotation))

	return nil
}

// GoTo instructs the motor to go to a specific position (provided in revolutions from home/zero),
// at a specific RPM. Regardless of the directionality of the RPM this function will move the motor
// towards the specified target.
func (m *gpioStepper) GoTo(ctx context.Context, rpm, positionRevolutions float64, extra map[string]interface{}) error {
	curPos, err := m.Position(ctx, extra)
	if err != nil {
		return errors.Wrapf(err, "error in GoTo from motor (%s)", m.motorName)
	}
	moveDistance := positionRevolutions - curPos

	// don't want to move if we're already at target, and want to skip GoFor's 0 rpm
	// move forever condition
	if rdkutils.Float64AlmostEqual(moveDistance, 0, 0.1) {
		m.logger.Debugf("GoTo distance nearly zero for motor (%s), not moving", m.motorName)
		return nil
	}

	m.logger.Debugf("motor (%s) going to %.2f at rpm %.2f", m.motorName, moveDistance, math.Abs(rpm))
	return m.GoFor(ctx, math.Abs(rpm), moveDistance, extra)
}

// GoTillStop moves a motor until stopped. The "stop" mechanism is up to the underlying motor implementation.
// Ex: EncodedMotor goes until physically stopped/stalled (detected by change in position being very small over a fixed time.)
// Ex: TMCStepperMotor has "StallGuard" which detects the current increase when obstructed and stops when that reaches a threshold.
// Ex: Other motors may use an endstop switch (such as via a DigitalInterrupt) or be configured with other sensors.
func (m *gpioStepper) GoTillStop(ctx context.Context, rpm float64, stopFunc func(ctx context.Context) bool) error {
	ctx, done := m.opMgr.New(ctx)
	defer done()

	if err := m.GoFor(ctx, rpm, 0, nil); err != nil {
		return err
	}
	defer func() {
		if err := m.Stop(ctx, nil); err != nil {
			m.logger.Errorw("failed to turn off motor", "name", m.motorName, "error", err)
		}
	}()
	for {
		if !utils.SelectContextOrWait(ctx, 10*time.Millisecond) {
			return errors.Wrap(ctx.Err(), "stopped via context")
		}
		if stopFunc != nil && stopFunc(ctx) {
			return ctx.Err()
		}
	}
}

// Set the current position (+/- offset) to be the new zero (home) position.
func (m *gpioStepper) ResetZeroPosition(ctx context.Context, offset float64, extra map[string]interface{}) error {
	m.lock.Lock()
	defer m.lock.Unlock()
	m.stepPosition = int64(offset * float64(m.stepsPerRotation))
	return nil
}

// Position reports the position of the motor based on its encoder. If it's not supported, the returned
// data is undefined. The unit returned is the number of revolutions which is intended to be fed
// back into calls of GoFor.
func (m *gpioStepper) Position(ctx context.Context, extra map[string]interface{}) (float64, error) {
	m.lock.Lock()
	defer m.lock.Unlock()
	return float64(m.stepPosition) / float64(m.stepsPerRotation), nil
}

// Properties returns the status of whether the motor supports certain optional features.
func (m *gpioStepper) Properties(ctx context.Context, extra map[string]interface{}) (map[motor.Feature]bool, error) {
	return map[motor.Feature]bool{
		motor.PositionReporting: true,
	}, nil
}

// IsMoving returns if the motor is currently moving.
func (m *gpioStepper) IsMoving(ctx context.Context) (bool, error) {
	m.lock.Lock()
	defer m.lock.Unlock()
	return m.stepPosition != m.targetStepPosition, nil
}

// Stop turns the power to the motor off immediately, without any gradual step down.
func (m *gpioStepper) Stop(ctx context.Context, extra map[string]interface{}) error {
	m.stop()
	m.lock.Lock()
	defer m.lock.Unlock()
	return m.enable(ctx, false)
}

func (m *gpioStepper) stop() {
	m.lock.Lock()
	defer m.lock.Unlock()
	m.targetStepPosition = m.stepPosition
}

// IsPowered returns whether or not the motor is currently on. It also returns the percent power
// that the motor has, but stepper motors only have this set to 0% or 100%, so it's a little
// redundant.
func (m *gpioStepper) IsPowered(ctx context.Context, extra map[string]interface{}) (bool, float64, error) {
	on, err := m.IsMoving(ctx)
	if err != nil {
		return on, 0.0, errors.Wrapf(err, "error in IsPowered from motor (%s)", m.motorName)
	}
	percent := 0.0
	if on {
		percent = 1.0
	}
	return on, percent, err
}

func (m *gpioStepper) enable(ctx context.Context, on bool) error {
	if m.enablePinHigh != nil {
		return m.enablePinHigh.Set(ctx, on, nil)
	}

	if m.enablePinLow != nil {
		return m.enablePinLow.Set(ctx, !on, nil)
	}

	return nil
}<|MERGE_RESOLUTION|>--- conflicted
+++ resolved
@@ -50,10 +50,6 @@
 	if cfg.BoardName == "" {
 		return nil, utils.NewConfigValidationFieldRequiredError(path, "board")
 	}
-<<<<<<< HEAD
-
-	deps = append(deps, config.BoardName)
-=======
 	if cfg.TicksPerRotation == 0 {
 		return nil, utils.NewConfigValidationFieldRequiredError(path, "ticks_per_rotation")
 	}
@@ -64,7 +60,6 @@
 		return nil, utils.NewConfigValidationFieldRequiredError(path, "step")
 	}
 	deps = append(deps, cfg.BoardName)
->>>>>>> f40f4f6c
 	return deps, nil
 }
 
