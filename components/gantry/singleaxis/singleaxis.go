--- conflicted
+++ resolved
@@ -134,20 +134,6 @@
 	g.mu.Lock()
 	defer g.mu.Unlock()
 
-<<<<<<< HEAD
-=======
-	if g.motor != nil {
-		if err := g.motor.Stop(ctx, nil); err != nil {
-			return err
-		}
-	}
-
-	if g.cancelFunc != nil {
-		g.cancelFunc()
-		g.activeBackgroundWorkers.Wait()
-	}
-
->>>>>>> 6e49e75d
 	needsToReHome := false
 	newConf, err := resource.NativeConfig[*Config](conf)
 	if err != nil {
@@ -160,10 +146,6 @@
 	if g.mmPerRevolution <= 0 && len(newConf.LimitSwitchPins) == 1 {
 		return errors.New("gantry with one limit switch per axis needs a mm_per_length ratio defined")
 	}
-<<<<<<< HEAD
-	g.frame = r3.Vector{X: 1.0, Y: 0, Z: 0}
-	// TODO: check if frame exists from the config
-=======
 
 	// Add a default frame, then overwrite with the config frame if that is supplied
 	g.frame = r3.Vector{X: 1.0, Y: 0, Z: 0}
@@ -171,7 +153,6 @@
 		g.frame = conf.Frame.Translation
 	}
 
->>>>>>> 6e49e75d
 	g.rpm = newConf.GantryRPM
 	if g.rpm == 0 {
 		g.rpm = 100
@@ -227,7 +208,6 @@
 	}
 
 	if needsToReHome {
-<<<<<<< HEAD
 		homed, err := g.Home(ctx, nil)
 		if err != nil {
 			g.logger.Error(err)
@@ -235,11 +215,6 @@
 		if !homed {
 			g.logger.Error("homing was unsucesssful")
 		}
-=======
-		if err = g.home(ctx, len(newConf.LimitSwitchPins)); err != nil {
-			g.logger.Error(err)
-		}
->>>>>>> 6e49e75d
 	}
 
 	ctx, cancelFunc := context.WithCancel(context.Background())
@@ -316,13 +291,9 @@
 	}
 }
 
-<<<<<<< HEAD
 // Home runs the homing sequence of the gantry and returns true once completed.
 func (g *singleAxis) Home(ctx context.Context, extra map[string]interface{}) (bool, error) {
 	np := len(g.limitSwitchPins)
-=======
-func (g *singleAxis) home(ctx context.Context, np int) error {
->>>>>>> 6e49e75d
 	ctx, done := g.opMgr.New(ctx)
 	defer done()
 
@@ -415,15 +386,11 @@
 	return x
 }
 
-<<<<<<< HEAD
 func (g *singleAxis) gantryToMotorSpeeds(speeds float64) float64 {
-	r := speeds / g.mmPerRevolution
-	r *= 60
+  r := (speeds / g.mmPerRevolution) * 60
 	return r
 }
 
-=======
->>>>>>> 6e49e75d
 func (g *singleAxis) testLimit(ctx context.Context, pin int) (float64, error) {
 	defer utils.UncheckedErrorFunc(func() error {
 		return g.motor.Stop(ctx, nil)
