--- conflicted
+++ resolved
@@ -239,20 +239,10 @@
 
 	g.positionLimits = []float64{positionA, positionB}
 	g.positionRange = positionB - positionA
-<<<<<<< HEAD
-
-	g.logger.Debugf("positionA: %0.2f positionB: %0.2f range: %0.2f", g.positionLimits[0], g.positionLimits[1], g.positionRange)
-
-	// Go backwards so limit stops are not hit.
-	x := g.gantryToMotorPosition(0.8 * g.lengthMm)
-	if err = g.motor.GoTo(ctx, g.rpm, x, nil); err != nil {
-		return err
-=======
 	if g.positionRange == 0 {
 		g.logger.Error("positionRange is 0 or not a valid number")
->>>>>>> 6c3ea208
-	}
-	g.logger.Debugf("positionA: %0.2f positionB: %0.2f range: %0.2f", g.positionLimits[0], g.positionLimits[1], g.positionRange)
+	}
+	g.logger.Debugf("positionA: %0.2f positionB: %0.2f range: %0.2f", g.positionRange)
 
 	// Go to start position so limit stops are not hit.
 	if err = g.goToStart(ctx, start); err != nil {
