// Package fake implements a fake gantry.
package fake

import (
	"context"
	"fmt"
	"time"

	"github.com/edaniels/golog"
	"github.com/golang/geo/r3"

	"go.viam.com/rdk/components/gantry"
	"go.viam.com/rdk/referenceframe"
	"go.viam.com/rdk/resource"
	"go.viam.com/rdk/testutils"
)

func init() {
	resource.RegisterComponent(
		gantry.API,
		resource.DefaultModelFamily.WithModel("fake"),
		resource.Registration[gantry.Gantry, resource.NoNativeConfig]{
			Constructor: func(
				ctx context.Context,
				_ resource.Dependencies,
				conf resource.Config,
				logger golog.Logger,
			) (gantry.Gantry, error) {
				return NewGantry(conf.ResourceName(), logger), nil
			},
		})
}

// NewGantry returns a new fake gantry.
func NewGantry(name resource.Name, logger golog.Logger) gantry.Gantry {
	return &Gantry{
		testutils.NewUnimplementedResource(name),
		resource.TriviallyReconfigurable{},
		resource.TriviallyCloseable{},
		[]float64{1.2},
		[]float64{120},
		[]float64{5},
		2,
		r3.Vector{X: 1, Y: 0, Z: 0},
		logger,
	}
}

// Gantry is a fake gantry that can simply read and set properties.
type Gantry struct {
	resource.Named
	resource.TriviallyReconfigurable
	resource.TriviallyCloseable
	positionsMm    []float64
	speedsMmPerSec []float64
	lengths        []float64
	lengthMeters   float64
	frame          r3.Vector
	logger         golog.Logger
}

// Position returns the position in meters.
func (g *Gantry) Position(ctx context.Context, extra map[string]interface{}) ([]float64, error) {
	return g.positionsMm, nil
}

// Lengths returns the position in meters.
func (g *Gantry) Lengths(ctx context.Context, extra map[string]interface{}) ([]float64, error) {
	return g.lengths, nil
}

// Home runs the homing sequence of the gantry and returns true once completed.
func (g *Gantry) Home(ctx context.Context, extra map[string]interface{}) (bool, error) {
<<<<<<< HEAD
	g.logger.Error("homing")
	time.Sleep(5 * time.Second)
=======
	g.logger.Info("homing")
>>>>>>> 71ec6ac9
	return true, nil
}

// MoveToPosition is in meters.
func (g *Gantry) MoveToPosition(ctx context.Context, positionsMm, speedsMmPerSec []float64, extra map[string]interface{}) error {
	g.positionsMm = positionsMm
	g.speedsMmPerSec = speedsMmPerSec
	g.logger.Error("moving axis")
	time.Sleep(2 * time.Second)
	return nil
}

// Stop doesn't do anything for a fake gantry.
func (g *Gantry) Stop(ctx context.Context, extra map[string]interface{}) error {
	return nil
}

// IsMoving is always false for a fake gantry.
func (g *Gantry) IsMoving(ctx context.Context) (bool, error) {
	return false, nil
}

// ModelFrame returns a Gantry frame.
func (g *Gantry) ModelFrame() referenceframe.Model {
	m := referenceframe.NewSimpleModel("")
	f, err := referenceframe.NewTranslationalFrame(g.Name().ShortName(), g.frame, referenceframe.Limit{0, g.lengthMeters})
	if err != nil {
		panic(fmt.Errorf("error creating frame: %w", err))
	}
	m.OrdTransforms = append(m.OrdTransforms, f)
	return m
}

// CurrentInputs returns positions in the Gantry frame model..
func (g *Gantry) CurrentInputs(ctx context.Context) ([]referenceframe.Input, error) {
	res, err := g.Position(ctx, nil)
	if err != nil {
		return nil, err
	}
	return referenceframe.FloatsToInputs(res), nil
}

// GoToInputs moves using the Gantry frames..
func (g *Gantry) GoToInputs(ctx context.Context, goal []referenceframe.Input) error {
	return g.MoveToPosition(ctx, referenceframe.InputsToFloats(goal), g.speedsMmPerSec, nil)
}<|MERGE_RESOLUTION|>--- conflicted
+++ resolved
@@ -71,12 +71,7 @@
 
 // Home runs the homing sequence of the gantry and returns true once completed.
 func (g *Gantry) Home(ctx context.Context, extra map[string]interface{}) (bool, error) {
-<<<<<<< HEAD
-	g.logger.Error("homing")
-	time.Sleep(5 * time.Second)
-=======
 	g.logger.Info("homing")
->>>>>>> 71ec6ac9
 	return true, nil
 }
 
@@ -84,8 +79,6 @@
 func (g *Gantry) MoveToPosition(ctx context.Context, positionsMm, speedsMmPerSec []float64, extra map[string]interface{}) error {
 	g.positionsMm = positionsMm
 	g.speedsMmPerSec = speedsMmPerSec
-	g.logger.Error("moving axis")
-	time.Sleep(2 * time.Second)
 	return nil
 }
 
