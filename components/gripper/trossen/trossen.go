// Package trossen implements a trossen gripper.
package trossen

import (
	"context"
	"sync"
	"time"

	"github.com/edaniels/golog"
	"github.com/jacobsa/go-serial/serial"
	"go.viam.com/dynamixel/network"
	"go.viam.com/dynamixel/servo"
	"go.viam.com/dynamixel/servo/s_model"
	"go.viam.com/utils"

	"go.viam.com/rdk/components/generic"
	"go.viam.com/rdk/components/gripper"
	"go.viam.com/rdk/config"
	"go.viam.com/rdk/operation"
	"go.viam.com/rdk/referenceframe"
	"go.viam.com/rdk/registry"
<<<<<<< HEAD
	"go.viam.com/rdk/resource"
)

var (
	modelname250 = resource.NewDefaultModel("trossen-wx250s")
	modelname300 = resource.NewDefaultModel("trossen-vx300s")
=======
	rdkutils "go.viam.com/rdk/utils"
>>>>>>> cc7947c1
)

const (
	modelNameWX250s = "trossen-wx250s"
	modelNameVX300s = "trossen-vx300s"
)

// AttrConfig is the config for a trossen gripper.
type AttrConfig struct {
	SerialPath string `json:"serial_path"`
	BaudRate   int    `json:"serial_baud_rate"`
}

// Validate ensures all parts of the config are valid.
func (config *AttrConfig) Validate(path string) error {
	if config.SerialPath == "" {
		return utils.NewConfigValidationFieldRequiredError(path, "serial_path")
	}

	if config.BaudRate == 0 {
		return utils.NewConfigValidationFieldRequiredError(path, "baud_rate")
	}
	return nil
}

func init() {
<<<<<<< HEAD
	registry.RegisterComponent(gripper.Subtype, modelname250, registry.Component{
=======
	registry.RegisterComponent(gripper.Subtype, modelNameWX250s, registry.Component{
>>>>>>> cc7947c1
		Constructor: func(ctx context.Context, _ registry.Dependencies, config config.Component, logger golog.Logger) (interface{}, error) {
			attr, ok := config.ConvertedAttributes.(*AttrConfig)
			if !ok {
				return nil, rdkutils.NewUnexpectedTypeError(attr, config.ConvertedAttributes)
			}
			return newGripper(attr, logger)
		},
	})

<<<<<<< HEAD
	registry.RegisterComponent(gripper.Subtype, modelname300, registry.Component{
=======
	config.RegisterComponentAttributeMapConverter(gripper.SubtypeName, modelNameWX250s,
		func(attributes config.AttributeMap) (interface{}, error) {
			var conf AttrConfig
			return config.TransformAttributeMapToStruct(&conf, attributes)
		}, &AttrConfig{})

	registry.RegisterComponent(gripper.Subtype, modelNameVX300s, registry.Component{
>>>>>>> cc7947c1
		Constructor: func(ctx context.Context, _ registry.Dependencies, config config.Component, logger golog.Logger) (interface{}, error) {
			attr, ok := config.ConvertedAttributes.(*AttrConfig)
			if !ok {
				return nil, rdkutils.NewUnexpectedTypeError(attr, config.ConvertedAttributes)
			}
			return newGripper(attr, logger)
		},
	})

	config.RegisterComponentAttributeMapConverter(gripper.SubtypeName, modelNameVX300s,
		func(attributes config.AttributeMap) (interface{}, error) {
			var conf AttrConfig
			return config.TransformAttributeMapToStruct(&conf, attributes)
		}, &AttrConfig{})
}

var (
	portMapping   = map[string]*sync.Mutex{}
	portMappingMu sync.Mutex
)

func getPortMutex(port string) *sync.Mutex {
	portMappingMu.Lock()
	defer portMappingMu.Unlock()
	mu, ok := portMapping[port]
	if !ok {
		mu = &sync.Mutex{}
		portMapping[port] = mu
	}
	return mu
}

// Gripper TODO.
type Gripper struct {
	jServo   *servo.Servo
	moveLock *sync.Mutex
	opMgr    operation.SingleOperationManager
	generic.Unimplemented
}

// newGripper TODO.
func newGripper(attributes *AttrConfig, logger golog.Logger) (gripper.LocalGripper, error) {
	usbPort := attributes.SerialPath

	jServo, err := findServo(usbPort, attributes.BaudRate, logger)
	if err != nil {
		return nil, err
	}
	if err := jServo.SetTorqueEnable(true); err != nil {
		return nil, err
	}
	newGripper := Gripper{
		jServo:   jServo,
		moveLock: getPortMutex(usbPort),
	}
	return &newGripper, nil
}

// GetMoveLock TODO.
func (g *Gripper) GetMoveLock() *sync.Mutex {
	return g.moveLock
}

// Open TODO.
func (g *Gripper) Open(ctx context.Context) error {
	ctx, done := g.opMgr.New(ctx)
	defer done()
	g.moveLock.Lock()
	defer g.moveLock.Unlock()
	err := g.jServo.SetGoalPWM(150)
	if err != nil {
		return err
	}

	// We don't want to over-open
	atPos := false
	for !atPos {
		var pos int
		pos, err = g.jServo.PresentPosition()
		if err != nil {
			return err
		}
		if pos < 2800 {
			if !utils.SelectContextOrWait(ctx, 50*time.Millisecond) {
				return ctx.Err()
			}
		} else {
			atPos = true
		}
	}
	err = g.jServo.SetGoalPWM(0)
	return err
}

// Grab TODO.
func (g *Gripper) Grab(ctx context.Context) (bool, error) {
	_, done := g.opMgr.New(ctx)
	defer done()
	g.moveLock.Lock()
	defer g.moveLock.Unlock()
	err := g.jServo.SetGoalPWM(-350)
	if err != nil {
		return false, err
	}
	err = servo.WaitForMovementVar(g.jServo)
	if err != nil {
		return false, err
	}
	pos, err := g.jServo.PresentPosition()
	if err != nil {
		return false, err
	}
	didGrab := true

	// If servo position is less than 1500, it's closed and we grabbed nothing
	if pos < 1500 {
		didGrab = false
	}
	return didGrab, nil
}

// Stop is unimplemented for Gripper.
func (g *Gripper) Stop(ctx context.Context) error {
	// RSDK-388: Implement Stop
	return gripper.ErrStopUnimplemented
}

// IsMoving returns whether the gripper is moving.
func (g *Gripper) IsMoving(ctx context.Context) (bool, error) {
	return g.opMgr.OpRunning(), nil
}

// Close closes the connection, not the gripper.
func (g *Gripper) Close() error {
	return g.jServo.SetTorqueEnable(false)
}

// ModelFrame is unimplemented for Gripper.
func (g *Gripper) ModelFrame() referenceframe.Model {
	return nil
}

// findServo finds the gripper numbered Dynamixel servo on the specified USB port
// we are going to hardcode some USB parameters that we will literally never want to change.
func findServo(usbPort string, baudRate int, logger golog.Logger) (*servo.Servo, error) {
	GripperServoNum := 9
	options := serial.OpenOptions{
		PortName:              usbPort,
		BaudRate:              uint(baudRate),
		DataBits:              8,
		StopBits:              1,
		MinimumReadSize:       0,
		InterCharacterTimeout: 100,
	}

	serial, err := serial.Open(options)
	if err != nil {
		logger.Errorf("error opening serial port: %v\n", err)
		return nil, err
	}

	network := network.New(serial)

	// By default, Dynamixel servos come 1-indexed out of the box because reasons
	// Get model ID of servo
	newServo, err := s_model.New(network, GripperServoNum)
	if err != nil {
		logger.Errorf("error initializing servo %d: %v\n", GripperServoNum, err)
		return nil, err
	}

	return newServo, nil
}<|MERGE_RESOLUTION|>--- conflicted
+++ resolved
@@ -19,21 +19,13 @@
 	"go.viam.com/rdk/operation"
 	"go.viam.com/rdk/referenceframe"
 	"go.viam.com/rdk/registry"
-<<<<<<< HEAD
 	"go.viam.com/rdk/resource"
+	rdkutils "go.viam.com/rdk/utils"
 )
 
 var (
-	modelname250 = resource.NewDefaultModel("trossen-wx250s")
-	modelname300 = resource.NewDefaultModel("trossen-vx300s")
-=======
-	rdkutils "go.viam.com/rdk/utils"
->>>>>>> cc7947c1
-)
-
-const (
-	modelNameWX250s = "trossen-wx250s"
-	modelNameVX300s = "trossen-vx300s"
+	modelNameWX250s = resource.NewDefaultModel("trossen-wx250s")
+	modelNameVX300s = resource.NewDefaultModel("trossen-vx300s")
 )
 
 // AttrConfig is the config for a trossen gripper.
@@ -55,11 +47,7 @@
 }
 
 func init() {
-<<<<<<< HEAD
-	registry.RegisterComponent(gripper.Subtype, modelname250, registry.Component{
-=======
 	registry.RegisterComponent(gripper.Subtype, modelNameWX250s, registry.Component{
->>>>>>> cc7947c1
 		Constructor: func(ctx context.Context, _ registry.Dependencies, config config.Component, logger golog.Logger) (interface{}, error) {
 			attr, ok := config.ConvertedAttributes.(*AttrConfig)
 			if !ok {
@@ -69,17 +57,13 @@
 		},
 	})
 
-<<<<<<< HEAD
-	registry.RegisterComponent(gripper.Subtype, modelname300, registry.Component{
-=======
-	config.RegisterComponentAttributeMapConverter(gripper.SubtypeName, modelNameWX250s,
+	config.RegisterComponentAttributeMapConverter(gripper.Subtype, modelNameWX250s,
 		func(attributes config.AttributeMap) (interface{}, error) {
 			var conf AttrConfig
 			return config.TransformAttributeMapToStruct(&conf, attributes)
 		}, &AttrConfig{})
 
 	registry.RegisterComponent(gripper.Subtype, modelNameVX300s, registry.Component{
->>>>>>> cc7947c1
 		Constructor: func(ctx context.Context, _ registry.Dependencies, config config.Component, logger golog.Logger) (interface{}, error) {
 			attr, ok := config.ConvertedAttributes.(*AttrConfig)
 			if !ok {
@@ -89,7 +73,7 @@
 		},
 	})
 
-	config.RegisterComponentAttributeMapConverter(gripper.SubtypeName, modelNameVX300s,
+	config.RegisterComponentAttributeMapConverter(gripper.Subtype, modelNameVX300s,
 		func(attributes config.AttributeMap) (interface{}, error) {
 			var conf AttrConfig
 			return config.TransformAttributeMapToStruct(&conf, attributes)
