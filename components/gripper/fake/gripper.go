// Package fake implements a fake gripper.
package fake

import (
	"context"
	// for embedding model file.
	_ "embed"

	"github.com/edaniels/golog"

	"go.viam.com/rdk/components/generic"
	"go.viam.com/rdk/components/gripper"
	"go.viam.com/rdk/config"
	"go.viam.com/rdk/referenceframe"
	"go.viam.com/rdk/registry"
	"go.viam.com/rdk/resource"
)

<<<<<<< HEAD
//go:embed gripper_model.json
var gripperjson []byte

var modelname = resource.NewDefaultModel("fake")
=======
const modelname = "fake"
>>>>>>> 38c3a6ce

// AttrConfig is the config for a trossen gripper.
type AttrConfig struct{}

// Validate ensures all parts of the config are valid.
func (config *AttrConfig) Validate(path string) error {
	return nil
}

func init() {
	registry.RegisterComponent(gripper.Subtype, modelname, registry.Component{
		Constructor: func(ctx context.Context, _ registry.Dependencies, config config.Component, logger golog.Logger) (interface{}, error) {
			var g gripper.LocalGripper = &Gripper{Name: config.Name}

			return g, nil
		},
	})

	config.RegisterComponentAttributeMapConverter(gripper.Subtype, modelname,
		func(attributes config.AttributeMap) (interface{}, error) {
			var conf AttrConfig
			return config.TransformAttributeMapToStruct(&conf, attributes)
		}, &AttrConfig{})
}

// Gripper is a fake gripper that can simply read and set properties.
type Gripper struct {
	generic.Echo
	Name string
}

// ModelFrame returns the dynamic frame of the model.
func (g *Gripper) ModelFrame() referenceframe.Model {
	return nil
}

// Open does nothing.
func (g *Gripper) Open(ctx context.Context, extra map[string]interface{}) error {
	return nil
}

// Grab does nothing.
func (g *Gripper) Grab(ctx context.Context, extra map[string]interface{}) (bool, error) {
	return false, nil
}

// Stop doesn't do anything for a fake gripper.
func (g *Gripper) Stop(ctx context.Context, extra map[string]interface{}) error {
	return nil
}

// IsMoving is always false for a fake gripper.
func (g *Gripper) IsMoving(ctx context.Context) (bool, error) {
	return false, nil
}<|MERGE_RESOLUTION|>--- conflicted
+++ resolved
@@ -3,8 +3,6 @@
 
 import (
 	"context"
-	// for embedding model file.
-	_ "embed"
 
 	"github.com/edaniels/golog"
 
@@ -16,14 +14,7 @@
 	"go.viam.com/rdk/resource"
 )
 
-<<<<<<< HEAD
-//go:embed gripper_model.json
-var gripperjson []byte
-
 var modelname = resource.NewDefaultModel("fake")
-=======
-const modelname = "fake"
->>>>>>> 38c3a6ce
 
 // AttrConfig is the config for a trossen gripper.
 type AttrConfig struct{}
