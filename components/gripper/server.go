--- conflicted
+++ resolved
@@ -64,8 +64,7 @@
 	if err != nil {
 		return nil, err
 	}
-<<<<<<< HEAD
-	return &pb.StopResponse{}, gripper.Stop(ctx)
+	return &pb.StopResponse{}, gripper.Stop(ctx, req.Extra.AsMap())
 }
 
 // IsMoving queries of a component is in motion.
@@ -79,7 +78,4 @@
 		return nil, err
 	}
 	return &pb.IsMovingResponse{IsMoving: moving}, nil
-=======
-	return &pb.StopResponse{}, gripper.Stop(ctx, req.Extra.AsMap())
->>>>>>> 5618a95c
 }