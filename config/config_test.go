--- conflicted
+++ resolved
@@ -10,17 +10,6 @@
 	"go.viam.com/utils"
 	"go.viam.com/utils/pexec"
 
-<<<<<<< HEAD
-	"go.viam.com/core/component/board"
-	"go.viam.com/core/component/motor"
-	"go.viam.com/core/config"
-	functionvm "go.viam.com/core/function/vm"
-	"go.viam.com/core/testutils/inject"
-
-	_ "go.viam.com/core/component/board/fake" // board attribute converters
-	_ "go.viam.com/core/component/motor/fake" // motor attribute converters
-	_ "go.viam.com/core/robots/fake"          // attribute converters
-=======
 	"go.viam.com/rdk/component/board"
 
 	// board attribute converters.
@@ -35,7 +24,6 @@
 	// attribute converters.
 	_ "go.viam.com/rdk/robots/fake"
 	"go.viam.com/rdk/testutils/inject"
->>>>>>> 0784b938
 )
 
 func TestConfigRobot(t *testing.T) {
