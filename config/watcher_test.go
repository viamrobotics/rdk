--- conflicted
+++ resolved
@@ -83,16 +83,12 @@
 				Name: "echo",
 			},
 		},
-<<<<<<< HEAD
-		Network: config.NetworkConfig{NetworkConfigData: config.NetworkConfigData{BindAddress: "localhost:8080"}},
-=======
-		Network: NetworkConfig{NetworkConfigData: NetworkConfigData{
-			BindAddress: "localhost:8080",
-			Sessions: SessionsConfig{
-				HeartbeatWindow: DefaultSessionHeartbeatWindow,
-			},
-		}},
->>>>>>> 7aec6d9b
+		Network: config.NetworkConfig{NetworkConfigData: config.NetworkConfigData{
+			BindAddress: "localhost:8080",
+			Sessions: config.SessionsConfig{
+				HeartbeatWindow: config.DefaultSessionHeartbeatWindow,
+			},
+		}},
 	}
 	writeConf(&confToWrite)
 
@@ -119,16 +115,12 @@
 				Name: "bar",
 			},
 		},
-<<<<<<< HEAD
-		Network: config.NetworkConfig{NetworkConfigData: config.NetworkConfigData{BindAddress: "localhost:8080"}},
-=======
-		Network: NetworkConfig{NetworkConfigData: NetworkConfigData{
-			BindAddress: "localhost:8080",
-			Sessions: SessionsConfig{
-				HeartbeatWindow: DefaultSessionHeartbeatWindow,
-			},
-		}},
->>>>>>> 7aec6d9b
+		Network: config.NetworkConfig{NetworkConfigData: config.NetworkConfigData{
+			BindAddress: "localhost:8080",
+			Sessions: config.SessionsConfig{
+				HeartbeatWindow: config.DefaultSessionHeartbeatWindow,
+			},
+		}},
 	}
 	writeConf(&confToWrite)
 
@@ -174,16 +166,12 @@
 				Name: "mah",
 			},
 		},
-<<<<<<< HEAD
-		Network: config.NetworkConfig{NetworkConfigData: config.NetworkConfigData{BindAddress: "localhost:8080"}},
-=======
-		Network: NetworkConfig{NetworkConfigData: NetworkConfigData{
-			BindAddress: "localhost:8080",
-			Sessions: SessionsConfig{
-				HeartbeatWindow: DefaultSessionHeartbeatWindow,
-			},
-		}},
->>>>>>> 7aec6d9b
+		Network: config.NetworkConfig{NetworkConfigData: config.NetworkConfigData{
+			BindAddress: "localhost:8080",
+			Sessions: config.SessionsConfig{
+				HeartbeatWindow: config.DefaultSessionHeartbeatWindow,
+			},
+		}},
 	}
 	writeConf(&confToWrite)
 
@@ -291,16 +279,12 @@
 				Name: "echo",
 			},
 		},
-<<<<<<< HEAD
-		Network: config.NetworkConfig{NetworkConfigData: config.NetworkConfigData{BindAddress: "localhost:8080"}},
-=======
-		Network: NetworkConfig{NetworkConfigData: NetworkConfigData{
-			BindAddress: "localhost:8080",
-			Sessions: SessionsConfig{
-				HeartbeatWindow: DefaultSessionHeartbeatWindow,
-			},
-		}},
->>>>>>> 7aec6d9b
+		Network: config.NetworkConfig{NetworkConfigData: config.NetworkConfigData{
+			BindAddress: "localhost:8080",
+			Sessions: config.SessionsConfig{
+				HeartbeatWindow: config.DefaultSessionHeartbeatWindow,
+			},
+		}},
 	}
 
 	confToExpect := confToReturn
@@ -333,16 +317,12 @@
 				Name: "bar",
 			},
 		},
-<<<<<<< HEAD
-		Network: config.NetworkConfig{NetworkConfigData: config.NetworkConfigData{BindAddress: "localhost:8080"}},
-=======
-		Network: NetworkConfig{NetworkConfigData: NetworkConfigData{
-			BindAddress: "localhost:8080",
-			Sessions: SessionsConfig{
-				HeartbeatWindow: DefaultSessionHeartbeatWindow,
-			},
-		}},
->>>>>>> 7aec6d9b
+		Network: config.NetworkConfig{NetworkConfigData: config.NetworkConfigData{
+			BindAddress: "localhost:8080",
+			Sessions: config.SessionsConfig{
+				HeartbeatWindow: config.DefaultSessionHeartbeatWindow,
+			},
+		}},
 	}
 	confMu.Lock()
 	confErr = false
@@ -383,16 +363,12 @@
 				Name: "mah",
 			},
 		},
-<<<<<<< HEAD
-		Network: config.NetworkConfig{NetworkConfigData: config.NetworkConfigData{BindAddress: "localhost:8080"}},
-=======
-		Network: NetworkConfig{NetworkConfigData: NetworkConfigData{
-			BindAddress: "localhost:8080",
-			Sessions: SessionsConfig{
-				HeartbeatWindow: DefaultSessionHeartbeatWindow,
-			},
-		}},
->>>>>>> 7aec6d9b
+		Network: config.NetworkConfig{NetworkConfigData: config.NetworkConfigData{
+			BindAddress: "localhost:8080",
+			Sessions: config.SessionsConfig{
+				HeartbeatWindow: config.DefaultSessionHeartbeatWindow,
+			},
+		}},
 	}
 	confMu.Lock()
 	confErr = false
