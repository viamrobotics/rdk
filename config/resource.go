--- conflicted
+++ resolved
@@ -61,19 +61,12 @@
 type Component struct {
 	Name string `json:"name"`
 
-<<<<<<< HEAD
 	Namespace resource.Namespace   `json:"namespace"`
 	Type      resource.SubtypeName `json:"type"`
 	// TODO: PRODUCT-266 API replaces Type and Namespace when Service/Component merge, so json needs to be enabled.
 	API           resource.Subtype             `json:"-"`
 	Model         resource.Model               `json:"model"`
-	Frame         *Frame                       `json:"frame,omitempty"`
-=======
-	Namespace     resource.Namespace           `json:"namespace"`
-	Type          resource.SubtypeName         `json:"type"`
-	Model         string                       `json:"model"`
 	Frame         *referenceframe.LinkConfig   `json:"frame,omitempty"`
->>>>>>> 38c3a6ce
 	DependsOn     []string                     `json:"depends_on"`
 	ServiceConfig []ResourceLevelServiceConfig `json:"service_config"`
 
