--- conflicted
+++ resolved
@@ -119,7 +119,6 @@
 		// default namespace.
 		config.Namespace = resource.ResourceNamespaceRDK
 	}
-<<<<<<< HEAD
 	if config.Model.Namespace == "" {
 		config.Model.Namespace = resource.ResourceNamespaceRDK
 		config.Model.ModelFamily = resource.DefaultModelFamily
@@ -128,8 +127,6 @@
 	if err := resource.ContainsReservedCharacter(string(config.Namespace)); err != nil {
 		return nil, err
 	}
-=======
->>>>>>> 5618a95c
 	if config.Name == "" {
 		return nil, utils.NewConfigValidationFieldRequiredError(path, "name")
 	}
@@ -238,25 +235,16 @@
 
 // A Service describes the configuration of a service.
 type Service struct {
-<<<<<<< HEAD
-	Name                string             `json:"name"`
-	Model               resource.Model     `json:"model"`
-	Namespace           resource.Namespace `json:"namespace"`
-	Type                ServiceType        `json:"type"`
-	Attributes          AttributeMap       `json:"attributes"`
-	ConvertedAttributes interface{}        `json:"-"`
-=======
 	Name string `json:"name"`
 
 	Namespace resource.Namespace `json:"namespace"`
 	Type      ServiceType        `json:"type"`
-	Model     string             `json:"model"`
+	Model     resource.Model     `json:"model"`
 	DependsOn []string           `json:"depends_on"`
 
 	Attributes          AttributeMap `json:"attributes"`
 	ConvertedAttributes interface{}  `json:"-"`
 	ImplicitDependsOn   []string     `json:"-"`
->>>>>>> 5618a95c
 }
 
 // Ensure Service conforms to flag.Value.
@@ -322,14 +310,11 @@
 		case "type":
 			svc.Type = ServiceType(keyVal[1])
 		case "model":
-<<<<<<< HEAD
 			m, err := resource.NewModelFromString(keyVal[1])
 			if err != nil {
 				return svc, err
 			}
 			svc.Model = m
-=======
-			svc.Model = keyVal[1]
 		case "depends_on":
 			split := strings.Split(keyVal[1], "|")
 
@@ -340,7 +325,6 @@
 				}
 			}
 			svc.DependsOn = dependsOn
->>>>>>> 5618a95c
 		case "attr":
 			if svc.Attributes == nil {
 				svc.Attributes = AttributeMap{}
