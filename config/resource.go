--- conflicted
+++ resolved
@@ -333,18 +333,11 @@
 	// If services do not have a name use the name builtin
 	if config.Name == "" {
 		golog.Global().Warnw("no name given, defaulting name to builtin")
-		config.Name = resource.DefaultModelName
-	}
-<<<<<<< HEAD
-
+		config.Name = resource.DefaultServiceName
+	}
 	if config.Model.Name == "" {
-		rlog.Logger.Warnw("no model given; using default")
+		golog.Global().Warnw("no model given; using default")
 		config.Model = resource.DefaultServiceModel
-=======
-	if config.Model == "" {
-		golog.Global().Warnw("no model given; using default")
-		config.Model = resource.DefaultModelName
->>>>>>> e67d8b8f
 	}
 
 	if config.Model.Namespace == "" {
