package config_test

import (
	"testing"

	"go.viam.com/test"
	"go.viam.com/utils"

	"go.viam.com/rdk/components/arm"
	"go.viam.com/rdk/components/movementsensor"
	"go.viam.com/rdk/components/sensor"
	"go.viam.com/rdk/config"
	"go.viam.com/rdk/resource"
	"go.viam.com/rdk/services/motion"
	"go.viam.com/rdk/testutils"
)

func TestComponentValidate(t *testing.T) {
	t.Run("config invalid", func(t *testing.T) {
		var emptyConfig config.Component
		deps, err := emptyConfig.Validate("path")
		test.That(t, deps, test.ShouldBeNil)
		test.That(t, err, test.ShouldNotBeNil)
		test.That(t, err.Error(), test.ShouldContainSubstring, `"name" is required`)
	})

	t.Run("config valid", func(t *testing.T) {
		validConfig := config.Component{
			Namespace: resource.ResourceNamespaceRDK,
			Name:      "foo",
			Type:      "arm",
		}
		deps, err := validConfig.Validate("path")
		test.That(t, deps, test.ShouldBeNil)
		test.That(t, err, test.ShouldBeNil)
	})

	t.Run("ConvertedAttributes", func(t *testing.T) {
		t.Run("config invalid", func(t *testing.T) {
			invalidConfig := config.Component{
				Namespace:           resource.ResourceNamespaceRDK,
				Name:                "foo",
				ConvertedAttributes: &testutils.FakeConvertedAttributes{Thing: ""},
			}
			deps, err := invalidConfig.Validate("path")
			test.That(t, deps, test.ShouldBeNil)
			test.That(t, err, test.ShouldNotBeNil)
			test.That(t, err.Error(), test.ShouldContainSubstring, `"Thing" is required`)
		})

		t.Run("config valid", func(t *testing.T) {
			invalidConfig := config.Component{
				Namespace: resource.ResourceNamespaceRDK,
				Name:      "foo",
				ConvertedAttributes: &testutils.FakeConvertedAttributes{
					Thing: "i am a thing!",
				},
			}
			deps, err := invalidConfig.Validate("path")
			test.That(t, deps, test.ShouldBeNil)
			test.That(t, err, test.ShouldBeNil)
		})
	})

	t.Run("no namespace", func(t *testing.T) {
		validConfig := config.Component{
			Name: "foo",
			Type: "arm",
		}
		deps, err := validConfig.Validate("path")
		test.That(t, deps, test.ShouldBeNil)
		test.That(t, err, test.ShouldBeNil)
		test.That(t, validConfig.Namespace, test.ShouldEqual, resource.ResourceNamespaceRDK)
	})

	t.Run("with namespace", func(t *testing.T) {
		validConfig := config.Component{
			Namespace: "acme",
			Name:      "foo",
			Type:      "arm",
		}
		deps, err := validConfig.Validate("path")
		test.That(t, deps, test.ShouldBeNil)
		test.That(t, err, test.ShouldBeNil)
		test.That(t, validConfig.Namespace, test.ShouldEqual, "acme")
	})

	t.Run("reserved character in name", func(t *testing.T) {
		invalidConfig := config.Component{
			Namespace: "acme",
			Name:      "fo:o",
			Type:      "arm",
		}
		_, err := invalidConfig.Validate("path")
		test.That(t, err, test.ShouldNotBeNil)
		test.That(t, err.Error(), test.ShouldContainSubstring, "reserved character : used")
	})

	t.Run("reserved character in namespace", func(t *testing.T) {
		invalidConfig := config.Component{
			Namespace: "ac:me",
			Name:      "foo",
			Type:      "arm",
		}
		_, err := invalidConfig.Validate("path")
		test.That(t, err, test.ShouldNotBeNil)
		test.That(t, err.Error(), test.ShouldContainSubstring, "reserved character : used")
	})
}

func TestComponentResourceName(t *testing.T) {
	for _, tc := range []struct {
		Name            string
		Config          config.Component
		ExpectedSubtype resource.Subtype
		ExpectedName    resource.Name
	}{
		{
			"all fields included",
			config.Component{
				Namespace: resource.ResourceNamespaceRDK,
				Type:      "arm",
				Name:      "foo",
			},
			arm.Subtype,
			arm.Named("foo"),
		},
		{
			"missing subtype",
			config.Component{
				Namespace: resource.ResourceNamespaceRDK,
				Name:      "foo",
			},
			resource.Subtype{
				Type:            resource.Type{Namespace: resource.ResourceNamespaceRDK, ResourceType: resource.ResourceTypeComponent},
				ResourceSubtype: resource.SubtypeName(""),
			},
			resource.Name{
				Subtype: resource.Subtype{
					Type:            resource.Type{Namespace: resource.ResourceNamespaceRDK, ResourceType: resource.ResourceTypeComponent},
					ResourceSubtype: resource.SubtypeName(""),
				},
				Name: "foo",
			},
		},
		{
			"sensor with no subtype",
			config.Component{
				Namespace: resource.ResourceNamespaceRDK,
				Type:      "sensor",
				Name:      "foo",
			},
			resource.Subtype{
				Type:            resource.Type{Namespace: resource.ResourceNamespaceRDK, ResourceType: resource.ResourceTypeComponent},
				ResourceSubtype: sensor.SubtypeName,
			},
			resource.Name{
				Subtype: resource.Subtype{
					Type:            resource.Type{Namespace: resource.ResourceNamespaceRDK, ResourceType: resource.ResourceTypeComponent},
					ResourceSubtype: sensor.SubtypeName,
				},
				Name: "foo",
			},
		},
		{
			"sensor with subtype",
			config.Component{
				Namespace: resource.ResourceNamespaceRDK,
				Type:      "movement_sensor",
				Name:      "foo",
			},
			resource.Subtype{
				Type:            resource.Type{Namespace: resource.ResourceNamespaceRDK, ResourceType: resource.ResourceTypeComponent},
				ResourceSubtype: movementsensor.SubtypeName,
			},
			resource.Name{
				Subtype: resource.Subtype{
					Type:            resource.Type{Namespace: resource.ResourceNamespaceRDK, ResourceType: resource.ResourceTypeComponent},
					ResourceSubtype: movementsensor.SubtypeName,
				},
				Name: "foo",
			},
		},
		{
			"sensor missing name",
			config.Component{
				Namespace: resource.ResourceNamespaceRDK,
				Type:      "movement_sensor",
				Name:      "",
			},
			resource.Subtype{
				Type:            resource.Type{Namespace: resource.ResourceNamespaceRDK, ResourceType: resource.ResourceTypeComponent},
				ResourceSubtype: movementsensor.SubtypeName,
			},
			resource.Name{
				Subtype: resource.Subtype{
					Type:            resource.Type{Namespace: resource.ResourceNamespaceRDK, ResourceType: resource.ResourceTypeComponent},
					ResourceSubtype: movementsensor.SubtypeName,
				},
				Name: "",
			},
		},
	} {
		t.Run(tc.Name, func(t *testing.T) {
			rName := tc.Config.ResourceName()
			test.That(t, rName.Subtype, test.ShouldResemble, tc.ExpectedSubtype)
			test.That(t, rName, test.ShouldResemble, tc.ExpectedName)
		})
	}
}

func TestComponentFlag(t *testing.T) {
	type MyStruct struct {
		Comp  config.Component `flag:"comp"`
		Comp2 config.Component `flag:"0"`
	}
	var myStruct MyStruct
	err := utils.ParseFlags([]string{"main", "--comp=foo"}, &myStruct)
	test.That(t, err, test.ShouldNotBeNil)
	test.That(t, err.Error(), test.ShouldContainSubstring, "format")

	err = utils.ParseFlags([]string{"main", "--comp=type=foo,attr=wee:woo"}, &myStruct)
	test.That(t, err, test.ShouldBeNil)
	test.That(t, myStruct.Comp.Type, test.ShouldEqual, resource.SubtypeName("foo"))
	test.That(t, myStruct.Comp.Attributes, test.ShouldResemble, config.AttributeMap{
		"wee": "woo",
	})

	err = utils.ParseFlags([]string{"main", "type=foo,attr=wee:woo"}, &myStruct)
	test.That(t, err, test.ShouldBeNil)
	test.That(t, myStruct.Comp2.Type, test.ShouldEqual, resource.SubtypeName("foo"))
	test.That(t, myStruct.Comp2.Attributes, test.ShouldResemble, config.AttributeMap{
		"wee": "woo",
	})
}

func TestParseComponentFlag(t *testing.T) {
	_, err := config.ParseComponentFlag("foo")
	test.That(t, err, test.ShouldNotBeNil)
	test.That(t, err.Error(), test.ShouldContainSubstring, "format")

	comp, err := config.ParseComponentFlag("name=baz,type=foo,depends_on=")
	test.That(t, err, test.ShouldBeNil)
	test.That(t, comp.DependsOn, test.ShouldResemble, []string(nil))

	comp, err = config.ParseComponentFlag("name=baz,type=foo,depends_on=|")
	test.That(t, err, test.ShouldBeNil)
	test.That(t, comp.DependsOn, test.ShouldResemble, []string(nil))

	comp, err = config.ParseComponentFlag("name=baz,type=foo,depends_on=foo")
	test.That(t, err, test.ShouldBeNil)
	test.That(t, comp.DependsOn, test.ShouldResemble, []string{"foo"})

	comp, err = config.ParseComponentFlag("name=baz,type=foo,depends_on=foo|")
	test.That(t, err, test.ShouldBeNil)
	test.That(t, comp.DependsOn, test.ShouldResemble, []string{"foo"})

	_, err = config.ParseComponentFlag("depends_on=foo,bar")
	test.That(t, err, test.ShouldNotBeNil)
	test.That(t, err.Error(), test.ShouldContainSubstring, "format")

	comp, err = config.ParseComponentFlag("type=foo,model=bar,name=baz,attr=wee:woo,depends_on=foo|bar,attr=one:two")
	test.That(t, err, test.ShouldBeNil)
	test.That(t, comp.Name, test.ShouldEqual, "baz")
	test.That(t, comp.Type, test.ShouldEqual, resource.SubtypeName("foo"))
	test.That(t, comp.Model, test.ShouldResemble, resource.NewDefaultModel("bar"))
	test.That(t, comp.DependsOn, test.ShouldResemble, []string{"foo", "bar"})
	test.That(t, comp.Attributes, test.ShouldResemble, config.AttributeMap{
		"wee": "woo",
		"one": "two",
	})
}

func TestServiceValidate(t *testing.T) {
	t.Run("config invalid", func(t *testing.T) {
		var emptyConfig config.Service
		deps, err := emptyConfig.Validate("path")
		test.That(t, deps, test.ShouldBeNil)
		test.That(t, err, test.ShouldNotBeNil)
		test.That(t, err.Error(), test.ShouldContainSubstring, `"type" is required`)
	})

	t.Run("config valid", func(t *testing.T) {
		validConfig := config.Service{
			Name: "frame1",
			Type: "frame_system",
		}
		deps, err := validConfig.Validate("path")
		test.That(t, deps, test.ShouldBeNil)
		test.That(t, err, test.ShouldBeNil)
	})

	t.Run("ConvertedAttributes", func(t *testing.T) {
		t.Run("config invalid", func(t *testing.T) {
			invalidConfig := config.Service{
				Name:                "frame1",
				Type:                "frame_system",
				ConvertedAttributes: &testutils.FakeConvertedAttributes{Thing: ""},
			}
			deps, err := invalidConfig.Validate("path")
			test.That(t, deps, test.ShouldBeNil)
			test.That(t, err, test.ShouldNotBeNil)
			test.That(t, err.Error(), test.ShouldContainSubstring, `"Thing" is required`)
		})

		t.Run("config valid", func(t *testing.T) {
			invalidConfig := config.Service{
				Name: "frame1",
				Type: "frame_system",
				ConvertedAttributes: &testutils.FakeConvertedAttributes{
					Thing: "i am a thing!",
				},
			}
			deps, err := invalidConfig.Validate("path")
			test.That(t, deps, test.ShouldBeNil)
			test.That(t, err, test.ShouldBeNil)
		})
	})

	t.Run("Attributes", func(t *testing.T) {
		t.Run("config invalid", func(t *testing.T) {
			invalidConfig := config.Service{
				Name:       "frame1",
				Type:       "frame_system",
				Attributes: config.AttributeMap{"attr": &testutils.FakeConvertedAttributes{Thing: ""}},
			}
			_, err := invalidConfig.Validate("path")
			test.That(t, err, test.ShouldNotBeNil)
			test.That(t, err.Error(), test.ShouldContainSubstring, `"Thing" is required`)
		})

		t.Run("config valid", func(t *testing.T) {
			invalidConfig := config.Service{
				Name: "frame1",
				Type: "frame_system",
				Attributes: config.AttributeMap{
					"attr": testutils.FakeConvertedAttributes{
						Thing: "i am a thing!",
					},
					"attr2": "boop",
				},
			}
			_, err := invalidConfig.Validate("path")
			test.That(t, err, test.ShouldBeNil)
		})
	})

	t.Run("no namespace", func(t *testing.T) {
		validConfig := config.Service{
			Name: "foo",
			Type: "thingy",
		}
		deps, err := validConfig.Validate("path")
		test.That(t, deps, test.ShouldBeNil)
		test.That(t, err, test.ShouldBeNil)
		test.That(t, validConfig.Namespace, test.ShouldEqual, resource.ResourceNamespaceRDK)
	})

	t.Run("no name", func(t *testing.T) {
		testConfig := config.Service{
			Name: "",
			Type: "thingy",
		}
		deps, err := testConfig.Validate("path")
		test.That(t, deps, test.ShouldBeNil)
		test.That(t, err, test.ShouldBeNil)
		test.That(t, testConfig.Name, test.ShouldEqual, resource.DefaultServiceName)
	})

	t.Run("with namespace", func(t *testing.T) {
		validConfig := config.Service{
			Namespace: "acme",
			Name:      "foo",
			Type:      "thingy",
		}
		deps, err := validConfig.Validate("path")
		test.That(t, deps, test.ShouldBeNil)
		test.That(t, err, test.ShouldBeNil)
		test.That(t, validConfig.Namespace, test.ShouldEqual, "acme")
	})

	t.Run("reserved character in name", func(t *testing.T) {
		invalidConfig := config.Service{
			Namespace: "acme",
			Name:      "fo:o",
			Type:      "thingy",
		}
		_, err := invalidConfig.Validate("path")
		test.That(t, err, test.ShouldNotBeNil)
		test.That(t, err.Error(), test.ShouldContainSubstring, "reserved character : used")
	})

	t.Run("reserved character in namespace", func(t *testing.T) {
		invalidConfig := config.Service{
			Namespace: "ac:me",
			Name:      "foo",
			Type:      "thingy",
		}
		_, err := invalidConfig.Validate("path")
		test.That(t, err, test.ShouldNotBeNil)
		test.That(t, err.Error(), test.ShouldContainSubstring, "reserved character : used")
	})

	t.Run("default model to default", func(t *testing.T) {
		validConfig := config.Service{
			Namespace: "acme",
			Name:      "foo",
			Type:      "thingy",
		}
<<<<<<< HEAD
		test.That(t, validConfig.Validate("path"), test.ShouldBeNil)
		test.That(t, validConfig.Model.String(), test.ShouldEqual, "rdk:builtin:builtin")
=======
		deps, err := validConfig.Validate("path")
		test.That(t, deps, test.ShouldBeNil)
		test.That(t, err, test.ShouldBeNil)
		test.That(t, validConfig.Model, test.ShouldEqual, "builtin")
>>>>>>> 5618a95c
	})
}

func TestServiceResourceName(t *testing.T) {
	for _, tc := range []struct {
		Name            string
		Config          config.Service
		ExpectedSubtype resource.Subtype
		ExpectedName    resource.Name
	}{
		{
			"all fields included",
			config.Service{
				Namespace: resource.ResourceNamespaceRDK,
				Type:      "motion",
				Name:      "motion1",
			},
			motion.Subtype,
			resource.NameFromSubtype(motion.Subtype, "motion1"),
		},
	} {
		t.Run(tc.Name, func(t *testing.T) {
			rName := tc.Config.ResourceName()
			test.That(t, rName.Subtype, test.ShouldResemble, tc.ExpectedSubtype)
			test.That(t, rName, test.ShouldResemble, tc.ExpectedName)
		})
	}
}

func TestSet(t *testing.T) {
	conf := &config.Service{}
	err := conf.Set("foo")
	test.That(t, err, test.ShouldNotBeNil)
	test.That(t, err.Error(), test.ShouldContainSubstring, "format")

	err = conf.Set("type=foo,model=bar,name=baz,attr=wee")
	test.That(t, err, test.ShouldNotBeNil)
	test.That(t, err.Error(), test.ShouldContainSubstring, "format")

	err = conf.Set("type=foo,model=bar,name=baz,attr=wee:woo,depends_on=foo|bar,attr=one:two")
	test.That(t, err, test.ShouldBeNil)
	test.That(t, conf.Type, test.ShouldEqual, config.ServiceType("foo"))
	test.That(t, conf.Attributes, test.ShouldResemble, config.AttributeMap{
		"wee": "woo",
		"one": "two",
	})
}<|MERGE_RESOLUTION|>--- conflicted
+++ resolved
@@ -407,15 +407,11 @@
 			Name:      "foo",
 			Type:      "thingy",
 		}
-<<<<<<< HEAD
-		test.That(t, validConfig.Validate("path"), test.ShouldBeNil)
+
+		deps, err := validConfig.Validate("path")
+		test.That(t, deps, test.ShouldBeNil)
+		test.That(t, err, test.ShouldBeNil)
 		test.That(t, validConfig.Model.String(), test.ShouldEqual, "rdk:builtin:builtin")
-=======
-		deps, err := validConfig.Validate("path")
-		test.That(t, deps, test.ShouldBeNil)
-		test.That(t, err, test.ShouldBeNil)
-		test.That(t, validConfig.Model, test.ShouldEqual, "builtin")
->>>>>>> 5618a95c
 	})
 }
 
