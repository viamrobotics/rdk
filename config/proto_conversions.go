--- conflicted
+++ resolved
@@ -83,11 +83,7 @@
 		Name:           component.Name,
 		Namespace:      string(component.Namespace),
 		Type:           string(component.Type),
-<<<<<<< HEAD
 		Model:          component.Model.String(),
-=======
-		Model:          component.Model,
->>>>>>> 6f5aab9f
 		DependsOn:      component.DependsOn,
 		ServiceConfigs: serviceConfigs,
 		Attributes:     attributes,
@@ -120,11 +116,7 @@
 		Name:          proto.GetName(),
 		Type:          resource.SubtypeName(proto.GetType()),
 		Namespace:     resource.Namespace(proto.GetNamespace()),
-<<<<<<< HEAD
 		Model:         model,
-=======
-		Model:         proto.GetModel(),
->>>>>>> 6f5aab9f
 		Attributes:    proto.GetAttributes().AsMap(),
 		DependsOn:     proto.GetDependsOn(),
 		ServiceConfig: serviceConfigs,
