--- conflicted
+++ resolved
@@ -602,10 +602,7 @@
 		dialOpts = append(dialOpts, rpc.WithInsecure())
 	}
 
-<<<<<<< HEAD
 	return rpc.DialDirectGRPC(ctx, u.Host, logger.AsZap(), dialOpts...)
-=======
-	return rpc.DialDirectGRPC(ctx, u.Host, logger, dialOpts...)
 }
 
 // CreateNewGRPCClientWithAPIKey creates a new grpc cloud configured to communicate with the robot service
@@ -632,5 +629,4 @@
 	}
 
 	return rpc.DialDirectGRPC(ctx, u.Host, logger, dialOpts...)
->>>>>>> a0771538
 }