package config

import (
	"bytes"
	"context"
	"encoding/json"
	"fmt"
	"io"
	"net/http"
	"net/url"
	"os"
	"path/filepath"
	"reflect"
	"runtime"

	"github.com/a8m/envsubst"
	"github.com/edaniels/golog"
	"github.com/mitchellh/copystructure"
	"github.com/mitchellh/mapstructure"
	"github.com/pkg/errors"
	apppb "go.viam.com/api/app/v1"
	"go.viam.com/utils"
	"go.viam.com/utils/artifact"
	"go.viam.com/utils/rpc"

	"go.viam.com/rdk/resource"
	rutils "go.viam.com/rdk/utils"
)

// RDK versioning variables which are replaced by LD flags.
var (
	Version     = ""
	GitRevision = ""
)

// An AttributeConverter converts a single attribute into a possibly
// different representation.
type AttributeConverter func(val interface{}) (interface{}, error)

// An AttributeMapConverter converts an attribute map into a possibly
// different representation.
type AttributeMapConverter func(attributes AttributeMap) (interface{}, error)

// A ComponentAttributeConverterRegistration describes how to convert a specific attribute
// for a model of a type of component.
type ComponentAttributeConverterRegistration struct {
	Subtype resource.Subtype
	Model   resource.Model
	Attr    string
	Conv    AttributeConverter
}

// A ComponentAttributeMapConverterRegistration describes how to convert all attributes
// for a model of a type of component.
type ComponentAttributeMapConverterRegistration struct {
	Subtype resource.Subtype
	Model   resource.Model
	Conv    AttributeMapConverter
	RetType interface{} // the shape of what is converted to
}

// A ServiceAttributeMapConverterRegistration describes how to convert all attributes
// for a model of a type of service.
type ServiceAttributeMapConverterRegistration struct {
	SvcType ServiceType
	Conv    AttributeMapConverter
	RetType interface{} // the shape of what is converted to
}

var (
	componentAttributeConverters    = []ComponentAttributeConverterRegistration{}
	componentAttributeMapConverters = []ComponentAttributeMapConverterRegistration{}
	serviceAttributeMapConverters   = []ServiceAttributeMapConverterRegistration{}
)

// RegisterComponentAttributeConverter associates a component type and model with a way to convert a
// particular attribute name.
func RegisterComponentAttributeConverter(subtype resource.Subtype, model resource.Model, attr string, conv AttributeConverter) {
	// fmt.Printf("SMURF80: %+v -- %+v\n", subtype, model)
	componentAttributeConverters = append(componentAttributeConverters, ComponentAttributeConverterRegistration{subtype, model, attr, conv})
}

// RegisterComponentAttributeMapConverter associates a component type and model with a way to convert all attributes.
func RegisterComponentAttributeMapConverter(
	subtype resource.Subtype,
	model resource.Model,
	conv AttributeMapConverter,
	retType interface{},
) {
	// fmt.Printf("SMURF90: %+v -- %+v\n", subtype, model)
	if retType == nil {
		panic("retType should not be nil")
	}
	componentAttributeMapConverters = append(
		componentAttributeMapConverters,
		ComponentAttributeMapConverterRegistration{subtype, model, conv, retType},
	)
}

// TransformAttributeMapToStruct uses an attribute map to transform attributes to the perscribed format.
func TransformAttributeMapToStruct(to interface{}, attributes AttributeMap) (interface{}, error) {
	var md mapstructure.Metadata
	decoder, err := mapstructure.NewDecoder(&mapstructure.DecoderConfig{
		TagName:  "json",
		Result:   to,
		Metadata: &md,
	})
	if err != nil {
		return nil, err
	}
	if err := decoder.Decode(attributes); err != nil {
		return nil, err
	}
	if attributes.Has("attributes") || len(md.Unused) == 0 {
		return to, nil
	}
	// set as many unused attributes as possible
	toV := reflect.ValueOf(to)
	if toV.Kind() == reflect.Ptr {
		toV = toV.Elem()
	}
	if attrsV := toV.FieldByName("Attributes"); attrsV.IsValid() &&
		attrsV.Kind() == reflect.Map &&
		attrsV.Type().Key().Kind() == reflect.String {
		if attrsV.IsNil() {
			attrsV.Set(reflect.MakeMap(attrsV.Type()))
		}
		mapValueType := attrsV.Type().Elem()
		for _, key := range md.Unused {
			val := attributes[key]
			valV := reflect.ValueOf(val)
			if valV.Type().AssignableTo(mapValueType) {
				attrsV.SetMapIndex(reflect.ValueOf(key), valV)
			}
		}
	}
	return to, nil
}

// RegisterServiceAttributeMapConverter associates a service type with a way to convert all attributes.
func RegisterServiceAttributeMapConverter(svcType ServiceType, conv AttributeMapConverter, retType interface{}) {
	if retType == nil {
		panic("retType should not be nil")
	}
	serviceAttributeMapConverters = append(serviceAttributeMapConverters, ServiceAttributeMapConverterRegistration{svcType, conv, retType})
}

// RegisteredComponentAttributeConverters returns a copy of the registered component attribute converters.
func RegisteredComponentAttributeConverters() []ComponentAttributeConverterRegistration {
	copied, err := copystructure.Copy(componentAttributeConverters)
	if err != nil {
		panic(err)
	}
	return copied.([]ComponentAttributeConverterRegistration)
}

// RegisteredComponentAttributeMapConverters returns a copy of the registered component attribute converters.
func RegisteredComponentAttributeMapConverters() []ComponentAttributeMapConverterRegistration {
	copied, err := copystructure.Copy(componentAttributeMapConverters)
	if err != nil {
		panic(err)
	}
	return copied.([]ComponentAttributeMapConverterRegistration)
}

// RegisteredServiceAttributeMapConverters returns a copy of the registered component attribute converters.
func RegisteredServiceAttributeMapConverters() []ServiceAttributeMapConverterRegistration {
	copied, err := copystructure.Copy(serviceAttributeMapConverters)
	if err != nil {
		panic(err)
	}
	return copied.([]ServiceAttributeMapConverterRegistration)
}

func findConverter(subtype resource.Subtype, model resource.Model, attr string) AttributeConverter {
	// fmt.Printf("SMURF81: %+v -- %+v\n", subtype, model)
	for _, r := range componentAttributeConverters {
		if r.Subtype == subtype && r.Model == model && r.Attr == attr {
			return r.Conv
		}
	}
	return nil
}

func findMapConverter(subtype resource.Subtype, model resource.Model) AttributeMapConverter {
	// fmt.Printf("SMURF91: %+v -- %+v\n", subtype, model)
	for _, r := range componentAttributeMapConverters {
		if r.Subtype == subtype && r.Model == model {
			return r.Conv
		}
	}
	return nil
}

func findServiceMapConverter(svcType ServiceType) AttributeMapConverter {
	for _, r := range serviceAttributeMapConverters {
		if r.SvcType == svcType {
			return r.Conv
		}
	}
	return nil
}

const (
	cloudConfigSecretField           = "Secret"
	cloudConfigUserInfoField         = "User-Info"
	cloudConfigUserInfoHostField     = "host"
	cloudConfigUserInfoOSField       = "os"
	cloudConfigUserInfoLocalIPsField = "ips"
	cloudConfigVersionField          = "version"
	cloudConfigGitRevisionField      = "gitRevision"
)

// CreateCloudRequest makes a request to fetch the robot config
// from a cloud endpoint.
func CreateCloudRequest(ctx context.Context, cloudCfg *Cloud) (*http.Request, error) {
	url := fmt.Sprintf("%s?id=%s", cloudCfg.Path, cloudCfg.ID)

	r, err := http.NewRequestWithContext(ctx, http.MethodGet, url, nil)
	if err != nil {
		return nil, errors.Wrapf(err, "error creating request for %s", url)
	}
	r.Header.Set(cloudConfigSecretField, cloudCfg.Secret)

	agentInfo, err := getAgentInfo()
	if err != nil {
		return nil, err
	}

	userInfo := map[string]interface{}{}
	userInfo[cloudConfigUserInfoHostField] = agentInfo.Host
	userInfo[cloudConfigUserInfoOSField] = agentInfo.Os
	userInfo[cloudConfigUserInfoLocalIPsField] = agentInfo.Ips
	userInfo[cloudConfigVersionField] = agentInfo.Version
	userInfo[cloudConfigGitRevisionField] = agentInfo.GitRevision

	userInfoBytes, err := json.Marshal(userInfo)
	if err != nil {
		return nil, err
	}
	r.Header.Set(cloudConfigUserInfoField, string(userInfoBytes))

	return r, nil
}

func getAgentInfo() (*apppb.AgentInfo, error) {
	hostname, err := os.Hostname()
	if err != nil {
		return nil, err
	}

	ips, err := utils.GetAllLocalIPv4s()
	if err != nil {
		return nil, err
	}

	return &apppb.AgentInfo{
		Host:        hostname,
		Ips:         ips,
		Os:          runtime.GOOS,
		Version:     Version,
		GitRevision: GitRevision,
	}, nil
}

// createCloudCertificateRequest makes a request to fetch the robot's TLS
// certificate from a cloud endpoint.
func createCloudCertificateRequest(ctx context.Context, cloudCfg *Cloud) (*http.Request, error) {
	url := fmt.Sprintf("%s?id=%s&cert=true", cloudCfg.Path, cloudCfg.ID)

	r, err := http.NewRequestWithContext(ctx, http.MethodGet, url, nil)
	if err != nil {
		return nil, errors.Wrapf(err, "error creating request for %s", url)
	}
	r.Header.Set(cloudConfigSecretField, cloudCfg.Secret)

	return r, nil
}

var viamDotDir = filepath.Join(os.Getenv("HOME"), ".viam")

func getCloudCacheFilePath(id string) string {
	return filepath.Join(viamDotDir, fmt.Sprintf("cached_cloud_config_%s.json", id))
}

func readFromCache(id string) (*Config, error) {
	r, err := os.Open(getCloudCacheFilePath(id))
	if err != nil {
		return nil, err
	}
	defer utils.UncheckedErrorFunc(r.Close)

	unprocessedConfig := &Config{
		ConfigFilePath: "",
	}

	if err := json.NewDecoder(r).Decode(unprocessedConfig); err != nil {
		// clear the cache if we cannot parse the file.
		clearCache(id)
		return nil, errors.Wrap(err, "cannot parse the cached config as json")
	}
	return unprocessedConfig, nil
}

func storeToCache(id string, cfg *Config) error {
	if err := os.MkdirAll(viamDotDir, 0o700); err != nil {
		return err
	}

	md, err := json.MarshalIndent(cfg, "", "  ")
	if err != nil {
		return err
	}
	reader := bytes.NewReader(md)

	path := getCloudCacheFilePath(id)

	return artifact.AtomicStore(path, reader, id)
}

func clearCache(id string) {
	utils.UncheckedErrorFunc(func() error {
		return os.Remove(getCloudCacheFilePath(id))
	})
}

// readCertificateDataFromCloud returns the certificate from the app. It returns it as properties of a new Cloud config.
// The argument `cloudConfigFromDisk` represents the Cloud config from disk and only the Path parameters are used to
// generate the url. This is different from the Cloud config returned from the HTTP or gRPC API which do not have it.
//
// TODO(RSDK-539): The TLS certificate data should not be part of the Cloud portion of the config.
func readCertificateDataFromCloud(ctx context.Context, signalingInsecure bool, cloudConfigFromDisk *Cloud) (*Cloud, error) {
	certReq, err := createCloudCertificateRequest(ctx, cloudConfigFromDisk)
	if err != nil {
		return nil, err
	}

	var client http.Client
	defer client.CloseIdleConnections()
	resp, err := client.Do(certReq)
	if err != nil {
		return nil, err
	}
	defer func() {
		utils.UncheckedError(resp.Body.Close())
	}()

	dec := json.NewDecoder(resp.Body)
	var certData Cloud
	if err := dec.Decode(&certData); err != nil {
		return nil, errors.Wrap(err, "error decoding certificate data from cloud; try again later")
	}

	if !signalingInsecure {
		if certData.TLSCertificate == "" {
			return nil, errors.New("no TLS certificate yet from cloud; try again later")
		}
		if certData.TLSPrivateKey == "" {
			return nil, errors.New("no TLS private key yet from cloud; try again later")
		}
	}

	// TODO(RSDK-539): we might want to use an internal type here. The gRPC api will not return a Cloud json struct.
	return &Cloud{
		TLSCertificate: certData.TLSCertificate,
		TLSPrivateKey:  certData.TLSPrivateKey,
	}, nil
}

func readCertificateDataFromCloudGRPC(ctx context.Context,
	signalingInsecure bool,
	cloudConfigFromDisk *Cloud,
	logger golog.Logger,
) (*Cloud, error) {
	conn, err := CreateNewGRPCClient(ctx, cloudConfigFromDisk, logger)
	if err != nil {
		return nil, err
	}
	defer utils.UncheckedErrorFunc(conn.Close)

	service := apppb.NewRobotServiceClient(conn)
	res, err := service.Certificate(ctx, &apppb.CertificateRequest{Id: cloudConfigFromDisk.ID})
	if err != nil {
		// Check cache?
		return nil, err
	}

	if !signalingInsecure {
		if res.TlsCertificate == "" {
			return nil, errors.New("no TLS certificate yet from cloud; try again later")
		}
		if res.TlsPrivateKey == "" {
			return nil, errors.New("no TLS private key yet from cloud; try again later")
		}
	}

	// TODO(RSDK-539): we might want to use an internal type here. The gRPC api will not return a Cloud json struct.
	return &Cloud{
		TLSCertificate: res.TlsCertificate,
		TLSPrivateKey:  res.TlsPrivateKey,
	}, nil
}

// shouldCheckForCert checks the Cloud config to see if the TLS cert should be refetched.
func shouldCheckForCert(prevCloud, cloud *Cloud) bool {
	// only checking the same fields as the ones that are explicitly overwritten in mergeCloudConfig
	diffFQDN := prevCloud.FQDN != cloud.FQDN
	diffLocalFQDN := prevCloud.LocalFQDN != cloud.LocalFQDN
	diffSignalingAddr := prevCloud.SignalingAddress != cloud.SignalingAddress
	diffSignalInsecure := prevCloud.SignalingInsecure != cloud.SignalingInsecure
	diffManagedBy := prevCloud.ManagedBy != cloud.ManagedBy
	diffLocSecret := prevCloud.LocationSecret != cloud.LocationSecret

	return diffFQDN || diffLocalFQDN || diffSignalingAddr || diffSignalInsecure || diffManagedBy || diffLocSecret
}

// readFromCloud fetches a robot config from the cloud based
// on the given config.
func readFromCloud(
	ctx context.Context,
	originalCfg,
	prevCfg *Config,
	shouldReadFromCache bool,
	checkForNewCert bool,
	logger golog.Logger,
) (*Config, error) {
	logger.Debug("reading configuration from the cloud")
	cloudCfg := originalCfg.Cloud
	unprocessedConfig, cached, err := getFromCloudOrCache(ctx, cloudCfg, shouldReadFromCache, logger)
	if err != nil {
		if !cached {
			err = errors.Wrapf(err, "error getting cloud config, please make sure the RDK config located in %v is valid", originalCfg.ConfigFilePath)
		}
		return nil, err
	}

	// process the config
	cfg, err := processConfigFromCloud(unprocessedConfig)
	if err != nil {
		// If we cannot process the config from the cache we should clear it.
		if cached {
			// clear cache
			logger.Warn("Detected failure to process the cached config, clearing cache.")
			clearCache(cloudCfg.ID)
		}
		return nil, err
	}
	if cfg.Cloud == nil {
		return nil, errors.New("expected config to have cloud section")
	}

	// empty if not cached, since its a separate request, which we check next
	tlsCertificate := cfg.Cloud.TLSCertificate
	tlsPrivateKey := cfg.Cloud.TLSPrivateKey
	if !cached {
		// get cached certificate data
		// read cached config from fs.
		// process the config with fromReader() use processed config as cachedConfig to update the cert data.
		unproccessedCachedConfig, err := readFromCache(cloudCfg.ID)
		if err == nil {
			cachedConfig, err := processConfigFromCloud(unproccessedCachedConfig)
			if err != nil {
				// clear cache
				logger.Warn("Detected failure to process the cached config when retrieving TLS config, clearing cache.")
				clearCache(cloudCfg.ID)
				return nil, err
			}

			if cachedConfig.Cloud != nil {
				tlsCertificate = cachedConfig.Cloud.TLSCertificate
				tlsPrivateKey = cachedConfig.Cloud.TLSPrivateKey
			}
		} else if !os.IsNotExist(err) {
			return nil, err
		}
	}

	if prevCfg != nil && shouldCheckForCert(prevCfg.Cloud, cfg.Cloud) {
		checkForNewCert = true
	}

	if checkForNewCert || tlsCertificate == "" || tlsPrivateKey == "" {
		logger.Debug("reading tlsCertificate from the cloud")
		// Use the SignalingInsecure from the Cloud config returned from the app not the initial config.

		var certData *Cloud
		if originalCfg.Cloud.AppAddress == "" {
			certData, err = readCertificateDataFromCloud(ctx, cfg.Cloud.SignalingInsecure, cloudCfg)
		} else {
			certData, err = readCertificateDataFromCloudGRPC(ctx, cfg.Cloud.SignalingInsecure, cloudCfg, logger)
		}

		if err != nil {
			var urlErr *url.Error
			if !errors.Is(err, context.DeadlineExceeded) && (!errors.As(err, &urlErr) || urlErr.Temporary()) {
				return nil, err
			}
			if tlsCertificate == "" || tlsPrivateKey == "" {
				return nil, errors.Wrap(err, "error getting certificate data from cloud; try again later")
			}
			logger.Warnw("failed to refresh certificate data; using cached for now", "error", err)
		} else {
			tlsCertificate = certData.TLSCertificate
			tlsPrivateKey = certData.TLSPrivateKey
		}
	}

	fqdn := cfg.Cloud.FQDN
	localFQDN := cfg.Cloud.LocalFQDN
	signalingAddress := cfg.Cloud.SignalingAddress
	signalingInsecure := cfg.Cloud.SignalingInsecure
	managedBy := cfg.Cloud.ManagedBy
	locationSecret := cfg.Cloud.LocationSecret

	mergeCloudConfig := func(to *Config) {
		*to.Cloud = *cloudCfg
		to.Cloud.FQDN = fqdn
		to.Cloud.LocalFQDN = localFQDN
		to.Cloud.SignalingAddress = signalingAddress
		to.Cloud.SignalingInsecure = signalingInsecure
		to.Cloud.ManagedBy = managedBy
		to.Cloud.LocationSecret = locationSecret
		to.Cloud.TLSCertificate = tlsCertificate
		to.Cloud.TLSPrivateKey = tlsPrivateKey
	}

	mergeCloudConfig(cfg)

	if err := storeToCache(cloudCfg.ID, unprocessedConfig); err != nil {
		golog.Global.Errorw("failed to cache config", "error", err)
	}

	return cfg, nil
}

// Read reads a config from the given file.
func Read(
	ctx context.Context,
	filePath string,
	logger golog.Logger,
) (*Config, error) {
	buf, err := envsubst.ReadFile(filePath)
	if err != nil {
		return nil, err
	}

	return FromReader(ctx, filePath, bytes.NewReader(buf), logger)
}

// ReadLocalConfig reads a config from the given file but does not fetch any config from the remote servers.
func ReadLocalConfig(
	ctx context.Context,
	filePath string,
	logger golog.Logger,
) (*Config, error) {
	buf, err := envsubst.ReadFile(filePath)
	if err != nil {
		return nil, err
	}

	return fromReader(ctx, filePath, bytes.NewReader(buf), logger, false)
}

// FromReader reads a config from the given reader and specifies
// where, if applicable, the file the reader originated from.
func FromReader(
	ctx context.Context,
	originalPath string,
	r io.Reader,
	logger golog.Logger,
) (*Config, error) {
	return fromReader(ctx, originalPath, r, logger, true)
}

// FromReader reads a config from the given reader and specifies
// where, if applicable, the file the reader originated from.
func fromReader(
	ctx context.Context,
	originalPath string,
	r io.Reader,
	logger golog.Logger,
	shouldReadFromCloud bool,
) (*Config, error) {
	// First read and processes config from disk
	unprocessedConfig := Config{
		ConfigFilePath: originalPath,
	}
	err := json.NewDecoder(r).Decode(&unprocessedConfig)
	if err != nil {
		return nil, errors.Wrapf(err, "failed to decode Config from json")
	}
	cfgFromDisk, err := processConfigLocalConfig(&unprocessedConfig)
	if err != nil {
		return nil, errors.Wrapf(err, "failed to process Config")
	}

	if shouldReadFromCloud && cfgFromDisk.Cloud != nil {
		cfg, err := readFromCloud(ctx, cfgFromDisk, nil, true, true, logger)
		return cfg, err
	}

	return cfgFromDisk, err
}

// processConfigFromCloud returns a copy of the current config with all attributes parsed
// and config validated with the assumption the config came from the cloud.
// Returns an error if the unprocessedConfig is non-valid.
func processConfigFromCloud(unprocessedConfig *Config) (*Config, error) {
	return processConfig(unprocessedConfig, true)
}

// processConfigLocalConfig returns a copy of the current config with all attributes parsed
// and config validated with the assumption the config came from a local file.
// Returns an error if the unprocessedConfig is non-valid.
func processConfigLocalConfig(unprocessedConfig *Config) (*Config, error) {
	return processConfig(unprocessedConfig, false)
}

func processConfig(unprocessedConfig *Config, fromCloud bool) (*Config, error) {
	if err := unprocessedConfig.Ensure(fromCloud); err != nil {
		return nil, err
	}

	cfg, err := unprocessedConfig.CopyOnlyPublicFields()
	if err != nil {
		return nil, errors.Wrap(err, "error copying config")
	}

	// Copy does not presve ConfigFilePath and we need to pass it along manually
	cfg.ConfigFilePath = unprocessedConfig.ConfigFilePath

	for idx, c := range cfg.Components {
		// fmt.Printf("SMURF100: %+v\n", c)
		subtype := resource.NewSubtype(c.Namespace, resource.ResourceTypeComponent, c.Type)
		conv := findMapConverter(subtype, c.Model)
		// inner attributes may have their own converters
		for k, v := range c.Attributes {
			attrConv := findConverter(subtype, c.Model, k)
			if attrConv == nil {
				continue
			}

			n, err := attrConv(v)
			if err != nil {
				return nil, errors.Wrapf(err, "error converting attribute for (%s, %s, %s)", c.Type, c.Model, k)
			}
			cfg.Components[idx].Attributes[k] = n
		}
		if conv == nil {
			continue
		}

		converted, err := conv(c.Attributes)
		if err != nil {
			return nil, errors.Wrapf(err, "error converting attributes for (%s, %s)", c.Type, c.Model)
		}
		cfg.Components[idx].Attributes = nil
		cfg.Components[idx].ConvertedAttributes = converted
		// fmt.Printf("SMURF101: %+v\n", cfg.Components[idx])
	}

	for idx, c := range cfg.Services {
		// fmt.Printf("SMURF102: %+v\n", c)
		conv := findServiceMapConverter(c.Type)
		if conv == nil {
			continue
		}

		converted, err := conv(c.Attributes)
		if err != nil {
			return nil, errors.Wrapf(err, "error converting attributes for %s", c.Type)
		}
		cfg.Services[idx].Attributes = nil
		cfg.Services[idx].ConvertedAttributes = converted
		// fmt.Printf("SMURF103: %+v\n", cfg.Services[idx])
	}

	if err := cfg.Ensure(fromCloud); err != nil {
		return nil, err
	}

	return cfg, nil
}

// getFromCloudOrCache returns the config from either the legacy HTTP endpoint or gRPC endpoint depending if the original config
// has the AppAddress set. If failures during cloud lookup fallback to the local cache if the error indicates it should.
func getFromCloudOrCache(ctx context.Context, cloudCfg *Cloud, shouldReadFromCache bool, logger golog.Logger) (*Config, bool, error) {
	var cached bool
	var cfg *Config
	var errorShouldCheckCache bool
	var err error
	if cloudCfg.AppAddress == "" {
		cfg, errorShouldCheckCache, err = getFromCloudHTTP(ctx, cloudCfg)
	} else {
		cfg, errorShouldCheckCache, err = getFromCloudGRPC(ctx, cloudCfg, logger)
	}

	if err != nil {
		if shouldReadFromCache && errorShouldCheckCache {
			logger.Warnw("failed to read config from cloud, checking cache", "error", err)
			cachedConfig, cacheErr := readFromCache(cloudCfg.ID)
			if cacheErr != nil {
				if os.IsNotExist(cacheErr) {
					// Return original http error if failed to load from cache.
					return nil, cached, err
				}
				// return cache err
				return nil, cached, cacheErr
			}
			logger.Warnw("unable to get cloud config; using cached version", "error", err)
			cached = true
			return cachedConfig, cached, nil
		}

		return nil, cached, err
	}

	return cfg, cached, nil
}

// getFromCloud actually does the fetching of the robot config and parses to an unprocessed Config struct.
func getFromCloudHTTP(ctx context.Context, cloudCfg *Cloud) (*Config, bool, error) {
	shouldCheckCacheOnFailure := false
	cloudReq, err := CreateCloudRequest(ctx, cloudCfg)
	if err != nil {
		return nil, false, err
	}

	unprocessedConfig := &Config{
		ConfigFilePath: "",
	}

	var client http.Client
	defer client.CloseIdleConnections()
	resp, err := client.Do(cloudReq)
	// Try to load from the cache
	if err != nil {
		var urlErr *url.Error
		if !errors.Is(err, context.DeadlineExceeded) && (!errors.As(err, &urlErr) || urlErr.Temporary()) {
			return nil, shouldCheckCacheOnFailure, err
		}
		shouldCheckCacheOnFailure = true
		return nil, shouldCheckCacheOnFailure, err
	}

	defer func() {
		utils.UncheckedError(resp.Body.Close())
	}()

	rd, err := io.ReadAll(resp.Body)
	if err != nil {
		return nil, shouldCheckCacheOnFailure, err
	}

	if resp.StatusCode != http.StatusOK {
		if len(rd) != 0 {
			return nil, shouldCheckCacheOnFailure, errors.Errorf("unexpected status %d: %s", resp.StatusCode, string(rd))
		}
		return nil, shouldCheckCacheOnFailure, errors.Errorf("unexpected status %d", resp.StatusCode)
	}

	if err := json.Unmarshal(rd, unprocessedConfig); err != nil {
		return nil, shouldCheckCacheOnFailure, errors.Wrap(err, "cannot parse cloud config")
	}
	return unprocessedConfig, shouldCheckCacheOnFailure, nil
}

// getFromCloudGRPC actually does the fetching of the robot config from the gRPC endpoint.
func getFromCloudGRPC(ctx context.Context, cloudCfg *Cloud, logger golog.Logger) (*Config, bool, error) {
	shouldCheckCacheOnFailure := true

	conn, err := CreateNewGRPCClient(ctx, cloudCfg, logger)
	if err != nil {
		return nil, shouldCheckCacheOnFailure, err
	}
	defer utils.UncheckedErrorFunc(conn.Close)

	agentInfo, err := getAgentInfo()
	if err != nil {
		return nil, shouldCheckCacheOnFailure, err
	}

	service := apppb.NewRobotServiceClient(conn)
	res, err := service.Config(ctx, &apppb.ConfigRequest{Id: cloudCfg.ID, AgentInfo: agentInfo})
	if err != nil {
		// Check cache?
		return nil, shouldCheckCacheOnFailure, err
	}

	cfg, err := FromProto(res.Config)
	if err != nil {
<<<<<<< HEAD
		return nil, shouldCheckCacheOnFailure, errors.Wrap(err, "error converting Cloud config from proto")
	}

	if res.Config.Network != nil {
		network, err := NetworkConfigFromProto(res.Config.Network)
		if err != nil {
			return nil, shouldCheckCacheOnFailure, errors.Wrap(err, "error converting Network config from proto")
		}
		cfg.Network = *network
	}

	if res.Config.Auth != nil {
		auth, err := AuthConfigFromProto(res.Config.Auth)
		if err != nil {
			return nil, shouldCheckCacheOnFailure, errors.Wrap(err, "error converting Auth config from proto")
		}
		cfg.Auth = *auth
	}

	cfg.Components, err = toRDKSlice(res.Config.Components, ComponentConfigFromProto)
	if err != nil {
		return nil, shouldCheckCacheOnFailure, errors.Wrap(err, "error converting Components config from proto")
	}

	cfg.Remotes, err = toRDKSlice(res.Config.Remotes, RemoteConfigFromProto)
	if err != nil {
		return nil, shouldCheckCacheOnFailure, errors.Wrap(err, "error converting Remotes config from proto")
	}

	cfg.Processes, err = toRDKSlice(res.Config.Processes, ProcessConfigFromProto)
	if err != nil {
		return nil, shouldCheckCacheOnFailure, errors.Wrap(err, "error converting Processes config from proto")
	}

	cfg.Services, err = toRDKSlice(res.Config.Services, ServiceConfigFromProto)
	if err != nil {
		return nil, shouldCheckCacheOnFailure, errors.Wrap(err, "error converting Services config from proto")
	}

	cfg.Modules, err = toRDKSlice(res.Config.Modules, ModuleConfigFromProto)
	if err != nil {
		return nil, shouldCheckCacheOnFailure, errors.Wrap(err, "error converting Modules config from proto")
	}

	if res.Config.Debug != nil {
		cfg.Debug = *res.Config.Debug
=======
		// Check cache?
		return nil, shouldCheckCacheOnFailure, err
>>>>>>> 6f5aab9f
	}

	return cfg, false, nil
}

// CreateNewGRPCClient creates a new grpc cloud configured to communicate with the robot service based on the cloud config given.
func CreateNewGRPCClient(ctx context.Context, cloudCfg *Cloud, logger golog.Logger) (rpc.ClientConn, error) {
	u, err := url.Parse(cloudCfg.AppAddress)
	if err != nil {
		return nil, err
	}

	dialOpts := make([]rpc.DialOption, 1, 2)
	dialOpts[0] = rpc.WithEntityCredentials(cloudCfg.ID,
		rpc.Credentials{
			Type:    rutils.CredentialsTypeRobotSecret,
			Payload: cloudCfg.Secret,
		},
	)

	if u.Scheme == "http" {
		dialOpts = append(dialOpts, rpc.WithInsecure())
	}

	return rpc.DialDirectGRPC(ctx, u.Host, logger, dialOpts...)
}<|MERGE_RESOLUTION|>--- conflicted
+++ resolved
@@ -76,18 +76,11 @@
 // RegisterComponentAttributeConverter associates a component type and model with a way to convert a
 // particular attribute name.
 func RegisterComponentAttributeConverter(subtype resource.Subtype, model resource.Model, attr string, conv AttributeConverter) {
-	// fmt.Printf("SMURF80: %+v -- %+v\n", subtype, model)
 	componentAttributeConverters = append(componentAttributeConverters, ComponentAttributeConverterRegistration{subtype, model, attr, conv})
 }
 
 // RegisterComponentAttributeMapConverter associates a component type and model with a way to convert all attributes.
-func RegisterComponentAttributeMapConverter(
-	subtype resource.Subtype,
-	model resource.Model,
-	conv AttributeMapConverter,
-	retType interface{},
-) {
-	// fmt.Printf("SMURF90: %+v -- %+v\n", subtype, model)
+func RegisterComponentAttributeMapConverter(subtype resource.Subtype, model resource.Model, conv AttributeMapConverter, retType interface{}) {
 	if retType == nil {
 		panic("retType should not be nil")
 	}
@@ -173,7 +166,6 @@
 }
 
 func findConverter(subtype resource.Subtype, model resource.Model, attr string) AttributeConverter {
-	// fmt.Printf("SMURF81: %+v -- %+v\n", subtype, model)
 	for _, r := range componentAttributeConverters {
 		if r.Subtype == subtype && r.Model == model && r.Attr == attr {
 			return r.Conv
@@ -183,7 +175,6 @@
 }
 
 func findMapConverter(subtype resource.Subtype, model resource.Model) AttributeMapConverter {
-	// fmt.Printf("SMURF91: %+v -- %+v\n", subtype, model)
 	for _, r := range componentAttributeMapConverters {
 		if r.Subtype == subtype && r.Model == model {
 			return r.Conv
@@ -630,12 +621,11 @@
 	cfg.ConfigFilePath = unprocessedConfig.ConfigFilePath
 
 	for idx, c := range cfg.Components {
-		// fmt.Printf("SMURF100: %+v\n", c)
-		subtype := resource.NewSubtype(c.Namespace, resource.ResourceTypeComponent, c.Type)
-		conv := findMapConverter(subtype, c.Model)
+		cType := resource.NewSubtype(c.Namespace, "component", c.Type)
+		conv := findMapConverter(cType, c.Model)
 		// inner attributes may have their own converters
 		for k, v := range c.Attributes {
-			attrConv := findConverter(subtype, c.Model, k)
+			attrConv := findConverter(cType, c.Model, k)
 			if attrConv == nil {
 				continue
 			}
@@ -656,11 +646,9 @@
 		}
 		cfg.Components[idx].Attributes = nil
 		cfg.Components[idx].ConvertedAttributes = converted
-		// fmt.Printf("SMURF101: %+v\n", cfg.Components[idx])
 	}
 
 	for idx, c := range cfg.Services {
-		// fmt.Printf("SMURF102: %+v\n", c)
 		conv := findServiceMapConverter(c.Type)
 		if conv == nil {
 			continue
@@ -672,7 +660,6 @@
 		}
 		cfg.Services[idx].Attributes = nil
 		cfg.Services[idx].ConvertedAttributes = converted
-		// fmt.Printf("SMURF103: %+v\n", cfg.Services[idx])
 	}
 
 	if err := cfg.Ensure(fromCloud); err != nil {
@@ -789,57 +776,8 @@
 
 	cfg, err := FromProto(res.Config)
 	if err != nil {
-<<<<<<< HEAD
-		return nil, shouldCheckCacheOnFailure, errors.Wrap(err, "error converting Cloud config from proto")
-	}
-
-	if res.Config.Network != nil {
-		network, err := NetworkConfigFromProto(res.Config.Network)
-		if err != nil {
-			return nil, shouldCheckCacheOnFailure, errors.Wrap(err, "error converting Network config from proto")
-		}
-		cfg.Network = *network
-	}
-
-	if res.Config.Auth != nil {
-		auth, err := AuthConfigFromProto(res.Config.Auth)
-		if err != nil {
-			return nil, shouldCheckCacheOnFailure, errors.Wrap(err, "error converting Auth config from proto")
-		}
-		cfg.Auth = *auth
-	}
-
-	cfg.Components, err = toRDKSlice(res.Config.Components, ComponentConfigFromProto)
-	if err != nil {
-		return nil, shouldCheckCacheOnFailure, errors.Wrap(err, "error converting Components config from proto")
-	}
-
-	cfg.Remotes, err = toRDKSlice(res.Config.Remotes, RemoteConfigFromProto)
-	if err != nil {
-		return nil, shouldCheckCacheOnFailure, errors.Wrap(err, "error converting Remotes config from proto")
-	}
-
-	cfg.Processes, err = toRDKSlice(res.Config.Processes, ProcessConfigFromProto)
-	if err != nil {
-		return nil, shouldCheckCacheOnFailure, errors.Wrap(err, "error converting Processes config from proto")
-	}
-
-	cfg.Services, err = toRDKSlice(res.Config.Services, ServiceConfigFromProto)
-	if err != nil {
-		return nil, shouldCheckCacheOnFailure, errors.Wrap(err, "error converting Services config from proto")
-	}
-
-	cfg.Modules, err = toRDKSlice(res.Config.Modules, ModuleConfigFromProto)
-	if err != nil {
-		return nil, shouldCheckCacheOnFailure, errors.Wrap(err, "error converting Modules config from proto")
-	}
-
-	if res.Config.Debug != nil {
-		cfg.Debug = *res.Config.Debug
-=======
 		// Check cache?
 		return nil, shouldCheckCacheOnFailure, err
->>>>>>> 6f5aab9f
 	}
 
 	return cfg, false, nil
