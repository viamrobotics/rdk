--- conflicted
+++ resolved
@@ -11,11 +11,8 @@
 	"path"
 	"path/filepath"
 	"reflect"
-<<<<<<< HEAD
 	"runtime"
-=======
 	"slices"
->>>>>>> 4794a927
 	"strings"
 	"sync"
 	"time"
