package config

import (
	"bytes"
	"context"
	"io/ioutil"
	"time"

	"github.com/edaniels/golog"
	"github.com/fsnotify/fsnotify"
	"go.viam.com/utils"
)

// A Watcher is responsible for watching for changes
// to a config from some source and delivering those changes
// to some destination.
type Watcher interface {
	Config() <-chan *Config
}

// NewWatcher returns an optimally selected Watcher based on the
// given config.
func NewWatcher(ctx context.Context, config *Config, logger golog.Logger) (Watcher, error) {
	if err := config.Ensure(false); err != nil {
		return nil, err
	}
	if config.Cloud != nil {
		return newCloudWatcher(ctx, config, logger), nil
	}
	if config.ConfigFilePath != "" {
		return newFSWatcher(ctx, config.ConfigFilePath, logger)
	}
	return noopWatcher{}, nil
}

// A cloudWatcher periodically fetches new configs from the cloud.
type cloudWatcher struct {
	configCh      chan *Config
	watcherDoneCh chan struct{}
	cancel        func()
}

const checkForNewCertInterval = time.Hour

// newCloudWatcher returns a cloudWatcher that will periodically fetch
// new configs from the cloud.
func newCloudWatcher(ctx context.Context, config *Config, logger golog.Logger) *cloudWatcher {
	configCh := make(chan *Config)
	watcherDoneCh := make(chan struct{})
	cancelCtx, cancel := context.WithCancel(ctx)

	nextCheckForNewCert := time.Now().Add(checkForNewCertInterval)

<<<<<<< HEAD
	// TODO(RDK-88): in the future when the web app
	// supports gRPC streams, use that instead for pushed config updates;
	// for now just do a small interval.
	ticker := time.NewTicker(config.Cloud.RefreshInterval)
=======
	ticker := time.NewTicker(config.RefreshInterval)
>>>>>>> df61ff12
	utils.ManagedGo(func() {
		for {
			if !utils.SelectContextOrWait(cancelCtx, config.Cloud.RefreshInterval) {
				return
			}
			var checkForNewCert bool
			if time.Now().After(nextCheckForNewCert) {
				checkForNewCert = true
			}
			newConfig, _, err := readFromCloud(cancelCtx, config, false, checkForNewCert, logger)
			if err != nil {
				logger.Errorw("error reading cloud config", "error", err)
				continue
			}
			if checkForNewCert {
				nextCheckForNewCert = time.Now().Add(checkForNewCertInterval)
			}
			select {
			case <-cancelCtx.Done():
				return
			case configCh <- newConfig:
			}
		}
	}, func() {
		ticker.Stop()
		close(watcherDoneCh)
	})
	return &cloudWatcher{
		configCh:      configCh,
		watcherDoneCh: watcherDoneCh,
		cancel:        cancel,
	}
}

func (w *cloudWatcher) Config() <-chan *Config {
	return w.configCh
}

func (w *cloudWatcher) Close() {
	w.cancel()
	<-w.watcherDoneCh
}

// A fsConfigWatcher fetches new configs from an underlying file when written to.
type fsConfigWatcher struct {
	fsWatcher     *fsnotify.Watcher
	configCh      chan *Config
	watcherDoneCh chan struct{}
	cancel        func()
}

// newFSWatcher returns a new v that will fetch new configs
// as soon as the underlying file is written to.
func newFSWatcher(ctx context.Context, configPath string, logger golog.Logger) (*fsConfigWatcher, error) {
	fsWatcher, err := fsnotify.NewWatcher()
	if err != nil {
		return nil, err
	}
	if err := fsWatcher.Add(configPath); err != nil {
		return nil, err
	}
	configCh := make(chan *Config)
	watcherDoneCh := make(chan struct{})
	cancelCtx, cancel := context.WithCancel(ctx)
	var lastRd []byte
	utils.ManagedGo(func() {
		for {
			if cancelCtx.Err() != nil {
				return
			}
			select {
			case <-cancelCtx.Done():
				return
			case event := <-fsWatcher.Events:
				if event.Op&fsnotify.Write == fsnotify.Write {
					//nolint:gosec
					rd, err := ioutil.ReadFile(configPath)
					if err != nil {
						logger.Errorw("error reading config file after write", "error", err)
						continue
					}
					if bytes.Equal(rd, lastRd) {
						continue
					}
					lastRd = rd
					newConfig, err := FromReader(cancelCtx, configPath, bytes.NewReader(rd), logger)
					if err != nil {
						logger.Errorw("error reading config after write", "error", err)
						continue
					}
					select {
					case <-cancelCtx.Done():
						return
					case configCh <- newConfig:
					}
				}
			}
		}
	}, func() {
		close(watcherDoneCh)
	})
	return &fsConfigWatcher{
		fsWatcher:     fsWatcher,
		configCh:      configCh,
		watcherDoneCh: watcherDoneCh,
		cancel:        cancel,
	}, nil
}

func (w *fsConfigWatcher) Config() <-chan *Config {
	return w.configCh
}

func (w *fsConfigWatcher) Close() error {
	w.cancel()
	<-w.watcherDoneCh
	return w.fsWatcher.Close()
}

// A noopWatcher does nothing.
type noopWatcher struct{}

func (w noopWatcher) Config() <-chan *Config {
	return nil
}<|MERGE_RESOLUTION|>--- conflicted
+++ resolved
@@ -51,14 +51,7 @@
 
 	nextCheckForNewCert := time.Now().Add(checkForNewCertInterval)
 
-<<<<<<< HEAD
-	// TODO(RDK-88): in the future when the web app
-	// supports gRPC streams, use that instead for pushed config updates;
-	// for now just do a small interval.
 	ticker := time.NewTicker(config.Cloud.RefreshInterval)
-=======
-	ticker := time.NewTicker(config.RefreshInterval)
->>>>>>> df61ff12
 	utils.ManagedGo(func() {
 		for {
 			if !utils.SelectContextOrWait(cancelCtx, config.Cloud.RefreshInterval) {
