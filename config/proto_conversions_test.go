--- conflicted
+++ resolved
@@ -1,11 +1,8 @@
 package config
 
 import (
-<<<<<<< HEAD
-=======
 	"crypto/rand"
 	"crypto/rsa"
->>>>>>> c4e4d056
 	"encoding/json"
 	"testing"
 
