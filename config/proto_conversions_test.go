--- conflicted
+++ resolved
@@ -3,12 +3,8 @@
 import (
 	"testing"
 
-<<<<<<< HEAD
 	"github.com/golang/geo/r3"
-	pb "go.viam.com/api/proto/viam/app/v1"
-=======
 	pb "go.viam.com/api/app/v1"
->>>>>>> e09e947f
 	"go.viam.com/test"
 	"go.viam.com/utils/pexec"
 	"go.viam.com/utils/rpc"
