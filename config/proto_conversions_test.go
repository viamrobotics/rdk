package config

import (
	"testing"

	"github.com/golang/geo/r3"
	pb "go.viam.com/api/app/v1"
	"go.viam.com/test"
	"go.viam.com/utils/pexec"
	"go.viam.com/utils/rpc"

	"go.viam.com/rdk/resource"
	spatial "go.viam.com/rdk/spatialmath"
)

<<<<<<< HEAD
func TestComponentConfigToProto(t *testing.T) {
	component := Component{
		Name:      "some-name",
		Type:      "some-type",
		Namespace: "some-namespace",
		Model:     resource.NewDefaultModel("some-model"),
		DependsOn: []string{"dep1", "dep2"},
		Attributes: AttributeMap{
			"attr1": 1,
			"attr2": "attr-string",
=======
var testComponent = Component{
	Name:      "some-name",
	Type:      "some-type",
	Namespace: "some-namespace",
	Model:     "some-model",
	DependsOn: []string{"dep1", "dep2"},
	Attributes: AttributeMap{
		"attr1": 1,
		"attr2": "attr-string",
	},
	ServiceConfig: []ResourceLevelServiceConfig{
		{
			Type: "some-type-1",
			Attributes: AttributeMap{
				"attr1": 1,
			},
>>>>>>> 6f5aab9f
		},
		{
			Type: "some-type-2",
			Attributes: AttributeMap{
				"attr1": 1,
			},
		},
	},
	Frame: &Frame{
		Parent:      "world",
		Translation: r3.Vector{X: 1, Y: 2, Z: 3},
		Orientation: spatial.NewOrientationVector(),
	},
}

var testFrame = Frame{
	Parent: "world",
	Translation: r3.Vector{
		X: 1,
		Y: 2,
		Z: 3,
	},
	Orientation: spatial.NewEulerAngles(),
}

var testRemote = Remote{
	Name:    "some-name",
	Address: "localohst:8080",
	Frame: &Frame{
		Parent:      "world",
		Translation: r3.Vector{X: 1, Y: 2, Z: 3},
		Orientation: spatial.NewOrientationVector(),
	},
	Auth: RemoteAuth{
		Entity: "some-entity",
		Credentials: &rpc.Credentials{
			Type:    rpc.CredentialsTypeAPIKey,
			Payload: "payload",
		},
	},
	ManagedBy:               "managed-by",
	Insecure:                true,
	ConnectionCheckInterval: 1000000000,
	ReconnectInterval:       2000000000,
	ServiceConfig: []ResourceLevelServiceConfig{
		{
			Type: "some-type-1",
			Attributes: AttributeMap{
				"attr1": 1,
			},
		},
		{
			Type: "some-type-2",
			Attributes: AttributeMap{
				"attr1": 1,
			},
		},
	},
}

var testService = Service{
	Name:      "some-name",
	Namespace: "some-namespace",
	Type:      "some-type",
	Attributes: AttributeMap{
		"attr1": 1,
	},
}

var testProcessConfig = pexec.ProcessConfig{
	ID:      "Some-id",
	Name:    "Some-name",
	Args:    []string{"arg1", "arg2"},
	CWD:     "/home",
	OneShot: true,
	Log:     true,
}

var testNetworkConfig = NetworkConfig{
	NetworkConfigData: NetworkConfigData{
		FQDN:        "some.fqdn",
		BindAddress: "0.0.0.0:1234",
		TLSCertFile: "./cert.pub",
		TLSKeyFile:  "./cert.private",
	},
}

var testAuthConfig = AuthConfig{
	Handlers: []AuthHandlerConfig{
		{
			Type: rpc.CredentialsTypeAPIKey,
			Config: AttributeMap{
				"config-1": 1,
			},
		},
		{
			Type: rpc.CredentialsTypeAPIKey,
			Config: AttributeMap{
				"config-2": 2,
			},
		},
	},
	TLSAuthEntities: []string{"tls1", "tls2"},
}

var testCloudConfig = Cloud{
	ID:                "some-id",
	Secret:            "some-secret",
	LocationSecret:    "other-secret",
	ManagedBy:         "managed-by",
	FQDN:              "some.fqdn",
	LocalFQDN:         "local.fqdn",
	SignalingAddress:  "0.0.0.0:8080",
	SignalingInsecure: true,
}

//nolint:thelper
func validateComponent(t *testing.T, actual, expected Component) {
	test.That(t, actual.Name, test.ShouldEqual, expected.Name)
	test.That(t, actual.Type, test.ShouldEqual, expected.Type)
	test.That(t, actual.Namespace, test.ShouldEqual, expected.Namespace)
	test.That(t, actual.Model, test.ShouldEqual, expected.Model)
	test.That(t, actual.DependsOn, test.ShouldResemble, expected.DependsOn)
	test.That(t, actual.Attributes.Int("attr1", 0), test.ShouldEqual, expected.Attributes.Int("attr1", -1))
	test.That(t, actual.Attributes.String("attr2"), test.ShouldEqual, expected.Attributes.String("attr2"))

	test.That(t, actual.ServiceConfig, test.ShouldHaveLength, 2)
	test.That(t, actual.ServiceConfig[0].Type, test.ShouldEqual, expected.ServiceConfig[0].Type)
	test.That(t, actual.ServiceConfig[0].Attributes.Int("attr1", 0), test.ShouldEqual, expected.ServiceConfig[0].Attributes.Int("attr1", -1))
	test.That(t, actual.ServiceConfig[1].Type, test.ShouldEqual, expected.ServiceConfig[1].Type)
	test.That(t, actual.ServiceConfig[1].Attributes.Int("attr1", 0), test.ShouldEqual, expected.ServiceConfig[1].Attributes.Int("attr1", -1))

	test.That(t, actual.Frame, test.ShouldResemble, testComponent.Frame)
}

func TestComponentConfigToProto(t *testing.T) {
	proto, err := ComponentConfigToProto(&testComponent)
	test.That(t, err, test.ShouldBeNil)

	out, err := ComponentConfigFromProto(proto)
	test.That(t, err, test.ShouldBeNil)
	test.That(t, out, test.ShouldNotBeNil)

<<<<<<< HEAD
	test.That(t, out.Name, test.ShouldEqual, component.Name)
	test.That(t, out.Type, test.ShouldEqual, component.Type)
	test.That(t, out.Namespace, test.ShouldEqual, component.Namespace)
	test.That(t, out.Model, test.ShouldResemble, component.Model)
	test.That(t, out.DependsOn, test.ShouldResemble, component.DependsOn)
	test.That(t, out.Attributes.Int("attr1", 0), test.ShouldEqual, component.Attributes.Int("attr1", -1))
	test.That(t, out.Attributes.String("attr2"), test.ShouldEqual, component.Attributes.String("attr2"))

	test.That(t, out.ServiceConfig, test.ShouldHaveLength, 2)
	test.That(t, out.ServiceConfig[0].Type, test.ShouldEqual, component.ServiceConfig[0].Type)
	test.That(t, out.ServiceConfig[0].Attributes.Int("attr1", 0), test.ShouldEqual, component.ServiceConfig[0].Attributes.Int("attr1", -1))
	test.That(t, out.ServiceConfig[1].Type, test.ShouldEqual, component.ServiceConfig[1].Type)
	test.That(t, out.ServiceConfig[1].Attributes.Int("attr1", 0), test.ShouldEqual, component.ServiceConfig[1].Attributes.Int("attr1", -1))

	test.That(t, out.Frame, test.ShouldResemble, component.Frame)
	test.That(t, out.Frame, test.ShouldResemble, component.Frame)
=======
	validateComponent(t, *out, testComponent)
>>>>>>> 6f5aab9f
}

func TestFrameConfigFromProto(t *testing.T) {
	expectedFrameWithOrientation := func(or spatial.Orientation) *Frame {
		return &Frame{
			Parent:      "world",
			Translation: r3.Vector{X: 1, Y: 2, Z: 3},
			Orientation: or,
		}
	}
	createNewFrame := func(or *pb.Orientation) *pb.Frame {
		return &pb.Frame{
			Parent: "world",
			Translation: &pb.Translation{
				X: 1,
				Y: 2,
				Z: 3,
			},
			Orientation: or,
		}
	}

	orRadians := spatial.NewOrientationVector()
	orRadians.OX = 1
	orRadians.OY = 2
	orRadians.OZ = 3
	orRadians.Theta = 4

	orDegress := spatial.NewOrientationVectorDegrees()
	orDegress.OX = 1
	orDegress.OY = 2
	orDegress.OZ = 3
	orDegress.Theta = 4

	orR4AA := spatial.NewR4AA()
	orR4AA.RX = 1
	orR4AA.RY = 2
	orR4AA.RZ = 3
	orR4AA.Theta = 4

	orEulerAngles := spatial.NewEulerAngles()
	orEulerAngles.Roll = 1
	orEulerAngles.Pitch = 2
	orEulerAngles.Yaw = 3

	testCases := []struct {
		name          string
		expectedFrame *Frame
		inputFrame    *pb.Frame
	}{
		{
			"with orientation vector radians",
			expectedFrameWithOrientation(orRadians),
			createNewFrame(&pb.Orientation{
				Type: &pb.Orientation_VectorRadians{VectorRadians: &pb.Orientation_OrientationVectorRadians{Theta: 4, X: 1, Y: 2, Z: 3}},
			}),
		},
		{
			"with orientation vector degrees",
			expectedFrameWithOrientation(orDegress),
			createNewFrame(&pb.Orientation{
				Type: &pb.Orientation_VectorDegrees{VectorDegrees: &pb.Orientation_OrientationVectorDegrees{Theta: 4, X: 1, Y: 2, Z: 3}},
			}),
		},
		{
			"with orientation R4AA",
			expectedFrameWithOrientation(orR4AA),
			createNewFrame(&pb.Orientation{
				Type: &pb.Orientation_AxisAngles_{AxisAngles: &pb.Orientation_AxisAngles{Theta: 4, X: 1, Y: 2, Z: 3}},
			}),
		},
		{
			"with orientation EulerAngles",
			expectedFrameWithOrientation(orEulerAngles),
			createNewFrame(&pb.Orientation{
				Type: &pb.Orientation_EulerAngles_{EulerAngles: &pb.Orientation_EulerAngles{Roll: 1, Pitch: 2, Yaw: 3}},
			}),
		},
		{
			"with orientation Quaternion",
			expectedFrameWithOrientation(&spatial.Quaternion{Real: 1, Imag: 2, Jmag: 3, Kmag: 4}),
			createNewFrame(&pb.Orientation{
				Type: &pb.Orientation_Quaternion_{Quaternion: &pb.Orientation_Quaternion{W: 1, X: 2, Y: 3, Z: 4}},
			}),
		},
		{
			"with no orientation",
			expectedFrameWithOrientation(nil),
			createNewFrame(nil),
		},
	}

	for _, testCase := range testCases {
		t.Run(testCase.name, func(t *testing.T) {
			frameOut, err := FrameConfigFromProto(testCase.inputFrame)
			test.That(t, err, test.ShouldBeNil)
			test.That(t, frameOut, test.ShouldResemble, testCase.expectedFrame)
		})
	}
}

//nolint:thelper
func validateRemote(t *testing.T, actual, expected Remote) {
	test.That(t, actual.Name, test.ShouldEqual, expected.Name)
	test.That(t, actual.Address, test.ShouldEqual, expected.Address)
	test.That(t, actual.ManagedBy, test.ShouldEqual, expected.ManagedBy)
	test.That(t, actual.Insecure, test.ShouldEqual, expected.Insecure)
	test.That(t, actual.ReconnectInterval, test.ShouldEqual, expected.ReconnectInterval)
	test.That(t, actual.ConnectionCheckInterval, test.ShouldEqual, expected.ConnectionCheckInterval)
	test.That(t, actual.Auth, test.ShouldResemble, expected.Auth)
	test.That(t, actual.Frame, test.ShouldResemble, expected.Frame)

	test.That(t, actual.ServiceConfig, test.ShouldHaveLength, 2)
	test.That(t, actual.ServiceConfig[0].Type, test.ShouldEqual, expected.ServiceConfig[0].Type)
	test.That(t, actual.ServiceConfig[0].Attributes.Int("attr1", 0), test.ShouldEqual, expected.ServiceConfig[0].Attributes.Int("attr1", -1))
	test.That(t, actual.ServiceConfig[1].Type, test.ShouldEqual, expected.ServiceConfig[1].Type)
	test.That(t, actual.ServiceConfig[1].Attributes.Int("attr1", 0), test.ShouldEqual, expected.ServiceConfig[1].Attributes.Int("attr1", -1))
}

func TestRemoteConfigToProto(t *testing.T) {
	t.Run("With RemoteAuth", func(t *testing.T) {
		proto, err := RemoteConfigToProto(&testRemote)
		test.That(t, err, test.ShouldBeNil)

		out, err := RemoteConfigFromProto(proto)
		test.That(t, err, test.ShouldBeNil)

		validateRemote(t, *out, testRemote)
	})

	t.Run("Without RemoteAuth", func(t *testing.T) {
		proto := pb.RemoteConfig{
			Name:    "some-name",
			Address: "localohst:8080",
		}

		out, err := RemoteConfigFromProto(&proto)
		test.That(t, err, test.ShouldBeNil)

		test.That(t, out.Name, test.ShouldEqual, proto.Name)
		test.That(t, out.Address, test.ShouldEqual, proto.Address)
		test.That(t, out.Auth, test.ShouldResemble, RemoteAuth{})
	})
}

//nolint:thelper
func validateService(t *testing.T, actual, expected Service) {
	test.That(t, actual.Name, test.ShouldEqual, expected.Name)
	test.That(t, actual.Namespace, test.ShouldEqual, expected.Namespace)
	test.That(t, actual.Type, test.ShouldEqual, expected.Type)
	test.That(t, actual.Attributes.Int("attr1", 0), test.ShouldEqual, expected.Attributes.Int("attr1", -1))
}

func TestServiceConfigToProto(t *testing.T) {
	proto, err := ServiceConfigToProto(&testService)
	test.That(t, err, test.ShouldBeNil)

	out, err := ServiceConfigFromProto(proto)
	test.That(t, err, test.ShouldBeNil)

	validateService(t, *out, testService)
}

func TestProcessConfigToProto(t *testing.T) {
	proto, err := ProcessConfigToProto(&testProcessConfig)
	test.That(t, err, test.ShouldBeNil)
	out, err := ProcessConfigFromProto(proto)
	test.That(t, err, test.ShouldBeNil)

	test.That(t, *out, test.ShouldResemble, testProcessConfig)
}

func TestNetworkConfigToProto(t *testing.T) {
	proto, err := NetworkConfigToProto(&testNetworkConfig)
	test.That(t, err, test.ShouldBeNil)
	out, err := NetworkConfigFromProto(proto)
	test.That(t, err, test.ShouldBeNil)

	test.That(t, *out, test.ShouldResemble, testNetworkConfig)
}

//nolint:thelper
func validateAuthConfig(t *testing.T, actual, expected AuthConfig) {
	test.That(t, actual.TLSAuthEntities, test.ShouldResemble, expected.TLSAuthEntities)
	test.That(t, actual.Handlers, test.ShouldHaveLength, 2)
	test.That(t, actual.Handlers[0].Type, test.ShouldEqual, expected.Handlers[0].Type)
	test.That(t, actual.Handlers[0].Config.Int("config-1", 0), test.ShouldEqual, expected.Handlers[0].Config.Int("config-1", -1))
	test.That(t, actual.Handlers[1].Type, test.ShouldEqual, expected.Handlers[1].Type)
	test.That(t, actual.Handlers[1].Config.Int("config-2", 0), test.ShouldEqual, expected.Handlers[1].Config.Int("config-2", -1))
}

func TestAuthConfigToProto(t *testing.T) {
	proto, err := AuthConfigToProto(&testAuthConfig)
	test.That(t, err, test.ShouldBeNil)
	out, err := AuthConfigFromProto(proto)
	test.That(t, err, test.ShouldBeNil)

	validateAuthConfig(t, *out, testAuthConfig)
}

func TestCloudConfigToProto(t *testing.T) {
	proto, err := CloudConfigToProto(&testCloudConfig)
	test.That(t, err, test.ShouldBeNil)
	out, err := CloudConfigFromProto(proto)
	test.That(t, err, test.ShouldBeNil)

	test.That(t, *out, test.ShouldResemble, testCloudConfig)
}

func TestFromProto(t *testing.T) {
	cloudConfig, err := CloudConfigToProto(&testCloudConfig)
	test.That(t, err, test.ShouldBeNil)

	remoteConfig, err := RemoteConfigToProto(&testRemote)
	test.That(t, err, test.ShouldBeNil)

	componentConfig, err := ComponentConfigToProto(&testComponent)
	test.That(t, err, test.ShouldBeNil)

	processConfig, err := ProcessConfigToProto(&testProcessConfig)
	test.That(t, err, test.ShouldBeNil)

	serviceConfig, err := ServiceConfigToProto(&testService)
	test.That(t, err, test.ShouldBeNil)

	networkConfig, err := NetworkConfigToProto(&testNetworkConfig)
	test.That(t, err, test.ShouldBeNil)

	authConfig, err := AuthConfigToProto(&testAuthConfig)
	test.That(t, err, test.ShouldBeNil)

	debug := true

	input := &pb.RobotConfig{
		Cloud:      cloudConfig,
		Remotes:    []*pb.RemoteConfig{remoteConfig},
		Components: []*pb.ComponentConfig{componentConfig},
		Processes:  []*pb.ProcessConfig{processConfig},
		Services:   []*pb.ServiceConfig{serviceConfig},
		Network:    networkConfig,
		Auth:       authConfig,
		Debug:      &debug,
	}

	out, err := FromProto(input)
	test.That(t, err, test.ShouldBeNil)

	test.That(t, *out.Cloud, test.ShouldResemble, testCloudConfig)
	validateRemote(t, out.Remotes[0], testRemote)
	validateComponent(t, out.Components[0], testComponent)
	test.That(t, out.Processes[0], test.ShouldResemble, testProcessConfig)
	validateService(t, out.Services[0], testService)
	test.That(t, out.Network, test.ShouldResemble, testNetworkConfig)
	validateAuthConfig(t, out.Auth, testAuthConfig)
	test.That(t, out.Debug, test.ShouldEqual, debug)
}<|MERGE_RESOLUTION|>--- conflicted
+++ resolved
@@ -13,23 +13,11 @@
 	spatial "go.viam.com/rdk/spatialmath"
 )
 
-<<<<<<< HEAD
-func TestComponentConfigToProto(t *testing.T) {
-	component := Component{
-		Name:      "some-name",
-		Type:      "some-type",
-		Namespace: "some-namespace",
-		Model:     resource.NewDefaultModel("some-model"),
-		DependsOn: []string{"dep1", "dep2"},
-		Attributes: AttributeMap{
-			"attr1": 1,
-			"attr2": "attr-string",
-=======
 var testComponent = Component{
 	Name:      "some-name",
 	Type:      "some-type",
 	Namespace: "some-namespace",
-	Model:     "some-model",
+	Model:     resource.NewDefaultModel("some-model"),
 	DependsOn: []string{"dep1", "dep2"},
 	Attributes: AttributeMap{
 		"attr1": 1,
@@ -41,7 +29,6 @@
 			Attributes: AttributeMap{
 				"attr1": 1,
 			},
->>>>>>> 6f5aab9f
 		},
 		{
 			Type: "some-type-2",
@@ -185,26 +172,7 @@
 	test.That(t, err, test.ShouldBeNil)
 	test.That(t, out, test.ShouldNotBeNil)
 
-<<<<<<< HEAD
-	test.That(t, out.Name, test.ShouldEqual, component.Name)
-	test.That(t, out.Type, test.ShouldEqual, component.Type)
-	test.That(t, out.Namespace, test.ShouldEqual, component.Namespace)
-	test.That(t, out.Model, test.ShouldResemble, component.Model)
-	test.That(t, out.DependsOn, test.ShouldResemble, component.DependsOn)
-	test.That(t, out.Attributes.Int("attr1", 0), test.ShouldEqual, component.Attributes.Int("attr1", -1))
-	test.That(t, out.Attributes.String("attr2"), test.ShouldEqual, component.Attributes.String("attr2"))
-
-	test.That(t, out.ServiceConfig, test.ShouldHaveLength, 2)
-	test.That(t, out.ServiceConfig[0].Type, test.ShouldEqual, component.ServiceConfig[0].Type)
-	test.That(t, out.ServiceConfig[0].Attributes.Int("attr1", 0), test.ShouldEqual, component.ServiceConfig[0].Attributes.Int("attr1", -1))
-	test.That(t, out.ServiceConfig[1].Type, test.ShouldEqual, component.ServiceConfig[1].Type)
-	test.That(t, out.ServiceConfig[1].Attributes.Int("attr1", 0), test.ShouldEqual, component.ServiceConfig[1].Attributes.Int("attr1", -1))
-
-	test.That(t, out.Frame, test.ShouldResemble, component.Frame)
-	test.That(t, out.Frame, test.ShouldResemble, component.Frame)
-=======
 	validateComponent(t, *out, testComponent)
->>>>>>> 6f5aab9f
 }
 
 func TestFrameConfigFromProto(t *testing.T) {
