--- conflicted
+++ resolved
@@ -16,13 +16,8 @@
   const lastPose = await getSLAMPosition(client, name);
 
   const destination = new commonApi.Pose();
-<<<<<<< HEAD
-  destination.setX(x*1000);
-  destination.setY(y*1000);
-=======
   destination.setX(x * 1000);
   destination.setY(y * 1000);
->>>>>>> 564deb50
   destination.setZ(0);
   destination.setOX(lastPose!.getOX());
   destination.setOY(lastPose!.getOY());
