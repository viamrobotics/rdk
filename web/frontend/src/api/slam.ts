import { type Client, slamApi } from '@viamrobotics/sdk';
import { rcLogConditionally } from '@/lib/log';
import { Timestamp } from 'google-protobuf/google/protobuf/timestamp_pb';

const concatArrayU8 = (arrays: Uint8Array[]) => {
  const totalLength = arrays.reduce((acc, value) => acc + value.length, 0);
  const result = new Uint8Array(totalLength);

  let length = 0;

  for (const array of arrays) {
    result.set(array, length);
    length += array.length;
  }

  return result;
};

export const getPointCloudMap = (robotClient: Client, name: string) => {
  const request = new slamApi.GetPointCloudMapRequest();
  request.setName(name);
  rcLogConditionally(request);

  const chunks: Uint8Array[] = [];
  const stream = robotClient.slamService.getPointCloudMap(request);

  stream.on('data', (response) => {
    const chunk = response.getPointCloudPcdChunk_asU8();
    chunks.push(chunk);
  });

  return new Promise<Uint8Array>((resolve, reject) => {
    stream.on('status', (status) => {
      if (status.code !== 0) {
        const error = {
          message: status.details,
          code: status.code,
          metadata: status.metadata,
        };
        reject(error);
      }
    });

    stream.on('end', (end) => {
      if (end === undefined) {
        const error = { message: 'Stream ended without status code' };
        reject(error);
      } else if (end.code !== 0) {
        const error = {
          message: end.details,
          code: end.code,
          metadata: end.metadata,
        };
        reject(error);
      }
      const arr = concatArrayU8(chunks);
      resolve(arr);
    });
  });
};

export const getSLAMPosition = async (robotClient: Client, name: string) => {
  const request = new slamApi.GetPositionRequest();
  request.setName(name);

  const response = await new Promise<slamApi.GetPositionResponse | null>((resolve, reject) => {
    robotClient.slamService.getPosition(request, (error, res) => {
      if (error) {
        reject(error);
      } else {
        resolve(res);
      }
    });
  });
<<<<<<< HEAD

  return response?.getPose();
};
=======
};

export const getSLAMMapInfo = (client: Client, name: string) => {
  const request = new slamApi.GetLatestMapInfoRequest();
  request.setName(name);

  return new Promise<Timestamp>((resolve, reject) => {
    client.slamService.getLatestMapInfo(request, new grpc.Metadata(), (error, response) => (
      error ? reject(error) : resolve(response?.latest_map_timestamp)
    ));
  });
};
>>>>>>> 039cc24f
<|MERGE_RESOLUTION|>--- conflicted
+++ resolved
@@ -72,11 +72,8 @@
       }
     });
   });
-<<<<<<< HEAD
 
   return response?.getPose();
-};
-=======
 };
 
 export const getSLAMMapInfo = (client: Client, name: string) => {
@@ -89,4 +86,3 @@
     ));
   });
 };
->>>>>>> 039cc24f
