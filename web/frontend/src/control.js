--- conflicted
+++ resolved
@@ -77,12 +77,8 @@
 		window.gripperService = new GripperServiceClient(window.webrtcHost, { transport: transportFactory });
 		window.servoService = new ServoServiceClient(window.webrtcHost, { transport: transportFactory });
 		window.cameraService = new CameraServiceClient(window.webrtcHost, { transport: transportFactory });
-<<<<<<< HEAD
 		window.inputControllerService = new InputControllerServiceClient(window.webrtcHost, { transport: transportFactory });
-		window.motorService = new MotorServiceClient(window.webrtcHost, { transport: cc.transportFactory });
-=======
 		window.motorService = new MotorServiceClient(window.webrtcHost, { transport: transportFactory });
->>>>>>> 5e9a169b
 	} catch (e) {
 		console.error("error dialing:", e);
 		throw e;
