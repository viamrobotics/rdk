<!-- eslint-disable require-atomic-updates -->
<script>

import * as THREE from 'three';
import { PCDLoader } from 'three/examples/jsm/loaders/PCDLoader';
import { OrbitControls } from 'three/examples/jsm/controls/OrbitControls';
import { toast } from './lib/toast';
import robotApi from './gen/proto/api/robot/v1/robot_pb.esm';
import commonApi from './gen/proto/api/common/v1/common_pb.esm';
import armApi from './gen/proto/api/component/arm/v1/arm_pb.esm';
import baseApi from './gen/proto/api/component/base/v1/base_pb.esm';
import cameraApi from './gen/proto/api/component/camera/v1/camera_pb.esm';
import gantryApi from './gen/proto/api/component/gantry/v1/gantry_pb.esm';
import gripperApi from './gen/proto/api/component/gripper/v1/gripper_pb.esm';
import movementsensorApi from './gen/proto/api/component/movementsensor/v1/movementsensor_pb.esm';
import motionApi from './gen/proto/api/service/motion/v1/motion_pb.esm';
import visionApi from './gen/proto/api/service/vision/v1/vision_pb.esm';
import sensorsApi from './gen/proto/api/service/sensors/v1/sensors_pb.esm';
import servoApi from './gen/proto/api/component/servo/v1/servo_pb.esm';
import slamApi from './gen/proto/api/service/slam/v1/slam_pb.esm';
import streamApi from './gen/proto/stream/v1/stream_pb.esm';

import {
  normalizeRemoteName,
  resourceNameToSubtypeString,
  resourceNameToString,
  filterResources,
  filterRdkComponentsWithStatus,
  filterResourcesWithNames,
} from './lib/resource';

import {
  BaseControlHelper,
  MotorControlHelper,
  BoardControlHelper,
  ServoControlHelper,
  computeKeyboardBaseControls,
} from './rc/control_helpers';

import { addResizeListeners } from './lib/resize';

import BaseComponent from './components/base.vue';
import Camera from './components/camera.vue';
import Do from './components/do.vue';
import Gamepad from './components/gamepad.vue';
import InputController from './components/input-controller.vue';
import MotorDetail from './components/motor-detail.vue';
import Navigation from './components/navigation.vue';
import ServoComponent from './components/servo.vue';
import Slam from './components/slam.vue';

function roundTo2Decimals(num) {
  return Math.round(num * 100) / 100;
}

function fixArmStatus(old) {
  const newStatus = {
    pos_pieces: [],
    joint_pieces: [],
    is_moving: old.is_moving || false,
  };

  const fieldSetters = [
    ['x', 'X'],
    ['y', 'Y'],
    ['z', 'Z'],
    ['theta', 'Theta'],
    ['o_x', 'OX'],
    ['o_y', 'OY'],
    ['o_z', 'OZ'],
  ];
  
  for (const fieldSetter of fieldSetters) {
    const endPositionField = fieldSetter[0];
    newStatus.pos_pieces.push(
      { 
        endPosition: fieldSetter,
        endPositionValue: old.end_position[endPositionField] || 0,
      }
    );
  }

  for (let j = 0; j < old.joint_positions.values.length; j++) {
    newStatus.joint_pieces.push(
      { 
        joint: j,
        jointValue: old.joint_positions.values[j] || 0,
      }
    );
  }

  return newStatus;
}

function fixBoardStatus(old) {
  return {
    analogsMap: old.analogs || [],
    digitalInterruptsMap: old.digital_interrupts || [],
  };
}

function fixGantryStatus(old) {
  const newStatus = {
    parts: [],
    is_moving: old.is_moving || false,
  };

  if (old.lengths_mm.length !== old.positions_mm.length) {
    throw 'gantry lists different lengths';
  }

  for (let i = 0; i < old.lengths_mm.length; i++) {
    newStatus.parts.push({
      axis: i,
      pos: old.positions_mm[i],
      length: old.lengths_mm[i],
    });
  }

  return newStatus;
}

function fixInputStatus(old) {
  const events = old.events || [];
  const eventsList = events.map((event) => {
    return {
      time: event.time || {},
      event: event.event || '',
      control: event.control || '',
      value: event.value || 0,
    };
  });
  return { eventsList };
}

function fixMotorStatus(old) {
  return {
    isPowered: old.is_powered || false,
    positionReporting: old.position_reporting || false,
    position: old.position || 0,
    isMoving: old.is_moving || false,
  };
}

function fixServoStatus(old) {
  return { positionDeg: old.position_deg || 0, is_moving: old.is_moving || false };
}

export default {
  components: {
    BaseComponent,
    Camera,
    Do,
    Gamepad,
    InputController,
    MotorDetail,
    Navigation,
    ServoComponent,
    Slam,
  },
  data() {
    return {
      supportedAuthTypes: window.supportedAuthTypes,
      error: '',
      res: {},
      rawStatus: {},
      status: {},
      pcdClick: {},
      sensorReadings: {},
      resources: [],
      sensorNames: [],
      streamNames: [],
      cameraFrameIntervalId: null,
      slamImageIntervalId: null,
      slamPCDIntervalId: null,
      segmenterNames: [],
      segmenterParameterNames: [],
      segmenterParameters: {},
      segmentAlgo: '',
      fullcloud: null,
      objects: null,
      armToggle: {},
      value: 0,
      movementsensorData: {},
      currentOps: [],
      setPin: '',
      getPin: '',
      pwm: '',
      pwmFrequency: '',
      imageMapTemp: '',
      connectionManager: null,
      errors: {},
    };
  },
  async mounted() {
    this.grpcCallback = this.grpcCallback.bind(this);
    await this.waitForClientAndStart();

    this.movementsensorRefresh();

    this.connectionManager = this.createConnectionManager();
    this.connectionManager.start();

    addResizeListeners();
  },
  methods: {
    filterResources,
    filterRdkComponentsWithStatus,
    resourceNameToString,
    filterResourcesWithNames,

    handleError(message, error, onceKey) {
      if (onceKey) {
        if (this.errors[onceKey]) {
          return;
        }

        this.errors[onceKey] = true;
      }

      toast.error(message);
      console.error(message, { error });
    },

    createConnectionManager() {
      const statuses = {
        resources: true,
        ops: true,
        streams: true,
      };

      let interval = null;
      let connectionRestablished = false;

      const handleCallErrors = (errors) => {
        const errorsList = document.createElement('ul');
        errorsList.classList.add('list-disc', 'pl-4');

        for (const key of Object.keys(statuses)) {
          switch (key) {
            case 'resources': {
              errorsList.innerHTML += '<li>Robot Resources</li>';
              break;
            }
            case 'ops': {
              errorsList.innerHTML += '<li>Current Operations</li>';
              break;
            }
            case 'streams': {
              errorsList.innerHTML += '<li>Streams</li>';
              break;
            }
          }
        }

        this.handleError(
          `Error fetching the following: ${errorsList.outerHTML}`,
          errors,
          'connection'
        );
      };

      const makeCalls = async () => {
        const errors = [];

        try {
          await this.queryMetadata();

          if (!statuses.resources) {
            connectionRestablished = true;
          }

          statuses.resources = true;
        } catch (error) {
          statuses.resources = false;
          errors.push[error];
        }

        try {
          await this.loadCurrentOps();

          if (!statuses.ops) {
            connectionRestablished = true;
          }

          statuses.ops = true;
        } catch (error) {
          statuses.ops = false;
          errors.push[error];
        }

        if (window.streamService) {
          try {
            await this.queryStreams();

            if (!statuses.streams) {
              connectionRestablished = true;
            }

            statuses.streams = true;
          } catch (error) {
            statuses.streams = false;
            errors.push[error];
          }
        }

        if (isConnected()) {
          if (connectionRestablished) {
            toast.success('Connection established');
            connectionRestablished = false;
            this.errors.connection = false;
          }
          
          this.error = null;
          return;
        }

        handleCallErrors(errors);
        this.error = 'Connection error, attempting to reconnect ...';
      };

      const isConnected = () => {
        return (
          statuses.resources && 
          statuses.ops && 
          (window.streamService && statuses.streams)
        );
      };

      const stop = () => {
        window.clearInterval(interval);
      };

      const start = () => {
        stop();
        interval = window.setInterval(makeCalls, 500);
      };

      return {
        statuses,
        interval,
        stop,
        start,
        isConnected,
      };
    },
    
    fixRawStatus(name, status) {
      switch (resourceNameToSubtypeString(name)) {
      // TODO (APP-146): generate these using constants
        case 'rdk:component:arm':
          return fixArmStatus(status);
        case 'rdk:component:board':
          return fixBoardStatus(status);
        case 'rdk:component:gantry':
          return fixGantryStatus(status);
        case 'rdk:component:input_controller':
          return fixInputStatus(status);
        case 'rdk:component:motor':
          return fixMotorStatus(status);
        case 'rdk:component:servo':
          return fixServoStatus(status);
      }

      return status;
    },
    grpcCallback (err, resp, stringify) {
      if (err) {
        this.error = err;
        return;
      }
      if (stringify === undefined || stringify) {
        try {
          this.res = resp.toJavaScript ? JSON.stringify(resp.toJavaScript()) : JSON.stringify(resp.toObject());
        } catch {
          this.error = err;
        }
      }
    },
    parameterType(typeName) {
      if (typeName === 'int' || typeName === 'float64') {
        return 'number';
      } else if (typeName === 'string' || typeName === 'char') {
        return 'text';
      }
      return '';
    },
    getSegmenterNames() {
      const req = new visionApi.GetSegmenterNamesRequest();
      // We are deliberately just getting the first vision service to ensure this will not break.
      // May want to allow for more services in the future
      const visionName = filterResources(this.resources, 'rdk', 'services', 'vision')[0];
      
      req.setName(visionName)

      visionService.getSegmenterNames(req, {}, (err, resp) => {
        this.grpcCallback(err, resp, false);
        if (err) {
          console.log('error getting segmenter names');
          console.log(err);
          return;
        }
        this.segmenterNames = resp.getSegmenterNamesList();
      });
    },
    getSegmenterParameters(name) {
      this.segmentAlgo = name;
      const req = new visionApi.GetSegmenterParametersRequest();
      // We are deliberately just getting the first vision service to ensure this will not break.
      // May want to allow for more services in the future
      const visionName = filterResources(this.resources, 'rdk', 'services', 'vision')[0];

      req.setName(visionName)
      req.setSegmenterName(name);
      
      visionService.getSegmenterParameters(req, {}, (err, resp) => {
        this.grpcCallback(err, resp, false);
        if (err) {
          console.log(`error getting segmenter parameters for ${name}`);
          console.log(err);
          return;
        }
        this.segmenterParameterNames = resp.getSegmenterParametersList();
        this.segmenterParameters = {};
      });
    },
    stringToResourceName(nameStr) {
      const nameParts = nameStr.split('/');
      let name = '';

      if (nameParts.length === 2) {
        name = nameParts[1];
      }

      const subtypeParts = nameParts[0].split(':');
      if (subtypeParts.length > 3) {
        throw 'more than 2 colons in resource name string';
      }
      if (subtypeParts.length < 3) {
        throw 'less than 2 colons in resource name string';
      }
      return { namespace: subtypeParts[0], type: subtypeParts[1], subtype: subtypeParts[2], name };
    },
    resourceStatusByName(name) {
      return this.status[resourceNameToString(name)];
    },
    rawResourceStatusByName(name) {
      return this.rawStatus[resourceNameToString(name)];
    },
    gantryInc(name, axis, amount) {
      const g = this.resourceStatusByName(name);
      const pos = [];
      for (let i = 0; i < g.parts.length; i++) {
        pos[i] = g.parts[i].pos;
      }
      pos[axis] += amount;

      const req = new gantryApi.MoveToPositionRequest();
      req.setName(name.name);
      req.setPositionsMmList(pos);
      gantryService.moveToPosition(req, {}, this.grpcCallback);
    },
    gantryStop(name) {
      const request = new gantryApi.StopRequest();
      request.setName(name);
      gantryService.stop(request, {}, this.grpcCallback);
    },
    armEndPositionInc(name, getterSetter, amount) {
      const adjustedAmount = getterSetter[0] === 'o' || getterSetter[0] === 'O' ? amount / 100 : amount;
      const arm = this.rawResourceStatusByName(name);
      const old = arm.end_position;
      const newPose = new commonApi.Pose();
      const fieldSetters = [
        ['x', 'X'],
        ['y', 'Y'],
        ['z', 'Z'],
        ['theta', 'Theta'],
        ['o_x', 'OX'],
        ['o_y', 'OY'],
        ['o_z', 'OZ'],
      ];
      for (const fieldSetter of fieldSetters) {
        const endPositionField = fieldSetter[0];
        const endPositionValue = old[endPositionField] || 0;
        const setter = `set${fieldSetter[1]}`;
        newPose[setter](endPositionValue);
      }

      const getter = `get${getterSetter}`;
      const setter = `set${getterSetter}`;
      newPose[setter](newPose[getter]() + adjustedAmount);
      const req = new armApi.MoveToPositionRequest();
      req.setName(name.name);
      req.setTo(newPose);
      armService.moveToPosition(req, {}, this.grpcCallback);
    },
    armJointInc(name, field, amount) {
      const arm = this.rawResourceStatusByName(name);
      const newPositionDegs = new armApi.JointPositions();
      const newList = arm.joint_positions.values;
      newList[field] += amount;
      newPositionDegs.setValuesList(newList);
      const req = new armApi.MoveToJointPositionsRequest();
      req.setName(name.name);
      req.setPositions(newPositionDegs);
      armService.moveToJointPositions(req, {}, this.grpcCallback);
    },
    armHome(name) {
      const arm = this.rawResourceStatusByName(name);
      const newPositionDegs = new armApi.JointPositions();
      const newList = arm.joint_positions.values;
      for (let i = 0; i < newList.length; i++) {
        newList[i] = 0;
      }
      newPositionDegs.setValuesList(newList);
      const req = new armApi.MoveToJointPositionsRequest();
      req.setName(name.name);
      req.setPositions(newPositionDegs);
      armService.moveToJointPositions(req, {}, this.grpcCallback);
    },
    armModifyAll(name) {
      const arm = this.resourceStatusByName(name);
      const n = { pos_pieces: [], joint_pieces: [] };
      for (let i = 0; i < arm.pos_pieces.length; i++) {
        n.pos_pieces.push({
          endPosition: arm.pos_pieces[i].endPosition,
          endPositionValue: roundTo2Decimals(arm.pos_pieces[i].endPositionValue),

        });
      }
      for (let i = 0; i < arm.joint_pieces.length; i++) {
        n.joint_pieces.push({
          joint: arm.joint_pieces[i].joint,
          jointValue: roundTo2Decimals(arm.joint_pieces[i].jointValue),
        });
      }
      this.armToggle[name.name] = n;
    },
    armModifyAllCancel(name) {
      delete this.armToggle[name.name];
    },
    armModifyAllDoEndPosition(name) {
      const newPose = new commonApi.Pose();
      const newPieces = this.armToggle[name.name].pos_pieces;

      for (const newPiece of newPieces) {
        const getterSetter = newPiece.endPosition[1];
        const setter = `set${getterSetter}`;
        newPose[setter](newPiece.endPositionValue);
      }

      const req = new armApi.MoveToPositionRequest();
      req.setName(name.name);
      req.setTo(newPose);
      armService.moveToPosition(req, {}, this.grpcCallback);
      delete this.armToggle[name.name];
    },
    armModifyAllDoJoint(name) {
      const arm = this.rawResourceStatusByName(name);
      const newPositionDegs = new armApi.JointPositions();
      const newList = arm.joint_positions.values;
      const newPieces = this.armToggle[name.name].joint_pieces;
      for (let i = 0; i < newPieces.length && i < newList.length; i++) {
        newList[newPieces[i].joint] = newPieces[i].jointValue;
      }

      newPositionDegs.setValuesList(newList);
      const req = new armApi.MoveToJointPositionsRequest();
      req.setName(name.name);
      req.setPositions(newPositionDegs);
      armService.moveToJointPositions(req, {}, this.grpcCallback);
      delete this.armToggle[name.name];
    },
    armStop(name) {
      const request = new armApi.StopRequest();
      request.setName(name);
      armService.stop(request, {}, this.grpcCallback);
    },
    gripperAction(name, action) {
      let req;
      switch (action) {
        case 'open':
          req = new gripperApi.OpenRequest();
          req.setName(name);
          gripperService.open(req, {}, this.grpcCallback);
          break;
        case 'grab':
          req = new gripperApi.GrabRequest();
          req.setName(name);
          gripperService.grab(req, {}, this.grpcCallback);
          break;
      }
    },
    gripperStop(name) {
      const request = new gripperApi.StopRequest();
      request.setName(name);
      gripperService.stop(request, {}, this.grpcCallback);
    },
    servoMove(name, amount) {
      const servo = this.rawResourceStatusByName(name);
      const oldAngle = servo.position_deg || 0;
      const angle = oldAngle + amount;
      const req = new servoApi.MoveRequest();
      req.setName(name.name);
      req.setAngleDeg(angle);
      servoService.move(req, {}, this.grpcCallback);
    },
    servoStop(name) {
      ServoControlHelper.stop(name, (err, resp) => this.grpcCallback(err, resp));
    },
    motorCommand(name, inputs) {
      switch (inputs.type) {
        case 'go':
          MotorControlHelper.setPower(name, inputs.power * inputs.direction / 100, this.grpcCallback);
          break;
        case 'goFor':
          MotorControlHelper.goFor(name, inputs.rpm * inputs.direction, inputs.revolutions, this.grpcCallback);
          break;
        case 'goTo':
          MotorControlHelper.goTo(name, inputs.rpm, inputs.position, this.grpcCallback);
          break;
      }
    },
    motorStop(name) {
      MotorControlHelper.stop(name, this.grpcCallback);
    },
    hasWebGamepad() {
      // TODO (APP-146): replace these with constants
      return this.resources.some((elem) =>
        elem.namespace === 'rdk' &&
        elem.type === 'component' &&
        elem.subtype === 'input_controller' &&
        elem.name === 'WebGamepad'
      );
    },
    filteredInputControllerList() {
      // TODO (APP-146): replace these with constants
      // filters out WebGamepad
      return this.resources.filter((elem) =>
        elem.namespace === 'rdk' &&
        elem.type === 'component' &&
        elem.subtype === 'input_controller' &&
        elem.name !== 'WebGamepad' &&
        this.resourceStatusByName(elem)
      );
    },
    inputInject(req) {
      inputControllerService.triggerEvent(req, {}, this.grpcCallback);
    },
    killOp(id) {
      const req = new robotApi.CancelOperationRequest();
      req.setId(id);
      window.robotService.cancelOperation(req, {}, this.grpcCallback);
    },
    baseKeyboardCtl(name, controls) {
      if (Object.values(controls).every((item) => item === false)) {
        console.log('All keyboard inputs false, stopping base.');
        this.handleBaseActionStop(name);
        return;
      } 

      const inputs = computeKeyboardBaseControls(controls);
      const linear = new commonApi.Vector3();
      const angular = new commonApi.Vector3();
      linear.setY(inputs.linear);
      angular.setZ(inputs.angular);
      BaseControlHelper.setPower(name, linear, angular, this.grpcCallback);
    },
    handleBaseActionStop(name) {
      const req = new baseApi.StopRequest();
      req.setName(name);
      baseService.stop(req, {}, this.grpcCallback);
    },
    handleBaseSpin(name, event) {
      BaseControlHelper.spin(name, 
        event.angle * event.direction,
        event.speed,
        this.grpcCallback
      );
    },
    handleBaseStraight(name, event) {
      if (event.movementType === 'Continuous') {
        const linear = new commonApi.Vector3();
        linear.setY(event.speed * event.direction);

        BaseControlHelper.setVelocity(
          name, 
          linear, // linear
          new commonApi.Vector3(), // angular
          this.grpcCallback
        );
      } else {
        BaseControlHelper.moveStraight(name,
          event.distance, 
          event.speed * event.direction, 
          this.grpcCallback
        );
      }
    },
    renderFrame(cameraName) {
      const req = new cameraApi.RenderFrameRequest();
      req.setName(cameraName);
      const mimeType = 'image/jpeg';
      req.setMimeType(mimeType);
      cameraService.renderFrame(req, {}, (err, resp) => {
        this.grpcCallback(err, resp, false);
        if (err) {
          return;
        }
        const blob = new Blob([resp.getData_asU8()], { type: mimeType });
        window.open(URL.createObjectURL(blob), '_blank');
      });
    },
    viewCameraFrame(time) {
      clearInterval(this.cameraFrameIntervalId);
      const cameraName = this.streamNames[0];
      if (time === 'manual') {
        this.viewManualFrame(cameraName);
      } else if (time === 'live') {
        this.viewCamera(cameraName);
      } else {
        this.viewIntervalFrame(cameraName, time);
      }
    },
    viewManualFrame(cameraName) {
      const req = new cameraApi.RenderFrameRequest();
      req.setName(cameraName);
      const mimeType = 'image/jpeg';
      req.setMimeType(mimeType);
      cameraService.renderFrame(req, {}, (err, resp) => {
        this.grpcCallback(err, resp, false);
        if (err) {
          return;
        }
        const streamName = normalizeRemoteName(cameraName);
        const streamContainer = document.querySelector(`#stream-${streamName}`);
        if (streamContainer && streamContainer.querySelectorAll('video').length > 0) {
          streamContainer.querySelectorAll('video')[0].remove();
        }
        if (streamContainer && streamContainer.querySelectorAll('img').length > 0) {
          streamContainer.querySelectorAll('img')[0].remove();
        }
        const image = new Image();
        const blob = new Blob([resp.getData_asU8()], { type: mimeType });
        image.src = URL.createObjectURL(blob);
        streamContainer.append(image);
      });
    },
    viewIntervalFrame(cameraName, time) {
      this.cameraFrameIntervalId = window.setInterval(() => {
        const req = new cameraApi.RenderFrameRequest();
        req.setName(cameraName);
        req.setMimeType('image/jpeg');
        cameraService.renderFrame(req, {}, (err, resp) => {
          this.grpcCallback(err, resp, false);
          if (err) {
            return;
          }
          const streamName = normalizeRemoteName(cameraName);
          const streamContainer = document.querySelector(`#stream-${streamName}`);
          if (streamContainer && streamContainer.querySelectorAll('video').length > 0) {
            streamContainer.querySelectorAll('video')[0].remove();
          }
          if (streamContainer && streamContainer.querySelectorAll('img').length > 0) {
            streamContainer.querySelectorAll('img')[0].remove();
          }
          const image = new Image();
          const blob = new Blob([resp.getData_asU8()], { type: 'image/jpeg' });
          image.src = URL.createObjectURL(blob);
          streamContainer.append(image);
        });
      }, Number(time) * 1000);
    },
    renderPCD(cameraName) {
      this.$nextTick(() => {
        this.pcdClick.pcdloaded = false;
        this.pcdClick.foundSegments = false;
        this.initPCDIfNeeded();
        pcdGlobal.cameraName = cameraName;

        const req = new cameraApi.GetPointCloudRequest();
        req.setName(cameraName);
        req.setMimeType('pointcloud/pcd');
        cameraService.getPointCloud(req, {}, (err, resp) => {
          this.grpcCallback(err, resp, false);
          if (err) {
            return;
          }
          console.log('loading pcd');
          this.fullcloud = resp.getPointCloud_asB64();
          this.pcdLoad(`data:pointcloud/pcd;base64,${this.fullcloud}`);
        });
      });

      this.getSegmenterNames();
    },
    updateSLAMImageRefreshFrequency(name, time) {
      clearInterval(this.slamImageIntervalId);
      if (time === 'manual') {
        this.viewSLAMImageMap(name);
      } else if (time === 'off') {
        // do nothing
      } else {
        this.viewSLAMImageMap(name);
        this.slamImageIntervalId = window.setInterval(() => {
          this.viewSLAMImageMap(name);
        }, Number(time) * 1000);
      }
    },
    viewSLAMImageMap(name) {
      const req = new slamApi.GetMapRequest();
      req.setName(name);
      req.setMimeType('image/jpeg');
      req.setIncludeRobotMarker(true);
      slamService.getMap(req, {}, (err, resp) => {
        this.grpcCallback(err, resp, false);
        if (err) {
          return;
        }
        const blob = new Blob([resp.getImage_asU8()], { type: 'image/jpeg' });
        this.imageMapTemp = URL.createObjectURL(blob);
      });
    },
    updateSLAMPCDRefreshFrequency(name, time, load) {
      clearInterval(this.slamPCDIntervalId);
      if (time === 'manual') {
        this.viewSLAMPCDMap(name, load);
      } else if (time === 'off') {
        // do nothing
      } else {
        this.viewSLAMPCDMap(name, load);
        this.slamPCDIntervalId = window.setInterval(() => {
          this.viewSLAMPCDMap();
        }, Number(time) * 1000);
      }
    },
    viewSLAMPCDMap(name, load) {
      this.$nextTick(() => {
        const req = new slamApi.GetMapRequest();
        req.setName(name);
        req.setMimeType('pointcloud/pcd');
        if (load) {
          this.initPCD();
        }
        slamService.getMap(req, {}, (err, resp) => {
          this.grpcCallback(err, resp, false);
          if (err) {
            return;
          }
          const pcObject = resp.getPointCloud();
          this.fullcloud = pcObject.getPointCloud_asB64();
          this.pcdLoad(`data:pointcloud/pcd;base64,${this.fullcloud}`);
        });
      });
    },
    getReadings(sensorNames) {
      const req = new sensorsApi.GetReadingsRequest();
      const sensorsName = filterResources(this.resources, 'rdk', 'service','sensors')[0];
      const names = sensorNames.map((name) => {
        const resourceName = new commonApi.ResourceName();
        resourceName.setNamespace(name.namespace);
        resourceName.setType(name.type);
        resourceName.setSubtype(name.subtype);
        resourceName.setName(name.name);
        return resourceName;
      });
      req.setName(sensorsName.name)
      req.setSensorNamesList(names);
      sensorsService.getReadings(req, {}, (err, resp) => {
        this.grpcCallback(err, resp, false);
        if (err) {
          return;
        }

        for (const r of resp.getReadingsList()) {
          const readings = r.getReadingsMap();
          const rr = {};

          for (const [k, v] of readings.entries()) {
            rr[k] = v.toJavaScript();
          }
          
          this.sensorReadings[resourceNameToString(r.getName().toObject())] = rr;
        }
      });
    },
    processFunctionResults(err, resp) {
      const el = document.querySelector('#function_results');

      this.grpcCallback(err, resp, false);
      if (err) {
        if (el) {
          el.value = `${err}`;
        }
        return;
      }
      const results = resp.getResultsList();

      let resultStr = '';
      if (results.length > 0) {
        resultStr += 'Results: \n';
        for (let i = 0; i < results.length && i < results.length; i++) {
          const result = results[i];
          resultStr += `${i}: ${JSON.stringify(result.toJavaScript())}\n`;
        }
      }
      resultStr += `StdOut: ${resp.getStdOut()}\n`;
      resultStr += `StdErr: ${resp.getStdErr()}\n`;
      
      if (el) {
        el.value = resultStr;
      }
    },
    nonEmpty(object) {
      return Object.keys(object).length > 0;
    },
    hasKey(d, key) {
      if (!d) {
        return false;
      }
      if (Array.isArray(d)) {
        for (const element of d) {
          if (element === key || (element.length > 0 && element.length > 0 && element[0] === key)) {
            return true;
          }
        }
        return false;
      }
      return d.hasOwn(key);
    },
    grabClick(e) {
      const mouse = new THREE.Vector2();
      mouse.x = (e.offsetX / e.srcElement.offsetWidth) * 2 - 1;
      mouse.y = (e.offsetY / e.srcElement.offsetHeight) * -2 + 1;

      pcdGlobal.raycaster.setFromCamera(mouse, pcdGlobal.camera);

      const intersects = pcdGlobal.raycaster.intersectObjects(pcdGlobal.scene.children);
      const p = intersects.length > 0 ? intersects[0] : null;

      if (p !== null) {
        console.log(p.point);
        this.setPoint(p.point);
      } else {
        console.log('no point intersected');
      }
    },
    doPCDMove() {
      const gripperName = filterResources(this.resources, 'rdk', 'component', 'gripper')[0];
      const cameraName = pcdGlobal.cameraName;
      const cameraPointX = this.pcdClick.x;
      const cameraPointY = this.pcdClick.y;
      const cameraPointZ = this.pcdClick.z;

      const req = new motionApi.MoveRequest();
      const cameraPoint = new commonApi.Pose();
      // We are deliberately just getting the first motion service to ensure this will not break.
      // May want to allow for more services in the future
      const motionName = filterResources(this.resources, 'rdk', 'services', 'motion')[0];
      cameraPoint.setX(cameraPointX);
      cameraPoint.setY(cameraPointY);
      cameraPoint.setZ(cameraPointZ);

      const pose = new commonApi.PoseInFrame();
      pose.setReferenceFrame(cameraName);
      pose.setPose(cameraPoint);
      req.setDestination(pose);
      req.setName(motionName);
      const componentName = new commonApi.ResourceName();
      componentName.setNamespace(gripperName.namespace);
      componentName.setType(gripperName.type);
      componentName.setSubtype(gripperName.subtype);
      componentName.setName(gripperName.name);
      req.setComponentName(componentName);
      console.log(`making move attempt using ${gripperName}`);

      motionService.move(req, {}, (err, resp) => {
        this.grpcCallback(err, resp);
        if (err) {
          return Promise.reject(err);
        }
        return Promise.resolve(resp).then(() => console.log(`move success: ${resp.getSuccess()}`));
      });
    },
    findSegments(segmenterName, segmenterParams) {
      console.log('parameters for segmenter below:');
      console.log(segmenterParams);
      this.pcdClick.calculatingSegments = true;
      this.pcdClick.foundSegments = false;
      const req = new visionApi.GetObjectPointCloudsRequest();
      // We are deliberately just getting the first vision service to ensure this will not break.
      // May want to allow for more services in the future
      const visionName = filterResources(this.resources, 'rdk', 'services', 'vision')[0];
      
      req.setName(visionName);
      req.setCameraName(pcdGlobal.cameraName);
      req.setSegmenterName(segmenterName);
      req.setParameters(proto.google.protobuf.Struct.fromJavaScript(segmenterParams));
      const mimeType = 'pointcloud/pcd';
      req.setMimeType(mimeType);
      console.log('finding object segments...');
      visionService.getObjectPointClouds(req, {}, (err, resp) => {
        this.grpcCallback(err, resp, false);
        if (err) {
          console.log('error getting segments');
          console.log(err);
          this.pcdClick.calculatingSegments = false;
          return;
        }
        console.log('got pcd segments');
        this.pcdClick.foundSegments = true;
        this.objects = resp.getObjectsList();
        this.pcdClick.calculatingSegments = false;
      });
    },
    doSegmentLoad (i) {
      const segment = this.objects[i];
      const data = segment.getPointCloud_asB64();
      const center = segment.getGeometries().getGeometriesList()[0].getCenter();
      const box = segment.getGeometries().getGeometriesList()[0].getBox();
      const p = { x: center.getX() / 1000, y: center.getY() / 1000, z: center.getZ() / 1000 };
      console.log(p);
      this.setPoint(p);
      setBoundingBox(box, p);
      this.pcdLoad(`data:pointcloud/pcd;base64,${data}`);
    },
    doPointLoad (i) {
      const segment = this.objects[i];
      const center = segment.getGeometries().getGeometriesList()[0].getCenter();
      this.setPoint({
        x: center.getX() / 1000,
        y: center.getY() / 1000,
        z: center.getZ() / 1000,
      });
    },
    doBoundingBoxLoad (i) {
      const segment = this.objects[i];
      const center = segment.getGeometries().getGeometriesList()[0].getCenter();
      const box = segment.getGeometries().getGeometriesList()[0].getBox();
      const centerP = {
        x: center.getX() / 1000,
        y: center.getY() / 1000,
        z: center.getZ() / 1000,
      };
      setBoundingBox(box, centerP);
    },
    doPCDLoad (data) {
      this.pcdLoad(`data:pointcloud/pcd;base64,${data}`);
    },
    doCenterPCDLoad (data) {
      this.pcdLoad(`data:pointcloud/pcd;base64,${data}`);
      const p = { x: 0 / 1000, y: 0 / 1000, z: 0 / 1000 };
      console.log(p);
      this.setPoint(p);
    },
    doPCDDownload(data) {
      window.open(`data:pointcloud/pcd;base64,${data}`);
    },
    doSelectObject(selection, index) {
      switch (selection) {
        case 'Center Point':
          this.doSegmentLoad(index);
          break;
        case 'Bounding Box':
          this.doBoundingBoxLoad(index);
          break;
        case 'Cropped':
          this.doPointLoad(index);
          break;
        default:
          break;
      }
    },
    viewCamera(name) {
      const streamName = normalizeRemoteName(name);
      const streamContainer = document.querySelector(`#stream-${streamName}`);
      const req = new streamApi.AddStreamRequest();
      req.setName(name);
      streamService.addStream(req, {}, (err, resp) => {
        this.grpcCallback(err, resp, false);
        if (streamContainer && streamContainer.querySelectorAll('img').length > 0) {
          streamContainer.querySelectorAll('img')[0].remove();
        }
        if (err) {
          this.error = 'no live camera device found';
          
        }
      });
    },
    viewPreviewCamera(name) {
      const req = new streamApi.AddStreamRequest();
      req.setName(name);
      streamService.addStream(req, {}, (err, resp) => {
        this.grpcCallback(err, resp, false);
        if (err) {
          this.error = 'no live camera device found';
          
        }
      });
    },
    displayRadiansInDegrees (r) {
      let d = r * 180;
      while (d < 0) {
        d += 360;
      }
      while (d > 360) {
        d -= 360;
      }
      return d.toFixed(1);
    },
    getGPIO (boardName) {
      const pin = this.getPin;
      BoardControlHelper.getGPIO(boardName, pin, (err, resp) => {
        if (err) {
          toast.error(err);
          return;
        }
        const x = resp.toObject();
        document.querySelector(`#get_pin_value_${boardName}`).innerHTML = `Pin: ${pin} is ${x.high ? 'high' : 'low'}`;
      });
    },
    setGPIO (boardName) {
      const pin = this.setPin;
      const v = document.querySelector(`#set_pin_v_${boardName}`).value;
      BoardControlHelper.setGPIO(boardName, pin, v === 'high', this.grpcCallback);
    },
    getPWM (boardName) {
      const pin = this.getPin;
      BoardControlHelper.getPWM(boardName, pin, (err, resp) => {
        if (err) {
          toast.error(err);
          return;
        }
        const { dutyCyclePct } = resp.toObject();
        document.querySelector(`#get_pin_value_${boardName}`).innerHTML = `Pin ${pin}'s duty cycle is ${dutyCyclePct * 100}%.`;
      });
    },
    setPWM (boardName) {
      const pin = this.setPin;
      const v = this.pwm / 100;
      BoardControlHelper.setPWM(boardName, pin, v, this.grpcCallback);
    },
    getPWMFrequency (boardName) {
      const pin = this.getPin;
      BoardControlHelper.getPWMFrequency(boardName, pin, (err, resp) => {
        if (err) {
          toast.error(err);
          return;
        }
        const { frequencyHz } = resp.toObject();
        document.querySelector(`#get_pin_value_${boardName}`).innerHTML = `Pin ${pin}'s frequency is ${frequencyHz}Hz.`;
      });
    },
    setPWMFrequency (boardName) {
      const pin = this.setPin;
      const v = this.pwmFrequency;
      BoardControlHelper.setPWMFrequency(boardName, pin, v, this.grpcCallback);
    },
    isWebRtcEnabled() {
      return window.webrtcEnabled;
    },
    // query metadata service every 0.5s
    queryMetadata() {
      return new Promise((resolve, reject) => {
        let resourcesChanged = false;
        let shouldRestartStatusStream = false;

        window.robotService.resourceNames(new robotApi.ResourceNamesRequest(), {}, (err, resp) => {
          if (err) {
            reject(err);
            return;
          }

          if (!resp) {
            reject(null);
            return;
          }

          const resources = resp.toObject().resourcesList;

          // if resource list has changed, flag that
          const differences = new Set(this.resources.map((name) => resourceNameToString(name)));
          const resourceSet = new Set(resources.map((name) => resourceNameToString(name)));

          for (const elem of resourceSet) {
            if (differences.has(elem)) {
              differences.delete(elem);
            } else {
              differences.add(elem);
            }
          }

          if (differences.size > 0) {
            resourcesChanged = true;

            // restart status stream if resource difference includes a resource we care about
            for (const elem of differences) {
              const name = this.stringToResourceName(elem);
              if (name.namespace === 'rdk' && name.type === 'component' && relevantSubtypesForStatus.includes(name.subtype)) {
                shouldRestartStatusStream = true;
                break;
              }
            }
          }
          
          this.resources = resources;
          if (resourcesChanged === true) {
            this.querySensors();

            if (shouldRestartStatusStream === true) {
              this.restartStatusStream();
            }
          }
          resolve(this.resources);
        });
      });
    },
    querySensors() {
      // We are deliberately just getting the first sensors service to ensure this will not break.
      // May want to allow for more services in the future
      const sensorsName = filterResources(this.resources, 'rdk', 'service','sensors')[0];
      const req = new sensorsApi.GetSensorsRequest();
      req.setName(sensorsName.name)
      sensorsService.getSensors(req, {}, (err, resp) => {
        this.grpcCallback(err, resp, false);
        if (err) {
          return;
        }
        this.sensorNames = resp.toObject().sensorNamesList;
      });
    },
    loadCurrentOps () {
      return new Promise((resolve, reject) => {  
        const req = new robotApi.GetOperationsRequest();

        window.robotService.getOperations(req, {}, (err, resp) => {
          if (err) {
            reject(err);
            return;
          }

          if (!resp) {
            reject(null);
            return;
          }

          const lst = resp.toObject().operationsList;
          this.currentOps = lst;

          const now = Date.now();
          for (const op of this.currentOps) {
            op.elapsed = now - (op.started.seconds * 1000);
          }

          resolve(this.currentOps);
        });
      });
    },
    async doConnect(authEntity, creds, onError) {
      console.debug('connecting');
      document.querySelector('#connecting').classList.remove('hidden');
      try {
        await window.connect(authEntity, creds);
      } catch (error) {
        toast.error(`failed to connect: ${error}`);
        if (onError) {
          setTimeout(onError, 1000);
        }
        return;
      }
      console.debug('connected');
      document.querySelector('#pre-app').classList.add('hidden');
    },
    async waitForClientAndStart() {
      if (window.supportedAuthTypes.length === 0) {
        await this.doConnect(window.bakedAuth.authEntity, window.bakedAuth.creds, this.waitForClientAndStart);
        return;
      }

      const authElems = [];
      const disableAll = () => {
        for (elem of authElems) {
          elem.disabled = true;
        }
      };
      const enableAll = () => {
        for (elem of authElems) {
          elem.disabled = false;
        }
      };
      for (authType of window.supportedAuthTypes) {
        const authDiv = document.querySelector(`#auth-${authType}`);
        const input = authDiv.querySelectorAll('input')[0];
        const button = authDiv.querySelectorAll('button')[0];
        authElems.push(input, button);
        const doLogin = () => {
          disableAll();
          const creds = { type: authType, payload: input.value };
          this.doConnect('', creds, '', '', () => enableAll());
        };
        button.addEventListener('click', () => doLogin());
        input.addEventListener('keyup', (event) => {
          if (event.key.toLowerCase() !== 'enter') {
            return;
          }
          doLogin();
        });
      }
    },
    queryStreams() {
      return new Promise((resolve, reject) => {
        streamService.listStreams(new streamApi.ListStreamsRequest(), {}, (err, resp) => {
          if (err) {
            reject(err);
            return;
          }

          if (!resp) {
            reject(null);
            return;
          }

          const streamNames = resp.toObject().namesList;
          this.streamNames = streamNames;
          resolve(this.streamNames);
        });
      });
    },
    initPCDIfNeeded() {
      if (pcdGlobal) {
        return;
      }
<<<<<<< HEAD
      
=======
>>>>>>> d855c4e6
      this.initPCD();
    },
    initPCD() {
      this.pcdClick.enable = true;

      const sphereGeometry = new THREE.SphereGeometry(0.009, 32, 32);
      const sphereMaterial = new THREE.MeshBasicMaterial({ color: 0xFF_00_00 });

      pcdGlobal = {
        scene: new THREE.Scene(),
        camera: new THREE.PerspectiveCamera(75, window.innerWidth / window.innerHeight, 0.1, 2000),
        renderer: new THREE.WebGLRenderer(),
        raycaster: new THREE.Raycaster(),
        sphere: new THREE.Mesh(sphereGeometry, sphereMaterial),
      };

      pcdGlobal.renderer.setSize(window.innerWidth / 2, window.innerHeight / 2);
      document.querySelector('#pcd').append(pcdGlobal.renderer.domElement);

      pcdGlobal.controls = new OrbitControls(pcdGlobal.camera, pcdGlobal.renderer.domElement);
      pcdGlobal.camera.position.set(0, 0, 0);
      pcdGlobal.controls.target.set(0, 0, -1);
      pcdGlobal.controls.update();
      pcdGlobal.camera.updateMatrix();
    },
    pcdLoad(path) {
      const loader = new PCDLoader();
      loader.load(
        path,

        // called when the resource is loaded
        (mesh) => {
          pcdGlobal.scene.clear();
          pcdGlobal.scene.add(mesh);
          pcdGlobal.scene.add(pcdGlobal.sphere);
          if (pcdGlobal.cube) {
            pcdGlobal.scene.add(pcdGlobal.cube);
          }
          pcdAnimate();
        },
        // called when loading is in progresses
        () => { /* noop */ },
        // called when loading has errors
        (_error) => { /* noop */ }
      );
      this.pcdClick.pcdloaded = true;
    },
    setPoint(point) {
      this.pcdClick.x = r(point.x);
      this.pcdClick.y = r(point.y);
      this.pcdClick.z = r(point.z);
      pcdGlobal.sphere.position.copy(point);
    },
    movementsensorRefresh() {
      for (const x of filterResources(this.resources, 'rdk', 'component', 'movement_sensor')) {
        const name = x.name;

        if (!this.movementsensorData[name]) {
          this.movementsensorData[name] = {};
        }

        {
          const req = new movementsensorApi.GetOrientationRequest();
          req.setName(name);

          movementsensorService.getOrientation(req, {}, (err, resp) => {
            if (err) {
              console.log(err);
              return;
            }
            this.movementsensorData[name].orientation = resp.toObject().orientation;
          });
        }

        {
          const req = new movementsensorApi.GetAngularVelocityRequest();
          req.setName(name);

          movementsensorService.getAngularVelocity(req, {}, (err, resp) => {
            if (err) {
              console.log(err);
              return;
            }
            this.movementsensorData[name].angularVelocity = resp.toObject().angularVelocity;
          });
        }
        {
          const req = new movementsensorApi.GetLinearVelocityRequest();
          req.setName(name);

          movementsensorService.getLinearVelocity(req, {}, (err, resp) => {
            if (err) {
              console.log(err);
              return;
            }
            this.movementsensorData[name].linearVelocity = resp.toObject().linearVelocity;
          });
        }

        {
          const req = new movementsensorApi.GetCompassHeadingRequest();
          req.setName(name);

          movementsensorService.getCompassHeading(req, {}, (err, resp) => {
            if (err) {
              console.log(err);
              return;
            }
            this.movementsensorData[name].compassHeading = resp.toObject().value;
          });
        }

        {
          const req = new movementsensorApi.GetPositionRequest();
          req.setName(name);

          movementsensorService.getPosition(req, {}, (err, resp) => {
            if (err) {
              console.log(err);
              return;
            }
            const temp = resp.toObject();
            this.movementsensorData[name].coordinate = temp.coordinate;
            this.movementsensorData[name].altitudeMm = temp.altitudeMm;
          });
        }

        {
          const req = new movementsensorApi.GetPropertiesRequest();
          req.setName(name);

          movementsensorService.getProperties(req, {}, (err, resp) => {
            if (err) {
              console.log(err);
              return;
            }
            const temp = resp.toObject();
            this.movementsensorData[name].properties = temp;
          });
        }

      }

      setTimeout(this.movementsensorRefresh, 500);
    },
    updateStatus(grpcStatuses) {
      const rawStatus = {};
      const status = {};

      for (const grpcStatus of grpcStatuses) {
        const nameObj = grpcStatus.getName().toObject();
        const statusJs = grpcStatus.getStatus().toJavaScript();

        try {
          const fixed = this.fixRawStatus(nameObj, statusJs);
          const nameStr = resourceNameToString(nameObj);
          rawStatus[nameStr] = statusJs;
          status[nameStr] = fixed;
        } catch (error) {
          toast.error(`Couldn't fix status for ${resourceNameToString(nameObj)}`, error);
        }
      }

      this.rawStatus = rawStatus;
      this.status = status;
    },
    async restartStatusStream () {
      if (statusStream) {
        statusStream.cancel();
        try {
          console.log('reconnecting');
          await window.connect();
        } catch (error) {
          console.error('failed to reconnect; retrying:', error);
          setTimeout(() => this.restartStatusStream(), 1000);
        }
      }
      let resourceNames = [];
      // get all relevant resource names
      for (const subtype of relevantSubtypesForStatus) {
        resourceNames = [...resourceNames, ...filterResources(this.resources, 'rdk', 'component', subtype)];
      }

      const names = resourceNames.map((name) => {
        const resourceName = new commonApi.ResourceName();
        resourceName.setNamespace(name.namespace);
        resourceName.setType(name.type);
        resourceName.setSubtype(name.subtype);
        resourceName.setName(name.name);
        return resourceName;
      });
      const streamReq = new robotApi.StreamStatusRequest();
      streamReq.setResourceNamesList(names);
      streamReq.setEvery(new proto.google.protobuf.Duration().setNanos(500_000_000)); // 500ms
      statusStream = window.robotService.streamStatus(streamReq);
      let firstData = true;
      statusStream.on('data', (response) => {
        lastStatusTS = Date.now();
        this.updateStatus(response.getStatusList());
        if (firstData) {
          firstData = false;
          this.checkLastStatus();
        }
      });
      statusStream.on('status', (status) => {
        console.log('error streaming robot status');
        console.log(status);
        console.log(status.code, ' ', status.details);
      });
      statusStream.on('end', () => {
        console.log('done streaming robot status');
        setTimeout(() => this.restartStatusStream(), 1000);
      });
    },
    checkLastStatus () {
      const checkIntervalMillis = 3000;
      if (Date.now() - lastStatusTS > checkIntervalMillis) {
        this.restartStatusStream();
        return;
      }
      setTimeout(this.checkLastStatus, checkIntervalMillis);
    },
  },
};

const relevantSubtypesForStatus = ['arm', 'gantry', 'board', 'servo', 'motor', 'input_controller'];

let statusStream;
let lastStatusTS = Date.now();

let pcdGlobal = null;

function resizeRendererToDisplaySize(renderer) {
  const canvas = renderer.domElement;
  const width = canvas.clientWidth;
  const height = canvas.clientHeight;
  const needResize = canvas.width !== width || canvas.height !== height;
  if (needResize) {
    renderer.setSize(width, height, false);
  }
  return needResize;
}

function pcdAnimate() {
  if (resizeRendererToDisplaySize(pcdGlobal.renderer)) {
    const canvas = pcdGlobal.renderer.domElement;
    pcdGlobal.camera.aspect = canvas.clientWidth / canvas.clientHeight;
    pcdGlobal.camera.updateProjectionMatrix();
  }
  pcdGlobal.renderer.render(pcdGlobal.scene, pcdGlobal.camera);
  pcdGlobal.controls.update();
  requestAnimationFrame(pcdAnimate);
}

function r(n) {
  return Math.round(n * 1000);
}

function setBoundingBox(box, centerPoint) {
  const geometry = new THREE.BoxGeometry(box.getWidthMm() / 1000, box.getLengthMm() / 1000, box.getDepthMm() / 1000);
  const edges = new THREE.EdgesGeometry(geometry);
  const material = new THREE.LineBasicMaterial({ color: 0xFF_00_00 });
  const cube = new THREE.LineSegments(edges, material);
  cube.position.copy(centerPoint);
  cube.name = 'bounding-box';
  pcdGlobal.scene.remove(pcdGlobal.scene.getObjectByName('bounding-box'));
  pcdGlobal.cube = cube;
  pcdGlobal.scene.add(cube);
}

</script>

<template>
  <div id="pre-app">
    <div
      id="connecting-error"
      class="border-danger-500 hidden border-l-4 bg-gray-100 px-4 py-3"
      role="alert"
    />

    <div
      id="connecting"
      class="border-greendark hidden border-l-4 bg-gray-100 px-4 py-3"
    >
      Connecting via <template v-if="isWebRtcEnabled()">
        WebRTC
      </template><template v-else>
        gRPC
      </template>...
    </div>

    <template
      v-for="authType in supportedAuthTypes"
      :key="authType"
    >
      <span>{{ authType }}: </span>
      <div
        :id="`auth-${authType}`"
        class="w-96"
      >
        <input
          class="mb-2 block w-full appearance-none border p-2 text-gray-700 transition-colors duration-150 ease-in-out placeholder:text-gray-400 focus:outline-none dark:text-gray-200 dark:placeholder:text-gray-500"
          type="password"
        >
        <button
          class="font-button bg-primary relative cursor-pointer border border-black px-5 py-2 leading-tight text-black shadow-sm transition-colors duration-150 hover:border-black hover:bg-gray-200 focus:bg-gray-400 focus:outline-none active:bg-gray-400"
        >
          Login
        </button>
      </div>
    </template>
  </div>
  
  <div class="flex flex-col gap-4 p-3">
    <div
      v-if="error"
      class="border-l-4 border-red-500 bg-gray-100 px-4 py-3"
    >
      {{ error }}
    </div>

    <!-- ******* BASE *******  -->
    <template
      v-for="base in filterResources(resources, 'rdk', 'component', 'base')"
      :key="base.name"
    >
      <template v-if="streamNames.length === 0">
        <BaseComponent
          :base-name="base.name"
          :connected-camera="false"
          :crumbs="['base']"
          @keyboard-ctl="baseKeyboardCtl(base.name, $event)"
          @base-spin="handleBaseSpin(base.name, $event)"
          @base-straight="handleBaseStraight(base.name, $event)"
          @base-stop="handleBaseActionStop(base.name)"
        />
      </template>
      <template v-else>
        <BaseComponent
          v-for="streamName in streamNames"
          :key="streamName"
          :base-name="base.name"
          :stream-name="streamName"
          :crumbs="['base']"
          :connected-camera="true"
          @base-change-tab="viewPreviewCamera(streamName)"
          @keyboard-ctl="baseKeyboardCtl(base.name, $event)"
          @base-spin="handleBaseSpin(base.name, $event)"
          @base-straight="handleBaseStraight(base.name, $event)"
          @base-stop="handleBaseActionStop(base.name)"
          @show-base-camera="viewPreviewCamera(streamName)"
        />
      </template>
    </template>

    <!-- ******* GANTRY *******  -->
    <v-collapse
      v-for="gantry in filterRdkComponentsWithStatus(resources, status, 'gantry')"
      :key="gantry.name"
      :title="gantry.name"
      class="gantry"
    >
      <v-breadcrumbs
        slot="title"
        :crumbs="['gantry'].join(',')"
      />
      <div
        slot="header"
        class="flex items-center justify-between gap-2"
      >
        <v-button
          variant="danger"
          icon="stop-circle"
          label="STOP"
          @click.stop="gantryStop(gantry.name)"
        />
      </div>
      <div class="border border-t-0 border-black p-4">
        <table class="border border-t-0 border-black p-4">
          <thead>
            <tr>
              <th class="border border-black p-2">
                axis
              </th>
              <th
                class="border border-black p-2"
                colspan="2"
              >
                position
              </th>
              <th class="border border-black p-2">
                length
              </th>
            </tr>
          </thead>
          <tbody>
            <tr
              v-for="pp in resourceStatusByName(gantry).parts"
              :key="pp.axis"
            >
              <th class="border border-black p-2">
                {{ pp.axis }}
              </th>
              <td class="flex p-2">
                <v-button
                  label="--"
                  @click="gantryInc( gantry, pp.axis, -10 )"
                />
                <v-button
                  label="-"
                  @click="gantryInc( gantry, pp.axis, -1 )"
                />
                <v-button
                  label="+"
                  @click="gantryInc( gantry, pp.axis, 1 )"
                />
                <v-button
                  label="++"
                  @click="gantryInc( gantry, pp.axis, 10 )"
                />
              </td>
              <td class="border border-black p-2">
                {{ pp.pos.toFixed(2) }}
              </td>
              <td class="border border-black p-2">
                {{ pp.length }}
              </td>
            </tr>
          </tbody>
        </table>
      </div>
    </v-collapse>

    <!-- ******* MovementSensor *******  -->
    <v-collapse
      v-for="movementsensor in filterResources(resources, 'rdk', 'component', 'movement_sensor')"
      :key="movementsensor.name"
      :title="movementsensor.name"
      class="movement"
    >
      <v-breadcrumbs
        slot="title"
        :crumbs="['movement_sensor'].join(',')"
      />
      <div class="flex items-end border border-t-0 border-black p-4">
        <template v-if="movementsensorData[movementsensor.name] && movementsensorData[movementsensor.name].properties">
          <div
            v-if="movementsensorData[movementsensor.name].properties.positionSupported"
            class="mr-4 w-1/4"
          >
            <h3 class="mb-1">
              Position
            </h3>
            <table class="w-full border border-t-0 border-black p-4">
              <tr>
                <th class="border border-black p-2">
                  Latitude
                </th>
                <td class="border border-black p-2">
                  {{ movementsensorData[movementsensor.name].coordinate?.latitude.toFixed(6) }}
                </td>
              </tr>
              <tr>
                <th class="border border-black p-2">
                  Longitude
                </th>
                <td class="border border-black p-2">
                  {{ movementsensorData[movementsensor.name].coordinate?.longitude.toFixed(6) }}
                </td>
              </tr>
              <tr>
                <th class="border border-black p-2">
                  Altitide
                </th>
                <td class="border border-black p-2">
                  {{ movementsensorData[movementsensor.name].altitudeMm?.toFixed(2) }}
                </td>
              </tr>
            </table>
          </div>

          <div
            v-if="movementsensorData[movementsensor.name].properties.orientationSupported"
            class="mr-4 w-1/4"
          >
            <h3 class="mb-1">
              Orientation (degrees)
            </h3>
            <table class="w-full border border-t-0 border-black p-4">
              <tr>
                <th class="border border-black p-2">
                  OX
                </th>
                <td class="border border-black p-2">
                  {{ movementsensorData[movementsensor.name].orientation?.oX.toFixed(2) }}
                </td>
              </tr>
              <tr>
                <th class="border border-black p-2">
                  OY
                </th>
                <td class="border border-black p-2">
                  {{ movementsensorData[movementsensor.name].orientation?.oY.toFixed(2) }}
                </td>
              </tr>
              <tr>
                <th class="border border-black p-2">
                  OZ
                </th>
                <td class="border border-black p-2">
                  {{ movementsensorData[movementsensor.name].orientation?.oZ.toFixed(2) }}
                </td>
              </tr>
              <tr>
                <th class="border border-black p-2">
                  Theta
                </th>
                <td class="border border-black p-2">
                  {{ movementsensorData[movementsensor.name].orientation?.theta.toFixed(2) }}
                </td>
              </tr>
            </table>
          </div>
                
          <div
            v-if="movementsensorData[movementsensor.name].properties.angularVelocitySupported"
            class="mr-4 w-1/4"
          >
            <h3 class="mb-1">
              Angular Velocity (degrees/second)
            </h3>
            <table class="w-full border border-t-0 border-black p-4">
              <tr>
                <th class="border border-black p-2">
                  X
                </th>
                <td class="border border-black p-2">
                  {{ movementsensorData[movementsensor.name].angularVelocity?.x.toFixed(2) }}
                </td>
              </tr>
              <tr>
                <th class="border border-black p-2">
                  Y
                </th>
                <td class="border border-black p-2">
                  {{ movementsensorData[movementsensor.name].angularVelocity?.y.toFixed(2) }}
                </td>
              </tr>
              <tr>
                <th class="border border-black p-2">
                  Z
                </th>
                <td class="border border-black p-2">
                  {{ movementsensorData[movementsensor.name].angularVelocity?.z.toFixed(2) }}
                </td>
              </tr>
            </table>
          </div>

          <div
            v-if="movementsensorData[movementsensor.name].properties.linearVelocitySupported"
            class="mr-4 w-1/4"
          >
            <h3 class="mb-1">
              Linear Velocity
            </h3>
            <table class="w-full border border-t-0 border-black p-4">
              <tr>
                <th class="border border-black p-2">
                  X
                </th>
                <td class="border border-black p-2">
                  {{ movementsensorData[movementsensor.name].linearVelocity?.x.toFixed(2) }}
                </td>
              </tr>
              <tr>
                <th class="border border-black p-2">
                  Y
                </th>
                <td class="border border-black p-2">
                  {{ movementsensorData[movementsensor.name].linearVelocity?.y.toFixed(2) }}
                </td>
              </tr>
              <tr>
                <th class="border border-black p-2">
                  Z
                </th>
                <td class="border border-black p-2">
                  {{ movementsensorData[movementsensor.name].linearVelocity?.z.toFixed(2) }}
                </td>
              </tr>
            </table>
          </div>

          <div
            v-if="movementsensorData[movementsensor.name].properties.compassHeadingSupported"
            class="mr-4 w-1/4"
          >
            <h3 class="mb-1">
              Compass Heading
            </h3>
            <table class="w-full border border-t-0 border-black p-4">
              <tr>
                <th class="border border-black p-2">
                  Compass
                </th>
                <td class="border border-black p-2">
                  {{ movementsensorData[movementsensor.name].compassHeading?.toFixed(2) }}
                </td>
              </tr>
            </table>
          </div>
        </template>
      </div>
    </v-collapse>

    <!-- ******* ARM *******  -->
    <v-collapse
      v-for="arm in filterResources(resources, 'rdk', 'component', 'arm')"
      :key="arm.name"
      :title="arm.name"
      class="arm"
    >
      <v-breadcrumbs
        slot="title"
        :crumbs="['arm'].join(',')"
      />
      <div
        slot="header"
        class="flex items-center justify-between gap-2"
      >
        <v-button
          variant="danger"
          icon="stop-circle"
          label="STOP"
          @click.stop="armStop(arm.name)"
        />
      </div>
      <div class="mt-2 flex">
        <div
          v-if="armToggle[arm.name]"
          class="mr-4 w-1/2 border border-black p-4"
        >
          <h3 class="mb-2">
            END POSITION (mms)
          </h3>
          <div class="inline-grid grid-cols-2 gap-1 pb-1">
            <template
              v-for="cc in armToggle[arm.name].pos_pieces"
              :key="cc.endPosition[0]"
            >
              <label class="py-1 pr-2 text-right">{{ cc.endPosition[1] }}</label>
              <input
                v-model="cc.endPositionValue"
                class="border border-black py-1 px-4"
              >
            </template>
          </div>
          <div class="mt-2 flex gap-2">
            <v-button
              class="mr-4 whitespace-nowrap"
              label="Go To End Position"
              @click="armModifyAllDoEndPosition(arm)"
            />
            <div class="flex-auto text-right">
              <v-button
                label="Cancel"
                @click="armModifyAllCancel(arm)"
              />
            </div>
          </div>
        </div>
        <div
          v-if="armToggle[arm.name]"
          class="w-1/2 border border-black p-4"
        >
          <h3 class="mb-2">
            JOINTS (degrees)
          </h3>
          <div class="grid grid-cols-2 gap-1 pb-1">
            <template
              v-for="bb in armToggle[arm.name].joint_pieces"
              :key="bb.joint"
            >
              <label class="py-1 pr-2 text-right">Joint {{ bb.joint }}</label>
              <input
                v-model="bb.jointValue"
                class="border border-black py-1 px-4"
              >
            </template>
          </div>
          <div class="mt-2 flex gap-2">
            <v-button
              label="Go To Joints"
              @click="armModifyAllDoJoint(arm)"
            />
            <div class="flex-auto text-right">
              <v-button
                label="Cancel"
                @click="armModifyAllCancel(arm)"
              />
            </div>
          </div>
        </div>
      </div>

      <div class="mb-2 flex">
        <div
          v-if="resourceStatusByName(arm)"
          class="mr-4 w-1/2 border border-black p-4"
        >
          <h3 class="mb-2">
            END POSITION (mms)
          </h3>
          <div class="inline-grid grid-cols-6 gap-1 pb-1">
            <template
              v-for="aa in resourceStatusByName(arm).pos_pieces"
              :key="aa.endPosition[0]"
            >
              <h4 class="py-1 pr-2 text-right">
                {{ aa.endPosition[1] }}
              </h4>
              <v-button
                label="--"
                @click="armEndPositionInc( arm, aa.endPosition[1], -10 )"
              />
              <v-button
                label="-"
                @click="armEndPositionInc( arm, aa.endPosition[1], -1 )"
              />
              <v-button
                label="+"
                @click="armEndPositionInc( arm, aa.endPosition[1], 1 )"
              />
              <v-button
                label="++"
                @click="armEndPositionInc( arm, aa.endPosition[1], 10 )"
              />
              <h4 class="py-1">
                {{ aa.endPositionValue.toFixed(2) }}
              </h4>
            </template>
          </div>
          <div class="mt-2 flex gap-2">
            <v-button
              label="Home"
              @click="armHome(arm)"
            />
            <div class="flex-auto text-right">
              <v-button
                class="whitespace-nowrap"
                label="Modify All"
                @click="armModifyAll(arm)"
              />
            </div>
          </div>
        </div>
        <div
          v-if="resourceStatusByName(arm)"
          class="w-1/2 border border-black p-4"
        >
          <h3 class="mb-2">
            JOINTS (degrees)
          </h3>
          <div class="inline-grid grid-cols-6 gap-1 pb-1">
            <template
              v-for="aa in resourceStatusByName(arm).joint_pieces"
              :key="aa.joint"
            >
              <h4 class="whitespace-nowrap py-1 pr-2 text-right">
                Joint {{ aa.joint }}
              </h4>
              <v-button
                label="--"
                @click="armJointInc( arm, aa.joint, -10 )"
              />
              <v-button
                label="-"
                @click="armJointInc( arm, aa.joint, -1 )"
              />
              <v-button
                label="+"
                @click="armJointInc( arm, aa.joint, 1 )"
              />
              <v-button
                label="++"
                @click="armJointInc( arm, aa.joint, 10 )"
              />
              <h4 class="py-1 pl-2">
                {{ aa.jointValue.toFixed(2) }}
              </h4>
            </template>
          </div>
          <div class="mt-2 flex gap-2">
            <v-button
              label="Home"
              @click="armHome(arm)"
            />
            <div class="flex-auto text-right">
              <v-button
                class="whitespace-nowrap"
                label="Modify All"
                @click="armModifyAll(arm)"
              />
            </div>
          </div>
        </div>
      </div>
    </v-collapse>

    <!-- ******* GRIPPER *******  -->
    <v-collapse
      v-for="gripper in filterResources(resources, 'rdk', 'component', 'gripper')"
      :key="gripper.name"
      :title="gripper.name"
      class="gripper"
    >
      <v-breadcrumbs
        slot="title"
        :crumbs="['gripper'].join(',')"
      />
      <div
        slot="header"
        class="flex items-center justify-between gap-2"
      >
        <v-button
          variant="danger"
          icon="stop-circle"
          label="STOP"
          @click.stop="gripperStop(gripper.name)"
        />
      </div>
      <div class="flex gap-2 border border-t-0 border-black p-4">
        <v-button
          label="Open"
          @click="gripperAction( gripper.name, 'open')"
        />
        <v-button
          label="Grab"
          @click="gripperAction( gripper.name, 'grab')"
        />
      </div>
    </v-collapse>

    <!-- ******* SERVO *******  -->
    <ServoComponent
      v-for="servo in filterRdkComponentsWithStatus(resources, status, 'servo')"
      :key="servo.name"
      :servo-name="servo.name"
      :servo-angle="resourceStatusByName(servo).positionDeg"
      :crumbs="['servo']"
      @servo-move="(amount) => servoMove(servo, amount)"
      @servo-stop="servoStop(servo.name)"
    />

    <!-- ******* MOTOR *******  -->
    <MotorDetail
      v-for="motor in filterRdkComponentsWithStatus(resources, status, 'motor')"
      :key="'new-' + motor.name" 
      :motor-name="motor.name" 
      :crumbs="['motor']" 
      :motor-status="resourceStatusByName(motor)"
      @motor-run="motorCommand(motor.name, $event)"
      @motor-stop="motorStop(motor.name)"
    />

    <!-- ******* INPUT VIEW *******  -->
    <InputController
      v-for="controller in filteredInputControllerList()"
      :key="'new-' + controller.name"
      :controller-name="controller.name"
      :controller-status="resourceStatusByName(controller)"
      :crumbs="['input_controller']"
      class="input"
    />

    <!-- ******* WEB CONTROLS *******  -->
    <Gamepad
      v-if="hasWebGamepad()"
      style="max-width: 1080px;"
      @execute="inputInject($event)"
    />

    <!-- ******* BOARD *******  -->
    <v-collapse
      v-for="board in filterRdkComponentsWithStatus(resources, status, 'board')"
      :key="board.name"
      :title="board.name"
      class="board"
    >
      <v-breadcrumbs
        slot="title"
        :crumbs="['board'].join(',')"
      />
      <div class="border border-t-0 border-black p-4">
        <h3 class="mb-2">
          Analogs
        </h3>
        <table class="mb-4 table-auto border border-black">
          <tr
            v-for="(analog, name) in resourceStatusByName(board).analogsMap"
            :key="name"
          >
            <th class="border border-black p-2">
              {{ name }}
            </th>
            <td class="border border-black p-2">
              {{ analog.value || 0 }}
            </td>
          </tr>
        </table>
        <h3 class="mb-2">
          Digital Interrupts
        </h3>
        <table class="mb-4 w-full table-auto border border-black">
          <tr
            v-for="(di, name) in resourceStatusByName(board).digitalInterruptsMap"
            :key="name"
          >
            <th class="border border-black p-2">
              {{ name }}
            </th>
            <td class="border border-black p-2">
              {{ di.value || 0 }}
            </td>
          </tr>
        </table>
        <h3 class="mb-2">
          GPIO
        </h3>
        <table class="mb-4 w-full table-auto border border-black">
          <tr>
            <th class="border border-black p-2">
              Get
            </th>
            <td class="border border-black p-2">
              <div class="flex items-end gap-2">
                <v-input
                  label="Pin"
                  type="number"
                  :value="getPin"
                  @input="getPin = $event.detail.value"
                />
                <v-button
                  label="Get Pin State"
                  @click="getGPIO(board.name)"
                />
                <v-button
                  label="Get PWM"
                  @click="getPWM(board.name)"
                />
                <v-button
                  label="Get PWM Frequency"
                  @click="getPWMFrequency(board.name)"
                />
                <span
                  :id="'get_pin_value_' + board.name"
                  class="py-2"
                />
              </div>
            </td>
          </tr>
          <tr>
            <th class="border border-black p-2">
              Set
            </th>
            <td class="p-2">
              <div class="flex items-end gap-2">
                <v-input
                  type="number"
                  class="mr-2"
                  label="Pin"
                  :value="setPin"
                  @input="setPin = $event.detail.value"
                />
                <select
                  :id="'set_pin_v_' + board.name"
                  class="mr-2 h-[30px] border border-black bg-white text-sm"
                >
                  <option>low</option>
                  <option>high</option>
                </select>
                <v-button
                  class="mr-2"
                  label="Set Pin State"
                  @click="setGPIO(board.name)"
                />
                <v-input
                  v-model="pwm"
                  label="PWM"
                  type="number"
                  class="mr-2"
                />
                <v-button
                  class="mr-2"
                  label="Set PWM"
                  @click="setPWM(board.name)"
                />
                <v-input
                  v-model="pwmFrequency"
                  label="PWM Frequency"
                  type="number"
                  class="mr-2"
                />
                <v-button
                  class="mr-2"
                  label="Set PWM Frequency"
                  @click="setPWMFrequency(board.name)"
                />
              </div>
            </td>
          </tr>
        </table>
      </div>
    </v-collapse>

    <!-- ******* CAMERAS *******  -->
    <Camera
      v-for="streamName in streamNames"
      :key="streamName"
      :stream-name="streamName"
      :crumbs="['camera']"
      :x="pcdClick.x"
      :y="pcdClick.y"
      :z="pcdClick.z"
      :pcd-click="pcdClick"
      :segmenter-names="segmenterNames"
      :segmenter-parameters="segmenterParameters"
      :segmenter-parameter-names="segmenterParameterNames"
      :parameter-type="parameterType"
      :segment-algo="segmentAlgo"
      :segment-objects="objects"
      :find-status="pcdClick.calculatingSegments"
      @full-image="doPCDLoad(fullcloud)"
      @center-pcd="doCenterPCDLoad(fullcloud)"
      @find-segments="findSegments(segmentAlgo, segmenterParameters)"
      @change-segmenter="getSegmenterParameters"
      @toggle-camera="viewCamera(streamName)"
      @refresh-camera="viewCameraFrame"
      @selected-camera-view="viewCameraFrame"
      @toggle-pcd="renderPCD(streamName)"
      @pcd-click="grabClick"
      @pcd-move="doPCDMove"
      @point-load="doPointLoad"
      @segment-load="doSegmentLoad"
      @bounding-box-load="doBoundingBoxLoad"
      @download-screenshot="renderFrame(streamName)"
      @download-raw-data="doPCDDownload(fullcloud)"
      @select-object="doSelectObject"
      @segmenter-parameters-input="(name, value) => segmenterParameters[name] = Number(value)"
    />

    <!-- ******* SENSORS ******* -->
    <v-collapse
      v-if="nonEmpty(sensorNames)"
      title="Sensors"
      class="sensors"
    >
      <div class="border border-t-0 border-black p-4">
        <table class="w-full table-auto border border-black">
          <tr>
            <th class="border border-black p-2">
              Name
            </th>
            <th class="border border-black p-2">
              Type
            </th>
            <th class="border border-black p-2">
              Readings
            </th>
            <th class="border border-black p-2 text-center">
              <v-button
                group
                label="Get All Readings"
                @click="getReadings(sensorNames)"
              />
            </th>
          </tr>
          <tr
            v-for="name in sensorNames"
            :key="name.name"
          >
            <td class="border border-black p-2">
              {{ name.name }}
            </td>
            <td class="border border-black p-2">
              {{ name.subtype }}
            </td>
            <td class="border border-black p-2">
              <table style="font-size:.7em; text-align: left;">
                <tr
                  v-for="(sensorValue, sensorField) in sensorReadings[resourceNameToString(name)]"
                  :key="sensorField"
                >
                  <th>{{ sensorField }}</th>
                  <td>
                    {{ sensorValue }}
                    <a
                      v-if="sensorValue._type == 'geopoint'"
                      :href="'https://www.google.com/maps/search/' + sensorValue.lat + ',' + sensorValue.lng"
                    >google maps</a>
                  </td>
                </tr>
              </table>
            </td>
            <td class="border border-black p-2 text-center">
              <v-button
                group
                label="Get Readings"
                @click="getReadings([name])"
              />
            </td>
          </tr>
        </table>
      </div>
    </v-collapse>

    <!-- ******* NAVIGATION ******* -->
    <Navigation
      v-for = "nav in filterResources(resources, 'rdk', 'service', 'navigation')"
      :resources="nav.resources"
      :name = "nav.name"
    />

    <!-- ******* SLAM *******  -->
    <Slam
      v-if="filterResources(resources, 'rdk', 'service', 'slam').length > 0"
      :image-map="imageMapTemp"
      @update-slam-image-refresh-frequency="updateSLAMImageRefreshFrequency"
      @update-slam-pcd-refresh-frequency="updateSLAMPCDRefreshFrequency"
    />

    <!-- ******* CURRENT OPERATIONS ******* -->
    <v-collapse
      title="Current Operations"
      class="operations"
    >
      <div class="border border-t-0 border-black p-4">
        <table class="w-full table-auto border border-black">
          <tr>
            <th class="border border-black p-2">
              id
            </th>
            <th class="border border-black p-2">
              method
            </th>
            <th class="border border-black p-2">
              elapsed time
            </th>
            <th class="border border-black p-2" />
          </tr>
          <tr
            v-for="o in currentOps"
            :key="o.id"
          >
            <td class="border border-black p-2">
              {{ o.id }}
            </td>
            <td class="border border-black p-2">
              {{ o.method }}
            </td>
            <td class="border border-black p-2">
              {{ o.elapsed }}ms
            </td>
            <td class="border border-black p-2 text-center">
              <v-button
                label="Kill"
                @click="killOp(o.id)"
              />
            </td>
          </tr>
        </table>
      </div>
    </v-collapse>

<<<<<<< HEAD
=======
    <!-- ******* CAMERAS *******  -->
    <Camera
      v-for="streamName in streamNames"
      :key="streamName"
      :stream-name="streamName"
      :crumbs="[streamName]"
      :x="pcdClick.x"
      :y="pcdClick.y"
      :z="pcdClick.z"
      :pcd-click="pcdClick"
      :segmenter-names="segmenterNames"
      :segmenter-parameters="segmenterParameters"
      :segmenter-parameter-names="segmenterParameterNames"
      :parameter-type="parameterType"
      :segment-algo="segmentAlgo"
      :segment-objects="objects"
      :find-status="pcdClick.calculatingSegments"
      @full-image="doPCDLoad(fullcloud)"
      @center-pcd="doCenterPCDLoad(fullcloud)"
      @find-segments="findSegments(segmentAlgo, segmenterParameters)"
      @change-segmenter="getSegmenterParameters"
      @toggle-camera="viewCamera(streamName)"
      @refresh-camera="viewCameraFrame"
      @selected-camera-view="viewCameraFrame"
      @toggle-pcd="renderPCD(streamName)"
      @pcd-click="grabClick"
      @pcd-move="doPCDMove"
      @point-load="doPointLoad"
      @segment-load="doSegmentLoad"
      @bounding-box-load="doBoundingBoxLoad"
      @download-screenshot="renderFrame(streamName)"
      @download-raw-data="doPCDDownload(fullcloud)"
      @select-object="doSelectObject"
      @segmenter-parameters-input="(name, value) => segmenterParameters[name] = Number(value)"
    />

    <!-- ******* SLAM *******  -->
    <Slam
      v-for = "slam in filterResources(resources, 'rdk', 'service', 'slam')"
      :name = "slam.name"
      :image-map="imageMapTemp"
      @update-slam-image-refresh-frequency="updateSLAMImageRefreshFrequency"
      @update-slam-pcd-refresh-frequency="updateSLAMPCDRefreshFrequency"
    />

>>>>>>> d855c4e6
    <!-- ******* DO ******* -->
    <Do :resources="filterResourcesWithNames(resources)" />
  </div>
</template>

<style>
  #source {
    position: relative;
    width: 50%;
    height: 50%;
  }
  h3 {
    margin: 0.1em;
    margin-block-end: 0.1em;
  }
</style><|MERGE_RESOLUTION|>--- conflicted
+++ resolved
@@ -391,7 +391,7 @@
       // May want to allow for more services in the future
       const visionName = filterResources(this.resources, 'rdk', 'services', 'vision')[0];
       
-      req.setName(visionName)
+      req.setName(visionName);
 
       visionService.getSegmenterNames(req, {}, (err, resp) => {
         this.grpcCallback(err, resp, false);
@@ -410,7 +410,7 @@
       // May want to allow for more services in the future
       const visionName = filterResources(this.resources, 'rdk', 'services', 'vision')[0];
 
-      req.setName(visionName)
+      req.setName(visionName);
       req.setSegmenterName(name);
       
       visionService.getSegmenterParameters(req, {}, (err, resp) => {
@@ -855,7 +855,7 @@
     },
     getReadings(sensorNames) {
       const req = new sensorsApi.GetReadingsRequest();
-      const sensorsName = filterResources(this.resources, 'rdk', 'service','sensors')[0];
+      const sensorsName = filterResources(this.resources, 'rdk', 'service', 'sensors')[0];
       const names = sensorNames.map((name) => {
         const resourceName = new commonApi.ResourceName();
         resourceName.setNamespace(name.namespace);
@@ -864,7 +864,7 @@
         resourceName.setName(name.name);
         return resourceName;
       });
-      req.setName(sensorsName.name)
+      req.setName(sensorsName.name);
       req.setSensorNamesList(names);
       sensorsService.getReadings(req, {}, (err, resp) => {
         this.grpcCallback(err, resp, false);
@@ -1218,9 +1218,9 @@
     querySensors() {
       // We are deliberately just getting the first sensors service to ensure this will not break.
       // May want to allow for more services in the future
-      const sensorsName = filterResources(this.resources, 'rdk', 'service','sensors')[0];
+      const sensorsName = filterResources(this.resources, 'rdk', 'service', 'sensors')[0];
       const req = new sensorsApi.GetSensorsRequest();
-      req.setName(sensorsName.name)
+      req.setName(sensorsName.name);
       sensorsService.getSensors(req, {}, (err, resp) => {
         this.grpcCallback(err, resp, false);
         if (err) {
@@ -1330,10 +1330,7 @@
       if (pcdGlobal) {
         return;
       }
-<<<<<<< HEAD
       
-=======
->>>>>>> d855c4e6
       this.initPCD();
     },
     initPCD() {
@@ -2386,6 +2383,14 @@
       @segmenter-parameters-input="(name, value) => segmenterParameters[name] = Number(value)"
     />
 
+    <!-- ******* NAVIGATION ******* -->
+    <Navigation
+      v-for="nav in filterResources(resources, 'rdk', 'service', 'navigation')"
+      :key="nav.name"
+      :resources="nav.resources"
+      :name="nav.name"
+    />
+
     <!-- ******* SENSORS ******* -->
     <v-collapse
       v-if="nonEmpty(sensorNames)"
@@ -2451,13 +2456,6 @@
       </div>
     </v-collapse>
 
-    <!-- ******* NAVIGATION ******* -->
-    <Navigation
-      v-for = "nav in filterResources(resources, 'rdk', 'service', 'navigation')"
-      :resources="nav.resources"
-      :name = "nav.name"
-    />
-
     <!-- ******* SLAM *******  -->
     <Slam
       v-if="filterResources(resources, 'rdk', 'service', 'slam').length > 0"
@@ -2509,54 +2507,6 @@
       </div>
     </v-collapse>
 
-<<<<<<< HEAD
-=======
-    <!-- ******* CAMERAS *******  -->
-    <Camera
-      v-for="streamName in streamNames"
-      :key="streamName"
-      :stream-name="streamName"
-      :crumbs="[streamName]"
-      :x="pcdClick.x"
-      :y="pcdClick.y"
-      :z="pcdClick.z"
-      :pcd-click="pcdClick"
-      :segmenter-names="segmenterNames"
-      :segmenter-parameters="segmenterParameters"
-      :segmenter-parameter-names="segmenterParameterNames"
-      :parameter-type="parameterType"
-      :segment-algo="segmentAlgo"
-      :segment-objects="objects"
-      :find-status="pcdClick.calculatingSegments"
-      @full-image="doPCDLoad(fullcloud)"
-      @center-pcd="doCenterPCDLoad(fullcloud)"
-      @find-segments="findSegments(segmentAlgo, segmenterParameters)"
-      @change-segmenter="getSegmenterParameters"
-      @toggle-camera="viewCamera(streamName)"
-      @refresh-camera="viewCameraFrame"
-      @selected-camera-view="viewCameraFrame"
-      @toggle-pcd="renderPCD(streamName)"
-      @pcd-click="grabClick"
-      @pcd-move="doPCDMove"
-      @point-load="doPointLoad"
-      @segment-load="doSegmentLoad"
-      @bounding-box-load="doBoundingBoxLoad"
-      @download-screenshot="renderFrame(streamName)"
-      @download-raw-data="doPCDDownload(fullcloud)"
-      @select-object="doSelectObject"
-      @segmenter-parameters-input="(name, value) => segmenterParameters[name] = Number(value)"
-    />
-
-    <!-- ******* SLAM *******  -->
-    <Slam
-      v-for = "slam in filterResources(resources, 'rdk', 'service', 'slam')"
-      :name = "slam.name"
-      :image-map="imageMapTemp"
-      @update-slam-image-refresh-frequency="updateSLAMImageRefreshFrequency"
-      @update-slam-pcd-refresh-frequency="updateSLAMPCDRefreshFrequency"
-    />
-
->>>>>>> d855c4e6
     <!-- ******* DO ******* -->
     <Do :resources="filterResourcesWithNames(resources)" />
   </div>
