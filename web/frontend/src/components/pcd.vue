<!-- eslint-disable multiline-comment-style -->
<script setup lang="ts">

/**
 * @TODO: No disposing of THREE resources currently.
 * This is causing memory leaks.
 */

import { grpc } from '@improbable-eng/grpc-web';
import { onMounted, onUnmounted, watch } from 'vue';
import * as THREE from 'three';
import { PCDLoader } from 'three/examples/jsm/loaders/PCDLoader';
import { OrbitControls } from 'three/examples/jsm/controls/OrbitControls';
import { TransformControls } from 'three/examples/jsm/controls/TransformControls';
import { filterResources, type Resource } from '../lib/resource';
import { toast } from '../lib/toast';
import { PointCloudObject, RectangularPrism } from '../gen/proto/api/common/v1/common_pb';
import motionApi from '../gen/proto/api/service/motion/v1/motion_pb.esm';
import commonApi from '../gen/proto/api/common/v1/common_pb.esm';
// import visionApi, { type TypedParameter } from '../gen/proto/api/service/vision/v1/vision_pb.esm';
import InfoButton from './info-button.vue';

interface Props {
  resources: Resource[]
  pointcloud?: Uint8Array
  cameraName?: string
}

const props = defineProps<Props>();

const container = $ref<HTMLDivElement>();

let cube: THREE.LineSegments;
let displayGrid = true;

let transformEnabled = $ref(false);
const download = $ref<HTMLLinkElement>();
// let segmenterParameterNames = $ref<TypedParameter[]>();
const objects = $ref<PointCloudObject[]>([]);
const segmenterNames = $ref<string[]>([]);
// let segmenterParameters = $ref<Record<string, number>>({});

const click = $ref(new THREE.Vector3());

const selectedObject = $ref('');
const selectedSegmenter = $ref('');

const distanceFromCamera = $computed(() => Math.round(
  Math.sqrt((click.x ** 2) + (click.y ** 2) + (click.z ** 2))
) || 0);

const loader = new PCDLoader();
const scene = new THREE.Scene();
const ambientLight = new THREE.AmbientLight(0xFF_FF_FF, 3);
scene.add(ambientLight);

const camera = new THREE.PerspectiveCamera(
  75, window.innerWidth / window.innerHeight, 0.01, 2000
);
const renderer = new THREE.WebGLRenderer({
  powerPreference: 'high-performance',
  antialias: true,
});
renderer.domElement.style.width = '100%';
renderer.setClearColor('white');
const raycaster = new THREE.Raycaster();

const controls = new OrbitControls(camera, renderer.domElement);
controls.enableDamping = true;

const transformControls = new TransformControls(camera, renderer.domElement);
transformControls.setSize(1);
transformControls.setMode('translate');
transformControls.enabled = false;

transformControls.addEventListener('dragging-changed', (event) => {
  controls.enabled = !event.value;
});

const color = new THREE.Color();
let mesh: THREE.InstancedMesh;

const matrix = new THREE.Matrix4();
const vec3 = new THREE.Vector3();
const sphereGeometry = new THREE.SphereGeometry(0.01, 16, 16);
const sphereWireframe = new THREE.WireframeGeometry(sphereGeometry);
const sphere = new THREE.LineSegments(sphereWireframe);
scene.add(sphere);

const sphereMaterial = sphere.material as THREE.MeshBasicMaterial;
sphereMaterial.color.set('black');
sphereMaterial.transparent = true;
sphereMaterial.opacity = 0.4;

const size = 10;
const divisions = 10;
const gridHelper = new THREE.GridHelper(size, divisions);
scene.add(gridHelper);

const gridMaterial = gridHelper.material as THREE.MeshBasicMaterial;
gridMaterial.color.set('black');

const getSegmenterParameters = () => {
  // const req = new visionApi.GetSegmenterParametersRequest();

  // /*
  //  * We are deliberately just getting the first vision service to ensure this will not break.
  //  * May want to allow for more services in the future
  //  */
  // const [vision] = filterResources(props.resources, 'rdk', 'service', 'vision');

  // req.setName(vision.name);
  // req.setSegmenterName(selectedSegmenter);

  // window.visionService.getSegmenterParameters(req, new grpc.Metadata(), (error, response) => {
  //   if (error) {
  //     toast.error(`Error getting segmenter parameters: ${error}`);
  //     return;
  //   }

  //   segmenterParameterNames = response!.getSegmenterParametersList();
  //   segmenterParameters = {};
  // });
};

const resizeRendererToDisplaySize = () => {
  const canvas = renderer.domElement;
  const pixelRatio = window.devicePixelRatio;
  const width = Math.trunc(canvas.clientWidth * pixelRatio);
  const height = Math.trunc(canvas.clientHeight * pixelRatio);
  const needResize = canvas.width !== width || canvas.height !== height;

  if (needResize) {
    renderer.setSize(width, height, false);
    camera.aspect = canvas.clientWidth / canvas.clientHeight;
    camera.updateProjectionMatrix();
  }
};

const animate = () => {
  resizeRendererToDisplaySize();
  renderer.render(scene, camera);
  controls.update();
};

const setPoint = (point: THREE.Vector3) => {
  click.x = Math.round(point.x * 1000);
  click.y = Math.round(point.y * 1000);
  click.z = Math.round(point.z * 1000);
  sphere.position.copy(point);
};

// const parameterType = (type: string) => {
//   if (type === 'int' || type === 'float64') {
//     return 'number';
//   } else if (type === 'string' || type === 'char') {
//     return 'text';
//   }
//   return '';
// };

const findSegments = () => {
  // const req = new visionApi.GetObjectPointCloudsRequest();

  // /*
  //  * We are deliberately just getting the first vision service to ensure this will not break.
  //  * May want to allow for more services in the future
  //  */
  // const [vision] = filterResources(props.resources, 'rdk', 'service', 'vision');

  // req.setName(vision.name);
  // req.setCameraName(props.cameraName!);
  // req.setSegmenterName(selectedSegmenter);
  // // req.setParameters(Struct.fromJavaScript(segmenterParameters));
  // req.setMimeType('pointcloud/pcd');

  // window.visionService.getObjectPointClouds(req, new grpc.Metadata(), (error, response) => {
  //   if (error) {
  //     toast.error(`Error getting segments: ${error}`);
  //     return;
  //   }

  //   objects = response!.getObjectsList();

  //   if (objects.length === 0) {
  //     toast.info('Found no segments.');
  //   }
  // });
};

const getSegmenterNames = () => {

  /*
   * radius_clustering_segmenter
   * detector_segmenter
   * window.visionService.getModelParameterSchema()
   * -> returns json.schema
   */

  /*
   * take input values and send them to:
   * window.visionService.addSegmenter()
   * now you have a segmenter
   */

  /*
   * now you can inspect what segmenters are available
   * window.visionService.getSegmenterNames()
   */

  // getObjectPointClouds

  // const request = new visionApi.GetSegmenterNamesRequest();

  // /*
  //  * We are deliberately just getting the first vision service to ensure this will not break.
  //  * May want to allow for more services in the future
  //  */
  // const [vision] = filterResources(props.resources, 'rdk', 'service', 'vision');

  // request.setName(vision.name);

  // window.visionService.getSegmenterNames(request, new grpc.Metadata(), (error, response) => {
  //   if (error) {
  //     toast.error(`Error getting segmenter names: ${error}`);
  //     return;
  //   }

  //   segmenterNames = response!.getSegmenterNamesList();
  // });
};

const setBoundingBox = (box: RectangularPrism, centerPoint: THREE.Vector3) => {
  const dimensions = box.getDimsMm()!;
  const geometry = new THREE.BoxGeometry(
    dimensions.getX() / 1000,
    dimensions.getY() / 1000,
    dimensions.getZ() / 1000
  );
  const edges = new THREE.EdgesGeometry(geometry);
  const material = new THREE.LineBasicMaterial({ color: 0xFF_00_00 });
  const lineSegments = new THREE.LineSegments(edges, material);
  lineSegments.position.copy(centerPoint);
  lineSegments.name = 'bounding-box';

  const previousBox = scene.getObjectByName('bounding-box')!;
  if (previousBox) {
    scene.remove(previousBox);
  }

  cube = lineSegments;
  scene.add(cube);
};

const update = (cloud: Uint8Array) => {
  // dispose old resources
  if (mesh) {
    scene.remove(mesh);
    mesh.geometry.dispose();
    (mesh.material as THREE.MeshBasicMaterial).dispose();
  }

  const points = loader.parse(cloud.buffer, '');
  points.name = 'points';
  const positions = points.geometry.attributes.position.array;
  const colors = points.geometry.attributes.color.array;
  const count = positions.length / 3;
  const material = new THREE.MeshBasicMaterial();
  const geometry = new THREE.BoxGeometry(0.005, 0.005, 0.005);
  mesh = new THREE.InstancedMesh(geometry, material, count);
  mesh.position.set(0.01, 0.01, 0.01);
  mesh.name = 'points';

  console.log(positions.length, colors.length);

  for (let i = 0, j = 0; i < count; i += 1, j += 3) {
    matrix.setPosition(positions[j + 0], positions[j + 1], positions[j + 2]);
    mesh.setMatrixAt(i, matrix);

    if (colors) {
      color.setRGB(colors[j + 0], colors[j + 1], colors[j + 2]);
      mesh.setColorAt(i, color);
    }
  }

  if (mesh.instanceColor) {
    mesh.instanceColor.needsUpdate = true;
  }

  mesh.instanceMatrix.needsUpdate = true;

  scene.add(mesh);
  camera.position.set(0.5, 0.5, 1);
  camera.lookAt(0, 0, 0);

  transformControls.attach(mesh);

  if (cube) {
    scene.add(cube);
  }
};

const loadSegment = (index: number) => {
  const segment = objects[index]!;

  if (!segment) {
    toast.error('Segment cannot be found.');
  }

  const pointcloud = segment.getPointCloud_asU8();
  const center = segment.getGeometries()!.getGeometriesList()[0].getCenter()!;
  const box = segment.getGeometries()!.getGeometriesList()[0].getBox()!;

  const point = new THREE.Vector3(
    center.getX(),
    center.getY(),
    center.getZ()
  ).multiplyScalar(1 / 1000);

  setPoint(point);

  setBoundingBox(box, point);
  update(pointcloud);
};

const loadBoundingBox = (index: number) => {
  const segment = objects[index];

  if (!segment) {
    return toast.error('Segment cannot be found.');
  }

  const center = segment.getGeometries()!.getGeometriesList()[0].getCenter()!;
  const box = segment.getGeometries()!.getGeometriesList()[0].getBox();

  const point = new THREE.Vector3(
    center.getX(),
    center.getY(),
    center.getZ()
  ).multiplyScalar(1 / 1000);

  setBoundingBox(box!, point);
};

const loadPoint = (index: number) => {
  const segment = objects[index];

  if (!segment) {
    return toast.error('Segment cannot be found.');
  }

  const center = segment.getGeometries()!.getGeometriesList()[0].getCenter()!;

  const point = new THREE.Vector3(
    center.getX(),
    center.getY(),
    center.getZ()
  ).multiplyScalar(1 / 1000);

  setPoint(point);
};

const getMouseNormalizedDeviceCoordinates = (event: MouseEvent) => {
  const canvas = renderer.domElement;
  const rect = canvas.getBoundingClientRect();

  return {
    x: (((event.clientX - rect.left) / canvas.width * devicePixelRatio) * 2) - 1,
    y: (-((event.clientY - rect.top) / canvas.height * devicePixelRatio) * 2) + 1,
  };
};

const epsilon = 10;
const mousedown = new THREE.Vector2();
const mouseup = new THREE.Vector2();

const handleCanvasMouseDown = (event: MouseEvent) => {
  if (controls.enabled === false) {
    return;
  }

  mousedown.set(event.clientX, event.clientY);
};

const handleCanvasMouseUp = (event: MouseEvent) => {
  if (controls.enabled === false) {
    return;
  }

  mouseup.set(event.clientX, event.clientY);

  // Don't fire on drag events
  if (mousedown.sub(mouseup).length() > epsilon) {
    return;
  }

  const { x, y } = getMouseNormalizedDeviceCoordinates(event);
  const mouse = new THREE.Vector2(x, y);

  raycaster.setFromCamera(mouse, camera);

  const [intersect] = raycaster.intersectObjects([scene.getObjectByName('points')!]);
  const points = scene.getObjectByName('points') as THREE.InstancedMesh;

  if (intersect?.instanceId === undefined) {
    return toast.info('No point intersected.');
  }

  points.getMatrixAt(intersect.instanceId, matrix);
  vec3.setFromMatrixPosition(matrix);
  setPoint(vec3);
};

const handleMove = () => {
  const [gripper] = filterResources(props.resources, 'rdk', 'component', 'gripper');

  if (gripper === undefined) {
    return toast.error('No gripper component detected.');
  }

  /*
   * We are deliberately just getting the first motion service to ensure this will not break.
   * May want to allow for more services in the future
   */
  const [motion] = filterResources(props.resources, 'rdk', 'service', 'motion');

  if (motion === undefined) {
    return toast.error('No motion service detected.');
  }

  const req = new motionApi.MoveRequest();
  const cameraPoint = new commonApi.Pose();

  cameraPoint.setX(click.x);
  cameraPoint.setY(click.y);
  cameraPoint.setZ(click.z);

  const pose = new commonApi.PoseInFrame();
  pose.setReferenceFrame(props.cameraName!);
  pose.setPose(cameraPoint);
  req.setDestination(pose);
  req.setName(motion.name);
  const componentName = new commonApi.ResourceName();
  componentName.setNamespace(gripper.namespace);
  componentName.setType(gripper.type);
  componentName.setSubtype(gripper.subtype);
  componentName.setName(gripper.name);
  req.setComponentName(componentName);

  window.motionService.move(req, new grpc.Metadata(), (error, response) => {
    if (error) {
      toast.error(`Error moving: ${error}`);
      return;
    }

    toast.success(`Move success: ${response!.getSuccess()}`);
  });
};

const handleCenter = () => {
  setPoint(new THREE.Vector3());
};

const handleSelectObject = (selection: string) => {
  switch (selection) {
    case 'Center Point':
      return loadSegment(0);
    case 'Bounding Box':
      return loadBoundingBox(1);
    case 'Cropped':
      return loadPoint(2);
  }
};

const handleToggleGrid = () => {
  if (displayGrid) {
    scene.remove(gridHelper);
  } else {
    scene.add(gridHelper);
  }

  displayGrid = !displayGrid;
};

const handleToggleTransformControls = () => {
  transformControls.enabled = !transformControls.enabled;
  transformEnabled = transformControls.enabled;

  if (transformControls.enabled) {
    scene.add(transformControls);
  } else {
    scene.remove(transformControls);
  }
};

const handleTransformModeChange = (event: CustomEvent) => {
  const { value } = event.detail;

  transformControls.setMode(value.toLowerCase());
};

const handlePointsResize = (event: CustomEvent) => {
  const points = scene.getObjectByName('points') as THREE.InstancedMesh;
  const scale = event.detail.value;

  for (let i = 0; i < points.count; i += 1) {
    points.getMatrixAt(i, matrix);
    vec3.setFromMatrixPosition(matrix);
    matrix.makeScale(scale, scale, scale);
    matrix.setPosition(vec3);
    points.setMatrixAt(i, matrix);
  }

  sphere.scale.set(scale, scale, scale);

<<<<<<< HEAD
  points.instanceMatrix.needsUpdate = true;
=======
  mesh.instanceMatrix.needsUpdate = true;
};

const color = new THREE.Color();
let mesh: THREE.InstancedMesh;

const update = (cloud: Uint8Array) => {
  // dispose old resources
  if (mesh) {
    scene.remove(mesh);
    mesh.geometry.dispose();
    (mesh.material as THREE.MeshBasicMaterial).dispose();
  }

  const points = loader.parse(cloud.buffer, '');
  points.name = 'points';
  const positions = points.geometry.attributes.position.array;

  // TODO (hackday): colors is not consistently returned, if not just render all points as blue
  // eslint-disable-next-line unicorn/prefer-spread
  const colors = points.geometry.attributes.color?.array ?? Array.from(positions).flatMap(() => [0.3, 0.5, 0.7]);

  const count = positions.length / 3;
  const material = new THREE.MeshBasicMaterial();
  const geometry = new THREE.BoxGeometry(0.005, 0.005, 0.005);
  mesh = new THREE.InstancedMesh(geometry, material, count);
  mesh.position.set(0.01, 0.01, 0.01);
  mesh.name = 'points';

  console.log(positions.length, colors.length);

  for (let i = 0, j = 0; i < count; i += 1, j += 3) {
    matrix.setPosition(positions[j + 0], positions[j + 1], positions[j + 2]);
    mesh.setMatrixAt(i, matrix);

    if (colors) {
      color.setRGB(colors[j + 0], colors[j + 1], colors[j + 2]);
      mesh.setColorAt(i, color);
    }
  }

  if (mesh.instanceColor) {
    mesh.instanceColor.needsUpdate = true;
  }

  mesh.instanceMatrix.needsUpdate = true;

  scene.add(mesh);
  camera.position.set(0.5, 0.5, 1);
  camera.lookAt(0, 0, 0);

  transformControls.attach(mesh);

  if (cube) {
    scene.add(cube);
  }
>>>>>>> e67d8b8f
};

const init = (pointcloud: Uint8Array) => {
  update(pointcloud);

  // eslint-disable-next-line unicorn/text-encoding-identifier-case
  const decoder = new TextDecoder('utf-8');
  const file = new File([decoder.decode(pointcloud)], 'pointcloud.txt');
  download.href = URL.createObjectURL(file);

  if (props.cameraName) {
    getSegmenterNames();
  }
};

onMounted(() => {
  container.append(renderer.domElement);
  renderer.setAnimationLoop(animate);

  if (props.pointcloud) {
    init(props.pointcloud);
  }
});

onUnmounted(() => {
  renderer.setAnimationLoop(null);
});

watch(() => props.pointcloud, (updated?: Uint8Array) => {
  if (updated) {
    init(updated);
  }
});

</script>

<template>
  <div class="flex flex-col gap-4">
    <div class="flex justify-end gap-2">
      <v-button
        icon="center"
        label="Center"
        @click="handleCenter"
      />
      <a
        ref="download"
        download="pointcloud.txt"
      >
        <v-button
          icon="download"
          label="Download Raw Data"
          @click="() => {}"
        />
      </a>
    </div>

    <div
      ref="container"
      class="pcd-container relative w-full border border-black"
      @mousedown="handleCanvasMouseDown"
      @mouseup="handleCanvasMouseUp"
    />

    <div class="relative flex w-full items-center justify-between gap-12">
      <div class="w-40">
        <v-slider
          label="Points Scaling"
          min="0.1"
          value="1"
          max="3"
          step="0.05"
          @input="handlePointsResize"
        />
      </div>

      <div class="flex items-center gap-1">
        <span class="text-xs">Controls</span>
        <InfoButton
          :info-rows="[
            'Rotate - Left/Click + Drag',
            'Pan - Right/Two Finger Click + Drag',
            'Zoom - Wheel/Two Finger Scroll',
          ]"
        />
      </div>

      <label class="flex flex-col gap-1 text-xs">
        <div class="flex items-center gap-1.5">
          Transform controls
          <v-switch
            value="off"
            @input="handleToggleTransformControls"
          />
        </div>

        <v-radio
          v-if="transformEnabled"
          class="w-full"
          options="Translate, Rotate, Scale"
          selected="Translate"
          @input="handleTransformModeChange"
        />
      </label>

      <label class="flex items-center gap-1.5 text-xs">
        Grid
        <v-switch
          value="on"
          @input="handleToggleGrid"
        />
      </label>
    </div>

    <div
      v-if="false"
      class="container mx-auto pt-4"
    >
      <h2>Segmentation Settings</h2>
      <div class="relative">
        <select
          v-model="selectedSegmenter"
          placeholder="Choose"
          class="
            m-0 w-full appearance-none border border-solid border-black bg-white
            bg-clip-padding px-3 py-1.5 text-xs font-normal text-gray-700 focus:outline-none
          "
          aria-label="Select segmenter"
          @change="getSegmenterParameters"
        >
          <option
            v-for="segmenter in segmenterNames"
            :key="segmenter"
            :value="segmenter"
          >
            {{ segmenter }}
          </option>
        </select>
        <div
          class="pointer-events-none absolute inset-y-0 right-0 flex items-center px-2"
        >
          <svg
            class="h-4 w-4 stroke-2 text-gray-700"
            viewBox="0 0 24 24"
            stroke="currentColor"
            stroke-linejoin="round"
            stroke-linecap="round"
            fill="none"
          >
            <path d="M18 16L12 22L6 16" />
          </svg>
        </div>
      </div>

      <!-- <div class="flex items-end gap-4">
        <v-input
          v-for="param in segmenterParameterNames"
          :key="param.getName()"
          :type="parameterType(param.getType())"
          :label="param.getName()"
          :value="segmenterParameters[param.getName()]"
          @input="(event: CustomEvent) => {
            segmenterParameters[param.getName()] = Number(event.detail.value)
          }"
        />
      </div> -->

      <v-button
        :disabled="selectedSegmenter === ''"
        class="mt-2 block"
        label="Find Segments"
        @click="findSegments"
      />
    </div>
    <div class="pt-4">
      <div class="pb-1 text-xs">
        Selected Point Position
      </div>
      <div class="flex gap-3">
        <v-input
          readonly
          label="X"
          labelposition="left"
          :value="click.x"
        />
        <v-input
          readonly
          label="Y"
          labelposition="left"
          :value="click.y"
        />
        <v-input
          readonly
          labelposition="left"
          label="Z"
          :value="click.z"
        />
        <v-button
          label="Move"
          @click="handleMove"
        />
      </div>

      <div class="pt-4 text-xs">
        Distance From Camera: {{ distanceFromCamera }}mm
      </div>
      <div
        v-if="false"
        class="flex pt-4 pb-8"
      >
        <div class="column">
          <v-radio
            label="Selection Type"
            options="Center Point, Bounding Box, Cropped"
            @input="handleSelectObject($event.detail.value)"
          />
        </div>
        <div class="pl-8">
          <p class="text-xs">
            Segmented Objects
          </p>
          <select
            v-model="selectedObject"
            class="
              m-0 w-full appearance-none border border-solid border-black bg-white
              bg-clip-padding px-3 py-1.5 text-xs font-normal text-gray-700 focus:outline-none
            "
            :class="['py-2 pl-2']"
            @change="handleSelectObject(($event.currentTarget as HTMLSelectElement).value)"
          >
            <option
              disabled
              selected
              value=""
            >
              Select Object
            </option>
            <option
              v-for="(seg, index) in objects"
              :key="index"
              :value="index"
            >
              Object {{ index }}
            </option>
          </select>
        </div>
        <div class="pl-8">
          <span class="text-xs">Object Points</span>
          <span>
            {{ objects ? objects.length : "null" }}
          </span>
        </div>
      </div>
    </div>
  </div>
</template><|MERGE_RESOLUTION|>--- conflicted
+++ resolved
@@ -263,15 +263,17 @@
   const points = loader.parse(cloud.buffer, '');
   points.name = 'points';
   const positions = points.geometry.attributes.position.array;
-  const colors = points.geometry.attributes.color.array;
+
+  // TODO (hackday): colors is not consistently returned, if not just render all points as blue
+  // eslint-disable-next-line unicorn/prefer-spread
+  const colors = points.geometry.attributes.color?.array ?? Array.from(positions).flatMap(() => [0.3, 0.5, 0.7]);
+
   const count = positions.length / 3;
   const material = new THREE.MeshBasicMaterial();
   const geometry = new THREE.BoxGeometry(0.005, 0.005, 0.005);
   mesh = new THREE.InstancedMesh(geometry, material, count);
   mesh.position.set(0.01, 0.01, 0.01);
   mesh.name = 'points';
-
-  console.log(positions.length, colors.length);
 
   for (let i = 0, j = 0; i < count; i += 1, j += 3) {
     matrix.setPosition(positions[j + 0], positions[j + 1], positions[j + 2]);
@@ -513,66 +515,7 @@
 
   sphere.scale.set(scale, scale, scale);
 
-<<<<<<< HEAD
-  points.instanceMatrix.needsUpdate = true;
-=======
   mesh.instanceMatrix.needsUpdate = true;
-};
-
-const color = new THREE.Color();
-let mesh: THREE.InstancedMesh;
-
-const update = (cloud: Uint8Array) => {
-  // dispose old resources
-  if (mesh) {
-    scene.remove(mesh);
-    mesh.geometry.dispose();
-    (mesh.material as THREE.MeshBasicMaterial).dispose();
-  }
-
-  const points = loader.parse(cloud.buffer, '');
-  points.name = 'points';
-  const positions = points.geometry.attributes.position.array;
-
-  // TODO (hackday): colors is not consistently returned, if not just render all points as blue
-  // eslint-disable-next-line unicorn/prefer-spread
-  const colors = points.geometry.attributes.color?.array ?? Array.from(positions).flatMap(() => [0.3, 0.5, 0.7]);
-
-  const count = positions.length / 3;
-  const material = new THREE.MeshBasicMaterial();
-  const geometry = new THREE.BoxGeometry(0.005, 0.005, 0.005);
-  mesh = new THREE.InstancedMesh(geometry, material, count);
-  mesh.position.set(0.01, 0.01, 0.01);
-  mesh.name = 'points';
-
-  console.log(positions.length, colors.length);
-
-  for (let i = 0, j = 0; i < count; i += 1, j += 3) {
-    matrix.setPosition(positions[j + 0], positions[j + 1], positions[j + 2]);
-    mesh.setMatrixAt(i, matrix);
-
-    if (colors) {
-      color.setRGB(colors[j + 0], colors[j + 1], colors[j + 2]);
-      mesh.setColorAt(i, color);
-    }
-  }
-
-  if (mesh.instanceColor) {
-    mesh.instanceColor.needsUpdate = true;
-  }
-
-  mesh.instanceMatrix.needsUpdate = true;
-
-  scene.add(mesh);
-  camera.position.set(0.5, 0.5, 1);
-  camera.lookAt(0, 0, 0);
-
-  transformControls.attach(mesh);
-
-  if (cube) {
-    scene.add(cube);
-  }
->>>>>>> e67d8b8f
 };
 
 const init = (pointcloud: Uint8Array) => {
