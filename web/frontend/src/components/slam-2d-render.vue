<script setup lang="ts">

import { $ref } from 'vue/macros';
import { threeInstance, MouseRaycaster, MeshDiscardMaterial } from 'trzy';
import { onMounted, onUnmounted, watch } from 'vue';
import * as THREE from 'three';
import { MapControls } from 'three/examples/jsm/controls/OrbitControls';
import { PCDLoader } from 'three/examples/jsm/loaders/PCDLoader';
import type { commonApi } from '@viamrobotics/sdk';
import { SVGLoader } from "three/examples/jsm/loaders/SVGLoader";

const props = defineProps<{
  name: string

  /*
   * NOTE: This is needed as vue doesn't support watchers for Uint8Array
   * so we use the pointCloudUpdateCount as a signal that the pointcloud
   * has changed & needs to be re rendered.
   */
  pointCloudUpdateCount: number
  resources: commonApi.ResourceName.AsObject[]
  pointcloud?: Uint8Array
  pose?: commonApi.Pose
  destExists?: boolean
  destVector?: THREE.Vector3
}
>();

const baseUrl = "data:image/svg+xml,%3Csvg width='31' height='39' viewBox='0 0 31 39' fill='none' xmlns='http://www.w3.org/2000/svg'%3E%3Cpath d='M3.55907 4.21112L1.70584 2.78033L1.95357 5.10847L4.71496 31.0594L5.08708 34.5565L6.61063 31.3869L11.7355 20.7249L23.5021 21.9458L27.0001 22.3088L24.2164 20.1596L3.55907 4.21112Z' fill='%23BE3536' stroke='%23FCECEA' stroke-width='2'/%3E%3C/svg%3E"
const destUrl = "data:image/svg+xml,%3Csvg width='24' height='24' viewBox='0 0 24 24' fill='none' xmlns='http://www.w3.org/2000/svg'%3E%3Cg clip-path='url(%23clip0_2995_26851)'%3E%3Cpath d='M12 22L11.2579 22.6703L12 23.4919L12.7421 22.6703L12 22ZM12 22C12.7421 22.6703 12.7422 22.6701 12.7424 22.67L12.7429 22.6694L12.7443 22.6679L12.749 22.6627L12.7658 22.6439C12.7803 22.6277 12.8012 22.6042 12.8281 22.5737C12.8819 22.5127 12.9599 22.4238 13.0584 22.3094C13.2554 22.0808 13.5352 21.75 13.8702 21.3372C14.5393 20.5127 15.4332 19.3558 16.329 18.0281C17.2228 16.7032 18.1311 15.1902 18.8189 13.6549C19.5008 12.1328 20 10.5148 20 9C20 4.57772 16.4223 1 12 1C7.57772 1 4 4.57772 4 9C4 10.5148 4.49923 12.1328 5.18115 13.6549C5.86894 15.1902 6.77715 16.7032 7.67104 18.0281C8.56684 19.3558 9.46066 20.5127 10.1298 21.3372C10.4648 21.75 10.7446 22.0808 10.9416 22.3094C11.0401 22.4238 11.1181 22.5127 11.1719 22.5737C11.1988 22.6042 11.2197 22.6277 11.2342 22.6439L11.251 22.6627L11.2557 22.6679L11.2571 22.6694L11.2576 22.67C11.2578 22.6701 11.2579 22.6703 12 22ZM8 9C8 6.79228 9.79228 5 12 5C14.2077 5 16 6.79228 16 9C16 10.169 15.3927 11.7756 14.4208 13.5258C13.7032 14.818 12.8343 16.106 12.004 17.2276C11.1827 16.1085 10.3144 14.8168 9.59393 13.5214C8.61458 11.7606 8 10.1512 8 9Z' fill='%23BE3536' stroke='%23FCECEA' stroke-width='2'/%3E%3Cpath d='M12 12.5C13.933 12.5 15.5 10.933 15.5 9C15.5 7.067 13.933 5.5 12 5.5C10.067 5.5 8.5 7.067 8.5 9C8.5 10.933 10.067 12.5 12 12.5Z' fill='%23BE3536' stroke='%23FCECEA' stroke-width='2'/%3E%3C/g%3E%3Cdefs%3E%3CclipPath id='clip0_2995_26851'%3E%3Crect width='24' height='24' fill='white'/%3E%3C/clipPath%3E%3C/defs%3E%3C/svg%3E"

const emit = defineEmits<{(event: 'click', point: THREE.Vector3): void}>()

const loader = new PCDLoader();

const container = $ref<HTMLElement>();

const { scene, renderer, canvas, run, pause, setCamera } = threeInstance();

const color = new THREE.Color(0xFF_FF_FF);
renderer.setClearColor(color, 1);
renderer.outputEncoding = THREE.sRGBEncoding;
document.body.append(renderer.domElement)

canvas.style.cssText = 'width:100%;height:100%;';

const camera = new THREE.OrthographicCamera(-1, 1, 0.5, -0.5, -1, 1000);
camera.userData.size = 2;
setCamera(camera);
scene.add(camera);

const controls = new MapControls(camera, canvas);
controls.enableRotate = false;

const raycaster = new MouseRaycaster({ camera, renderer, recursive: false });

<<<<<<< HEAD
raycaster.addEventListener('click', async (event) => {
=======
raycaster.on('click', (event) => {
>>>>>>> 802395b8
  const [intersection] = event.intersections as THREE.Intersection[];
  if (intersection && intersection.point) {
    emit('click', intersection.point)
  }
});


const makeMarker = async (url : string, name: string, scalar: number) => {
  const guiData = {
    currentURL: url,
    drawFillShapes: true,
    drawStrokes: true,
    fillShapesWireframe: false,
    strokesWireframe: false
  };

  const svgLoader = new SVGLoader();
  const data = await svgLoader.loadAsync(guiData.currentURL)

  const { paths } = data!;

  const group = new THREE.Group();
  group.scale.multiplyScalar(scalar);
  group.position.x = - 70;
  group.position.y = 70;
  group.scale.y *= - 1;

  for ( let i = 0; i < paths.length; i ++ ) {

    const path = paths[ i ];

    const fillColor = path.userData!.style.fill;
    
    if ( guiData.drawFillShapes && fillColor !== undefined && fillColor !== 'none' ) {
      const material = new THREE.MeshBasicMaterial( {
        color: new THREE.Color().setStyle( fillColor ).convertSRGBToLinear(),
        opacity: path.userData!.style.fillOpacity,
        transparent: true,
        side: THREE.DoubleSide,
        depthWrite: false,
        wireframe: guiData.fillShapesWireframe
      } );

      const shapes = SVGLoader.createShapes( path );

      for ( let j = 0; j < shapes.length; j ++ ) {

        const shape = shapes[ j ];

        const geometry = new THREE.ShapeGeometry( shape );
        const mesh = new THREE.Mesh( geometry.rotateX(-Math.PI / 2).rotateY(Math.PI), material );
        group.add( mesh );

      }

    }

    const strokeColor = path.userData!.style.stroke;

    if ( guiData.drawStrokes && strokeColor !== undefined && strokeColor !== 'none' ) {

      const material = new THREE.MeshBasicMaterial( {
        color: new THREE.Color().setStyle( strokeColor ).convertSRGBToLinear(),
        opacity: path.userData!.style.strokeOpacity,
        transparent: true,
        side: THREE.DoubleSide,
        depthWrite: false,
        wireframe: guiData.strokesWireframe
      } );

      for ( let j = 0, jl = path.subPaths.length; j < jl; j ++ ) {
        const subPath = path.subPaths[ j ];
        const geometry = SVGLoader.pointsToStroke( subPath.getPoints(), path.userData!.style );

        if ( geometry ) {
          const mesh = new THREE.Mesh( geometry.rotateX(-Math.PI / 2).rotateY(Math.PI), material );
          group.add( mesh );
        }
      }
    }
  }

  group.name = name
  scene.add(group)
  return group
}

const disposeScene = () => {
  scene.traverse((object) => {
    if (object.name === 'Base') {
      return;
    }

    if (object instanceof THREE.Points || object instanceof THREE.Mesh) {
      object.geometry.dispose();

      if (object.material instanceof THREE.Material) {
        object.material.dispose();
      }
    }
  });

  scene.clear();
};

const updateCloud = (pointcloud: Uint8Array) => {
  disposeScene();

  const viewHeight = 1;
  const viewWidth = viewHeight * 2;

  const points = loader.parse(pointcloud.buffer);
  points.geometry.computeBoundingSphere();

  const { radius = 1, center = { x: 0, z: 0 } } = points.geometry.boundingSphere ?? {};
  camera.position.set(center.x, 100, center.z);
  camera.lookAt(center.x, 0, center.z);

  const aspect = canvas.clientHeight / canvas.clientWidth;
  camera.zoom = aspect > 1
    ? viewHeight / (radius * 2)
    : camera.zoom = viewWidth / (radius * 2);

  camera.updateProjectionMatrix();

  controls.target.set(center.x, 0, center.z);
  controls.maxZoom = radius * 2;

  const intersectionPlane = new THREE.Mesh(
    new THREE.PlaneGeometry(radius * 2, radius * 2, 1, 1).rotateX(-Math.PI / 2),
    new MeshDiscardMaterial()
  );
  intersectionPlane.name = 'Intersection Plane';
  intersectionPlane.position.y = -1;
  intersectionPlane.position.set(center.x, 0, center.z);
  raycaster.objects = [intersectionPlane];

  // construct grids
  const axesHelper1 = new THREE.AxesHelper( 5 );
  axesHelper1.position.set(center.x, 0, center.z);
  axesHelper1.rotateY(Math.PI/2)
  axesHelper1.scale.x = 1e5
  axesHelper1.scale.z = 1e5
  axesHelper1.renderOrder = 998
  
  const axesHelper2 = new THREE.AxesHelper( 5 );
  axesHelper2.position.set(center.x, 0, center.z);
  axesHelper2.rotateY(-Math.PI/2)
  axesHelper2.scale.x = 1e5
  axesHelper2.scale.z = 1e5
  axesHelper2.renderOrder = 997

  const gridHelper = new THREE.GridHelper( 1000, 100, 0xCACACA, 0xCACACA ); // this needs to be updated so it is set to 1m
  gridHelper.position.set(center.x, 0, center.z);
  gridHelper.renderOrder = 996;

  // add objects to scene  
  scene.add(axesHelper1);
  scene.add(axesHelper2);
  scene.add(gridHelper);
  scene.add(points);
  scene.add(intersectionPlane);
  updatePose(props.pose!)
};

const updatePose = async (newPose: commonApi.Pose) => {
  const x = newPose.getX();
  const z = newPose.getZ();
  const baseMarker = scene.getObjectByName('Base') ?? await makeMarker(baseUrl, "Base", 0.04)
  baseMarker.position.set(x+.35, 0, z-.55)  

  if (props.destExists) {
    const x = props.destVector!.x
    const z = props.destVector!.z
    const destMarker = scene.getObjectByName('Marker') ?? await makeMarker(destUrl, "Marker", 0.1)
    destMarker.position.set(x, 0, z)
  }
  
};

onMounted(() => {
  container?.append(canvas);

  run();

  if (props.pointcloud !== undefined) {
    updateCloud(props.pointcloud);
  }

  if (props.pose !== undefined) {
    updatePose(props.pose);
  }
});

onUnmounted(() => {
  pause();
  disposeScene();
});

watch(() => [props.destVector?.x, props.destVector?.z, props.destExists], async () => {
  if (props.destVector && props.destExists) {
    const marker =  scene.getObjectByName('Marker') ?? await makeMarker(destUrl, "Marker", 0.1)
    marker.position.set(props.destVector.x +.6, 0, props.destVector.z-1.24)
  }
  if (!props.destExists) {
    const marker =  scene.getObjectByName('Marker')
    if (marker !== undefined){
      scene.remove(marker)
    }
  }
})

watch(() => props.pose, (newPose) => {
  if (newPose !== undefined) {
    try {
      updatePose(newPose);
    } catch (error) {
      console.error('failed to update pose', error);
    }
  }
});

watch(() => props.pointCloudUpdateCount, () => {
  if (props.pointcloud !== undefined) {
    try {
      updateCloud(props.pointcloud);
    } catch (error) {
      console.error('failed to update pointcloud', error);
    }
  }
});

</script>

<template>
    <div
      ref="container"
      class="pcd-container relative w-full"
    >
      <p class="absolute left-3 top-3 bg-white text-xs">
        Grid set to 1 meter
      </p>
      <div class="absolute right-3 top-3">
        <svg width="30" height="30" viewBox="0 0 30 30" fill="none" xmlns="http://www.w3.org/2000/svg">
        <rect width="10" height="10" rx="5" fill="#BE3536"/>
        <path d="M4.66278 6.032H4.51878L2.76678 2.4H3.51878L4.95078 5.456H5.04678L6.47878 2.4H7.23078L5.47878 6.032H5.33478V8H4.66278V6.032Z" fill="#FCECEA"/>
        <rect x="20" y="20" width="10" height="10" rx="5" fill="#0066CC"/>
        <path d="M23.6708 22.4L24.9268 24.88H25.0708L26.3268 22.4H27.0628L25.6628 25.144V25.24L27.0628 28H26.3268L25.0708 25.504H24.9268L23.6708 28H22.9348L24.3348 25.24V25.144L22.9348 22.4H23.6708Z" fill="#E1F3FF"/>
        <rect x="4" y="9" width="2" height="17" fill="#BE3536"/>
        <rect x="21" y="24" width="2" height="17" transform="rotate(90 21 24)" fill="#0066CC"/>
        <rect x="0.5" y="20.5" width="9" height="9" rx="4.5" fill="#E0FAE3"/>
        <rect x="0.5" y="20.5" width="9" height="9" rx="4.5" stroke="#3D7D3F"/>
        </svg>
      </div>
    </div>
</template><|MERGE_RESOLUTION|>--- conflicted
+++ resolved
@@ -54,11 +54,7 @@
 
 const raycaster = new MouseRaycaster({ camera, renderer, recursive: false });
 
-<<<<<<< HEAD
 raycaster.addEventListener('click', async (event) => {
-=======
-raycaster.on('click', (event) => {
->>>>>>> 802395b8
   const [intersection] = event.intersections as THREE.Intersection[];
   if (intersection && intersection.point) {
     emit('click', intersection.point)
