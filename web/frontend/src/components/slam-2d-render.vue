--- conflicted
+++ resolved
@@ -288,11 +288,8 @@
   if (baseMarker !== undefined) {
     scene.add(baseMarker);
   }
-<<<<<<< HEAD
-=======
 
   updateOrRemoveDestinationMarker();
->>>>>>> a7318eb0
 };
 
 let removeUpdate: (() => void) | undefined;
