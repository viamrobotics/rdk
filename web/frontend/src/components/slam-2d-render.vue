<script setup lang="ts">

import { $ref } from 'vue/macros';
import { threeInstance, MouseRaycaster, MeshDiscardMaterial } from 'trzy';
import { onMounted, onUnmounted, watch } from 'vue';
import * as THREE from 'three';
import { MapControls } from 'three/examples/jsm/controls/OrbitControls';
import { PCDLoader } from 'three/examples/jsm/loaders/PCDLoader';
import type { commonApi } from '@viamrobotics/sdk';
import { SVGLoader } from 'three/examples/jsm/loaders/SVGLoader';
import { baseMarkerUrl } from '../lib/base-marker-url';
import { destMarkerUrl } from '../lib/destination-marker-url';

type SvgOffset = {
  x: number,
  y: number,
  z: number
}

const baseMarkerOffset: SvgOffset = {
  x: 0.35,
  y: 0,
  z: 0.01,
};

const destinationMarkerOffset: SvgOffset = {
  x: 1.2,
  y: 0,
  z: -2.52,
};

const backgroundGridColor = 0xCA_CA_CA;

const gridSubparts = ['AxesPos', 'AxesNeg', 'Grid'];

const gridHelperRenderOrder = 997;
const axesHelperRenderOrder = 998;
const svgMarkerRenderOrder = 999;

const gridHelperScalar = 4;
const axesHelperSize = 8;

// Note: updating the scale of the destination or base marker requires an offset update
const baseMarkerScalar = 0.02;
const destinationMarkerScalar = 0.1;

/*
 * this color map is greyscale. The color map is being used map probability values of a PCD
 * into different color buckets provided by the color map.
 * generated with: https://grayscale.design/app
 */
const colorMapGrey = [
  [247, 247, 247],
  [239, 239, 239],
  [223, 223, 223],
  [202, 202, 202],
  [168, 168, 168],
  [135, 135, 135],
  [109, 109, 109],
  [95, 95, 95],
  [74, 74, 74],
  [0, 0, 0],
].map(([red, green, blue]) =>
  new THREE.Vector3(red, green, blue).multiplyScalar(1 / 255));

const props = defineProps<{
  name: string

  /*
   * NOTE: This is needed as vue doesn't support watchers for Uint8Array
   * so we use the pointCloudUpdateCount as a signal that the pointcloud
   * has changed & needs to be re rendered.
   */
  pointCloudUpdateCount: number
  resources: commonApi.ResourceName.AsObject[]
  pointcloud?: Uint8Array
  pose?: commonApi.Pose
  destExists: boolean
  destVector: THREE.Vector3
  axesVisible: boolean
}
>();

const emit = defineEmits<{(event: 'click', point: THREE.Vector3): void}>();

const loader = new PCDLoader();

const container = $ref<HTMLElement>();

const { scene, renderer, canvas, run, pause, setCamera } = threeInstance();

const color = new THREE.Color(0xFF_FF_FF);
renderer.setClearColor(color, 1);

canvas.style.cssText = 'width:100%;height:100%;';

const camera = new THREE.OrthographicCamera(-1, 1, 0.5, -0.5, -1, 1000);
camera.userData.size = 2;
setCamera(camera);
scene.add(camera);

const controls = new MapControls(camera, canvas);
controls.enableRotate = false;

const raycaster = new MouseRaycaster({ camera, renderer, recursive: false });

raycaster.on('click', (event: THREE.Event) => {
  const [intersection] = event.intersections as THREE.Intersection[];
  if (intersection && intersection.point) {
<<<<<<< HEAD
    emit('click', intersection.point);
  }
});

/*
 * svgLoader example for webgl:
 * https://github.com/mrdoob/three.js/blob/master/examples/webgl_loader_svg.html
 */
//
const svgLoader = new SVGLoader();
const makeMarker = async (url : string, name: string, scalar: number) => {
  const data = await svgLoader.loadAsync(url);

  const { paths } = data!;

  const group = new THREE.Group();
  group.scale.multiplyScalar(scalar);

  for (const path of paths) {

    const fillColor = path!.userData!.style.fill;

    if (fillColor !== undefined && fillColor !== 'none') {
      const material = new THREE.MeshBasicMaterial({
        color: new THREE.Color().setStyle(fillColor)
          .convertSRGBToLinear(),
        opacity: path!.userData!.style.fillOpacity,
        transparent: true,
        side: THREE.DoubleSide,
        depthWrite: false,
        wireframe: false,
      });

      const shapes = SVGLoader.createShapes(path!);

      for (const shape of shapes) {

        const geometry = new THREE.ShapeGeometry(shape);
        const mesh = new THREE.Mesh(geometry.rotateX(-Math.PI / 2).rotateY(Math.PI), material);
        group.add(mesh);

      }

    }

    const strokeColor = path!.userData!.style.stroke;

    if (strokeColor !== undefined && strokeColor !== 'none') {

      const material = new THREE.MeshBasicMaterial({
        color: new THREE.Color().setStyle(strokeColor)
          .convertSRGBToLinear(),
        opacity: path!.userData!.style.strokeOpacity,
        transparent: true,
        side: THREE.DoubleSide,
        depthWrite: false,
        wireframe: false,
      });

      for (const subPath of path!.subPaths) {
        const geometry = SVGLoader.pointsToStroke(subPath.getPoints(), path!.userData!.style);
        if (geometry) {
          const mesh = new THREE.Mesh(geometry.rotateX(-Math.PI / 2).rotateY(Math.PI), material);
          group.add(mesh);
        }
      }
    }
  }

  group.name = name;
  scene.add(group);
  group.renderOrder = svgMarkerRenderOrder;
  return group;
};
=======
    console.debug(intersection.point);
  }
});

const markerSize = 0.5;
const marker = new THREE.Mesh(
  new THREE.PlaneGeometry(markerSize, markerSize),
  new THREE.MeshBasicMaterial({ color: 'red' })
);
marker.name = 'Marker';
// This ensures the robot marker renders on top of the pointcloud data
marker.renderOrder = 999;
>>>>>>> 9470d114

const disposeScene = () => {
  scene.traverse((object) => {
    if (object.name === 'BaseMarker' || object.name === 'DestinationMarker') {
      return;
    }

    if (object instanceof THREE.Points || object instanceof THREE.Mesh) {
      object.geometry.dispose();

      if (object.material instanceof THREE.Material) {
        object.material.dispose();
      }
    }
  });

  scene.clear();
};

const updatePose = async (newPose: commonApi.Pose) => {
  const x = newPose.getX();
  const z = newPose.getZ();
  const baseMarker = scene.getObjectByName('BaseMarker') ??
    await makeMarker(baseMarkerUrl, 'BaseMarker', baseMarkerScalar);
  baseMarker.position.set(x + baseMarkerOffset.x, baseMarkerOffset.y, z + baseMarkerOffset.z);
};

/*
 * Find the desired color bucket for a given probability. This assumes the probability will be a value from 0 to 100
 * ticket to add testing: https://viam.atlassian.net/browse/RSDK-2606
 */
const probToColorMapBucket = (probability: number, numBuckets: number): number => {
  const prob = Math.max(Math.min(100, probability * 255), 0);
  return Math.floor((numBuckets - 1) * prob / 100);
};

/*
 * Map the color of a pixel to a color bucket value.
 * probability represents the probability value normalized by the size of a byte(255) to be between 0 to 1.
 * ticket to add testing: https://viam.atlassian.net/browse/RSDK-2606
 */
const colorBuckets = (probability: number): THREE.Vector3 => {
  return colorMapGrey[probToColorMapBucket(probability, colorMapGrey.length)]!;
};

// create the x and z axes
const createAxisHelper = (name: string, rotation: number): THREE.AxesHelper => {
  const axesHelper = new THREE.AxesHelper(axesHelperSize);
  axesHelper.rotateY(rotation);
  axesHelper.scale.set(1e5, 1, 1e5);
  axesHelper.renderOrder = axesHelperRenderOrder;
  axesHelper.name = name;
  axesHelper.visible = props.axesVisible;
  return axesHelper;
};

// create the background gray grid
const createGridHelper = (
  points: THREE.Points<THREE.BufferGeometry, THREE.Material | THREE.Material[]>
): THREE.GridHelper => {
  points.geometry.computeBoundingBox();

  const boundingBox = points.geometry.boundingBox!;
  const deltaX = Math.abs(boundingBox.max.x - boundingBox.min.x);
  const deltaZ = Math.abs(boundingBox.max.z - boundingBox.min.z);
  let maxDelta = Math.round(Math.max(deltaX, deltaZ) * gridHelperScalar);

  /*
   * if maxDelta is an odd number the x y axes will not be layered neatly over the grey grid
   * because we round maxDelta and then potentially decrease the value, the 1 meter grid spacing
   * is bound to have a margin of error
   */
  if (maxDelta % 2 !== 0) {
    maxDelta -= 1;
  }

  const gridHelper = new THREE.GridHelper(maxDelta, maxDelta, backgroundGridColor, backgroundGridColor);
  gridHelper.renderOrder = gridHelperRenderOrder;
  gridHelper.name = 'Grid';
  gridHelper.visible = props.axesVisible;
  return gridHelper;
};

const updatePointCloud = (pointcloud: Uint8Array) => {
  disposeScene();

  const viewHeight = 1;
  const viewWidth = viewHeight * 2;

  const points = loader.parse(pointcloud.buffer);
  points.geometry.computeBoundingSphere();

  const { radius = 1, center = { x: 0, y: 0 } } = points.geometry.boundingSphere ?? {};
  camera.position.set(center.x, center.y, 100);
  camera.lookAt(center.x, center.y, 0);

  const aspect = canvas.clientHeight / canvas.clientWidth;
  camera.zoom = aspect > 1
    ? viewHeight / (radius * 2)
    : camera.zoom = viewWidth / (radius * 2);

  camera.updateProjectionMatrix();

  controls.target.set(center.x, center.y, 0);
  controls.maxZoom = radius * 2;

  const intersectionPlane = new THREE.Mesh(
    new THREE.PlaneGeometry(radius * 2, radius * 2, 1, 1).rotateX(-Math.PI / 2),
    new MeshDiscardMaterial()
  );
  intersectionPlane.name = 'Intersection Plane';
  intersectionPlane.position.z = -1;
  intersectionPlane.position.set(center.x, center.y, 0);
  raycaster.objects = [intersectionPlane];

  const colors = points.geometry.attributes.color;
  // if the PCD has a color attribute defined, convert those colors using the colorMap
  if (colors instanceof THREE.BufferAttribute) {
    for (let i = 0; i < colors.count; i += 1) {

      /*
       * Probability is currently assumed to be held in the rgb field of the PCD map, on a scale of 0 to 100.
       * ticket to look into this further https://viam.atlassian.net/browse/RSDK-2605
       */
      const colorMapPoint = colorBuckets(colors.getZ(i));
      colors.setXYZ(i, colorMapPoint.x, colorMapPoint.y, colorMapPoint.z);
    }
  }

  // construct grid spaced at 1 meter
  const gridHelper = createGridHelper(points);

<<<<<<< HEAD
  // add objects to scene
  scene.add(
    gridHelper,
    points,
    intersectionPlane
  );

  if (props.pose !== undefined) {
    updatePose(props.pose!);
  }
=======
const updatePose = (newPose: commonApi.Pose) => {
  const x = newPose.getX();
  const y = newPose.getY();
  marker.position.setX(x);
  marker.position.setY(y);
>>>>>>> 9470d114
};

onMounted(() => {
  container?.append(canvas);

  run();

  if (props.pointcloud !== undefined) {
    updatePointCloud(props.pointcloud);
  }

  if (props.pose !== undefined) {
    updatePose(props.pose);
  }

  // construct axes
  const axesPos = createAxisHelper('AxesPos', Math.PI / 2);
  const axesNeg = createAxisHelper('AxesNeg', -Math.PI / 2);
  scene.add(axesPos, axesNeg);

});

onUnmounted(() => {
  pause();
  disposeScene();
});

const updateOrRemoveDestinationMarker = async () => {
  if (props.destVector && props.destExists) {
    const marker = scene.getObjectByName('DestinationMarker') ??
      await makeMarker(destMarkerUrl, 'DestinationMarker', destinationMarkerScalar);
    marker.position.set(
      props.destVector.x + destinationMarkerOffset.x,
      destinationMarkerOffset.y,
      props.destVector.z + destinationMarkerOffset.z
    );
  }
  if (!props.destExists) {
    const marker = scene.getObjectByName('DestinationMarker');
    if (marker !== undefined) {
      scene.remove(marker);
    }
  }
};

watch(() => [props.destVector!.z, props.destVector!.x, props.destExists], updateOrRemoveDestinationMarker);

watch(() => props.axesVisible, () => {
  for (const gridPart of gridSubparts) {
    const part = scene.getObjectByName(gridPart);
    if (part !== undefined) {
      part.visible = props.axesVisible;
    }
  }
});

watch(() => props.pose, (newPose) => {
  if (newPose !== undefined) {
    try {
      updatePose(newPose);
    } catch (error) {
      console.error('failed to update pose', error);
    }
  }
});

watch(() => props.pointCloudUpdateCount, () => {
  if (props.pointcloud !== undefined) {
    try {
      updatePointCloud(props.pointcloud);
    } catch (error) {
      console.error('failed to update pointcloud', error);
    }
  }
});

</script>

<template>
  <div
    ref="container"
    class="pcd-container relative w-full"
  >
    <p class="absolute left-3 top-3 bg-white text-xs">
      Grid set to 1 meter
    </p>
    <div class="absolute right-3 top-3">
      <svg
        class="Axes-Legend"
        width="30"
        height="30"
        viewBox="0 0 30 30"
        fill="none"
        xmlns="http://www.w3.org/2000/svg"
      >
        <rect
          width="10"
          height="10"
          rx="5"
          fill="#BE3536"
        />
        <path
          d="M4.66278 6.032H4.51878L2.76678 2.4H3.51878L4.95078 5.456H5.04678L6.47878
             2.4H7.23078L5.47878 6.032H5.33478V8H4.66278V6.032Z"
          fill="#FCECEA"
        />
        <rect
          x="20"
          y="20"
          width="10"
          height="10"
          rx="5"
          fill="#0066CC"
        />
        <path
          d="M23.6708 22.4L24.9268 24.88H25.0708L26.3268 22.4H27.0628L25.6628 25.144V25.24L27.0628
             28H26.3268L25.0708 25.504H24.9268L23.6708 28H22.9348L24.3348 25.24V25.144L22.9348 22.4H23.6708Z"
          fill="#E1F3FF"
        />
        <rect
          x="4"
          y="9"
          width="2"
          height="17"
          fill="#BE3536"
        />
        <rect
          x="21"
          y="24"
          width="2"
          height="17"
          transform="rotate(90 21 24)"
          fill="#0066CC"
        />
        <rect
          x="0.5"
          y="20.5"
          width="9"
          height="9"
          rx="4.5"
          fill="#E0FAE3"
        />
        <rect
          x="0.5"
          y="20.5"
          width="9"
          height="9"
          rx="4.5"
          stroke="#3D7D3F"
        />
      </svg>
    </div>
  </div>
</template><|MERGE_RESOLUTION|>--- conflicted
+++ resolved
@@ -107,7 +107,6 @@
 raycaster.on('click', (event: THREE.Event) => {
   const [intersection] = event.intersections as THREE.Intersection[];
   if (intersection && intersection.point) {
-<<<<<<< HEAD
     emit('click', intersection.point);
   }
 });
@@ -182,20 +181,6 @@
   group.renderOrder = svgMarkerRenderOrder;
   return group;
 };
-=======
-    console.debug(intersection.point);
-  }
-});
-
-const markerSize = 0.5;
-const marker = new THREE.Mesh(
-  new THREE.PlaneGeometry(markerSize, markerSize),
-  new THREE.MeshBasicMaterial({ color: 'red' })
-);
-marker.name = 'Marker';
-// This ensures the robot marker renders on top of the pointcloud data
-marker.renderOrder = 999;
->>>>>>> 9470d114
 
 const disposeScene = () => {
   scene.traverse((object) => {
@@ -328,7 +313,6 @@
   // construct grid spaced at 1 meter
   const gridHelper = createGridHelper(points);
 
-<<<<<<< HEAD
   // add objects to scene
   scene.add(
     gridHelper,
@@ -339,13 +323,6 @@
   if (props.pose !== undefined) {
     updatePose(props.pose!);
   }
-=======
-const updatePose = (newPose: commonApi.Pose) => {
-  const x = newPose.getX();
-  const y = newPose.getY();
-  marker.position.setX(x);
-  marker.position.setY(y);
->>>>>>> 9470d114
 };
 
 onMounted(() => {
