<script setup lang="ts">

import { grpc } from '@improbable-eng/grpc-web';
import { ref } from 'vue';
import { normalizeRemoteName, type Resource } from '../lib/resource';
import { displayError } from '../lib/error';
import cameraApi from '../gen/proto/api/component/camera/v1/camera_pb.esm';
import { toast } from '../lib/toast';
import InfoButton from './info-button.vue';
import PCD from './pcd.vue';

interface Props {
  cameraName: string
  crumbs: string[]
  resources: Resource[]
}

interface Emits {
  (event: 'download-raw-data'): void
  (event: 'toggle-camera', camera: boolean): void
  (event: 'selected-camera-view', value: string): void
  (event: 'refresh-camera', value: string): void
}

const props = defineProps<Props>();
const emit = defineEmits<Emits>();

let pcdExpanded = $ref(false);
let pointcloud = $ref<Uint8Array | undefined>();

const camera = ref(false);
const selectedValue = ref('live');

const toggleExpand = () => {
  camera.value = !camera.value;
  emit('toggle-camera', camera.value);
};

const selectCameraView = () => {
  emit('selected-camera-view', selectedValue.value);
};

const refreshCamera = () => {
  emit('refresh-camera', selectedValue.value);
};

const renderPCD = () => {
  const request = new cameraApi.GetPointCloudRequest();
  request.setName(props.cameraName);
  request.setMimeType('pointcloud/pcd');
  window.cameraService.getPointCloud(request, new grpc.Metadata(), (error, response) => {
    if (error) {
      toast.error(`Error getting point cloud: ${error}`);
      return;
    }

    pointcloud = response!.getPointCloud_asU8();
  });
};

<<<<<<< HEAD
const togglePCDExpand = () => {
  pcdExpanded = !pcdExpanded;
  if (pcdExpanded) {
    renderPCD();
  }
=======
const exportScreenshot = (cameraName: string) => {
  const req = new cameraApi.RenderFrameRequest();
  req.setName(cameraName);
  req.setMimeType('image/jpeg');

  window.cameraService.renderFrame(req, new grpc.Metadata(), (err, resp) => {
    if (err) {
      return displayError(err);
    }

    const blob = new Blob([resp!.getData_asU8()], { type: 'image/jpeg' });
    window.open(URL.createObjectURL(blob), '_blank');
  });
>>>>>>> e67d8b8f
};

</script>

<template>
  <v-collapse
    :title="cameraName"
    class="camera"
  >
    <v-breadcrumbs
      slot="title"
      :crumbs="crumbs.join(',')"
    />
    <div class="h-auto border-x border-b border-black p-2">
      <div class="container mx-auto">
        <div class="pt-4">
          <div class="flex items-center gap-2">
            <v-switch
              id="camera"
              :value="camera ? 'on' : 'off'"
              @input="toggleExpand()"
            />
            <span class="pr-2 text-xs">View Camera</span>
          </div>

          <div class="float-right pb-4">
            <div class="flex">
              <div
                v-if="camera"
                class="w-64"
              >
                <p class="font-label mb-1 text-gray-800">
                  Refresh frequency
                </p>
                <div class="relative">
                  <select
                    v-model="selectedValue"
                    class="
                      m-0 w-full appearance-none border border-solid border-black bg-white bg-clip-padding
                      px-3 py-1.5 text-xs font-normal text-gray-700 focus:outline-none
                    "
                    aria-label="Default select example"
                    @change="selectCameraView()"
                  >
                    <option value="manual">
                      Manual Refresh
                    </option>
                    <option value="30">
                      Every 30 seconds
                    </option>
                    <option value="10">
                      Every 10 seconds
                    </option>
                    <option value="1">
                      Every second
                    </option>
                    <option value="live">
                      Live
                    </option>
                  </select>
                  <div
                    class="pointer-events-none absolute inset-y-0 right-0 flex items-center px-2"
                  >
                    <svg
                      class="h-4 w-4 stroke-2 text-gray-700"
                      viewBox="0 0 24 24"
                      stroke="currentColor"
                      stroke-linejoin="round"
                      stroke-linecap="round"
                      fill="none"
                    >
                      <path d="M18 16L12 22L6 16" />
                    </svg>
                  </div>
                </div>
              </div>
              <div class="px-2 pt-7">
                <v-button
                  v-if="camera"
                  icon="refresh"
                  label="Refresh"
                  @click="refreshCamera"
                />
              </div>
              <div class="pr-2 pt-7">
                <v-button
                  v-if="camera"
                  icon="camera"
                  label="Export Screenshot"
                  @click="exportScreenshot"
                />
              </div>
            </div>
          </div>
          <div
            v-if="camera"
            :id="`stream-${normalizeRemoteName(props.cameraName)}`"
            class="clear-both h-fit transition-all duration-300 ease-in-out"
          />
        </div>
        <div class="pt-4">
          <div class="flex items-center gap-2">
            <v-switch
              :value="pcdExpanded ? 'on' : 'off'"
              @input="togglePCDExpand()"
            />
            <span class="pr-0.5 text-xs">Point Cloud Data</span>
            <InfoButton :info-rows="['When turned on, point cloud will be recalculated']" />
          </div>

          <PCD
            v-if="pcdExpanded"
            :resources="resources"
            :pointcloud="pointcloud"
            :camera-name="cameraName"
          />
        </div>
      </div>
    </div>
  </v-collapse>
</template><|MERGE_RESOLUTION|>--- conflicted
+++ resolved
@@ -25,8 +25,8 @@
 const props = defineProps<Props>();
 const emit = defineEmits<Emits>();
 
-let pcdExpanded = $ref(false);
-let pointcloud = $ref<Uint8Array | undefined>();
+const pcdExpanded = $ref(false);
+const pointcloud = $ref<Uint8Array | undefined>();
 
 const camera = ref(false);
 const selectedValue = ref('live');
@@ -44,27 +44,6 @@
   emit('refresh-camera', selectedValue.value);
 };
 
-const renderPCD = () => {
-  const request = new cameraApi.GetPointCloudRequest();
-  request.setName(props.cameraName);
-  request.setMimeType('pointcloud/pcd');
-  window.cameraService.getPointCloud(request, new grpc.Metadata(), (error, response) => {
-    if (error) {
-      toast.error(`Error getting point cloud: ${error}`);
-      return;
-    }
-
-    pointcloud = response!.getPointCloud_asU8();
-  });
-};
-
-<<<<<<< HEAD
-const togglePCDExpand = () => {
-  pcdExpanded = !pcdExpanded;
-  if (pcdExpanded) {
-    renderPCD();
-  }
-=======
 const exportScreenshot = (cameraName: string) => {
   const req = new cameraApi.RenderFrameRequest();
   req.setName(cameraName);
@@ -78,7 +57,6 @@
     const blob = new Blob([resp!.getData_asU8()], { type: 'image/jpeg' });
     window.open(URL.createObjectURL(blob), '_blank');
   });
->>>>>>> e67d8b8f
 };
 
 </script>
@@ -183,7 +161,7 @@
           <div class="flex items-center gap-2">
             <v-switch
               :value="pcdExpanded ? 'on' : 'off'"
-              @input="togglePCDExpand()"
+              @input="toggleExpand"
             />
             <span class="pr-0.5 text-xs">Point Cloud Data</span>
             <InfoButton :info-rows="['When turned on, point cloud will be recalculated']" />
