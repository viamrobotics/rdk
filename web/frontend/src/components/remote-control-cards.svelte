--- conflicted
+++ resolved
@@ -1,5 +1,4 @@
 <script lang="ts">
-<<<<<<< HEAD
   import { type Credentials } from "@viamrobotics/rpc";
   import { commonApi } from "@viamrobotics/sdk";
   import {
@@ -33,20 +32,23 @@
     useRobotClient();
 
   export let host: string;
-  export let bakedAuth: { authEntity: string; creds: Credentials } | undefined;
-  export let supportedAuthTypes: string[];
+  export let bakedAuth:
+    | { authEntity?: string; creds?: Credentials }
+    | undefined = {};
+  export let supportedAuthTypes: string[] | undefined = [];
   export let webrtcEnabled: boolean;
   export let signalingAddress: string;
+
   let overrides: RCOverrides | undefined = {
     slam: {
-      getPointCloudMap: 'beef',
-      getSLAMPosition: 'beef',
+      getPointCloudMap: "beef",
+      getSLAMPosition: "beef",
       mappingDetails: {
-        mode: 'localize',
-        name: 'someMap',
-        version: '1235467890',
-      }
-    }
+        mode: "localize",
+        name: "someMap",
+        version: "1235467890",
+      },
+    },
   };
 
   const resourceStatusByName = (resource: commonApi.ResourceName.AsObject) => {
@@ -86,75 +88,6 @@
     // eslint-disable-next-line @typescript-eslint/no-explicit-any
     return key ? (statusMap[key] as any) : undefined;
   };
-=======
-
-import { type Credentials } from '@viamrobotics/rpc';
-import { commonApi } from '@viamrobotics/sdk';
-import { resourceNameToString, filterWithStatus, filterSubtype } from '@/lib/resource';
-import { useRobotClient } from '@/hooks/robot-client';
-import Arm from './arm/index.svelte';
-import AudioInput from './audio-input/index.svelte';
-import Base from './base/index.svelte';
-import Board from './board/index.svelte';
-import CamerasList from './camera/index.svelte';
-import OperationsSessions from './operations-sessions/index.svelte';
-import DoCommand from './do-command/index.svelte';
-import Encoder from './encoder/index.svelte';
-import Gantry from './gantry/index.svelte';
-import Gripper from './gripper/index.svelte';
-import Gamepad from './gamepad/index.svelte';
-import InputController from './input-controller/index.svelte';
-import Motor from './motor/index.svelte';
-import MovementSensor from './movement-sensor/index.svelte';
-import Navigation from './navigation/index.svelte';
-import Servo from './servo/index.svelte';
-import Sensors from './sensors/index.svelte';
-import Slam from './slam/index.svelte';
-import Client from '@/lib/components/robot-client.svelte';
-
-const { resources, components, services, statuses, sensorNames } = useRobotClient();
-
-export let host: string;
-export let bakedAuth: { authEntity?: string; creds?: Credentials; } | undefined = {};
-export let supportedAuthTypes: string[] | undefined = [];
-export let webrtcEnabled: boolean;
-export let signalingAddress: string;
-
-const resourceStatusByName = (resource: commonApi.ResourceName.AsObject) => {
-  return $statuses[resourceNameToString(resource)];
-};
-
-// TODO (APP-146): replace these with constants
-$: filteredWebGamepads = $components.filter((component) => {
-  const remSplit = component.name.split(':');
-  return (
-    component.subtype === 'input_controller' &&
-    Boolean(component.name) &&
-    remSplit[remSplit.length - 1] === 'WebGamepad'
-  );
-});
-
-/*
- * TODO (APP-146): replace these with constants
- * filters out WebGamepad
- */
-$: filteredInputControllerList = $components.filter((component) => {
-  const remSplit = component.name.split(':');
-  return (
-    component.subtype === 'input_controller' &&
-    Boolean(component.name) &&
-    remSplit[remSplit.length - 1] !== 'WebGamepad' && resourceStatusByName(component)
-  );
-});
-
-const getStatus = (statusMap: Record<string, unknown>, resource: commonApi.ResourceName.AsObject) => {
-  const key = resourceNameToString(resource);
-  // todo(mp) Find a way to fix this type error
-  // eslint-disable-next-line @typescript-eslint/no-explicit-any
-  return key ? statusMap[key] as any : undefined;
-};
-
->>>>>>> 4dabc8bb
 </script>
 
 <Client
