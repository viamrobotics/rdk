<script setup lang="ts">

import { onMounted, onUnmounted } from 'vue';
import { onClickOutside } from '@vueuse/core';
import { BaseClient, Client, type ServiceError, commonApi, StreamClient } from '@viamrobotics/sdk';
import { filterResources } from '../lib/resource';
import { displayError } from '../lib/error';
import KeyboardInput, { type Keys } from './keyboard-input.vue';
import { rcLogConditionally } from '../lib/log';
import { cameraStreamStates, baseStreamStates } from '../lib/camera-state';

interface Props {
  name: string;
  resources: commonApi.ResourceName.AsObject[];
  client: Client;
}

const enum Keymap {
  LEFT = 'a',
  RIGHT = 'd',
  FORWARD = 'w',
  BACKWARD = 's'
}

const props = defineProps<Props>();

type Tabs = 'Keyboard' | 'Discrete'
type MovementTypes = 'Continuous' | 'Discrete'
type MovementModes = 'Straight' | 'Spin'
type SpinTypes = 'Clockwise' | 'Counterclockwise'
type Directions = 'Forwards' | 'Backwards'

const baseClient = new BaseClient(props.client, props.name, { requestLogger: rcLogConditionally });
const root = $ref<HTMLElement>();

let selectedMode = $ref<Tabs>('Keyboard');
let movementMode = $ref<MovementModes>('Straight');
let movementType = $ref<MovementTypes>('Continuous');
let direction = $ref<Directions>('Forwards');
let spinType = $ref<SpinTypes>('Clockwise');
const increment = $ref(1000);
// straight mm/s
const speed = $ref(300);
// deg/s
const spinSpeed = $ref(90);
const angle = $ref(0);

let selectCameras = $ref('');

const power = $ref(50);

const pressed = new Set<Keys>();
let stopped = true;

const keyboardStates = $ref({
  isActive: false,
});

const resources =filterResources(props.resources, 'rdk', 'component', 'camera')
const initStreamState = () => {
  for (const value of resources) {
    baseStreamStates.set(value.name, false);
  }
};

const resetDiscreteState = () => {
  movementMode = 'Straight';
  movementType = 'Continuous';
  direction = 'Forwards';
  spinType = 'Clockwise';
};


const setMovementMode = (mode: MovementModes) => {
  movementMode = mode;
};

const setMovementType = (type: MovementTypes) => {
  movementType = type;
};

const setSpinType = (type: SpinTypes) => {
  spinType = type;
};

const setDirection = (dir: Directions) => {
  direction = dir;
};

const stop = async () => {
  stopped = true;
  try {
    await baseClient.stop();
  } catch (error) {
    displayError(error as ServiceError);
  }
};

const digestInput = async () => {
  let linearValue = 0;
  let angularValue = 0;

  for (const item of pressed) {
    switch (item) {
      case Keymap.FORWARD: {
        linearValue += Number(0.01 * power);
        break;
      }
      case Keymap.BACKWARD: {
        linearValue -= Number(0.01 * power);
        break;
      }
      case Keymap.LEFT: {
        angularValue += Number(0.01 * power);
        break;
      }
      case Keymap.RIGHT: {
        angularValue -= Number(0.01 * power);
        break;
      }
    }
  }

  const linear = new commonApi.Vector3();
  const angular = new commonApi.Vector3();
  linear.setY(linearValue);
  angular.setZ(angularValue);

  try {
    await baseClient.setPower(linear, angular);
  } catch (error) {
    displayError(error as ServiceError);

    if (pressed.size <= 0) {
      stop();
    }
  }
};

const handleKeyDown = (key: Keys) => {
  pressed.add(key);
  digestInput();
};

const handleKeyUp = (key: Keys) => {
  pressed.delete(key);

  if (pressed.size > 0) {
    stopped = false;
    digestInput();
  } else {
    stop();
  }
};

const handleBaseStraight = async (event: {
  distance: number
  speed: number
  direction: number
  movementType: MovementTypes
}) => {
  if (event.movementType === 'Continuous') {
    const linear = new commonApi.Vector3();
    const angular = new commonApi.Vector3();
    linear.setY(event.speed * event.direction);

    try {
      await baseClient.setVelocity(linear, angular);
    } catch (error) {
      displayError(error as ServiceError);
    }
  } else {
    try {
      await baseClient.moveStraight(event.distance, event.speed * event.direction);
    } catch (error) {
      displayError(error as ServiceError);
    }
  }
};

const baseRun = async () => {
  if (movementMode === 'Spin') {
    try {
      await baseClient.spin(angle * (spinType === 'Clockwise' ? -1 : 1), spinSpeed);
    } catch (error) {
      displayError(error as ServiceError);
    }
  } else if (movementMode === 'Straight') {
    handleBaseStraight({
      movementType,
      direction: direction === 'Forwards' ? 1 : -1,
      speed,
      distance: increment,
    });
  }
};

const viewPreviewCamera = (value: string) => {
  const streams = new StreamClient(props.client);

  for (const [key] of baseStreamStates) {
    if (value === key) {
      if (!baseStreamStates.get(key)) {
        try {
          // Only add stream if other components have not already
          if (!cameraStreamStates.get(key) && !baseStreamStates.get(key)) {
            streams.add(key);
          }
        } catch (error) {
          displayError(error as ServiceError);
        }
<<<<<<< HEAD

        baseStreamStates.set(key, true);
      } else {
        try {
          // Only remove stream if other components are not using the stream
          if (!cameraStreamStates.get(key)) {
            streams.remove(key);
          }
        } catch (error) {
          displayError(error as ServiceError);
        }
        
        baseStreamStates.set(key, false);
=======
      } catch (error) {
        displayError(error as ServiceError);
        return;
      }
      baseStreamStates.set(key, true);
    } else if (baseStreamStates.get(key) === true) {
      try {
        // Only remove stream if other components are not using the stream
        if (!cameraStreamStates.get(key)) {
          streams.remove(key);
        }
      } catch (error) {
        displayError(error as ServiceError);
        return;
>>>>>>> 3b5a8f51
      }
    }
  }
};

const handleTabSelect = (controlMode: Tabs) => {
  selectedMode = controlMode;

  /*
   * deselect options from select cameras select
   * TODO: handle better with xstate and reactivate on return
   */
  selectCameras = '';
  viewPreviewCamera(selectCameras);

  if (controlMode === 'Discrete') {
    resetDiscreteState();
  }
};

const handleVisibilityChange = () => {
  if (document.visibilityState === 'hidden') {
    pressed.clear();
    stop();
  }
};

// const tempDisableKeyboard = (disableKeyboard: boolean) => {
//   keyboardStates.tempDisable = disableKeyboard;
// };

const handleToggle = () => {
  if (keyboardStates.isActive) {
    return;
  }

  if (pressed.size > 0 || !stopped) {
    stop();
  }
};

const handleUpdateKeyboardState = (on:boolean) => {
  keyboardStates.isActive = on;
};

onClickOutside($$(root), () => {
  keyboardStates.isActive = false;
});

onMounted(() => {
  initStreamState();
  window.addEventListener('visibilitychange', handleVisibilityChange);
});

onUnmounted(() => {
  stop();
  window.removeEventListener('visibilitychange', handleVisibilityChange);
});
</script>

<template>
  <div ref="root">
    <v-collapse
      :title="name"
      class="base"
    >
      <v-breadcrumbs
        slot="title"
        crumbs="base"
      />

      <v-button
        slot="header"
        variant="danger"
        icon="stop-circle"
        label="STOP"
        @click="stop"
      />

      <div class="flex gap-4 border border-t-0 border-black">
        <div class="flex flex-col gap-4 p-4 min-w-[18em]">
          <h2 class="font-bold">Motor Controls</h2>
          <v-radio
            class="mb-4"
            label="Control Mode"
            options="Keyboard, Discrete"
            :selected="selectedMode"
            @input="handleTabSelect($event.detail.value)"
          />

          <div v-if="selectedMode === 'Keyboard'">
            <KeyboardInput
              :is-active="keyboardStates.isActive"
              @keydown="handleKeyDown"
              @keyup="handleKeyUp"
              @toggle="handleToggle"
              @update-keyboard-state="isOn => { handleUpdateKeyboardState(isOn) }"
            />
            <v-slider
              id="power"
              class="pt-2 w-full max-w-xs"
              :min="0"
              :max="100"
              :step="1"
              suffix="%"
              label="Power %"
              :value="power"
              @input="power = $event.detail.value"
            />
          </div>

          <div 
            v-if="selectedMode === 'Discrete'"
            class="flex flex-col gap-4"
          >
            <v-radio
              label="Movement Mode"
              options="Straight, Spin"
              :selected="movementMode"
              @input="setMovementMode($event.detail.value)"
            />
            <v-radio
              v-if="movementMode === 'Straight'"
              label="Movement Type"
              options="Continuous, Discrete"
              :selected="movementType"
              @input="setMovementType($event.detail.value)"
            />
            <v-radio
              v-if="movementMode === 'Straight'"
              label="Direction"
              options="Forwards, Backwards"
              :selected="direction"
              @input="setDirection($event.detail.value)"
            />
            <v-input
              v-if="movementMode === 'Straight'"
              type="number"
              :value="speed"
              label="Speed (mm/sec)"
              @input="speed = $event.detail.value"
            />
            <div
              v-if="movementMode === 'Straight'"
              :class="{ 'pointer-events-none opacity-50': movementType === 'Continuous' }"
            >
              <v-input
                type="number"
                :value="increment"
                :readonly="movementType === 'Continuous' ? 'true' : 'false'"
                label="Distance (mm)"
                @input="increment = $event.detail.value"
              />
            </div>
            <v-input
              v-if="movementMode === 'Spin'"
              type="number"
              :value="spinSpeed"
              label="Speed (deg/sec)"
              @input="spinSpeed = $event.detail.value"
            />
            <v-radio
              v-if="movementMode === 'Spin'"
              label="Movement Type"
              options="Clockwise, Counterclockwise"
              :selected="spinType"
              @input="setSpinType($event.detail.value)"
            />
            <div
              v-if="movementMode === 'Spin'"
            >
              <v-slider
                :min="0"
                :max="360"
                :step="90"
                suffix="°"
                label="Angle"
                :value="angle"
                @input="angle = $event.detail.value"
              />
            </div>
            <v-button
              icon="play-circle-filled"
              variant="success"
              label="RUN"
              @click="baseRun()"
            />
          </div>

          <hr class="my-4 border-t border-gray-400"/>

          <h2 class="font-bold">Live Feeds</h2>

          <div v-if="resources">
            <template
              v-for="value of resources"
            >
              <v-switch
                :label="value.name"
                @input="viewPreviewCamera(value.name)"
              />
            </template>
          </div>
        </div>
        <div class="flex flex-col gap-4 border-l border-black p-4">
          <template
            v-for="basecamera in resources"
            :key="basecamera.name"
          >
            <div
              v-if="basecamera"
              :data-stream-preview="basecamera.name"
              :class="{ 'hidden': !baseStreamStates.get(basecamera.name) }"
            />
          </template>
        </div>
      </div>
    </v-collapse>
  </div>
</template><|MERGE_RESOLUTION|>--- conflicted
+++ resolved
@@ -209,7 +209,6 @@
         } catch (error) {
           displayError(error as ServiceError);
         }
-<<<<<<< HEAD
 
         baseStreamStates.set(key, true);
       } else {
@@ -223,22 +222,6 @@
         }
         
         baseStreamStates.set(key, false);
-=======
-      } catch (error) {
-        displayError(error as ServiceError);
-        return;
-      }
-      baseStreamStates.set(key, true);
-    } else if (baseStreamStates.get(key) === true) {
-      try {
-        // Only remove stream if other components are not using the stream
-        if (!cameraStreamStates.get(key)) {
-          streams.remove(key);
-        }
-      } catch (error) {
-        displayError(error as ServiceError);
-        return;
->>>>>>> 3b5a8f51
       }
     }
   }
