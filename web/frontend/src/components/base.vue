<script setup lang="ts">
import { grpc } from '@improbable-eng/grpc-web';
import { ref } from 'vue';
import { computeKeyboardBaseControls, BaseControlHelper } from '../rc/control_helpers';
import baseApi from '../gen/proto/api/component/base/v1/base_pb.esm';
import commonApi from '../gen/proto/api/common/v1/common_pb.esm';
import streamApi from '../gen/proto/stream/v1/stream_pb.esm';
import { toast } from '../lib/toast';
import { filterResources } from '../lib/resource';
import KeyboardInput from './keyboard-input.vue';

interface Props {
  name: string;
  resources: [];
}

const props = defineProps<Props>();

interface Emits {
  (event: 'showcamera', value: string): void
}

const emit = defineEmits<Emits>();

const selectedItem = ref<'Keyboard' | 'Discrete'>('Keyboard');
const movementMode = ref('Straight');
const movementType = ref('Continuous');
const direction = ref('Forwards');
const spinType = ref('Clockwise');
const increment = ref(1000);
const speed = ref(200); // straight mm/s
const spinSpeed = ref(90); // spin deg/s
const angle = ref(0);

const handleTabSelect = (tab: 'Keyboard' | 'Discrete') => {
  selectedItem.value = tab;

  if (tab === 'Keyboard') {
    viewPreviewCamera(props.name, true);
  } else {
    viewPreviewCamera(props.name, false);
    resetDiscreteState();
  }
};

const resetDiscreteState = () => {
  movementMode.value = 'Straight';
  movementType.value = 'Continuous';
  direction.value = 'Forwards';
  spinType.value = 'Clockwise';
};

const setMovementMode = (mode: string) => {
  movementMode.value = mode;
  movementType.value = 'Continuous';
};

const setMovementType = (type: string) => {
  movementType.value = type;
};

const setSpinType = (type: string) => {
  spinType.value = type;
};

const setDirection = (dir: string) => {
  direction.value = dir;
};

const baseRun = () => {
  if (movementMode.value === 'Spin') {
    BaseControlHelper.spin(
      props.name,
      angle.value * (spinType.value === 'Clockwise' ? -1 : 1),
      spinSpeed.value,
      handleError
    );
  } else if (movementMode.value === 'Straight') {
    handleBaseStraight(props.name, {
      movementType: movementType.value,
      direction: direction.value === 'Forwards' ? 1 : -1,
      speed: speed.value,
      distance: increment.value,
    });
  } else {
    handleError(`Unrecognized discrete movement mode: ${movementMode.value}`);
  }
};

const handleError = (error) => {
  if (error) {
    toast.error(JSON.stringify(error));
  }
};

const baseKeyboardCtl = (name: string, controls) => {
  if (Object.values(controls).every((item) => item === false)) {
    toast.info('All keyboard inputs false, stopping base.');
    handleBaseActionStop(name);
    return;
  }

  const inputs = computeKeyboardBaseControls(controls);
  const linear = new commonApi.Vector3();
  const angular = new commonApi.Vector3();
  linear.setY(inputs.linear);
  angular.setZ(inputs.angular);
  BaseControlHelper.setPower(name, linear, angular, handleError);
};

const handleBaseActionStop = (name: string) => {
  const req = new baseApi.StopRequest();
  req.setName(name);
  window.baseService.stop(req, new grpc.Metadata(), handleError);
};

const handleBaseStraight = (name: string, event) => {
  if (event.movementType === 'Continuous') {
    const linear = new commonApi.Vector3();
    linear.setY(event.speed * event.direction);

    BaseControlHelper.setVelocity(
      name,
      linear, // linear
      new commonApi.Vector3(), // angular
      handleError
    );
  } else {
    BaseControlHelper.moveStraight(
      name,
      event.distance,
      event.speed * event.direction,
      handleError
    );
  }
};

const viewPreviewCamera = (name: string, isOn: boolean) => {
  if (isOn) {
    const req = new streamApi.AddStreamRequest();
    req.setName(name);
    window.streamService.addStream(req, new grpc.Metadata(), (error) => {
      if (error) {
        toast.error('no live camera device found');
        handleError(error);
      }
    });
    return;
  }

  const req = new streamApi.RemoveStreamRequest();
  req.setName(name);
  window.streamService.removeStream(req, new grpc.Metadata(), (error) => {
    if (error) {
      toast.error('no live camera device found');
      handleError(error);
    }
  });
};

const handleSelectCamera = (event: event) => {
  emit('showcamera', event);
};
</script>

<template>
  <v-collapse
    :title="name"
    class="base"
  >
    <v-breadcrumbs
      slot="title"
      crumbs="base"
    />

    <v-button
      slot="header"
      variant="danger"
      icon="stop-circle"
      label="STOP"
      @click="handleBaseActionStop(name)"
    />

    <div class="border border-t-0 border-black pt-2">
      <v-tabs
        tabs="Keyboard, Discrete"
        :selected="selectedItem"
        @input="handleTabSelect($event.detail.value)"
      />

      <div
        v-if="selectedItem === 'Keyboard'"
        class="h-auto p-4"
      >
        <div class="grid grid-cols-2">
          <div class="mt-2">
            <KeyboardInput @keyboard-ctl="baseKeyboardCtl(name, $event)" />
          </div>
<<<<<<< HEAD
          <div
            v-if="camera"
            class="flex"
          >
            <div class="w-64 pr-4">
              <v-select
                label="Select Camera"
                :options="cameraOptions.map(option => option.label).join(',')"
                :value="selectedValue"
                @input="handleCameraOptionsInput"
              />
            </div>
            <div
              v-if="selectedValue !== 'NoCamera'"
              :id="`stream-preview-${props.streamName}`"
              class="h-48 w-48 transition-all duration-300 ease-in-out"
=======
          <div v-if="filterResources(resources, 'rdk', 'component', 'camera')">
            <v-select
              class="mb-4"
              variant="multiple"
              placeholder="Select Cameras"
              :options="
                filterResources(resources, 'rdk', 'component', 'camera')
                  .map(({ name }) => name)
                  .join(',')
              "
              @input="handleSelectCamera($event.detail.value)"
>>>>>>> 5eb72b65
            />
            <template
              v-for="basecamera in filterResources(
                resources,
                'rdk',
                'component',
                'camera'
              )"
              :key="basecamera.name"
            >
              <div
                v-if="basecamera"
                :id="`stream-preview-${basecamera.name}`"
                class="mb-4 border border-white"
              />
            </template>
          </div>
        </div>
      </div>
      <div
        v-if="selectedItem === 'Discrete'"
        class="flex h-auto p-4"
      >
        <div class="grow">
          <v-radio
            label="Movement Mode"
            options="Straight, Spin"
            :selected="movementMode"
            @input="setMovementMode($event.detail.value)"
          />
          <div class="flex items-center gap-2 pt-4">
            <v-radio
              v-if="movementMode === 'Straight'"
              label="Movement Type"
              options="Continuous, Discrete"
              :selected="movementType"
              @input="setMovementType($event.detail.value)"
            />
            <v-radio
              v-if="movementMode === 'Straight'"
              label="Direction"
              options="Forwards, Backwards"
              :selected="direction"
              @input="setDirection($event.detail.value)"
            />
            <v-input
              v-if="movementMode === 'Straight'"
              type="number"
              :value="speed"
              label="Speed (mm/sec)"
              @input="speed = $event.detail.value"
            />
            <div
              v-if="movementMode === 'Straight'"
              :class="{ 'pointer-events-none opacity-50': movementType === 'Continuous' }"
            >
              <v-input
                type="number"
                :value="increment"
                :readonly="movementType === 'Continuous' ? 'true' : 'false'"
                label="Distance (mm)"
                @input="increment = $event.detail.value"
              />
            </div>
            <v-input
              v-if="movementMode === 'Spin'"
              type="number"
              :value="spinSpeed"
              label="Speed (deg/sec)"
              @input="spinSpeed = $event.detail.value"
            />
            <v-radio
              v-if="movementMode === 'Spin'"
              label="Movement Type"
              options="Clockwise, Counterclockwise"
              :selected="spinType"
              @input="setSpinType($event.detail.value)"
            />
            <div
              v-if="movementMode === 'Spin'"
              class="w-72 pl-6"
            >
              <v-slider
                :min="0"
                :max="360"
                :step="90"
                suffix="°"
                label="Angle"
                :value="angle"
                @input="angle = $event.detail.value"
              />
            </div>
          </div>
        </div>
        <div class="self-end">
          <v-button
            icon="play-circle-filled"
            variant="success"
            label="RUN"
            @click="baseRun()"
          />
        </div>
      </div>
    </div>
  </v-collapse>
</template><|MERGE_RESOLUTION|>--- conflicted
+++ resolved
@@ -16,23 +16,29 @@
 
 const props = defineProps<Props>();
 
+type Tabs = 'Keyboard' | 'Discrete'
+type MovementTypes = 'Continuous' | 'Discrete'
+type MovementModes = 'Straight' | 'Spin'
+type SpinTypes = 'Clockwise' | 'Counterclockwise'
+type Directions = 'Forwards' | 'Backwards'
+
 interface Emits {
   (event: 'showcamera', value: string): void
 }
 
 const emit = defineEmits<Emits>();
 
-const selectedItem = ref<'Keyboard' | 'Discrete'>('Keyboard');
-const movementMode = ref('Straight');
-const movementType = ref('Continuous');
-const direction = ref('Forwards');
-const spinType = ref('Clockwise');
+const selectedItem = ref<Tabs>('Keyboard');
+const movementMode = ref<MovementModes>('Straight');
+const movementType = ref<MovementTypes>('Continuous');
+const direction = ref<Directions>('Forwards');
+const spinType = ref<SpinTypes>('Clockwise');
 const increment = ref(1000);
 const speed = ref(200); // straight mm/s
 const spinSpeed = ref(90); // spin deg/s
 const angle = ref(0);
 
-const handleTabSelect = (tab: 'Keyboard' | 'Discrete') => {
+const handleTabSelect = (tab: Tabs) => {
   selectedItem.value = tab;
 
   if (tab === 'Keyboard') {
@@ -50,20 +56,19 @@
   spinType.value = 'Clockwise';
 };
 
-const setMovementMode = (mode: string) => {
+const setMovementMode = (mode: MovementModes) => {
   movementMode.value = mode;
-  movementType.value = 'Continuous';
-};
-
-const setMovementType = (type: string) => {
+};
+
+const setMovementType = (type: MovementTypes) => {
   movementType.value = type;
 };
 
-const setSpinType = (type: string) => {
+const setSpinType = (type: SpinTypes) => {
   spinType.value = type;
 };
 
-const setDirection = (dir: string) => {
+const setDirection = (dir: Directions) => {
   direction.value = dir;
 };
 
@@ -87,13 +92,13 @@
   }
 };
 
-const handleError = (error) => {
+const handleError = (error: unknown) => {
   if (error) {
     toast.error(JSON.stringify(error));
   }
 };
 
-const baseKeyboardCtl = (name: string, controls) => {
+const baseKeyboardCtl = (name: string, controls: Record<string, boolean>) => {
   if (Object.values(controls).every((item) => item === false)) {
     toast.info('All keyboard inputs false, stopping base.');
     handleBaseActionStop(name);
@@ -114,7 +119,12 @@
   window.baseService.stop(req, new grpc.Metadata(), handleError);
 };
 
-const handleBaseStraight = (name: string, event) => {
+const handleBaseStraight = (name: string, event: {
+  distance: number
+  speed: number
+  direction: number
+  movementType: MovementTypes
+}) => {
   if (event.movementType === 'Continuous') {
     const linear = new commonApi.Vector3();
     linear.setY(event.speed * event.direction);
@@ -158,7 +168,7 @@
   });
 };
 
-const handleSelectCamera = (event: event) => {
+const handleSelectCamera = (event: string) => {
   emit('showcamera', event);
 };
 </script>
@@ -196,24 +206,6 @@
           <div class="mt-2">
             <KeyboardInput @keyboard-ctl="baseKeyboardCtl(name, $event)" />
           </div>
-<<<<<<< HEAD
-          <div
-            v-if="camera"
-            class="flex"
-          >
-            <div class="w-64 pr-4">
-              <v-select
-                label="Select Camera"
-                :options="cameraOptions.map(option => option.label).join(',')"
-                :value="selectedValue"
-                @input="handleCameraOptionsInput"
-              />
-            </div>
-            <div
-              v-if="selectedValue !== 'NoCamera'"
-              :id="`stream-preview-${props.streamName}`"
-              class="h-48 w-48 transition-all duration-300 ease-in-out"
-=======
           <div v-if="filterResources(resources, 'rdk', 'component', 'camera')">
             <v-select
               class="mb-4"
@@ -225,7 +217,6 @@
                   .join(',')
               "
               @input="handleSelectCamera($event.detail.value)"
->>>>>>> 5eb72b65
             />
             <template
               v-for="basecamera in filterResources(
