--- conflicted
+++ resolved
@@ -9,18 +9,7 @@
 import Camera from './camera/camera.vue';
 import { rcLogConditionally } from '../lib/log';
 import { selectedMap } from '../lib/camera-state';
-import { StreamManager } from './camera/camera-stream-manager';
-
-<<<<<<< HEAD
-interface Props {
-  name: string;
-  resources: commonApi.ResourceName.AsObject[];
-  client: Client;
-  streamManager:StreamManager;
-}
-
-=======
->>>>>>> f48f2202
+
 const enum Keymap {
   LEFT = 'a',
   RIGHT = 'd',
@@ -465,7 +454,7 @@
             :key="`base ${camera.name}`"
           >
             <Camera
-              v-if="openCameras[camera.name]"
+              v-show="openCameras[camera.name]"
               :camera-name="camera.name"
               parent-name="base"
               :client="client"
@@ -474,11 +463,6 @@
               :show-export-screenshot="false"
               :refresh-rate="refreshFrequency"
               :trigger-refresh="triggerRefresh"
-<<<<<<< HEAD
-              :stream-manager="props.streamManager"
-=======
-              :toggle="openCameras[camera.name]?openCameras[camera.name]:false"
->>>>>>> f48f2202
             />
           </template>
         </div>
