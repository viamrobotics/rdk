--- conflicted
+++ resolved
@@ -508,11 +508,7 @@
           />
         </div>
       </div>
-<<<<<<< HEAD
       <div class="gap-4x border-border-1 w-full justify-start sm:border-l">
-=======
-      <div class="gap-4x border-medium justify-start sm:border-l">
->>>>>>> 0b572055
         <div
           v-if="refreshErrorMessage2d && show2d"
           class="border-l-4 border-red-500 bg-gray-100 px-4 py-3"
