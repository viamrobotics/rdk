
<script setup lang="ts">

import { $ref, $computed } from 'vue/macros';
import { grpc } from '@improbable-eng/grpc-web';
<<<<<<< HEAD
import { toast } from '../lib/toast';
import { Struct } from 'google-protobuf/google/protobuf/struct_pb';
import * as THREE from 'three';
import { Client, commonApi, ResponseStream, ServiceError, slamApi, motionApi } from '@viamrobotics/sdk';
=======
import { Client, commonApi, ResponseStream, robotApi, ServiceError, slamApi } from '@viamrobotics/sdk';
>>>>>>> 9470d114
import { displayError, isServiceError } from '../lib/error';
import { rcLogConditionally } from '../lib/log';
import PCD from './pcd/pcd-view.vue';
import { copyToClipboardWithToast } from '../lib/copy-to-clipboard';
import Slam2dRender from './slam-2d-render.vue';
<<<<<<< HEAD
import { filterResources } from '../lib/resource';
=======
import { onMounted, onUnmounted } from 'vue';
>>>>>>> 9470d114

type MapAndPose = { map: Uint8Array, pose: commonApi.Pose}

const props = defineProps<{
  name: string
  resources: commonApi.ResourceName.AsObject[]
  client: Client
  statusStream: ResponseStream<robotApi.StreamStatusResponse> | null
}>();
const refreshErrorMessage = 'Error refreshing map. The map shown may be stale.';
let refreshErrorMessage2d = $ref<string | null>();
let refreshErrorMessage3d = $ref<string | null>();
let selected2dValue = $ref('manual');
let selected3dValue = $ref('manual');
let pointCloudUpdateCount = $ref(0);
let pointcloud = $ref<Uint8Array | undefined>();
let pose = $ref<commonApi.Pose | undefined>();
let show2d = $ref(false);
let show3d = $ref(false);
let showAxes = $ref(true);
let refresh2DCancelled = true;
let refresh3DCancelled = true;
let updatedDest = $ref(false);
let destinationMarker = $ref(new THREE.Vector3());
let moveClick = $ref(true);
const basePose = new commonApi.Pose();
const motionServiceReq = new motionApi.MoveOnMapRequest();

const loaded2d = $computed(() => (pointcloud !== undefined && pose !== undefined));

let slam2dTimeoutId = -1;
let slam3dTimeoutId = -1;

const concatArrayU8 = (arrays: Uint8Array[]) => {
  const totalLength = arrays.reduce((acc, value) => acc + value.length, 0);
  const result = new Uint8Array(totalLength);
  let length = 0;
  for (const array of arrays) {
    result.set(array, length);
    length += array.length;
  }
  return result;
};

const fetchSLAMMap = (name: string): Promise<Uint8Array> => {
  return new Promise((resolve, reject) => {
    const req = new slamApi.GetPointCloudMapRequest();
    req.setName(name);
    rcLogConditionally(req);
    const chunks: Uint8Array[] = [];
    const getPointCloudMap: ResponseStream<slamApi.GetPointCloudMapResponse> =
      props.client.slamService.getPointCloudMap(req);
    getPointCloudMap.on('data', (res: { getPointCloudPcdChunk_asU8(): Uint8Array }) => {
      const chunk = res.getPointCloudPcdChunk_asU8();
      chunks.push(chunk);
    });
    getPointCloudMap.on('status', (status: { code: number, details: string, metadata: grpc.Metadata }) => {
      if (status.code !== 0) {
        const error = {
          message: status.details,
          code: status.code,
          metadata: status.metadata,
        };
        reject(error);
      }
    });
    getPointCloudMap.on('end', (end?: { code: number, details: string, metadata: grpc.Metadata }) => {
      if (end === undefined) {
        const error = { message: 'Stream ended without status code' };
        reject(error);
      } else if (end.code !== 0) {
        const error = {
          message: end.details,
          code: end.code,
          metadata: end.metadata,
        };
        reject(error);
      }
      const arr = concatArrayU8(chunks);
      resolve(arr);
    });
  });
};

const fetchSLAMPose = (name: string): Promise<commonApi.Pose> => {
  return new Promise((resolve, reject): void => {
    const req = new slamApi.GetPositionRequest();
    req.setName(name);
    props.client.slamService.getPosition(
      req,
      new grpc.Metadata(),
      (error: ServiceError | null, res: slamApi.GetPositionResponse | null): void => {
        if (error) {
          reject(error);
          return;
        }
        resolve(res!.getPose()!);
      }
    );
  });
};

const executeMoveOnMap = async () => {
  // get base resources
  const baseResources = filterResources(props.resources, 'rdk', 'component', 'base');
  if (baseResources === undefined) {
    toast.error('No base component detected.');
    return;
  }

  moveClick = !moveClick;

  /*
   * set request name
   * here we set the name of the motion service the user is using
   */
  motionServiceReq.setName('builtin');

  // set pose in frame
  const destination = new commonApi.Pose();
  const value = await fetchSLAMPose(props.name);
  destination.setX(destinationMarker.x);
  destination.setY(destinationMarker.y);
  destination.setZ(destinationMarker.z);
  destination.setOX(value.getOX());
  destination.setOY(value.getOY());
  destination.setOZ(value.getOZ());
  destination.setTheta(value.getTheta());
  motionServiceReq.setDestination(destination);

  // set SLAM resource name
  const slamResourceName = new commonApi.ResourceName();
  slamResourceName.setNamespace('rdk');
  slamResourceName.setType('service');
  slamResourceName.setSubtype('slam');
  slamResourceName.setName(props.name);
  motionServiceReq.setSlamServiceName(slamResourceName);

  // set component name
  const baseResourceName = new commonApi.ResourceName();
  baseResourceName.setNamespace('rdk');
  baseResourceName.setType('component');
  baseResourceName.setSubtype('base');
  baseResourceName.setName(baseResources[0]!.name);
  motionServiceReq.setComponentName(baseResourceName);

  // set extra as position-only constraint
  motionServiceReq.setExtra(
    Struct.fromJavaScript({
      motion_profile: 'position_only',
    })
  );

  props.client.motionService.moveOnMap(
    motionServiceReq,
    new grpc.Metadata(),
    (error: ServiceError | null, response: motionApi.MoveOnMapResponse | null) => {
      if (error) {
        moveClick = !moveClick;
        toast.error(`Error moving: ${error}`);
        return;
      }
      moveClick = !moveClick;
      toast.success(`MoveOnMap success: ${response!.getSuccess()}`);
    }
  );

};

const refresh2d = async (name: string) => {
  const map = await fetchSLAMMap(name);
  const returnedPose = await fetchSLAMPose(name);
  const mapAndPose: MapAndPose = {
    map,
    pose: returnedPose,
  };
  return mapAndPose;
};

const handleRefresh2dResponse = (response: MapAndPose): void => {
  pointcloud = response.map;
  pose = response.pose;

  // we round to the tenths per figma design
  basePose.setX(Number(pose!.getX()!.toFixed(1)!));
  basePose.setY(Number(pose!.getY()!.toFixed(1)!));
  basePose.setZ(Number(pose!.getZ()!.toFixed(1)!));
  basePose.setOX(Number(pose!.getOX()!.toFixed(1)!));
  basePose.setOY(Number(pose!.getOY()!.toFixed(1)!));
  basePose.setOZ(Number(pose!.getOZ()!.toFixed(1)!));
  basePose.setTheta(Number(pose!.getTheta()!.toFixed(1)!));
  pointCloudUpdateCount += 1;
};

const handleRefresh3dResponse = (response: Uint8Array): void => {
  pointcloud = response;
  pointCloudUpdateCount += 1;
};

const handleError = (errorLocation: string, error: unknown): void => {
  if (isServiceError(error)) {
    displayError(error as ServiceError);
  } else {
    displayError(`${errorLocation} hit error: ${error}`);
  }
};

const scheduleRefresh2d = (name: string, time: string) => {
  const timeoutCallback = async () => {
    try {
      const res = await refresh2d(name);
      handleRefresh2dResponse(res);
    } catch (error) {
      handleError('refresh2d', error);
      selected2dValue = 'manual';
      refreshErrorMessage2d = error !== null && typeof error === 'object' && 'message' in error
        ? `${refreshErrorMessage} ${error.message}`
        : `${refreshErrorMessage} ${error}`;
      return;
    }
    if (refresh2DCancelled) {
      return;
    }
    scheduleRefresh2d(name, time);
  };
  slam2dTimeoutId = window.setTimeout(timeoutCallback, Number.parseFloat(time) * 1000);
};

const scheduleRefresh3d = (name: string, time: string) => {
  const timeoutCallback = async () => {
    try {
      const res = await fetchSLAMMap(name);
      handleRefresh3dResponse(res);
    } catch (error) {
      handleError('fetchSLAMMap', error);
      selected3dValue = 'manual';
      refreshErrorMessage3d = error !== null && typeof error === 'object' && 'message' in error
        ? `${refreshErrorMessage} ${error.message}`
        : `${refreshErrorMessage} ${error}`;
      return;
    }
    if (refresh3DCancelled) {
      return;
    }
    scheduleRefresh3d(name, time);
  };
  slam3dTimeoutId = window.setTimeout(timeoutCallback, Number.parseFloat(time) * 1000);
};

const updateSLAM2dRefreshFrequency = async (name: string, time: 'manual' | string) => {
  refresh2DCancelled = true;
  window.clearTimeout(slam2dTimeoutId);
  refreshErrorMessage2d = null;
  refreshErrorMessage3d = null;

  if (time === 'manual') {
    try {
      const res = await refresh2d(name);
      handleRefresh2dResponse(res);
    } catch (error) {
      handleError('refresh2d', error);
      selected2dValue = 'manual';
      refreshErrorMessage2d = error !== null && typeof error === 'object' && 'message' in error
        ? `${refreshErrorMessage} ${error.message}`
        : `${refreshErrorMessage} ${error}`;
    }
  } else {
    refresh2DCancelled = false;
    scheduleRefresh2d(name, time);
  }
};

const updateSLAM3dRefreshFrequency = async (name: string, time: 'manual' | string) => {
  refresh3DCancelled = true;
  window.clearTimeout(slam3dTimeoutId);
<<<<<<< HEAD
=======
  refreshErrorMessage2d = null;
  refreshErrorMessage3d = null;

>>>>>>> 9470d114
  if (time === 'manual') {
    try {
      const res = await fetchSLAMMap(name);
      handleRefresh3dResponse(res);
    } catch (error) {
      handleError('fetchSLAMMap', error);
      selected3dValue = 'manual';
      refreshErrorMessage3d = error !== null && typeof error === 'object' && 'message' in error
        ? `${refreshErrorMessage} ${error.message}`
        : `${refreshErrorMessage} ${error}`;
    }
  } else {
    refresh3DCancelled = false;
    scheduleRefresh3d(name, time);
  }
};

<<<<<<< HEAD
=======
const toggle2dExpand = () => {
  show2d = !show2d;
  if (!show2d) {
    selected2dValue = 'manual';
    return;
  }
  updateSLAM2dRefreshFrequency(props.name, selected2dValue);
};

>>>>>>> 9470d114
const toggle3dExpand = () => {
  show3d = !show3d;
  if (!show3d) {
    selected3dValue = 'manual';
    return;
  }
  updateSLAM3dRefreshFrequency(props.name, selected3dValue);
};

const toggle2dExpand = () => {
  show2d = !show2d;
  updateSLAM2dRefreshFrequency(props.name, show2d ? selected2dValue : 'off');
};

const selectSLAM2dRefreshFrequency = () => {
  updateSLAM2dRefreshFrequency(props.name, selected2dValue);
};

const selectSLAMPCDRefreshFrequency = () => {
  updateSLAM3dRefreshFrequency(props.name, selected3dValue);
};

const refresh3dMap = () => {
  updateSLAM3dRefreshFrequency(props.name, selected3dValue);
};

const refresh2dMap = () => {
  updateSLAM2dRefreshFrequency(props.name, 'manual');
};

<<<<<<< HEAD
const handle2dRenderClick = (event: THREE.Vector3) => {
  updatedDest = true;
  destinationMarker = event;
};

const handleUpdateDestX = (event: CustomEvent<{ value: string }>) => {
  destinationMarker.x = Number.parseFloat(event.detail.value);
  updatedDest = true;
};

const handleUpdateDestZ = (event: CustomEvent<{ value: string }>) => {
  destinationMarker.z = Number.parseFloat(event.detail.value);
  updatedDest = true;
};

const baseCopyPosition = () => {
  copyToClipboardWithToast(JSON.stringify(basePose.toObject()));
};

const executeDeleteDestinationMarker = () => {
  updatedDest = false;
  destinationMarker = new THREE.Vector3();
};

const toggleAxes = () => {
  showAxes = !showAxes;
=======
const refresh3dMap = () => {
  updateSLAM3dRefreshFrequency(props.name, 'manual');
>>>>>>> 9470d114
};

onMounted(() => {
  props.statusStream?.on('end', () => {
    window.clearTimeout(slam2dTimeoutId);
    window.clearTimeout(slam3dTimeoutId);
  });
});

onUnmounted(() => {
  window.clearTimeout(slam2dTimeoutId);
  window.clearTimeout(slam3dTimeoutId);
});

</script>

<template>
  <v-collapse
    :title="props.name"
    class="slam"
    @toggle="toggle2dExpand()"
  >
    <v-breadcrumbs
      slot="title"
      crumbs="slam"
    />
<<<<<<< HEAD
    <div class="flex flex-wrap gap-4 border border-t-0 border-black sm:flex-nowrap">
      <div class="flex min-w-fit flex-col gap-4 p-4">
        <div class="float-left pb-4">
          <div class="flex">
            <div class="w-64">
              <p class="mb-1 font-bold text-gray-800">
                Map
              </p>
              <div class="relative">
                <p class="mb-1 text-xs text-gray-500 ">
=======
    <div class="border-border-1 h-auto border-x border-b p-2">
      <div class="container mx-auto">
        <div class="flex-col pt-4">
          <div class="flex items-center gap-2">
            <v-switch
              id="showImage"
              :value="show2d ? 'on' : 'off'"
              @input="toggle2dExpand()"
            />
            <span class="pr-2">View SLAM Map (2D)</span>
          </div>
          <div
            v-if="refreshErrorMessage2d && show2d"
            class="border-l-4 border-red-500 bg-gray-100 px-4 py-3"
          >
            {{ refreshErrorMessage2d }}
          </div>
          <div class="float-right pb-4">
            <div class="flex">
              <div
                v-if="show2d"
                class="w-64"
              >
                <p class="font-label mb-1 text-gray-800">
>>>>>>> 9470d114
                  Refresh frequency
                </p>
                <select
                  v-model="selected2dValue"
                  class="
                      m-0 w-full appearance-none border border-solid border-black bg-white bg-clip-padding px-3 py-1.5
                      text-xs font-normal text-gray-700 focus:outline-none
                    "
                  aria-label="Default select example"
                  @change="selectSLAM2dRefreshFrequency()"
                >
                  <option
                    value="manual"
                    class="pb-5"
                  >
<<<<<<< HEAD
                    Manual Refresh
                  </option>
                  <option value="30">
                    Every 30 seconds
                  </option>
                  <option value="10">
                    Every 10 seconds
                  </option>
                  <option value="5">
                    Every 5 seconds
                  </option>
                  <option value="1">
                    Every second
                  </option>
                </select>
                <div
                  class="pointer-events-none absolute inset-y-0 right-0 flex items-center px-2"
                >
                  <svg
                    class="h-4 w-4 stroke-2 text-gray-700"
                    viewBox="0 0 24 24"
                    stroke="currentColor"
                    stroke-linejoin="round"
                    stroke-linecap="round"
                    fill="none"
=======
                    <option
                      value="manual"
                    >
                      Manual
                    </option>
                    <option value="30">
                      Every 30 seconds
                    </option>
                    <option value="10">
                      Every 10 seconds
                    </option>
                    <option value="5">
                      Every 5 seconds
                    </option>
                    <option value="1">
                      Every second
                    </option>
                  </select>
                  <div
                    class="pointer-events-none absolute inset-y-0 right-0 flex items-center px-2"
>>>>>>> 9470d114
                  >
                    <path d="M18 16L12 22L6 16" />
                  </svg>
                </div>
              </div>
            </div>
            <div class="px-2 pt-11">
              <v-button
                label="Refresh"
                icon="refresh"
                @click="refresh2dMap()"
              />
            </div>
          </div>
          <hr class="my-4 border-t border-gray-400">
          <div class="flex flex-row">
            <p class="mb-1 pr-52 font-bold text-gray-800">
              Ending Position
            </p>
            <v-icon
              name="trash"
              @click="executeDeleteDestinationMarker()"
            />
          </div>
          <div class="flex flex-row pb-2">
            <v-input
              type="number"
              label="x"
              incrementor="slider"
              :value="destinationMarker.x"
              step="0.1"
              @input="handleUpdateDestX($event)"
            />
            <v-input
              class="pl-2"
              type="number"
              label="z"
              incrementor="slider"
              :value="destinationMarker.z"
              step="0.1"
              @input="handleUpdateDestZ($event)"
            />
          </div>
          <v-button
            class="pt-1"
            label="Move"
            variant="success"
            icon="play-circle-filled"
            :disabled="moveClick ? 'false' : 'true'"
            @click="executeMoveOnMap()"
          />
          <v-switch
            class="pt-2"
            label="Show Axes"
            :value="showAxes ? 'on' : 'off'"
            @input="toggleAxes()"
          />
        </div>
      </div>
      <div class="justify-start gap-4 border-black sm:border-l">
        <div v-if="loaded2d && show2d">
          <div class="flex flex-row pl-5 pt-3">
            <div class="flex flex-col">
              <p class="text-xs">
                Current Position
              </p>
              <div class="flex flex-row items-center">
                <p class="items-end pr-2 text-xs text-gray-500">
                  x
                </p>
                <p>{{ basePose.getX() }}</p>

                <p class="pl-9 pr-2 text-xs text-gray-500">
                  y
                </p>
                <p>{{ basePose.getY() }}</p>

                <p class="pl-9 pr-2 text-xs text-gray-500">
                  z
                </p>
                <p>{{ basePose.getZ() }}</p>
              </div>
            </div>
            <div class="flex flex-col pl-10">
              <p class="text-xs">
                Current Orientation
              </p>
              <div class="flex flex-row items-center">
                <p class="pr-2 text-xs text-gray-500">
                  o<sub>x</sub>
                </p>
                <p>{{ basePose.getOX() }}</p>

                <p class="pl-9 pr-2 text-xs text-gray-500">
                  o<sub>y</sub>
                </p>
                <p>{{ basePose.getOY() }}</p>

                <p class="pl-9 pr-2 text-xs text-gray-500">
                  o<sub>z</sub>
                </p>
                <p>{{ basePose.getOZ() }}</p>

                <p class="pl-9 pr-2 text-xs text-gray-500">
                  &theta;
                </p>
                <p>{{ basePose.getTheta() }}</p>
              </div>
            </div>
            <div class="pl-4 pt-2">
              <v-icon
                name="copy"
                @click="baseCopyPosition()"
              />
            </div>
          </div>
          <Slam2dRender
            :point-cloud-update-count="pointCloudUpdateCount"
            :pointcloud="pointcloud"
            :pose="pose"
            :name="name"
            :resources="resources"
            :client="client"
            :dest-exists="updatedDest"
            :dest-vector="destinationMarker"
            :axes-visible="showAxes"
            @click="handle2dRenderClick($event)"
          />
        </div>
<<<<<<< HEAD
      </div>
    </div>
    <div class="pt-4">
      <div class="flex items-center gap-2">
        <v-switch
          :value="show3d ? 'on' : 'off'"
          @input="toggle3dExpand()"
        />
        <span class="pr-2">View SLAM Map (3D)</span>
      </div>
      <div class="float-right pb-4">
        <div class="flex">
          <div
            v-if="show3d"
            class="w-64"
          >
            <p class="font-label mb-1 text-gray-800">
              Refresh frequency
            </p>
            <div class="relative">
              <select
                v-model="selected3dValue"
                class="
                      border-border-1 m-0 w-full appearance-none border border-solid bg-white
                      bg-clip-padding px-3 py-1.5 text-xs font-normal text-gray-700 focus:outline-none"
                aria-label="Default select example"
                @change="selectSLAMPCDRefreshFrequency()"
              >
                <option value="manual">
                  Manual Refresh
                </option>
                <option value="30">
                  Every 30 seconds
                </option>
                <option value="10">
                  Every 10 seconds
                </option>
                <option value="5">
                  Every 5 seconds
                </option>
                <option value="1">
                  Every second
                </option>
              </select>
              <div
                class="pointer-events-none absolute inset-y-0 right-0 flex items-center px-2"
              >
                <svg
                  class="h-4 w-4 stroke-2 text-gray-700"
                  viewBox="0 0 24 24"
                  stroke="currentColor"
                  stroke-linejoin="round"
                  stroke-linecap="round"
                  fill="none"
                >
                  <path d="M18 16L12 22L6 16" />
                </svg>
=======
        <div class="flex-col pt-4">
          <div class="flex items-center gap-2">
            <v-switch
              :value="show3d ? 'on' : 'off'"
              @input="toggle3dExpand()"
            />
            <span class="pr-2">View SLAM Map (3D)</span>
          </div>
          <div
            v-if="refreshErrorMessage3d && show3d"
            class="border-l-4 border-red-500 bg-gray-100 px-4 py-3"
          >
            {{ refreshErrorMessage3d }}
          </div>
          <div class="float-right pb-4">
            <div class="flex">
              <div
                v-if="show3d"
                class="w-64"
              >
                <p class="font-label mb-1 text-gray-800">
                  Refresh frequency
                </p>
                <div class="relative">
                  <select
                    v-model="selected3dValue"
                    class="
                      border-border-1 m-0 w-full appearance-none border border-solid bg-white
                      bg-clip-padding px-3 py-1.5 text-xs font-normal text-gray-700 focus:outline-none"
                    aria-label="Default select example"
                    @change="selectSLAMPCDRefreshFrequency()"
                  >
                    <option value="manual">
                      Manual
                    </option>
                    <option value="30">
                      Every 30 seconds
                    </option>
                    <option value="10">
                      Every 10 seconds
                    </option>
                    <option value="5">
                      Every 5 seconds
                    </option>
                    <option value="1">
                      Every second
                    </option>
                  </select>
                  <div
                    class="pointer-events-none absolute inset-y-0 right-0 flex items-center px-2"
                  >
                    <svg
                      class="h-4 w-4 stroke-2 text-gray-700"
                      viewBox="0 0 24 24"
                      stroke="currentColor"
                      stroke-linejoin="round"
                      stroke-linecap="round"
                      fill="none"
                    >
                      <path d="M18 16L12 22L6 16" />
                    </svg>
                  </div>
                </div>
              </div>
              <div class="px-2 pt-7">
                <v-button
                  v-if="show3d"
                  icon="refresh"
                  label="Refresh"
                  @click="refresh3dMap()"
                />
>>>>>>> 9470d114
              </div>
            </div>
          </div>
          <div class="px-2 pt-7">
            <v-button
              v-if="show3d"
              icon="refresh"
              label="Refresh"
              @click="refresh3dMap()"
            />
          </div>
        </div>
      </div>
      <PCD
        v-if="show3d"
        :resources="resources"
        :pointcloud="pointcloud"
        :client="client"
      />
    </div>
  </v-collapse>
</template><|MERGE_RESOLUTION|>--- conflicted
+++ resolved
@@ -3,24 +3,17 @@
 
 import { $ref, $computed } from 'vue/macros';
 import { grpc } from '@improbable-eng/grpc-web';
-<<<<<<< HEAD
 import { toast } from '../lib/toast';
 import { Struct } from 'google-protobuf/google/protobuf/struct_pb';
 import * as THREE from 'three';
-import { Client, commonApi, ResponseStream, ServiceError, slamApi, motionApi } from '@viamrobotics/sdk';
-=======
-import { Client, commonApi, ResponseStream, robotApi, ServiceError, slamApi } from '@viamrobotics/sdk';
->>>>>>> 9470d114
+import { Client, commonApi, ResponseStream, robotApi, ServiceError, slamApi, motionApi } from '@viamrobotics/sdk';
 import { displayError, isServiceError } from '../lib/error';
 import { rcLogConditionally } from '../lib/log';
 import PCD from './pcd/pcd-view.vue';
 import { copyToClipboardWithToast } from '../lib/copy-to-clipboard';
 import Slam2dRender from './slam-2d-render.vue';
-<<<<<<< HEAD
 import { filterResources } from '../lib/resource';
-=======
 import { onMounted, onUnmounted } from 'vue';
->>>>>>> 9470d114
 
 type MapAndPose = { map: Uint8Array, pose: commonApi.Pose}
 
@@ -296,12 +289,9 @@
 const updateSLAM3dRefreshFrequency = async (name: string, time: 'manual' | string) => {
   refresh3DCancelled = true;
   window.clearTimeout(slam3dTimeoutId);
-<<<<<<< HEAD
-=======
   refreshErrorMessage2d = null;
   refreshErrorMessage3d = null;
 
->>>>>>> 9470d114
   if (time === 'manual') {
     try {
       const res = await fetchSLAMMap(name);
@@ -319,18 +309,6 @@
   }
 };
 
-<<<<<<< HEAD
-=======
-const toggle2dExpand = () => {
-  show2d = !show2d;
-  if (!show2d) {
-    selected2dValue = 'manual';
-    return;
-  }
-  updateSLAM2dRefreshFrequency(props.name, selected2dValue);
-};
-
->>>>>>> 9470d114
 const toggle3dExpand = () => {
   show3d = !show3d;
   if (!show3d) {
@@ -353,15 +331,14 @@
   updateSLAM3dRefreshFrequency(props.name, selected3dValue);
 };
 
-const refresh3dMap = () => {
-  updateSLAM3dRefreshFrequency(props.name, selected3dValue);
-};
-
 const refresh2dMap = () => {
   updateSLAM2dRefreshFrequency(props.name, 'manual');
 };
 
-<<<<<<< HEAD
+const refresh3dMap = () => {
+  updateSLAM3dRefreshFrequency(props.name, 'manual');
+};
+
 const handle2dRenderClick = (event: THREE.Vector3) => {
   updatedDest = true;
   destinationMarker = event;
@@ -388,10 +365,6 @@
 
 const toggleAxes = () => {
   showAxes = !showAxes;
-=======
-const refresh3dMap = () => {
-  updateSLAM3dRefreshFrequency(props.name, 'manual');
->>>>>>> 9470d114
 };
 
 onMounted(() => {
@@ -418,7 +391,6 @@
       slot="title"
       crumbs="slam"
     />
-<<<<<<< HEAD
     <div class="flex flex-wrap gap-4 border border-t-0 border-black sm:flex-nowrap">
       <div class="flex min-w-fit flex-col gap-4 p-4">
         <div class="float-left pb-4">
@@ -429,32 +401,6 @@
               </p>
               <div class="relative">
                 <p class="mb-1 text-xs text-gray-500 ">
-=======
-    <div class="border-border-1 h-auto border-x border-b p-2">
-      <div class="container mx-auto">
-        <div class="flex-col pt-4">
-          <div class="flex items-center gap-2">
-            <v-switch
-              id="showImage"
-              :value="show2d ? 'on' : 'off'"
-              @input="toggle2dExpand()"
-            />
-            <span class="pr-2">View SLAM Map (2D)</span>
-          </div>
-          <div
-            v-if="refreshErrorMessage2d && show2d"
-            class="border-l-4 border-red-500 bg-gray-100 px-4 py-3"
-          >
-            {{ refreshErrorMessage2d }}
-          </div>
-          <div class="float-right pb-4">
-            <div class="flex">
-              <div
-                v-if="show2d"
-                class="w-64"
-              >
-                <p class="font-label mb-1 text-gray-800">
->>>>>>> 9470d114
                   Refresh frequency
                 </p>
                 <select
@@ -470,7 +416,6 @@
                     value="manual"
                     class="pb-5"
                   >
-<<<<<<< HEAD
                     Manual Refresh
                   </option>
                   <option value="30">
@@ -496,28 +441,6 @@
                     stroke-linejoin="round"
                     stroke-linecap="round"
                     fill="none"
-=======
-                    <option
-                      value="manual"
-                    >
-                      Manual
-                    </option>
-                    <option value="30">
-                      Every 30 seconds
-                    </option>
-                    <option value="10">
-                      Every 10 seconds
-                    </option>
-                    <option value="5">
-                      Every 5 seconds
-                    </option>
-                    <option value="1">
-                      Every second
-                    </option>
-                  </select>
-                  <div
-                    class="pointer-events-none absolute inset-y-0 right-0 flex items-center px-2"
->>>>>>> 9470d114
                   >
                     <path d="M18 16L12 22L6 16" />
                   </svg>
@@ -578,6 +501,12 @@
         </div>
       </div>
       <div class="justify-start gap-4 border-black sm:border-l">
+        <div
+          v-if="refreshErrorMessage2d && show2d"
+          class="border-l-4 border-red-500 bg-gray-100 px-4 py-3"
+        >
+          {{ refreshErrorMessage2d }}
+        </div>
         <div v-if="loaded2d && show2d">
           <div class="flex flex-row pl-5 pt-3">
             <div class="flex flex-col">
@@ -647,7 +576,6 @@
             @click="handle2dRenderClick($event)"
           />
         </div>
-<<<<<<< HEAD
       </div>
     </div>
     <div class="pt-4">
@@ -657,6 +585,12 @@
           @input="toggle3dExpand()"
         />
         <span class="pr-2">View SLAM Map (3D)</span>
+      </div>
+      <div
+        v-if="refreshErrorMessage3d && show3d"
+        class="border-l-4 border-red-500 bg-gray-100 px-4 py-3"
+      >
+        {{ refreshErrorMessage3d }}
       </div>
       <div class="float-right pb-4">
         <div class="flex">
@@ -705,79 +639,6 @@
                 >
                   <path d="M18 16L12 22L6 16" />
                 </svg>
-=======
-        <div class="flex-col pt-4">
-          <div class="flex items-center gap-2">
-            <v-switch
-              :value="show3d ? 'on' : 'off'"
-              @input="toggle3dExpand()"
-            />
-            <span class="pr-2">View SLAM Map (3D)</span>
-          </div>
-          <div
-            v-if="refreshErrorMessage3d && show3d"
-            class="border-l-4 border-red-500 bg-gray-100 px-4 py-3"
-          >
-            {{ refreshErrorMessage3d }}
-          </div>
-          <div class="float-right pb-4">
-            <div class="flex">
-              <div
-                v-if="show3d"
-                class="w-64"
-              >
-                <p class="font-label mb-1 text-gray-800">
-                  Refresh frequency
-                </p>
-                <div class="relative">
-                  <select
-                    v-model="selected3dValue"
-                    class="
-                      border-border-1 m-0 w-full appearance-none border border-solid bg-white
-                      bg-clip-padding px-3 py-1.5 text-xs font-normal text-gray-700 focus:outline-none"
-                    aria-label="Default select example"
-                    @change="selectSLAMPCDRefreshFrequency()"
-                  >
-                    <option value="manual">
-                      Manual
-                    </option>
-                    <option value="30">
-                      Every 30 seconds
-                    </option>
-                    <option value="10">
-                      Every 10 seconds
-                    </option>
-                    <option value="5">
-                      Every 5 seconds
-                    </option>
-                    <option value="1">
-                      Every second
-                    </option>
-                  </select>
-                  <div
-                    class="pointer-events-none absolute inset-y-0 right-0 flex items-center px-2"
-                  >
-                    <svg
-                      class="h-4 w-4 stroke-2 text-gray-700"
-                      viewBox="0 0 24 24"
-                      stroke="currentColor"
-                      stroke-linejoin="round"
-                      stroke-linecap="round"
-                      fill="none"
-                    >
-                      <path d="M18 16L12 22L6 16" />
-                    </svg>
-                  </div>
-                </div>
-              </div>
-              <div class="px-2 pt-7">
-                <v-button
-                  v-if="show3d"
-                  icon="refresh"
-                  label="Refresh"
-                  @click="refresh3dMap()"
-                />
->>>>>>> 9470d114
               </div>
             </div>
           </div>
