
<script setup lang="ts">

import { $ref, $computed } from 'vue/macros';
import { grpc } from '@improbable-eng/grpc-web';
import { toast } from '../lib/toast';
import { Struct } from 'google-protobuf/google/protobuf/struct_pb';
import * as THREE from 'three';
import { Client, commonApi, ResponseStream, ServiceError, slamApi, motionApi } from '@viamrobotics/sdk';
import { displayError, isServiceError } from '../lib/error';
import { rcLogConditionally } from '../lib/log';
import PCD from './pcd/pcd-view.vue';
import { copyToClipboardWithToast } from '../lib/copy-to-clipboard';
import Slam2dRender from './slam-2d-render.vue';
import { filterResources } from '../lib/resource';

type MapAndPose = { map: Uint8Array, pose: commonApi.Pose}

const props = defineProps<{
  name: string
  resources: commonApi.ResourceName.AsObject[]
  client: Client
}>();

const selected2dValue = $ref('manual');
const selected3dValue = $ref('manual');
let pointCloudUpdateCount = $ref(0);
let pointcloud = $ref<Uint8Array | undefined>();
let pose = $ref<commonApi.Pose | undefined>();
let show2d = $ref(false);
let show3d = $ref(false);
let showAxes = $ref(true);
let refresh2DCancelled = true;
let refresh3DCancelled = true;
let updatedDest = $ref(false);
let destinationMarker = $ref(new THREE.Vector3());
let moveClick = $ref(true);
let basePose = new commonApi.Pose()
const motionServiceReq = new motionApi.MoveOnMapRequest();

const loaded2d = $computed(() => (pointcloud !== undefined && pose !== undefined));

let slam2dTimeoutId = -1;
let slam3dTimeoutId = -1;

const concatArrayU8 = (arrays: Uint8Array[]) => {
  const totalLength = arrays.reduce((acc, value) => acc + value.length, 0);
  const result = new Uint8Array(totalLength);
  let length = 0;
  for (const array of arrays) {
    result.set(array, length);
    length += array.length;
  }
  return result;
};

const fetchSLAMMap = (name: string): Promise<Uint8Array> => {
  return new Promise((resolve, reject) => {
    const req = new slamApi.GetPointCloudMapRequest();
    req.setName(name);
    rcLogConditionally(req);
    const chunks: Uint8Array[] = [];
    const getPointCloudMap: ResponseStream<slamApi.GetPointCloudMapResponse> =
      props.client.slamService.getPointCloudMap(req);
    getPointCloudMap.on('data', (res: { getPointCloudPcdChunk_asU8(): Uint8Array }) => {
      const chunk = res.getPointCloudPcdChunk_asU8();
      chunks.push(chunk);
    });
    getPointCloudMap.on('status', (status: { code: number, details: string, metadata: string }) => {
      if (status.code !== 0) {
        const error = {
          message: status.details,
          code: status.code,
          metadata: status.metadata,
        };
        reject(error);
      }
    });
    getPointCloudMap.on('end', (end: { code: number }) => {
      if (end === undefined || end.code !== 0) {
        // the error will be logged in the 'status' callback
        return;
      }
      const arr = concatArrayU8(chunks);
      resolve(arr);
    });
  });
};

const fetchSLAMPose = (name: string): Promise<commonApi.Pose> => {
  return new Promise((resolve, reject): void => {
    const req = new slamApi.GetPositionRequest();
    req.setName(name);
    props.client.slamService.getPosition(
      req,
      new grpc.Metadata(),
      (error: ServiceError | null, res: slamApi.GetPositionResponse | null): void => {
        if (error) {
          reject(error);
          return;
        }
        resolve(res!.getPose()!);
      }
    );
  });
};

const executeMoveOnMap = async () => {
  moveClick = false;

  /*
   * set request name
   * here we set the name of the motion service the user is using
   */
  motionServiceReq.setName('builtin');

  const value = await fetchSLAMPose(props.name);
  // set pose in frame
  const destination = new commonApi.Pose();
  destination.setX(Math.abs(destinationMarker.x - value.getX()));
  destination.setY(Math.abs(destinationMarker.z - value.getY()));
  destination.setZ(value.getZ());
  destination.setOX(value.getOX());
  destination.setOY(value.getOY());
  destination.setOZ(value.getOZ());
  destination.setTheta(value.getTheta());
  motionServiceReq.setDestination(destination);

  // set SLAM resource name
  const slamResourceName = new commonApi.ResourceName();
  slamResourceName.setNamespace('rdk');
  slamResourceName.setType('service');
  slamResourceName.setSubtype('slam');
  slamResourceName.setName(props.name);
  motionServiceReq.setSlamServiceName(slamResourceName);

  // set component name
  const baseResources = filterResources(props.resources, 'rdk', 'component', 'base');
  if (baseResources === undefined) {
    toast.error('No base component detected.');
    return;
  }
  const baseResourceName = new commonApi.ResourceName();
  baseResourceName.setNamespace('rdk');
  baseResourceName.setType('component');
  baseResourceName.setSubtype('base');
  baseResourceName.setName(baseResources[0]!.name);
  motionServiceReq.setComponentName(baseResourceName);

  // set extra as position-only constraint
  motionServiceReq.setExtra(
    Struct.fromJavaScript({
      motion_profile: "position_only"
    })
  )
  
  props.client.motionService.moveOnMap(
    motionServiceReq,
    new grpc.Metadata(),
    (error: ServiceError | null, response: motionApi.MoveOnMapResponse | null) => {
      if (error) {
        toast.error(`Error moving: ${error}`);
        return;
      }
      toast.success(`MoveOnMap success: ${response!.getSuccess()}`);
    }
  );

};

const executeStopMoveOnMap = () => {
  moveClick = true;
  props.client.motionService.moveOnMap(
    motionServiceReq,
    new grpc.Metadata(),
    (error: ServiceError | null, response: motionApi.MoveOnMapResponse | null) => {
      if (error) {
        toast.error(`Error moving: ${error}`);
        return;
      }
      toast.success(`Stopped MoveOnMap: ${response!.getSuccess()}`);
    }
  ).cancel
};

const refresh2d = async (name: string) => {
  const map = await fetchSLAMMap(name);
  const returnedPose = await fetchSLAMPose(name);
  const mapAndPose: MapAndPose = {
    map,
    pose: returnedPose,
  };
  return mapAndPose;
};

const handleRefresh2dResponse = (response: MapAndPose): void => {
  pointcloud = response.map;
  pose = response.pose;
  basePose.setX(Number(pose!.getX()!.toFixed(1)!))
  basePose.setY(Number(pose!.getY()!.toFixed(1)!))
  basePose.setZ(Number(pose!.getZ()!.toFixed(1)!))
  basePose.setOX(Number(pose!.getOX()!.toFixed(1)!))
  basePose.setOY(Number(pose!.getOY()!.toFixed(1)!))
  basePose.setOZ(Number(pose!.getOZ()!.toFixed(1)!))
  basePose.setTheta(Number(pose!.getTheta()!.toFixed(1)!))
  pointCloudUpdateCount += 1;
};

const handleRefresh3dResponse = (response: Uint8Array): void => {
  pointcloud = response;
  pointCloudUpdateCount += 1;
};

const handleError = (errorLocation: string, error: unknown): void => {
  if (isServiceError(error)) {
    displayError(error as ServiceError);
  } else {
    displayError(`${errorLocation} hit error: ${error}`);
  }
};

const scheduleRefresh2d = (name: string, time: string) => {
  const timeoutCallback = async () => {
    try {
      const res = await refresh2d(name);
      handleRefresh2dResponse(res);
    } catch (error) {
      handleError('refresh2d', error);
      return;
    }
    if (refresh2DCancelled) {
      return;
    }
    scheduleRefresh2d(name, time);
  };
  slam2dTimeoutId = window.setTimeout(timeoutCallback, Number.parseFloat(time) * 1000);
};

const scheduleRefresh3d = (name: string, time: string) => {
  const timeoutCallback = async () => {
    try {
      const res = await fetchSLAMMap(name);
      handleRefresh3dResponse(res);
    } catch (error) {
      handleError('fetchSLAMMap', error);
      return;
    }
    if (refresh3DCancelled) {
      return;
    }
    scheduleRefresh3d(name, time);
  };
  slam3dTimeoutId = window.setTimeout(timeoutCallback, Number.parseFloat(time) * 1000);
};


const updateSLAM2dRefreshFrequency = async (name: string, time: 'manual' | 'off' | string) => {
  refresh2DCancelled = true;
  window.clearTimeout(slam2dTimeoutId);

  if (time === 'manual') {
    try {
      const res = await refresh2d(name);
      handleRefresh2dResponse(res);
    } catch (error) {
      handleError('refresh2d', error);
    }
  } else if (time === 'off') {
    // do nothing
  } else {
    refresh2DCancelled = false;
    scheduleRefresh2d(name, time);
  }
};

const updateSLAM3dRefreshFrequency = async (name: string, time: 'manual' | 'off' | string) => {
  refresh3DCancelled = true;
  window.clearTimeout(slam3dTimeoutId);
  if (time === 'manual') {
    try {
      const res = await fetchSLAMMap(name);
      handleRefresh3dResponse(res);
    } catch (error) {
      handleError('fetchSLAMMap', error);
    }
  } else if (time === 'off') {
    // do nothing
  } else {
    refresh3DCancelled = false;
    scheduleRefresh3d(name, time);
  }
};

const toggle3dExpand = () => {
  show3d = !show3d;
  updateSLAM3dRefreshFrequency(props.name, show3d ? selected3dValue : 'off');
}

const toggle2dExpand = () => {
  show2d = !show2d;
  updateSLAM2dRefreshFrequency(props.name, show2d ? selected2dValue : 'off');
};

const selectSLAM2dRefreshFrequency = () => {
  updateSLAM2dRefreshFrequency(props.name, selected2dValue);
};

const selectSLAMPCDRefreshFrequency = () => {
  updateSLAM3dRefreshFrequency(props.name, selected3dValue);
}

const refresh3dMap = () => {
  updateSLAM3dRefreshFrequency(props.name, selected3dValue);
}

const refresh2dMap = () => {
  updateSLAM2dRefreshFrequency(props.name, selected2dValue);
};

const handle2dRenderClick = (event: THREE.Vector3) => {
  updatedDest = true;
  destinationMarker = event;
};

const handleUpdateX = (event: CustomEvent<{ value: string }>) => {
  destinationMarker.x = Number.parseFloat(event.detail.value);
  updatedDest = true;
};

const handleUpdateZ = (event: CustomEvent<{ value: string }>) => {
  destinationMarker.z = Number.parseFloat(event.detail.value);
  updatedDest = true;
};

const baseCopyPosition = () => {
  copyToClipboardWithToast(JSON.stringify(basePose.toObject()));
};

const executeDeleteDestinationMarker = () => {
  updatedDest = false;
  destinationMarker = new THREE.Vector3();
};

const toggleAxes = () => {
  showAxes = !showAxes;
};

</script>

<template>
  <v-collapse
    :title="props.name"
    class="slam"
    @toggle="toggle2dExpand()"
  >
    <v-breadcrumbs
      slot="title"
      crumbs="slam"
    />
<<<<<<< HEAD
    <v-button
      slot="header"
      icon="stop-circle"
      variant="danger"
      label="STOP"
      :disabled="moveClick ? 'true' : 'false'"
      @click="executeStopMoveOnMap()"
    />
    <div class="flex flex-wrap gap-4 border border-t-0 border-black sm:flex-nowrap">
      <div class="flex min-w-fit flex-col gap-4 p-4">
        <div class="float-left pb-4">
          <div class="flex">
            <div class="w-64">
              <p class="mb-1 font-bold text-gray-800">
                Map
              </p>
              <div class="relative">
                <p class="mb-1 text-xs text-gray-500 ">
                  Refresh frequency
                </p>
                <select
                  v-model="selected2dValue"
                  class="
                      m-0 w-full appearance-none border border-solid border-black bg-white bg-clip-padding px-3 py-1.5
                      text-xs font-normal text-gray-700 focus:outline-none
                    "
                  aria-label="Default select example"
                  @change="selectSLAM2dRefreshFrequency()"
                >
                  <option
                    value="manual"
                    class="pb-5"
=======
    <div class="border-border-1 h-auto border-x border-b p-2">
      <div class="container mx-auto">
        <div class="pt-4">
          <div class="flex items-center gap-2">
            <v-switch
              id="showImage"
              :value="show2d ? 'on' : 'off'"
              @input="toggle2dExpand()"
            />
            <span class="pr-2">View SLAM Map (2D)</span>
          </div>
          <div class="float-right pb-4">
            <div class="flex">
              <div
                v-if="show2d"
                class="w-64"
              >
                <p class="font-label mb-1 text-gray-800">
                  Refresh frequency
                </p>
                <div class="relative">
                  <select
                    v-model="selected2dValue"
                    class="
                      border-border-1 m-0 w-full appearance-none border border-solid bg-white
                      bg-clip-padding px-3 py-1.5 text-xs font-normal text-gray-700 focus:outline-none"
                    aria-label="Default select example"
                    @change="selectSLAM2dRefreshFrequency()"
>>>>>>> 9d3eadef
                  >
                    Manual Refresh
                  </option>
                  <option value="30">
                    Every 30 seconds
                  </option>
                  <option value="10">
                    Every 10 seconds
                  </option>
                  <option value="5">
                    Every 5 seconds
                  </option>
                  <option value="1">
                    Every second
                  </option>
                </select>
                <div
                  class="pointer-events-none absolute inset-y-0 right-0 flex items-center px-2"
                >
                  <svg
                    class="h-4 w-4 stroke-2 text-gray-700"
                    viewBox="0 0 24 24"
                    stroke="currentColor"
                    stroke-linejoin="round"
                    stroke-linecap="round"
                    fill="none"
                  >
                    <path d="M18 16L12 22L6 16" />
                  </svg>
                </div>
              </div>
            </div>
            <div class="px-2 pt-11">
              <v-button
                label="Refresh"
                icon="refresh"
                @click="refresh2dMap()"
              />
            </div>
          </div>
          <hr class="my-4 border-t border-gray-400">
          <div class="flex flex-row">
            <p class="mb-1 pr-52 font-bold text-gray-800">
              Ending Position
            </p>
            <v-icon
              name="trash"
              @click="executeDeleteDestinationMarker()"
            />
          </div>
          <div class="flex flex-row pb-2">
            <v-input
              type="number"
              label="x"
              incrementor="slider"
              :value="destinationMarker.x"
              step="0.1"
              @input="handleUpdateX($event)"
            />
            <v-input
              class="pl-2"
              type="number"
              label="z"
              incrementor="slider"
              :value="destinationMarker.z"
              step="0.1"
              @input="handleUpdateZ($event)"
            />
          </div>
          <v-button
            class="pt-1"
            label="Move"
            variant="success"
            icon="play-circle-filled"
            :disabled="moveClick ? 'false' : 'true'"
            @click="executeMoveOnMap()"
          />
          <v-switch
            class="pt-2"
            label="Show Axes"
            :value="showAxes ? 'on' : 'off'"
            @input="toggleAxes()"
          />
        </div>
      </div>
      <div class="justify-start gap-4 border-black sm:border-l">
        <div v-if="loaded2d && show2d">
          <div class="flex flex-row pl-5 pt-3">
            <div class="flex flex-col">
              <p class="text-xs">
                Current Position
              </p>
              <div class="flex flex-row items-center">
                <p class="items-end pr-2 text-xs text-gray-500">
                  x
                </p>
                <p>{{ basePose.getX()}}</p>

                <p class="pl-9 pr-2 text-xs text-gray-500">
                  y
                </p>
                <p>{{ basePose.getY() }}</p>

                <p class="pl-9 pr-2 text-xs text-gray-500">
                  z
                </p>
                <p>{{ basePose.getZ() }}</p>
              </div>
            </div>
            <div class="flex flex-col pl-10">
              <p class="text-xs">
                Current Orientation
              </p>
              <div class="flex flex-row items-center">
                <p class="pr-2 text-xs text-gray-500">
                  o<sub>x</sub>
                </p>
                <p>{{ basePose.getOX() }}</p>

                <p class="pl-9 pr-2 text-xs text-gray-500">
                  o<sub>y</sub>
                </p>
                <p>{{ basePose.getOY() }}</p>

                <p class="pl-9 pr-2 text-xs text-gray-500">
                  o<sub>z</sub>
                </p>
                <p>{{ basePose.getOZ() }}</p>

                <p class="pl-9 pr-2 text-xs text-gray-500">
                  &theta;
                </p>
                <p>{{ basePose.getTheta() }}</p>
              </div>
            </div>
            <div class="pl-4 pt-2">
              <v-icon
                name="copy"
                @click="baseCopyPosition()"
              />
            </div>
          </div>
          <Slam2dRender
            :point-cloud-update-count="pointCloudUpdateCount"
            :pointcloud="pointcloud"
            :pose="pose"
            :name="name"
            :resources="resources"
            :client="client"
            :dest-exists="updatedDest"
            :dest-vector="destinationMarker"
            :axesVisible="showAxes"
            @click="handle2dRenderClick($event)"
          />
        </div>
      </div>
    </div>
    <div class="pt-4">
          <div class="flex items-center gap-2">
            <v-switch
              :value="show3d ? 'on' : 'off'"
              @input="toggle3dExpand()"
            />
            <span class="pr-2">View SLAM Map (3D)</span>
          </div>
          <div class="float-right pb-4">
            <div class="flex">
              <div
                v-if="show3d"
                class="w-64"
              >
                <p class="font-label mb-1 text-gray-800">
                  Refresh frequency
                </p>
                <div class="relative">
                  <select
                    v-model="selected3dValue"
                    class="
                      border-border-1 m-0 w-full appearance-none border border-solid bg-white
                      bg-clip-padding px-3 py-1.5 text-xs font-normal text-gray-700 focus:outline-none"
                    aria-label="Default select example"
                    @change="selectSLAMPCDRefreshFrequency()"
                  >
                    <option value="manual">
                      Manual Refresh
                    </option>
                    <option value="30">
                      Every 30 seconds
                    </option>
                    <option value="10">
                      Every 10 seconds
                    </option>
                    <option value="5">
                      Every 5 seconds
                    </option>
                    <option value="1">
                      Every second
                    </option>
                  </select>
                  <div
                    class="pointer-events-none absolute inset-y-0 right-0 flex items-center px-2"
                  >
                    <svg
                      class="h-4 w-4 stroke-2 text-gray-700"
                      viewBox="0 0 24 24"
                      stroke="currentColor"
                      stroke-linejoin="round"
                      stroke-linecap="round"
                      fill="none"
                    >
                      <path d="M18 16L12 22L6 16" />
                    </svg>
                  </div>
                </div>
              </div>
              <div class="px-2 pt-7">
                <v-button
                  v-if="show3d"
                  icon="refresh"
                  label="Refresh"
                  @click="refresh3dMap()"
                />
              </div>
            </div>
          </div>
          <PCD
            v-if="show3d"
            :resources="resources"
            :pointcloud="pointcloud"
            :client="client"
          />
        </div>
  </v-collapse>
</template><|MERGE_RESOLUTION|>--- conflicted
+++ resolved
@@ -357,7 +357,6 @@
       slot="title"
       crumbs="slam"
     />
-<<<<<<< HEAD
     <v-button
       slot="header"
       icon="stop-circle"
@@ -390,36 +389,6 @@
                   <option
                     value="manual"
                     class="pb-5"
-=======
-    <div class="border-border-1 h-auto border-x border-b p-2">
-      <div class="container mx-auto">
-        <div class="pt-4">
-          <div class="flex items-center gap-2">
-            <v-switch
-              id="showImage"
-              :value="show2d ? 'on' : 'off'"
-              @input="toggle2dExpand()"
-            />
-            <span class="pr-2">View SLAM Map (2D)</span>
-          </div>
-          <div class="float-right pb-4">
-            <div class="flex">
-              <div
-                v-if="show2d"
-                class="w-64"
-              >
-                <p class="font-label mb-1 text-gray-800">
-                  Refresh frequency
-                </p>
-                <div class="relative">
-                  <select
-                    v-model="selected2dValue"
-                    class="
-                      border-border-1 m-0 w-full appearance-none border border-solid bg-white
-                      bg-clip-padding px-3 py-1.5 text-xs font-normal text-gray-700 focus:outline-none"
-                    aria-label="Default select example"
-                    @change="selectSLAM2dRefreshFrequency()"
->>>>>>> 9d3eadef
                   >
                     Manual Refresh
                   </option>
