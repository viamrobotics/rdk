<svelte:options immutable />

<script lang="ts">

import 'maplibre-gl/dist/maplibre-gl.css';
import { notify } from '@viamrobotics/prime';
import { navigationApi, type ServiceError } from '@viamrobotics/sdk';
import { setMode, getObstacles, type NavigationModes } from '@/api/navigation';
import { mapCenter, centerMap, robotPosition, flyToMap, write as writeStore, obstacles } from './stores';
import { useRobotClient } from '@/hooks/robot-client';
import Collapse from '@/lib/components/collapse.svelte';
import Map from './components/map.svelte';
import Nav from './components/nav/index.svelte';
import LngLatInput from './components/input/lnglat.svelte';
import { inview } from 'svelte-inview';

export let name: string;
export let write = false;

$: $writeStore = write;

const { robotClient } = useRobotClient();

const setNavigationMode = async (event: CustomEvent) => {
  const mode = event.detail.value as 'Manual' | 'Waypoint';

  const navigationMode: NavigationModes = {
    Manual: navigationApi.Mode.MODE_MANUAL,
    Waypoint: navigationApi.Mode.MODE_WAYPOINT,
  }[mode];

  try {
    await setMode($robotClient, name, navigationMode);
  } catch (error) {
    notify.danger((error as ServiceError).message);
  }
};

let entered = false

const handleEnter = async () => {
  entered = true
  $obstacles = await getObstacles($robotClient, name);
}

const handleLeave = () => {
  entered = false
}

</script>

<Collapse title={name}>
  <v-breadcrumbs
    slot="title"
    crumbs="navigation"
  />

<<<<<<< HEAD
  <div
    use:inview
    on:inview_enter={handleEnter}
    on:inview_leave={handleLeave}
    class="flex flex-col gap-2 border border-t-0 border-medium"
  >
    <div class='flex items-end justify-between py-3 px-4'>
=======
  <div class="flex flex-col gap-2 border border-t-0 border-medium">
    <div class='flex flex-wrap gap-y-2 items-end justify-between py-3 px-4'>
>>>>>>> 509771f3
      <div class='flex gap-1'>
        <div class='w-80'>
          <LngLatInput readonly label='Base position' lng={$robotPosition?.lng} lat={$robotPosition?.lat}>
            <v-button
              variant='icon'
              icon='image-filter-center-focus'
              on:click={() => $robotPosition && flyToMap($robotPosition)}
            />
          </LngLatInput>
        </div>
      </div>

      <v-radio
        label="Navigation mode"
        options="Manual, Waypoint"
        on:input={setNavigationMode}
      />

      <LngLatInput
        lng={$mapCenter.lng}
        lat={$mapCenter.lat}
        on:input={(event) => centerMap(event.detail)}
      />
    </div>

<<<<<<< HEAD
    <div class='flex w-full items-stretch'>
=======
    <div class='sm:flex w-full items-stretch'>
>>>>>>> 509771f3
      <Nav {name} />

      <div class='relative grow'>
        {#if entered}
          <Map {name} />
        {/if}
      </div>

    </div>
  </div>
</Collapse><|MERGE_RESOLUTION|>--- conflicted
+++ resolved
@@ -55,18 +55,13 @@
     crumbs="navigation"
   />
 
-<<<<<<< HEAD
   <div
     use:inview
     on:inview_enter={handleEnter}
     on:inview_leave={handleLeave}
     class="flex flex-col gap-2 border border-t-0 border-medium"
   >
-    <div class='flex items-end justify-between py-3 px-4'>
-=======
-  <div class="flex flex-col gap-2 border border-t-0 border-medium">
     <div class='flex flex-wrap gap-y-2 items-end justify-between py-3 px-4'>
->>>>>>> 509771f3
       <div class='flex gap-1'>
         <div class='w-80'>
           <LngLatInput readonly label='Base position' lng={$robotPosition?.lng} lat={$robotPosition?.lat}>
@@ -92,11 +87,7 @@
       />
     </div>
 
-<<<<<<< HEAD
-    <div class='flex w-full items-stretch'>
-=======
     <div class='sm:flex w-full items-stretch'>
->>>>>>> 509771f3
       <Nav {name} />
 
       <div class='relative grow'>
