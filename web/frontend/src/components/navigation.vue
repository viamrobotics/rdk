--- conflicted
+++ resolved
@@ -17,12 +17,8 @@
 } from '../gen/proto/api/service/navigation/v1/navigation_pb.esm';
 
 interface Props {
-<<<<<<< HEAD
   resources: Resource[]
-=======
-  resources: any
   name:string
->>>>>>> d855c4e6
 }
 
 const props = defineProps<Props>();
@@ -130,15 +126,10 @@
 
     const req = new navigationApi.AddWaypointRequest();
     const point = new commonApi.GeoPoint();
-<<<<<<< HEAD
 
     point.setLatitude(lat);
     point.setLongitude(lng);
-=======
-    point.setLatitude(event.latLng.lat());
-    point.setLongitude(event.latLng.lng());
     req.setName(props.name);
->>>>>>> d855c4e6
     req.setLocation(point);
 
     window.navigationService.addWaypoint(req, new grpc.Metadata(), grpcCallback);
@@ -150,12 +141,9 @@
   
   const updateWaypoints = () => {
     const req = new navigationApi.GetWaypointsRequest();
-<<<<<<< HEAD
+    req.setName(props.name);
+
     window.navigationService.getWaypoints(req, new grpc.Metadata(), (err: ServiceError | null, resp: GetWaypointsResponse | null) => {
-=======
-    req.setName(props.name);
-    (window as any).navigationService.getWaypoints(req, {}, (err: any, resp: any) => {
->>>>>>> d855c4e6
       grpcCallback(err, resp, false);
 
       if (err) {
@@ -223,13 +211,9 @@
 
   const updateLocation = () => {
     const req = new navigationApi.GetLocationRequest();
-<<<<<<< HEAD
-
+
+    req.setName(props.name);
     window.navigationService.getLocation(req, new grpc.Metadata(), (err: ServiceError | null, resp: GetLocationResponse | null) => {
-=======
-    req.setName(props.name);
-    (window as any).navigationService.getLocation(req, {}, (err: any, resp: any) => {
->>>>>>> d855c4e6
       grpcCallback(err, resp, false);
 
       if (err) {
@@ -270,14 +254,14 @@
 </script>
 
 <template>
-<<<<<<< HEAD
   <v-collapse
-    title="Navigation Service"
+    :title="props.name"
     class="navigation"
   >
-=======
-  <v-collapse :title=props.name>
->>>>>>> d855c4e6
+    <v-breadcrumbs
+      slot="title"
+      :crumbs="['navigation'].join(',')"
+    />
     <div class="flex flex-col gap-2 border border-t-0 border-black p-4">
       <v-radio
         label="Navigation mode"
