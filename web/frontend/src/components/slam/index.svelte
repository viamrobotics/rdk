--- conflicted
+++ resolved
@@ -1,10 +1,11 @@
 <script lang="ts">
-<<<<<<< HEAD
+  /* eslint-disable require-atomic-updates */
+
   import * as THREE from "three";
   import { commonApi, type ServiceError } from "@viamrobotics/sdk";
   import { copyToClipboard } from "@/lib/copy-to-clipboard";
   import { filterSubtype } from "@/lib/resource";
-  import { getPointCloudMap, getSLAMPosition } from "@/api/slam";
+  import { getPointCloudMap, getPosition, getLatestMapInfo } from "@/api/slam";
   import { moveOnMap, stopMoveOnMap } from "@/api/motion";
   import { notify } from "@viamrobotics/prime";
   import { setAsyncInterval } from "@/lib/schedule";
@@ -14,7 +15,7 @@
   import Slam2dRenderer from "./2d-renderer.svelte";
   import { useRobotClient, useDisconnect } from "@/hooks/robot-client";
   import type { SLAMOverrides } from "@/rc-override-types";
-
+  import { Timestamp } from "google-protobuf/google/protobuf/timestamp_pb";
   export let name: string;
   export let overrides: SLAMOverrides | undefined;
 
@@ -32,6 +33,7 @@
   let refresh3dRate = "manual";
   let pointcloud: Uint8Array | undefined;
   let pose: commonApi.Pose | undefined;
+  let lastTimestamp = new Timestamp();
   let show2d = false;
   let show3d = false;
   let showAxes = true;
@@ -58,15 +60,22 @@
 
   const refresh2d = async () => {
     try {
-      // if (overrides?.getPointCloudMap && overrides.getSLAMPosition){
-
-      // } else {
-
-      // }
-      const [map, nextPose] = await Promise.all([
-        getPointCloudMap($robotClient, name),
-        getSLAMPosition($robotClient, name),
-      ]);
+      const mapTimestamp = await getLatestMapInfo($robotClient, name);
+      let nextPose;
+
+      /*
+       * The map timestamp is compared to the last timestamp
+       * to see if a change has been made to the pointcloud map.
+       * A new call to getPointCloudMap is made if an update has occured.
+       */
+      if (mapTimestamp?.getSeconds() === lastTimestamp.getSeconds()) {
+        nextPose = await getPosition($robotClient, name);
+      } else {
+        [pointcloud, nextPose] = await Promise.all([
+          getPointCloudMap($robotClient, name),
+          getPosition($robotClient, name),
+        ]);
+      }
 
       /*
        * The pose is returned in millimeters, but we need
@@ -75,9 +84,10 @@
       nextPose?.setX(nextPose.getX() / 1000);
       nextPose?.setY(nextPose.getY() / 1000);
       nextPose?.setZ(nextPose.getZ() / 1000);
-
-      pointcloud = map;
       pose = nextPose;
+      if (mapTimestamp) {
+        lastTimestamp = mapTimestamp;
+      }
     } catch (error) {
       refreshErrorMessage2d =
         error !== null && typeof error === "object" && "message" in error
@@ -88,7 +98,19 @@
 
   const refresh3d = async () => {
     try {
-      pointcloud = await getPointCloudMap($robotClient, name);
+      const mapTimestamp = await getLatestMapInfo($robotClient, name);
+
+      /*
+       * The map timestamp is compared to the last timestamp
+       * to see if a change has been made to the pointcloud map.
+       * A new call to getPointCloudMap is made if an update has occured.
+       */
+      if (mapTimestamp?.getSeconds() !== lastTimestamp.getSeconds()) {
+        pointcloud = await getPointCloudMap($robotClient, name);
+      }
+      if (mapTimestamp) {
+        lastTimestamp = mapTimestamp;
+      }
     } catch (error) {
       refreshErrorMessage3d =
         error !== null && typeof error === "object" && "message" in error
@@ -98,225 +120,6 @@
   };
 
   const updateSLAM2dRefreshFrequency = () => {
-=======
-/* eslint-disable require-atomic-updates */
-
-import * as THREE from 'three';
-import { commonApi, type ServiceError } from '@viamrobotics/sdk';
-import { copyToClipboard } from '@/lib/copy-to-clipboard';
-import { filterSubtype } from '@/lib/resource';
-import { getPointCloudMap, getPosition, getLatestMapInfo } from '@/api/slam';
-import { moveOnMap, stopMoveOnMap } from '@/api/motion';
-import { notify } from '@viamrobotics/prime';
-import { setAsyncInterval } from '@/lib/schedule';
-import { components } from '@/stores/resources';
-import Collapse from '@/lib/components/collapse.svelte';
-import PCD from '@/components/pcd/pcd-view.svelte';
-import Slam2dRenderer from './2d-renderer.svelte';
-import { useRobotClient, useDisconnect } from '@/hooks/robot-client';
-import { Timestamp } from 'google-protobuf/google/protobuf/timestamp_pb';
-export let name: string;
-
-const { robotClient, operations } = useRobotClient();
-
-const refreshErrorMessage = 'Error refreshing map. The map shown may be stale.';
-
-let clear2dRefresh: (() => void) | undefined;
-let clear3dRefresh: (() => void) | undefined;
-
-let refreshErrorMessage2d: string | undefined;
-let refreshErrorMessage3d: string | undefined;
-let refresh2dRate = 'manual';
-let refresh3dRate = 'manual';
-let pointcloud: Uint8Array | undefined;
-let pose: commonApi.Pose | undefined;
-
-let lastTimestamp = new Timestamp();
-
-let show2d = false;
-let show3d = false;
-let showAxes = true;
-let destination: THREE.Vector2 | undefined;
-let labelUnits = 'm';
-
-$: loaded2d = pointcloud !== undefined && pose !== undefined;
-$: moveClicked = $operations.find(({ op }) => op.method.includes('MoveOnMap'));
-$: unitScale = labelUnits === 'm' ? 1 : 1000;
-
-// get all resources which are bases
-$: bases = filterSubtype($components, 'base');
-
-// allowMove is only true if we have a base, there exists a destination and there is no in-flight MoveOnMap req
-$: allowMove = bases.length === 1 && destination && !moveClicked;
-
-const deleteDestinationMarker = () => {
-  destination = undefined;
-};
-
-const refresh2d = async () => {
-
-  try {
-    const mapTimestamp = await getLatestMapInfo($robotClient, name);
-    let nextPose;
-
-    /*
-     * The map timestamp is compared to the last timestamp
-     * to see if a change has been made to the pointcloud map.
-     * A new call to getPointCloudMap is made if an update has occured.
-     */
-    if (mapTimestamp?.getSeconds() === lastTimestamp.getSeconds()) {
-      nextPose = await getPosition($robotClient, name);
-    } else {
-      [pointcloud, nextPose] = await Promise.all([
-        getPointCloudMap($robotClient, name),
-        getPosition($robotClient, name),
-      ]);
-    }
-
-    /*
-     * The pose is returned in millimeters, but we need
-     * to convert to meters to display on the frontend.
-     */
-    nextPose?.setX(nextPose.getX() / 1000);
-    nextPose?.setY(nextPose.getY() / 1000);
-    nextPose?.setZ(nextPose.getZ() / 1000);
-    pose = nextPose;
-    if (mapTimestamp) {
-      lastTimestamp = mapTimestamp;
-    }
-  } catch (error) {
-    refreshErrorMessage2d = error !== null && typeof error === 'object' && 'message' in error
-      ? `${refreshErrorMessage} ${error.message}`
-      : `${refreshErrorMessage} ${error}`;
-  }
-};
-
-const refresh3d = async () => {
-  try {
-    const mapTimestamp = await getLatestMapInfo($robotClient, name);
-
-    /*
-     * The map timestamp is compared to the last timestamp
-     * to see if a change has been made to the pointcloud map.
-     * A new call to getPointCloudMap is made if an update has occured.
-     */
-    if (mapTimestamp?.getSeconds() !== lastTimestamp.getSeconds()) {
-      pointcloud = await getPointCloudMap($robotClient, name);
-    }
-    if (mapTimestamp) {
-      lastTimestamp = mapTimestamp;
-    }
-  } catch (error) {
-    refreshErrorMessage3d = error !== null && typeof error === 'object' && 'message' in error
-      ? `${refreshErrorMessage} ${error.message}`
-      : `${refreshErrorMessage} ${error}`;
-
-  }
-};
-
-const updateSLAM2dRefreshFrequency = () => {
-  clear2dRefresh?.();
-  refresh2d();
-
-  refreshErrorMessage2d = undefined;
-
-  if (refresh2dRate !== 'manual') {
-    clear2dRefresh = setAsyncInterval(refresh2d, Number.parseFloat(refresh2dRate) * 1000);
-  }
-};
-
-const updateSLAM3dRefreshFrequency = () => {
-  clear3dRefresh?.();
-  refresh3d();
-
-  refreshErrorMessage3d = undefined;
-
-  if (refresh3dRate !== 'manual') {
-    clear3dRefresh = setAsyncInterval(refresh3d, Number.parseFloat(refresh3dRate) * 1000);
-  }
-};
-
-const toggle3dExpand = () => {
-  show3d = !show3d;
-  if (!show3d) {
-    refresh3dRate = 'manual';
-    return;
-  }
-  updateSLAM3dRefreshFrequency();
-};
-
-const toggle2dExpand = () => {
-  show2d = !show2d;
-  if (!show2d) {
-    refresh2dRate = 'manual';
-    return;
-  }
-  updateSLAM2dRefreshFrequency();
-};
-
-const refresh2dMap = () => {
-  refresh2dRate = 'manual';
-  updateSLAM2dRefreshFrequency();
-};
-
-const refresh3dMap = () => {
-  refresh2dRate = 'manual';
-  updateSLAM3dRefreshFrequency();
-};
-
-const handle2dRenderClick = (event: CustomEvent) => {
-  destination = event.detail;
-};
-
-const handleUpdateDestX = (event: CustomEvent<{ value: string }>) => {
-  destination ??= new THREE.Vector2();
-  destination.x = Number.parseFloat(event.detail.value) * (labelUnits === 'mm' ? 0.001 : 1);
-};
-
-const handleUpdateDestY = (event: CustomEvent<{ value: string }>) => {
-  destination ??= new THREE.Vector2();
-  destination.y = Number.parseFloat(event.detail.value) * (labelUnits === 'mm' ? 0.001 : 1);
-};
-
-const baseCopyPosition = () => {
-  copyToClipboard(JSON.stringify({
-    x: pose?.getX(),
-    y: pose?.getY(),
-    z: pose?.getZ(),
-    ox: 0,
-    oy: 0,
-    oz: 1,
-    th: pose?.getTheta(),
-  }));
-};
-
-const toggleAxes = () => {
-  showAxes = !showAxes;
-};
-
-const handleMoveClick = async () => {
-  try {
-    await moveOnMap($robotClient, name, bases[0]!.name, destination!.x, destination!.y);
-  } catch (error) {
-    notify.danger((error as ServiceError).message);
-  }
-};
-
-const handleStopMoveClick = async () => {
-  try {
-    await stopMoveOnMap($robotClient, $operations);
-  } catch (error) {
-    notify.danger((error as ServiceError).message);
-  }
-};
-
-const toggleExpand = (event: CustomEvent<{ open: boolean }>) => {
-  const { open } = event.detail;
-
-  if (open) {
-    toggle2dExpand();
-  } else {
->>>>>>> 4dabc8bb
     clear2dRefresh?.();
     refresh2d();
 
@@ -526,7 +329,9 @@
             {#if activeSession}
               <div class="flex justify-between w-full items-center">
                 <v-button label="End session" on:click={handleEndMapping} />
-                <span class="text-xs text-subtle-2">Duration { sessionDuration }</span>
+                <span class="text-xs text-subtle-2"
+                  >Duration {sessionDuration}</span
+                >
               </div>
             {:else}
               <v-button label="Start session" on:click={handleStartMapping} />
