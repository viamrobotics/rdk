--- conflicted
+++ resolved
@@ -52,10 +52,7 @@
   let durationInterval: number | undefined;
   let newMapName = '';
   let mapNameError = '';
-<<<<<<< HEAD
-=======
   let motionPath: string | undefined;
->>>>>>> 70ed0257
   let mappingSessionStarted = false;
 
   $: pointcloudLoaded = Boolean(pointcloud?.length) && pose !== undefined;
@@ -644,15 +641,6 @@
               />
             </div>
 
-<<<<<<< HEAD
-            <Slam2D
-              {pointcloud}
-              {pose}
-              {destination}
-              helpers={showAxes}
-              on:click={handle2dRenderClick}
-            />
-=======
             <Dropzone on:drop={handleDrop}>
               <div class="relative w-full h-[400px]">
                 <SlamMap2D
@@ -671,7 +659,6 @@
                 />
               </div>
             </Dropzone>
->>>>>>> 70ed0257
           </div>
         {:else if overrides?.isCloudSlam && sessionId}
           <div
