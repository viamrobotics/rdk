--- conflicted
+++ resolved
@@ -1,12 +1,13 @@
 <script lang="ts">
-<<<<<<< HEAD
 /* eslint-disable require-atomic-updates */
 
 import * as THREE from 'three';
 import { onMount } from 'svelte';
 import {
   slamApi,
+  motionApi,
   SlamClient,
+  MotionClient,
   type Pose,
   type ServiceError,
 } from '@viamrobotics/sdk';
@@ -22,11 +23,15 @@
 import { useRobotClient, useConnect } from '@/hooks/robot-client';
 import type { SLAMOverrides } from '@/types/overrides';
 import { rcLogConditionally } from '@/lib/log';
+import { grpc } from '@improbable-eng/grpc-web';
 
 export let name: string;
 export let overrides: SLAMOverrides | undefined;
 
-const { robotClient, operations } = useRobotClient();
+const { robotClient } = useRobotClient();
+const motionClient = new MotionClient($robotClient, 'builtin', {
+  requestLogger: rcLogConditionally,
+});
 const slamClient = new SlamClient($robotClient, name, {
   requestLogger: rcLogConditionally,
 });
@@ -36,6 +41,8 @@
 let clear2dRefresh: (() => void) | undefined;
 
 let refreshErrorMessage2d: string | undefined;
+let refreshErrorMessagePaths: string | undefined;
+let executionID: string | undefined;
 let refresh2dRate = '5';
 let pointcloud: Uint8Array | undefined;
 let pose: Pose | undefined;
@@ -54,7 +61,7 @@
 let mappingSessionStarted = false;
 
 $: pointcloudLoaded = Boolean(pointcloud?.length) && pose !== undefined;
-$: moveClicked = $operations.find(({ op }) => op.method.includes('MoveOnMap'));
+$: moveClicked = Boolean(executionID);
 $: unitScale = labelUnits === 'm' ? 1 : 1000;
 
 // get all resources which are bases
@@ -74,6 +81,7 @@
 };
 
 const refresh2d = async () => {
+  refreshPaths();
   try {
     let nextPose;
     if (overrides?.isCloudSlam && overrides.getMappingSessionPCD) {
@@ -81,113 +89,6 @@
         await overrides.getMappingSessionPCD(sessionId);
       nextPose = poseData;
       pointcloud = map;
-=======
-  /* eslint-disable require-atomic-updates */
-
-  import * as THREE from 'three';
-  import { onMount } from 'svelte';
-  import { slamApi, motionApi, SlamClient, MotionClient, type Pose, type ServiceError } from '@viamrobotics/sdk';
-  import { SlamMap2D } from '@viamrobotics/prime-blocks';
-  import { copyToClipboard } from '@/lib/copy-to-clipboard';
-  import { filterSubtype } from '@/lib/resource';
-  import { moveOnMap, stopMoveOnMap } from '@/api/motion';
-  import { notify } from '@viamrobotics/prime';
-  import { setAsyncInterval } from '@/lib/schedule';
-  import { components } from '@/stores/resources';
-  import Collapse from '@/lib/components/collapse.svelte';
-  import Dropzone from '@/lib/components/dropzone.svelte';
-  import { useRobotClient, useConnect } from '@/hooks/robot-client';
-  import type { SLAMOverrides } from '@/types/overrides';
-  import { rcLogConditionally } from '@/lib/log';
-import { grpc } from '@improbable-eng/grpc-web';
-
-  export let name: string;
-  export let overrides: SLAMOverrides | undefined;
-
-  const { robotClient } = useRobotClient();
-  const motionClient = new MotionClient($robotClient, "builtin", {
-    requestLogger: rcLogConditionally,
-  });
-  const slamClient = new SlamClient($robotClient, name, {
-    requestLogger: rcLogConditionally,
-  });
-
-  const refreshErrorMessage =
-    'Error refreshing map. The map shown may be stale.';
-
-  let clear2dRefresh: (() => void) | undefined;
-
-  let refreshErrorMessage2d: string | undefined;
-  let refreshErrorMessagePaths: string | undefined;
-  let executionID: string | undefined;
-  let refresh2dRate = '5';
-  let pointcloud: Uint8Array | undefined;
-  let pose: Pose | undefined;
-  let show2d = false;
-  let showAxes = true;
-  let destination: THREE.Vector2 | undefined;
-  let labelUnits = 'm';
-  let hasActiveSession = false;
-  let sessionId = '';
-  let mappingSessionEnded = false;
-  let sessionDuration = 0;
-  let durationInterval: number | undefined;
-  let newMapName = '';
-  let mapNameError = '';
-  let motionPath: string | undefined;
-  let mappingSessionStarted = false;
-
-  $: pointcloudLoaded = Boolean(pointcloud?.length) && pose !== undefined;
-  $: moveClicked = Boolean(executionID);
-  $: unitScale = labelUnits === 'm' ? 1 : 1000;
-
-  // get all resources which are bases
-  $: bases = filterSubtype($components, 'base');
-
-  // allowMove is only true if we have a base, there exists a destination and there is no in-flight MoveOnMap req
-  $: allowMove = bases.length === 1 && destination && !moveClicked;
-
-  const deleteDestinationMarker = () => {
-    destination = undefined;
-  };
-
-  const startDurationTimer = (start: number) => {
-    durationInterval = window.setInterval(() => {
-      sessionDuration = Date.now() - start;
-    }, 400);
-  };
-
-  const refresh2d = async () => {
-    refreshPaths();
-    try {
-      let nextPose;
-      if (overrides?.isCloudSlam && overrides.getMappingSessionPCD) {
-        const { map, pose: poseData } = await overrides.getMappingSessionPCD(
-          sessionId
-        );
-        nextPose = poseData;
-        pointcloud = map;
-
-        /*
-         * The map timestamp is compared to the last timestamp
-         * to see if a change has been made to the point cloud map.
-         * A new call to getPointCloudMap is made if an update has occurred.
-         */
-      } else {
-        const props = await slamClient.getProperties();
-        if (props.mappingMode === slamApi.MappingMode.MAPPING_MODE_LOCALIZE_ONLY && pointcloud !== undefined) {
-          const response = await slamClient.getPosition();
-          nextPose = response.pose;
-        } else {
-          let response;
-          [pointcloud, response] = await Promise.all([
-            slamClient.getPointCloudMap(),
-            slamClient.getPosition(),
-          ]);
-          nextPose = response.pose;
-        }
-      }
->>>>>>> 7855879c
 
       /*
        * The map timestamp is compared to the last timestamp
@@ -211,51 +112,6 @@
         nextPose = response.pose;
       }
     }
-<<<<<<< HEAD
-=======
-  };
-
-  const refreshPaths = async () => {
-    try {
-      refreshErrorMessagePaths = undefined;
-      const res = await motionClient.getPlan({
-        namespace: "rdk",
-        type: "component",
-        subtype: "base",
-        name: bases[0]!.name,
-      }, true)
-      if (res.currentPlanWithStatus?.status?.state === motionApi.PlanState.PLAN_STATE_IN_PROGRESS) {
-        executionID = res.currentPlanWithStatus.plan?.executionId;
-        const paths: string[] = [];
-        for (const { stepMap: [stepMap] } of res.currentPlanWithStatus.plan?.stepsList ?? []) {
-            const { pose: stepPose } = stepMap?.[1] ?? {}
-              if (stepPose) {
-                paths.push(`${stepPose.x},${stepPose.y}`);
-              }
-        }
-        motionPath = paths.join('\n');
-        return;
-      }
-      motionPath = undefined
-      executionID = undefined
-    } catch (error) {
-      if (error !== null && typeof error === 'object' && 'code' in error && 'message' in error) {
-        // This is the error code when the component has not been used in a plan yet.
-        if (error.code !== grpc.Code.Unknown) {
-          refreshErrorMessagePaths = `${refreshErrorMessage} ${(error as { message: string }).message}`;
-        }
-      } else {
-        refreshErrorMessagePaths = `${refreshErrorMessage} ${error as string}`
-      }
-      motionPath = undefined
-      executionID = undefined
-    }
-  }
-
-  const updateSLAM2dRefreshFrequency = () => {
-    clear2dRefresh?.();
-    refresh2d();
->>>>>>> 7855879c
 
     /*
      * The pose is returned in millimeters, but we need
@@ -268,7 +124,6 @@
     }
     pose = nextPose;
     refreshErrorMessage2d = undefined;
-<<<<<<< HEAD
   } catch (error) {
     refreshErrorMessage2d =
       error !== null && typeof error === 'object' && 'message' in error
@@ -276,15 +131,65 @@
         : `${refreshErrorMessage} ${error as string}`;
   }
 };
-=======
+
+const refreshPaths = async () => {
+  try {
     refreshErrorMessagePaths = undefined;
->>>>>>> 7855879c
+    const res = await motionClient.getPlan(
+      {
+        namespace: 'rdk',
+        type: 'component',
+        subtype: 'base',
+        name: bases[0]!.name,
+      },
+      true
+    );
+    if (
+      res.currentPlanWithStatus?.status?.state ===
+      motionApi.PlanState.PLAN_STATE_IN_PROGRESS
+    ) {
+      executionID = res.currentPlanWithStatus.plan?.executionId;
+      const paths: string[] = [];
+      for (const {
+        stepMap: [stepMap],
+      } of res.currentPlanWithStatus.plan?.stepsList ?? []) {
+        const { pose: stepPose } = stepMap?.[1] ?? {};
+        if (stepPose) {
+          paths.push(`${stepPose.x},${stepPose.y}`);
+        }
+      }
+      motionPath = paths.join('\n');
+      return;
+    }
+    motionPath = undefined;
+    executionID = undefined;
+  } catch (error) {
+    if (
+      error !== null &&
+      typeof error === 'object' &&
+      'code' in error &&
+      'message' in error
+    ) {
+      // This is the error code when the component has not been used in a plan yet.
+      if (error.code !== grpc.Code.Unknown) {
+        refreshErrorMessagePaths = `${refreshErrorMessage} ${
+          (error as { message: string }).message
+        }`;
+      }
+    } else {
+      refreshErrorMessagePaths = `${refreshErrorMessage} ${error as string}`;
+    }
+    motionPath = undefined;
+    executionID = undefined;
+  }
+};
 
 const updateSLAM2dRefreshFrequency = () => {
   clear2dRefresh?.();
   refresh2d();
 
   refreshErrorMessage2d = undefined;
+  refreshErrorMessagePaths = undefined;
 
   if (refresh2dRate !== 'manual') {
     clear2dRefresh = setAsyncInterval(
@@ -359,6 +264,7 @@
       destination!.x,
       destination!.y
     );
+    await refreshPaths();
   } catch (error) {
     notify.danger((error as ServiceError).message);
   }
@@ -366,13 +272,13 @@
 
 const handleStopMoveClick = async () => {
   try {
-    await stopMoveOnMap($robotClient, $operations);
+    await stopMoveOnMap($robotClient, bases[0]!.name);
+    await refreshPaths();
   } catch (error) {
     notify.danger((error as ServiceError).message);
   }
 };
 
-<<<<<<< HEAD
 const toggleExpand = (event: CustomEvent<{ open: boolean }>) => {
   const { open } = event.detail;
 
@@ -382,31 +288,6 @@
     clear2dRefresh?.();
   }
 };
-=======
-  const handleMoveClick = async () => {
-    try {
-      await moveOnMap(
-        $robotClient,
-        name,
-        bases[0]!.name,
-        destination!.x,
-        destination!.y
-      );
-      await refreshPaths();
-    } catch (error) {
-      notify.danger((error as ServiceError).message);
-    }
-  };
-
-  const handleStopMoveClick = async () => {
-    try {
-      await stopMoveOnMap($robotClient, bases[0]!.name);
-      await refreshPaths();
-    } catch (error) {
-      notify.danger((error as ServiceError).message);
-    }
-  };
->>>>>>> 7855879c
 
 const startMappingIntervals = (start: number) => {
   updateSLAM2dRefreshFrequency();
