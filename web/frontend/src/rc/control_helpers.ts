/*
 * This file contains gRPC helper functions for the Remote Control page.
 * These helpers will be deprecated by a future node SDK.
 * Feel free to add any missing gRPC method wrappers.
 */

import { grpc } from '@improbable-eng/grpc-web';
import baseApi from '../gen/proto/api/component/base/v1/base_pb.esm';
import type { Vector3 } from '../gen/proto/api/common/v1/common_pb.esm';
import type { ServiceError } from '../gen/proto/stream/v1/stream_pb_service.esm';
import { rcLogConditionally } from '../lib/log';

window.rcDebug = false;

type Callback = (error: ServiceError | null, responseMessage: unknown | null) => void

// Base control helpers
export const BaseControlHelper = {
  moveStraight (name: string, distanceMM: number, speedMMS: number, cb: Callback) {
    const req = new baseApi.MoveStraightRequest();
    req.setName(name);
    req.setMmPerSec(speedMMS);
    req.setDistanceMm(distanceMM);

    rcLogConditionally(req);
    window.baseService.moveStraight(req, new grpc.Metadata(), cb);
  },

  spin (name: string, angleDeg: number, speedDegS: number, cb: Callback) {
    const req = new baseApi.SpinRequest();
    req.setName(name);
    req.setAngleDeg(angleDeg);
    req.setDegsPerSec(speedDegS);

    rcLogConditionally(req);
    window.baseService.spin(req, new grpc.Metadata(), cb);
  },

  setPower (name: string, linearVector: Vector3, angularVector: Vector3, cb: Callback) {
    const req = new baseApi.SetPowerRequest();
    req.setName(name);
    req.setLinear(linearVector);
    req.setAngular(angularVector);

    rcLogConditionally(req);
    window.baseService.setPower(req, new grpc.Metadata(), cb);
  },

  setVelocity (name: string, linearVector: Vector3, angularVector: Vector3, cb: Callback) {
    const req = new baseApi.SetVelocityRequest();
    req.setName(name);
    req.setLinear(linearVector);
    req.setAngular(angularVector);

    rcLogConditionally(req);
    window.baseService.setVelocity(req, new grpc.Metadata(), cb);
  },
};

/*
 * Base keyboard control calculations.
 * Input: State of keys. e.g. {straight : true, backward : false, right : false, left: false}
 * Output: linearY and angularZ throttle
 */
export const computeKeyboardBaseControls = (keysPressed: Record<string, boolean>) => {
  let linear = 0;
  let angular = 0;

  if (keysPressed.forward) {
    linear = 1;
  } else if (keysPressed.backward) {
    linear = -1;
  }

  if (keysPressed.right) {
    angular = -1;
  } else if (keysPressed.left) {
    angular = 1;
  }

  return { linear, angular };
<<<<<<< HEAD
};

// Simple motor control helpers
export const MotorControlHelper = {
  setPower (name: string, powerPct: number, cb: Callback) {
    const req = new motorApi.SetPowerRequest();
    req.setName(name);
    req.setPowerPct(powerPct);

    rcLogConditionally(req);
    window.motorService.setPower(req, new grpc.Metadata(), cb);
  },

  goFor (name: string, rpm: number, revolutions: number, cb: Callback) {
    const req = new motorApi.GoForRequest();
    req.setName(name);
    req.setRpm(rpm);
    req.setRevolutions(revolutions);

    rcLogConditionally(req);
    window.motorService.goFor(req, new grpc.Metadata(), cb);
  },

  goTo (name: string, rpm: number, positionRevolutions: number, cb: Callback) {
    const req = new motorApi.GoToRequest();
    req.setName(name);
    req.setRpm(rpm);
    req.setPositionRevolutions(positionRevolutions);

    rcLogConditionally(req);
    window.motorService.goTo(req, new grpc.Metadata(), cb);
  },

  stop (name: string, cb: Callback) {
    const req = new motorApi.StopRequest();
    req.setName(name);

    rcLogConditionally(req);
    window.motorService.stop(req, new grpc.Metadata(), cb);
  },
};

/*
 * Servo control helpers
 * todo: add the rest
 */
export const ServoControlHelper = {
  stop (name: string, cb: Callback) {
    const req = new servoApi.StopRequest();
    req.setName(name);

    rcLogConditionally(req);
    window.servoService.stop(req, new grpc.Metadata(), cb);
  },
=======
>>>>>>> e67d8b8f
};<|MERGE_RESOLUTION|>--- conflicted
+++ resolved
@@ -79,61 +79,4 @@
   }
 
   return { linear, angular };
-<<<<<<< HEAD
-};
-
-// Simple motor control helpers
-export const MotorControlHelper = {
-  setPower (name: string, powerPct: number, cb: Callback) {
-    const req = new motorApi.SetPowerRequest();
-    req.setName(name);
-    req.setPowerPct(powerPct);
-
-    rcLogConditionally(req);
-    window.motorService.setPower(req, new grpc.Metadata(), cb);
-  },
-
-  goFor (name: string, rpm: number, revolutions: number, cb: Callback) {
-    const req = new motorApi.GoForRequest();
-    req.setName(name);
-    req.setRpm(rpm);
-    req.setRevolutions(revolutions);
-
-    rcLogConditionally(req);
-    window.motorService.goFor(req, new grpc.Metadata(), cb);
-  },
-
-  goTo (name: string, rpm: number, positionRevolutions: number, cb: Callback) {
-    const req = new motorApi.GoToRequest();
-    req.setName(name);
-    req.setRpm(rpm);
-    req.setPositionRevolutions(positionRevolutions);
-
-    rcLogConditionally(req);
-    window.motorService.goTo(req, new grpc.Metadata(), cb);
-  },
-
-  stop (name: string, cb: Callback) {
-    const req = new motorApi.StopRequest();
-    req.setName(name);
-
-    rcLogConditionally(req);
-    window.motorService.stop(req, new grpc.Metadata(), cb);
-  },
-};
-
-/*
- * Servo control helpers
- * todo: add the rest
- */
-export const ServoControlHelper = {
-  stop (name: string, cb: Callback) {
-    const req = new servoApi.StopRequest();
-    req.setName(name);
-
-    rcLogConditionally(req);
-    window.servoService.stop(req, new grpc.Metadata(), cb);
-  },
-=======
->>>>>>> e67d8b8f
 };