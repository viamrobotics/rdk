--- conflicted
+++ resolved
@@ -1,10 +1,6 @@
 {
   "name": "@viamrobotics/remote-control",
-<<<<<<< HEAD
-  "version": "2.0.4",
-=======
-  "version": "2.0.5",
->>>>>>> 07b1a177
+  "version": "2.0.6",
   "license": "Apache-2.0",
   "type": "module",
   "files": [
