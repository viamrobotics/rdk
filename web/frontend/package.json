{
  "name": "@viamrobotics/remote-control",
<<<<<<< HEAD
  "version": "0.1.34",
=======
  "version": "0.1.36",
>>>>>>> bec6712f
  "license": "Apache-2.0",
  "files": [
    "src/components/**/*.vue",
    "src/lib/**/*.ts"
  ],
  "dependencies": {
    "@fontsource/space-mono": "^4.5.10",
    "@improbable-eng/grpc-web": "^0.13.0",
    "@mdi/js": "^6.9.96",
    "@viamrobotics/prime": "^0.1.2",
    "@viamrobotics/rpc": "^0.1.34",
    "@viamrobotics/sdk": "^0.0.25",
    "@vitejs/plugin-vue": "^3.1.2",
    "@vueuse/core": "^9.3.1",
    "eslint-import-resolver-custom-alias": "^1.3.0",
    "eslint-plugin-tailwindcss": "^3.6.2",
    "google-protobuf": "^3.21.2",
    "three": "^0.145.0",
    "trzy": "^0.0.14",
    "vite": "^3.1.8",
    "vitest": "^0.24.3",
    "vue": "^3.2.41",
    "vue-toast-notification": "^3.0.4",
    "vue-tsc": "^1.0.9",
    "vue3-popper": "^1.5.0"
  },
  "devDependencies": {
    "@types/google-protobuf": "^3.15.6",
    "@types/google.maps": "^3.50.4",
    "@types/three": "^0.144.0",
    "@typescript-eslint/eslint-plugin": "^5.40.1",
    "cypress": "^10.10.0",
    "eslint": "^8.26.0",
    "eslint-plugin-import": "^2.26.0",
    "eslint-plugin-promise": "^6.1.1",
    "eslint-plugin-unicorn": "^44.0.2",
    "eslint-plugin-vue": "^9.6.0",
    "jshashes": "^1.0.8",
    "postcss": "^8.4.18",
    "tailwindcss": "^3.2.1",
    "terser": "^5.15.1",
    "typescript": "<4.9.3"
  },
  "scripts": {
    "copy-prime-assets": "node ./scripts/copy-prime-assets.js",
    "start": "node --max_old_space_size=16384 ./node_modules/vite/bin/vite.js --host",
    "build": "node --max_old_space_size=16384 ./node_modules/vite/bin/vite.js build && npm run copy-prime-assets",
    "typecheck": "vue-tsc --noEmit",
    "preview": "vite preview",
    "lint": "eslint 'src/**/*.{ts,js,vue}' --fix --ignore-pattern 'gen/'",
    "cypress:ci": "cypress run",
    "cypress": "cypress open",
    "test:unit": "echo \"no tests exist yet\""
  }
}<|MERGE_RESOLUTION|>--- conflicted
+++ resolved
@@ -1,10 +1,6 @@
 {
   "name": "@viamrobotics/remote-control",
-<<<<<<< HEAD
-  "version": "0.1.34",
-=======
   "version": "0.1.36",
->>>>>>> bec6712f
   "license": "Apache-2.0",
   "files": [
     "src/components/**/*.vue",
