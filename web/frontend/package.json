--- conflicted
+++ resolved
@@ -64,16 +64,10 @@
     "start": "node ./node_modules/vite/bin/vite.js --host",
     "build": "node ./node_modules/vite/bin/vite.js build && npm run copy-prime-assets",
     "build-prod": "node ./node_modules/vite/bin/vite.js build --no-sourcemap && npm run copy-prime-assets",
-<<<<<<< HEAD
     "build-npm": "node ./node_modules/vite/bin/vite.js build --config vite.lib.config.ts && tsc --project ./tsconfig.lib.json --emitDeclarationOnly",
-=======
-    "build-npm": "node ./node_modules/vite/bin/vite.js build --config vite.lib.config.ts && vue-tsc --project ./tsconfig.lib.json --emitDeclarationOnly",
-    "typecheck": "vue-tsc --noEmit",
-    "check": "svelte-check --tsconfig ./tsconfig.json",
->>>>>>> 448931cc
+    "typecheck": "svelte-check --tsconfig ./tsconfig.json",
     "preview": "vite preview",
     "lint": "eslint 'src/**/*.{ts,svelte}' --fix --ignore-pattern 'gen/'",
-    "check": "svelte-check --tsconfig ./tsconfig.json",
     "cypress:ci": "cypress run",
     "cypress": "cypress open",
     "test:unit": "echo \"no tests exist yet\""
