--- conflicted
+++ resolved
@@ -12,11 +12,7 @@
     "@mdi/js": "^6.9.96",
     "@viamrobotics/prime": "^0.1.2",
     "@viamrobotics/rpc": "^0.1.34",
-<<<<<<< HEAD
-    "@viamrobotics/sdk": "file:../../../typescript-sdk/viamrobotics-sdk-0.0.26.tgz",
-=======
     "@viamrobotics/sdk": "^0.0.25",
->>>>>>> 638840e8
     "@vitejs/plugin-vue": "^3.1.2",
     "@vueuse/core": "^9.3.1",
     "eslint-import-resolver-custom-alias": "^1.3.0",
