--- conflicted
+++ resolved
@@ -35,11 +35,6 @@
     "@viamrobotics/rpc": "0.1.36",
     "@viamrobotics/sdk": "0.2.0-pre.1",
     "@viamrobotics/typescript-config": "^0.0.3",
-<<<<<<< HEAD
-=======
-    "@vitejs/plugin-vue": "4.2.3",
-    "@vue-macros/reactivity-transform": "^0.3.9",
->>>>>>> a201e4ad
     "cypress": "12.13.0",
     "eslint": "8.42.0",
     "eslint-import-resolver-custom-alias": "1.3.2",
@@ -61,13 +56,7 @@
     "typescript": "5.0.4",
     "vite": "4.3.9",
     "vite-plugin-css-injected-by-js": "3.1.1",
-<<<<<<< HEAD
     "vitest": "0.31.1"
-=======
-    "vitest": "0.31.1",
-    "vue": "3.3.4",
-    "vue-tsc": "1.6.5"
->>>>>>> a201e4ad
   },
   "scripts": {
     "copy-prime-assets": "node ./scripts/copy-prime-assets.js",
