{
  "name": "@viamrobotics/remote-control",
<<<<<<< HEAD
  "version": "0.2.11",
=======
  "version": "0.2.12",
>>>>>>> 9799d529
  "license": "Apache-2.0",
  "type": "module",
  "files": [
    "dist"
  ],
  "module": "./dist/rc.js",
  "types": "./dist/main-lib.d.ts",
  "exports": {
    ".": {
      "import": "./dist/rc.js"
    }
  },
  "dependencies": {
    "@fontsource/space-mono": "^4.5.12",
    "@improbable-eng/grpc-web": "^0.13.0",
    "@viamrobotics/prime": "^0.1.7",
    "@viamrobotics/rpc": "^0.1.34",
    "@viamrobotics/sdk": "^0.0.34",
    "@vueuse/core": "^9.13.0",
    "google-protobuf": "^3.21.2",
    "three": "^0.150.1",
    "trzy": "^0.0.22",
    "vue": "^3.2.47"
  },
  "devDependencies": {
    "@mdi/js": "^7.2.96",
    "@types/google-protobuf": "^3.15.6",
    "@types/google.maps": "^3.52.4",
    "@types/three": "^0.150.1",
    "@typescript-eslint/eslint-plugin": "^5.57.1",
    "@vitejs/plugin-vue": "^4.1.0",
    "cypress": "^10.10.0",
    "eslint": "^8.37.0",
    "eslint-import-resolver-custom-alias": "^1.3.0",
    "eslint-plugin-import": "^2.27.5",
    "eslint-plugin-promise": "^6.1.1",
    "eslint-plugin-tailwindcss": "^3.10.3",
    "eslint-plugin-unicorn": "^46.0.0",
    "eslint-plugin-vue": "^9.10.0",
    "jshashes": "^1.0.8",
    "postcss": "^8.4.21",
    "tailwindcss": "^3.3.1",
    "terser": "^5.16.8",
    "three-inspect": "^0.3.1",
    "typescript": "^5.0.3",
    "vite": "^4.2.1",
    "vitest": "^0.29.8",
    "vue-toast-notification": "^3.1.1",
    "vue-tsc": "^1.2.0",
    "vue3-popper": "^1.5.0"
  },
  "scripts": {
    "copy-prime-assets": "node ./scripts/copy-prime-assets.js",
    "start": "node ./node_modules/vite/bin/vite.js --host",
    "build": "node ./node_modules/vite/bin/vite.js build && npm run copy-prime-assets",
    "build-npm": "node ./node_modules/vite/bin/vite.js build --config vite.lib.config.ts && vue-tsc --emitDeclarationOnly",
    "typecheck": "vue-tsc --noEmit",
    "preview": "vite preview",
    "lint": "eslint 'src/**/*.{ts,js,vue}' --fix --ignore-pattern 'gen/'",
    "cypress:ci": "cypress run",
    "cypress": "cypress open",
    "test:unit": "echo \"no tests exist yet\""
  }
}<|MERGE_RESOLUTION|>--- conflicted
+++ resolved
@@ -1,10 +1,6 @@
 {
   "name": "@viamrobotics/remote-control",
-<<<<<<< HEAD
-  "version": "0.2.11",
-=======
   "version": "0.2.12",
->>>>>>> 9799d529
   "license": "Apache-2.0",
   "type": "module",
   "files": [
