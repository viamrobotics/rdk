--- conflicted
+++ resolved
@@ -1,10 +1,6 @@
 {
   "name": "@viamrobotics/remote-control",
-<<<<<<< HEAD
   "version": "1.1.1",
-=======
-  "version": "1.1.0",
->>>>>>> f6d809d1
   "license": "Apache-2.0",
   "type": "module",
   "files": [
