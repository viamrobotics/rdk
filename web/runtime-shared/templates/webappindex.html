--- conflicted
+++ resolved
@@ -1878,22 +1878,14 @@
                         <td class="border border-black p-2">${analog.value || 0}</td>
                     </tr>
                   </table>
-<<<<<<< HEAD
                   <h3 class="mb-2">DigitalInterrupts</h3>
-=======
-                  <h3 class="mb-2">GPIO</h3>
->>>>>>> b94ed44f
                   <table class="mb-4 table-auto border border-black">
                     <tr v-for="(di, name) in resourceStatusByName(board).digitalInterruptsMap" :key="name">
                       <th class="border border-black p-2">${name}</th>
                       <td class="border border-black p-2">${di.value || 0}</td>
                     </tr>
                   </table>
-<<<<<<< HEAD
                   <h3 class="mb-2">GPIO</h3>
-=======
-                  <h3 class="mb-2">DigiGPIOtalInterrupts</h3>
->>>>>>> b94ed44f
                   <table class="mb-4 table-auto border border-black">
                     <tr>
                       <th class="border border-black p-2">Get</th>
@@ -1901,13 +1893,9 @@
                         <div class="flex">
                           <label class="pr-2 py-2 text-right">Pin:</label>
                           <number-input class="mr-2" v-model="getPin" :input-id="'get_pin_' + board.name"></number-input>
-<<<<<<< HEAD
                           <viam-button class="mr-2" group v-on:click="getGPIO(board.name)">Get Pin State</viam-button>
                           <viam-button class="mr-2" group v-on:click="getPWM(board.name)">Get PWM</viam-button>
                           <viam-button class="mr-2" group v-on:click="getPWMFrequency(board.name)">Get PWM Frequency</viam-button>
-=======
-                          <viam-button class="mr-2" group v-on:click="getGPIO(board.name)">Get</viam-button>
->>>>>>> b94ed44f
                           <span class="py-2" :id="'get_pin_value_' + board.name" />
                         </div>
                       </td>
@@ -1922,15 +1910,11 @@
                             <option>low</option>
                             <option>high</option>
                           </select>
-<<<<<<< HEAD
                           <viam-button group v-on:click="setGPIO(board.name)">Set Pin State</viam-button>
                           <number-input class="mr-2 ml-2" v-model="pwm" :input-id="'set_pwm_pin_v_' + board.name"></number-input>
                           <viam-button group v-on:click="setPWM(board.name)">Set PWM</viam-button>
                           <number-input class="mr-2 ml-2" v-model="pwmFrequency" :input-id="'set_pwm_freq_v_' + board.name"></number-input>
                           <viam-button group v-on:click="setPWMFrequency(board.name)">Set PWM Frequency</viam-button>
-=======
-                          <viam-button group v-on:click="setGPIO(board.name)">Set</viam-button>
->>>>>>> b94ed44f
                         </div>
                       </td>
                     </tr>
