<html>
  <head>
    <style type="text/css" media="screen">
      #source {
        position: relative;
        width: 50%;
        height: 50%;
      }
      #map {
        height: 400px;
        width: 100%;
      }
      [v-cloak] {
        display: none;
      }
      #pre-app.connected {
        display: none;
      }
      #connecting {
        display: none;
      }
      #connecting.connecting {
        display: block;
      }
      #connecting-error {
        color: red;
      }
      h3 {
        margin: 0.1em;
        margin-block-end: 0.1em;
      }
    </style>
    <link rel="icon" type="image/png" href="data:image/png;base64,iVBORw0KGgo=" />
    <script>
      window.webrtcEnabled = {{ .WebRTCEnabled }}
      window.webrtcHost = {{ .WebRTCHost }}
      window.webrtcSignalingAddress = {{ .WebRTCSignalingAddress }}
      window.webrtcAdditionalICEServers = {{ .WebRTCAdditionalICEServers }}
      window.bakedAuth = {{ .BakedAuth }} || {};
      window.supportedAuthTypes = {{ .SupportedAuthTypes }} || [];
    </script>
    {{ if .External }}
    <script src="/static/rdk/control.js"></script>
    <script src="/static/rdk/control_helpers.js"></script>
    <script src="/static/rdk/third-party/vue.js"></script>
    <link rel="stylesheet" href="/static/rdk/dls/dls.css" />
    <script type="module">
      import "/static/rdk/dls/dls.umd.min.js";
    </script>
    {{ else }}
    <script src="/static/control.js"></script>
    <script src="/static/control_helpers.js"></script>
    <script src="/static/third-party/vue.js"></script>
    <link rel="stylesheet" href="/static/dls/dls.css" />
    <script type="module">
      import "/static/dls/dls.umd.min.js";
    </script>
    {{ end }}
    <script>
      function roundTo2Decimals(num) {
        num = Math.round(num * 100);
        return num / 100;
      }

      function setError(err) {
        theData.error = err;
      }

      function grpcCallback(err, resp, stringify) {
        if (err) {
          setError(err);
          return;
        }
        if (stringify === undefined || stringify) {
          try {
            if (resp.toJavaScript) {
              theData.res = JSON.stringify(resp.toJavaScript());
            } else {
              theData.res = JSON.stringify(resp.toObject());
            }
          } catch (e) {
            setError(err);
          }
        }
      }

      function fixArmStatus(old) {
        var newStatus = { pos_pieces : [], joint_pieces : [] };
        var fieldSetters = [
          ["x", "X"],
          ["y", "Y"],
          ["z", "Z"],
          ["theta", "Theta"],
          ["o_x", "OX"],
          ["o_y", "OY"],
          ["o_z", "OZ"],
        ];
        for (var j=0; j<fieldSetters.length; j++ ){
            let endPositionField = fieldSetters[j][0];
            newStatus.pos_pieces.push(
              { 
                endPosition : fieldSetters[j],
                endPositionValue : old["end_position"][endPositionField] || 0,
              }
            );
        }
        for (var j=0; j<old["joint_positions"]["degrees"].length; j++ ){
            let endPositionField = fieldSetters[j][0];
            newStatus.joint_pieces.push(
              { 
                joint : j,
                jointValue : old["joint_positions"]["degrees"][j] || 0,
              }
            );
        }
        return newStatus;
      }

      function fixBoardStatus(old) {
        var newStatus = {
          analogsMap: old["analogs"] || [],
          digitalInterruptsMap: old["digital_interrupts"] || [],
        };
        return newStatus;
      }

      function fixGantryStatus(old) {
        var newStatus = { parts: [] };
        if (old["lengths_mm"].length != old["positions_mm"].length) {
          throw "gantry lists different lengths";
        }

        for (var i = 0; i < old["lengths_mm"].length; i++) {
          newStatus.parts.push({ axis: i, pos: old["positions_mm"][i], length: old["lengths_mm"][i] });
        }
        return newStatus;
      }

      function fixInputStatus(old) {
        let events = old["events"] || [];
        let eventsList = events.map((e) => {
          return {
            time: e["time"] || {},
            event: e["event"] || "",
            control: e["control"] || "",
            value: e["value"] || 0.0,
          };
        });
        return { eventsList: eventsList };
      }

      function fixMotorStatus(old) {
        return {
          isOn: old["is_on"] || false,
          positionReporting: old["position_reporting"] || false,
          position: old["position"] || 0,
        };
      }

      function fixServoStatus(old) {
        return { positionDeg: old["position_deg"] || 0 };
      }

      function fixRawStatus(name, status) {
        switch (theApp.resourceNameToSubtypeString(name)) {
          // TODO (RDK-127): generate these using constants
          case "rdk:component:arm":
            status = fixArmStatus(status);
            break;
          case "rdk:component:board":
            status = fixBoardStatus(status);
            break;
          case "rdk:component:gantry":
            status = fixGantryStatus(status);
            break;
          case "rdk:component:input_controller":
            status = fixInputStatus(status);
            break;
          case "rdk:component:motor":
            status = fixMotorStatus(status);
            break;
          case "rdk:component:servo":
            status = fixServoStatus(status);
            break;
        }
        return status;
      }

      firstResult = true;
      async function updateStatus(grpcStatus) {
        var rawStatus = {};
        var status = {};

        grpcStatus.forEach((s) => {
          let nameObj = s.getName().toObject();
          let statusJs = s.getStatus().toJavaScript();
          let fixed = fixRawStatus(nameObj, statusJs);

          let nameStr = theApp.resourceNameToString(nameObj);
          rawStatus[nameStr] = statusJs;
          status[nameStr] = fixed;
        });

        theData.rawStatus = rawStatus;
        theData.status = status;
      }

      async function startup() {
<<<<<<< HEAD
          theData = {
              error : "",
              res : {},
              rawStatus : {},
              status : {},
              pcdClick : {},
              sensorReadings: {},
              resources: [],
              cameraConfigs: [],
              sensorNames: [],
              streamNames: [],
              segmenterNames: [],
              segmenterParameterNames: [],
              segmenterParameters: {},
              segmentAlgo: "",
              fullcloud: null,
              objects: null,
              minPtsPlane : 10000,
              minPtsSegment: 100,
              clusterRad: 5,
              armToggle : {},
              mapOnce: false,
              value: 0,
              imuData: {}
          };
          theApp = new Vue({
              el: '#app',
              delimiters: ['${', '}'],
              data: theData,
              components: {},
              methods : {
                  parameterType : function(typeName) {
                      if (typeName == "int" || typeName == "float64") {
                          return "number";
                      } else if (typeName == "string" || typeName == "char") {
                          return "text";
                      }
                      return "";
                  },
                  getSegmenterNames :  function() {
                      let req = new objectSegmentationApi.GetSegmentersRequest();
                      objectSegmentationService.getSegmenters(req,  {}, (err, resp) => {
                        grpcCallback(err, resp, false)
                        if (err) {
                          console.log("error getting segmenter names");
                          console.log(err);
                          return;
                        }
                        theData.segmenterNames = resp.getSegmentersList();
                      });
                  },
                  getSegmenterParameters : function(name) {
                    let req = new objectSegmentationApi.GetSegmenterParametersRequest();
                    req.setSegmenterName(name);
                    objectSegmentationService.getSegmenterParameters(req,  {}, (err, resp) => {
                      grpcCallback(err, resp, false)
                      if (err) {
                        console.log("error getting segmenter parameters for "+name);
                        console.log(err);
                        return;
                      }
                      theData.segmenterParameterNames = resp.getParametersList();
                      theData.segmenterParameters = {};
                    });
                  },
                  filterResources : function(namespace, type, subtype) {
                    return theData.resources.filter(elem => {
                      return elem.namespace == namespace && elem.type == type && elem.subtype == subtype
                    })
                  },
                  resourceNameToSubtypeString : function(name) {
                    return `${name.namespace}:${name.type}:${name.subtype}`
                  },
                  resourceNameToString : function(name) {
                    strName = theApp.resourceNameToSubtypeString(name)
                    if (name.name !== "") {
                      strName += `/${name.name}`
                    }
                    return strName
                  },
                  stringToResourceName : function(nameStr) {
                    let nameParts = nameStr.split("/")
                    let name = ""
                    if (nameParts.length === 2){
                      name = nameParts[1]
                    } else if (nameParts.length === 2) {
                      throw "more than one backslash in resource name string"
                    }
                    let subtypeParts = nameParts[0].split(":")
                    if (subtypeParts.length > 3) {
                      throw "more than 2 colons in resource name string"
                    }
                    if (subtypeParts.length < 3){
                     throw "less than 2 colons in resource name string"
                    }
                    return {namespace: subtypeParts[0], type: subtypeParts[1], subtype: subtypeParts[2], name: name}
                  },
                  resourceStatusByName : function(name) {
                    return theData.status[theApp.resourceNameToString(name)]
                  },
                  rawResourceStatusByName : function(name) {
                    return theData.rawStatus[theApp.resourceNameToString(name)]
                  },
                  gantryInc : function(name, axis, amount) {
                      var g = theApp.resourceStatusByName(name)
                      var pos = [];
                      for ( var i=0; i < g.parts.length; i++) {
                          pos[i] = g.parts[i].pos;
                      }
                      pos[axis] += amount;

                      const req = new gantryApi.MoveToPositionRequest();
                      req.setName(name.name);
                      req.setPositionsMmList(pos);
                      gantryService.moveToPosition(req, {}, (err, resp) => grpcCallback(err, resp));
                  },
                  armEndPositionInc : function(name, getterSetter, amount) {
                    if (getterSetter[0] == 'o' || getterSetter[0] == 'O') {
                        amount /= 100;
                    }
                    const arm = theApp.rawResourceStatusByName(name);
                    let old = arm["end_position"]
                    var newPose = new commonApi.Pose()
                    var fieldSetters = [ ["x", "X"], ["y", "Y"], ["z", "Z"], ["theta", "Theta"], ["o_x", "OX"], ["o_y", "OY"], ["o_z", "OZ"]];
                    for (var j=0; j<fieldSetters.length; j++ ){
                        let endPositionField = fieldSetters[j][0];
                        let endPositionValue = old[endPositionField] || 0
                        const setter = `set${fieldSetters[j][1]}`;
                        newPose[setter](endPositionValue);
                    }
=======
        theData = {
          error: "",
          res: {},
          rawStatus: {},
          status: {},
          pcdClick: {},
          sensorReadings: {},
          resources: [],
          sensorNames: [],
          streamNames: [],
          intervalId: null,
          segmenterNames: [],
          segmenterParameterNames: [],
          segmenterParameters: {},
          segmentAlgo: "",
          fullcloud: null,
          objects: null,
          minPtsPlane: 10000,
          minPtsSegment: 100,
          clusterRad: 5,
          armToggle: {},
          mapOnce: false,
          value: 0,
          imuData: {},
          currentOps: [],
          baseRunStatus: false
        };
        theApp = new Vue({
          el: "#app",
          delimiters: ["${", "}"],
          data: theData,
          components: {},
          methods: {
            parameterType: function (typeName) {
              if (typeName == "int" || typeName == "float64") {
                return "number";
              } else if (typeName == "string" || typeName == "char") {
                return "text";
              }
              return "";
            },
            getSegmenterNames: function () {
              let req = new visionApi.GetSegmenterNamesRequest();
              visionService.getSegmenterNames(req, {}, (err, resp) => {
                grpcCallback(err, resp, false);
                if (err) {
                  console.log("error getting segmenter names");
                  console.log(err);
                  return;
                }
                theData.segmenterNames = resp.getSegmenterNamesList();
              });
            },
            getSegmenterParameters: function (name) {
              this.segmentAlgo = name;
              let req = new visionApi.GetSegmenterParametersRequest();
              req.setSegmenterName(name);
              visionService.getSegmenterParameters(req, {}, (err, resp) => {
                grpcCallback(err, resp, false);
                if (err) {
                  console.log("error getting segmenter parameters for " + name);
                  console.log(err);
                  return;
                }
                theData.segmenterParameterNames = resp.getSegmenterParametersList();
                theData.segmenterParameters = {};
              });
            },
            filterResources: function (namespace, type, subtype) {
              return theData.resources.filter((elem) => {
                return elem.namespace == namespace && elem.type == type && elem.subtype == subtype;
              }).sort((a, b) => {
                if (a.name < b.name) {
                  return -1;
                }
                if (a.name > b.name) {
                  return 1;
                }
                return 0;
              });
            },
            resourceNameToSubtypeString: function (name) {
              return `${name.namespace}:${name.type}:${name.subtype}`;
            },
            resourceNameToString: function (name) {
              strName = theApp.resourceNameToSubtypeString(name);
              if (name.name !== "") {
                strName += `/${name.name}`;
              }
              return strName;
            },
            stringToResourceName: function (nameStr) {
              let nameParts = nameStr.split("/");
              let name = "";
              if (nameParts.length === 2) {
                name = nameParts[1];
              } else if (nameParts.length === 2) {
                throw "more than one backslash in resource name string";
              }
              let subtypeParts = nameParts[0].split(":");
              if (subtypeParts.length > 3) {
                throw "more than 2 colons in resource name string";
              }
              if (subtypeParts.length < 3) {
                throw "less than 2 colons in resource name string";
              }
              return { namespace: subtypeParts[0], type: subtypeParts[1], subtype: subtypeParts[2], name: name };
            },
            resourceStatusByName: function (name) {
              return theData.status[theApp.resourceNameToString(name)];
            },
            rawResourceStatusByName: function (name) {
              return theData.rawStatus[theApp.resourceNameToString(name)];
            },
            gantryInc: function (name, axis, amount) {
              var g = theApp.resourceStatusByName(name);
              var pos = [];
              for (var i = 0; i < g.parts.length; i++) {
                pos[i] = g.parts[i].pos;
              }
              pos[axis] += amount;
>>>>>>> 8b093abc

              const req = new gantryApi.MoveToPositionRequest();
              req.setName(name.name);
              req.setPositionsMmList(pos);
              gantryService.moveToPosition(req, {}, (err, resp) => grpcCallback(err, resp));
            },
            armEndPositionInc: function (name, getterSetter, amount) {
              if (getterSetter[0] == "o" || getterSetter[0] == "O") {
                amount /= 100;
              }
              const arm = theApp.rawResourceStatusByName(name);
              let old = arm["end_position"];
              var newPose = new commonApi.Pose();
              var fieldSetters = [
                ["x", "X"],
                ["y", "Y"],
                ["z", "Z"],
                ["theta", "Theta"],
                ["o_x", "OX"],
                ["o_y", "OY"],
                ["o_z", "OZ"],
              ];
              for (var j = 0; j < fieldSetters.length; j++) {
                let endPositionField = fieldSetters[j][0];
                let endPositionValue = old[endPositionField] || 0;
                const setter = `set${fieldSetters[j][1]}`;
                newPose[setter](endPositionValue);
              }

              const getter = `get${getterSetter}`;
              const setter = `set${getterSetter}`;
              newPose[setter](newPose[getter]() + amount);
              const req = new armApi.MoveToPositionRequest();
              req.setName(name.name);
              req.setTo(newPose);
              armService.moveToPosition(req, {}, (err, resp) => grpcCallback(err, resp));
            },
            armJointInc: function (name, field, amount) {
              const arm = theApp.rawResourceStatusByName(name);
              let old = arm["joint_positions"];
              var newPositionDegs = new armApi.JointPositions();
              var newList = arm["joint_positions"]["degrees"];
              newList[field] += amount;
              newPositionDegs.setDegreesList(newList);
              const req = new armApi.MoveToJointPositionsRequest();
              req.setName(name.name);
              req.setPositionDegs(newPositionDegs);
              armService.moveToJointPositions(req, {}, (err, resp) => grpcCallback(err, resp));
            },
            armHome: function (name) {
              const arm = theApp.rawResourceStatusByName(name);
              let old = arm["joint_positions"];
              var newPositionDegs = new armApi.JointPositions();
              var newList = arm["joint_positions"]["degrees"];
              for (var i = 0; i < newList.length; i++) {
                newList[i] = 0;
              }
              newPositionDegs.setDegreesList(newList);
              const req = new armApi.MoveToJointPositionsRequest();
              req.setName(name.name);
              req.setPositionDegs(newPositionDegs);
              armService.moveToJointPositions(req, {}, (err, resp) => grpcCallback(err, resp));
            },
            armModifyAll: function (name) {
              const arm = theApp.resourceStatusByName(name);
              var n = { pos_pieces: [], joint_pieces: [] };
              for (var i = 0; i < arm.pos_pieces.length; i++) {
                n.pos_pieces.push({
                  endPosition: arm.pos_pieces[i].endPosition,
                  endPositionValue: roundTo2Decimals(arm.pos_pieces[i].endPositionValue),

                });
              }
              for (var i = 0; i < arm.joint_pieces.length; i++) {
                n.joint_pieces.push({
                  joint: arm.joint_pieces[i].joint,
                  jointValue: roundTo2Decimals(arm.joint_pieces[i].jointValue),
                });
              }
              theData.armToggle[name.name] = n;
            },
            armModifyAllCancel: function (name) {
              delete theData.armToggle[name.name];
            },
            armModifyAllDoEndPosition: function (name) {
              var newPose = new commonApi.Pose();
              var newPieces = theData.armToggle[name.name].pos_pieces;

              for (var i = 0; i < newPieces.length; i++) {
                var getterSetter = newPieces[i].endPosition[1];
                const setter = `set${getterSetter}`;
                newPose[setter](newPieces[i].endPositionValue);
              }

              const req = new armApi.MoveToPositionRequest();
              req.setName(name.name);
              req.setTo(newPose);
              armService.moveToPosition(req, {}, (err, resp) => grpcCallback(err, resp));
              delete theData.armToggle[name.name];
            },
            armModifyAllDoJoint: function (name) {
              const arm = theApp.rawResourceStatusByName(name);
              var newPositionDegs = new armApi.JointPositions();
              var newList = arm["joint_positions"]["degrees"];
              var newPieces = theData.armToggle[name.name].joint_pieces;
              for (var i = 0; i < newPieces.length && i < newList.length; i++) {
                newList[newPieces[i].joint] = newPieces[i].jointValue;
              }

              newPositionDegs.setDegreesList(newList);
              const req = new armApi.MoveToJointPositionsRequest();
              req.setName(name.name);
              req.setPositionDegs(newPositionDegs);
              armService.moveToJointPositions(req, {}, (err, resp) => grpcCallback(err, resp));
              delete theData.armToggle[name.name];
            },

            gripperAction: function (name, action) {
              let req;
              switch (action) {
                case "open":
                  req = new gripperApi.OpenRequest();
                  req.setName(name);
                  gripperService.open(req, {}, (err, resp) => grpcCallback(err, resp));
                  break;
                case "grab":
                  req = new gripperApi.GrabRequest();
                  req.setName(name);
                  gripperService.grab(req, {}, (err, resp) => grpcCallback(err, resp));
                  break;
              }
            },
            servoMove: function (name, amount) {
              const servo = theApp.rawResourceStatusByName(name);
              var oldAngle = servo["position_deg"] || 0;
              let angle = oldAngle + amount;
              const req = new servoApi.MoveRequest();
              req.setName(name.name);
              req.setAngleDeg(angle);
              servoService.move(req, {}, (err, resp) => grpcCallback(err, resp));
            },
            motorCommand: function (motor, cmd) {
              let req = cmd.request;
              req.setName(motor);

              switch (cmd.type) {
                case "go":
                  motorService.setPower(req, {}, (err, resp) => grpcCallback(err, resp));
                  break;
                case "goFor":
                  motorService.goFor(req, {}, (err, resp) => grpcCallback(err, resp));
                  break;
                case "goTo":
                  motorService.goTo(req, {}, (err, resp) => grpcCallback(err, resp));
                  break;
              }
            },
            hasWebGamepad: function () {
              // TODO (RDK-127): replace these with constants
              return theData.resources.some((elem) => elem.namespace == "rdk" && elem.type == "component" && elem.subtype == "input_controller" && elem.name == "WebGamepad");
            },
            filteredInputControllerList: function () {
              // TODO (RDK-127): replace these with constants
              // filters out WebGamepad
              return theData.resources.filter((elem) => {
                return elem.namespace == "rdk" && elem.type == "component" && elem.subtype == "input_controller" && elem.name !== "WebGamepad";
              });
            },
            inputInject: function (req) {
              inputControllerService.triggerEvent(req, {}, (err, resp) => grpcCallback(err, resp));
            },
            killOp: function (id) {
              var req = new robotApi.KillOperationRequest();
              req.setId(id);
              robotService.killOperation(req, {}, (err, resp) => grpcCallback(err, resp));
            },
            baseKeyboardCtl: function(keys) {
              const {baseName, ...controls} = keys;
              console.log('Keyboard state: %o', controls);

              if (Object.values(controls).every((item) => item === false)) {
                console.log("All keyboard inputs false, stopping base.");
                this.handleBaseActionStop(baseName);
                return;
              } 

              const arcInputs = window.computeKeyboardBaseControls(controls);
              console.log("Arc inputs: %o", arcInputs);
              baseRunStatus = true;
              BaseControlHelper.moveArc(baseName,
                    arcInputs.distance,
                    arcInputs.speed,
                    arcInputs.angle,
                    (err, resp) => {
                      this.baseRunStatus = false;
                      return grpcCallback(err, resp)
                    });
            },
            handleBaseActionStop : function(name) {
              console.log('baseActionHandlerStop');
              let req = new baseApi.StopRequest();
              req.setName(name);
              baseService.stop(req, {}, (err, resp) => grpcCallback(err, resp));
              this.baseRunStatus = false;
            },
            handleBaseAction : function(movementMode, movementType, spinType, direction) {
              this.baseRunStatus = true;
              console.log('baseActionHandler');
              console.log(movementMode);
              console.log(movementType);
              console.log(spinType);
              console.log(direction);
              let name = this.filterResources('rdk', 'component', 'base')[0].name;
              let req;
              if (
                  movementMode === "Straight" &&
                  movementType === "Continous" &&
                  direction === "Forwards"
              ) {
                  BaseControlHelper.moveStraight(name, 
                    document.getElementById("distance").value * 1, 
                    document.getElementById("speed").value, 
                    (err, resp) => {
                      this.baseRunStatus = false;
                      return grpcCallback(err, resp)
                    });
              } else if (
                  movementMode === "Straight" &&
                  movementType === "Discrete" &&
                  direction === "Forwards"
              ) {
                  BaseControlHelper.moveStraight(name, 
                    document.getElementById("distance").value * 1, 
                    document.getElementById("speed").value, 
                    (err, resp) => {
                      this.baseRunStatus = false;
                      return grpcCallback(err, resp)
                    });
              } else if (
                  movementMode === "Straight" &&
                  movementType === "Continous" &&
                  direction === "Backwards"
              ) {
                  BaseControlHelper.moveStraight(name, 
                    document.getElementById("distance").value * -1, 
                    document.getElementById("speed").value, 
                    (err, resp) => {
                      this.baseRunStatus = false;
                      return grpcCallback(err, resp)
                    });
              } else if (
                  movementMode === "Straight" &&
                  movementType === "Discrete" &&
                  direction === "Backwards"
              ) {
                  BaseControlHelper.moveStraight(name, 
                    document.getElementById("distance").value * -1, 
                    document.getElementById("speed").value, 
                    (err, resp) => {
                      this.baseRunStatus = false;
                      return grpcCallback(err, resp)
                  });
              } else if (
                  movementMode === "Arc" &&
                  spinType === "Clockwise" &&
                  direction === "Forwards"
              ) {
                  BaseControlHelper.moveArc(name,
                    document.getElementById("distance").value * 1,
                    document.getElementById("speed").value,
                    document.getElementById("angle").value,
                    (err, resp) => {
                      this.baseRunStatus = false;
                      return grpcCallback(err, resp)
                  });
              } else if (
                  movementMode === "Arc" &&
                  spinType === "Counterclockwise" &&
                  direction === "Forwards"
              ) {
                  BaseControlHelper.moveArc(name,
                    document.getElementById("distance").value * 1,
                    document.getElementById("speed").value,
                    document.getElementById("angle").value,
                    (err, resp) => {
                      this.baseRunStatus = false;
                      return grpcCallback(err, resp)
                  });
              } else if (
                  movementMode === "Arc" &&
                  spinType === "Clockwise" &&
                  direction === "Backwards"
              ) {
                  BaseControlHelper.moveArc(name,
                    document.getElementById("distance").value * -1,
                    document.getElementById("speed").value,
                    document.getElementById("angle").value,
                    (err, resp) => {
                      this.baseRunStatus = false;
                      return grpcCallback(err, resp)
                  });
              } else if (
                  movementMode === "Arc" &&
                  spinType === "Counterclockwise" &&
                  direction === "Backwards"
              ) {
                  BaseControlHelper.moveArc(name,
                    document.getElementById("distance").value * -1,
                    document.getElementById("speed").value,
                    document.getElementById("angle").value,
                    (err, resp) => {
                      this.baseRunStatus = false;
                      return grpcCallback(err, resp)
                  });
              } else if (
                  movementMode === "Spin" &&
                  spinType === "Clockwise"
              ) {
                  BaseControlHelper.spin(name, 
                    document.getElementById("angle").value * 1, 
                    document.getElementById("speed").value, 
                    (err, resp) => {
                      this.baseRunStatus = false;
                      return grpcCallback(err, resp)
                  });
              } else if (
                  movementMode === "Spin" &&
                  spinType === "Counterclockwise"
              ) {
                  BaseControlHelper.spin(name, 
                    document.getElementById("angle").value * -1, 
                    document.getElementById("speed").value, 
                    (err, resp) => {
                      this.baseRunStatus = false;
                      return grpcCallback(err, resp)
                  });
              }
            },
            renderFrame: function (cameraName) {
              req = new cameraApi.RenderFrameRequest();
              req.setName(cameraName);
              const mimeType = "image/jpeg";
              req.setMimeType(mimeType);
              cameraService.renderFrame(req, {}, (err, resp) => {
                grpcCallback(err, resp, false);
                if (err) {
                  return;
                }
                let blob = new Blob([resp.getData_asU8()], { type: mimeType });
                window.open(URL.createObjectURL(blob), "_blank");
              });
            },
            viewCameraFrame: function (time) {
                clearInterval(this.intervalId);
                let cameraName = this.streamNames[0];
                if (time === 'manual' ) {
                    this.viewManualFrame(cameraName);
                } else if (time === 'live') {
                    this.viewCamera(cameraName)
                } else {
                    this.viewIntervalFrame(cameraName, time);
                }
            },
            viewManualFrame: function (cameraName) {
              req = new cameraApi.RenderFrameRequest();
              req.setName(cameraName);
              const mimeType = "image/jpeg";
              req.setMimeType(mimeType);
              cameraService.renderFrame(req, {}, (err, resp) => {
                grpcCallback(err, resp, false);
                if (err) {
                  return;
                }
                const streamContainer = document.getElementById(`stream-${cameraName}`);
                if (streamContainer && streamContainer.getElementsByTagName("video").length > 0) {
                    streamContainer.getElementsByTagName("video")[0].remove();
                }
                if (streamContainer && streamContainer.getElementsByTagName("img").length > 0) {
                    streamContainer.getElementsByTagName("img")[0].remove();
                }
                const image = new Image();
                let blob = new Blob([resp.getData_asU8()], { type: mimeType });
                image.src = URL.createObjectURL(blob);
                streamContainer.appendChild(image);
              });
            },
            viewIntervalFrame: function (cameraName, time) {
                this.intervalId = setInterval(() => {
                  req = new cameraApi.RenderFrameRequest();
                  req.setName(cameraName);
                  const mimeType = "image/jpeg";
                  req.setMimeType(mimeType);
                  cameraService.renderFrame(req, {}, (err, resp) => {
                    grpcCallback(err, resp, false);
                    if (err) {
                      return;
                    }
                    const streamContainer = document.getElementById(`stream-${cameraName}`);
                    if (streamContainer && streamContainer.getElementsByTagName("video").length > 0) {
                        streamContainer.getElementsByTagName("video")[0].remove();
                    }
                    if (streamContainer && streamContainer.getElementsByTagName("img").length > 0) {
                        streamContainer.getElementsByTagName("img")[0].remove();
                    }
                    const image = new Image();
                    let blob = new Blob([resp.getData_asU8()], { type: mimeType });
                    image.src = URL.createObjectURL(blob);
                    streamContainer.appendChild(image);
                  });
                }, +time * 1000);
            },
            renderPCD: function (cameraName) {
              this.$nextTick(function () {
                  theData.pcdClick.pcdloaded = false;
                  theData.pcdClick.foundSegments = false;
                  initPCDIfNeeded();
                  pcdGlobal.cameraName = cameraName;

                  req = new cameraApi.GetPointCloudRequest();
                  req.setName(cameraName);
                  const mimeType = "pointcloud/pcd";
                  req.setMimeType(mimeType);
                  cameraService.getPointCloud(req, {}, (err, resp) => {
                    grpcCallback(err, resp, false);
                    if (err) {
                      return;
                    }
                    console.log("loading pcd");
                    theData.fullcloud = resp.getPointCloud_asB64();
                    pcdLoad(`data:${mimeType};base64,${theData.fullcloud}`);
                  });
              });
            },
            getReadings: function (sensorNames) {
              var req = new sensorsApi.GetReadingsRequest();
              let names = sensorNames.map((name) => {
                let resourceName = new commonApi.ResourceName();
                resourceName.setNamespace(name.namespace);
                resourceName.setType(name.type);
                resourceName.setSubtype(name.subtype);
                resourceName.setName(name.name);
                return resourceName;
              });
              req.setSensorNamesList(names);
              sensorsService.getReadings(req, {}, (err, resp) => {
                grpcCallback(err, resp, false);
                if (err) {
                  return;
                }
                resp.getReadingsList().forEach((r) => {
                  let readings = r.getReadingsList().map((v) => v.toJavaScript());
                  theData.sensorReadings[theApp.resourceNameToString(r.getName().toObject())] = readings;
                });
              });
            },
            processFunctionResults: function (err, resp) {
              grpcCallback(err, resp, false);
              if (err) {
                document.getElementById("function_results").value = `${err}`;
                return;
              }
              var results = resp.getResultsList();

              let resultStr = "";
              if (results.length > 0) {
                resultStr += "Results: \n";
                for (let i = 0; i < results.length && i < results.length; i++) {
                  let result = results[i];
                  resultStr += `${i}: ${JSON.stringify(result.toJavaScript())}\n`;
                }
              }
              resultStr += `StdOut: ${resp.getStdOut()}\n`;
              resultStr += `StdErr: ${resp.getStdErr()}\n`;
              document.getElementById("function_results").value = resultStr;
            },
            nonEmpty: function (d) {
              for (var k in d) {
                return true;
              }
              return false;
            },
            hasKey: function (d, key) {
              if (!d) {
                return false;
              }
              if (Array.isArray(d)) {
                for (let i = 0; i < d.length; i++) {
                  if (d[i] == key || (d[i].length && d[i].length >= 1 && d[i][0] == key)) {
                    return true;
                  }
                }
                return false;
              }
              return d.hasOwn(key);
            },
            grabClick: function (e) {
              var mouse = new THREE.Vector2();
              mouse.x = (e.offsetX / e.srcElement.offsetWidth) * 2 - 1;
              mouse.y = (e.offsetY / e.srcElement.offsetHeight) * -2 + 1;

              pcdGlobal.raycaster.setFromCamera(mouse, pcdGlobal.camera);

<<<<<<< HEAD
            if (resourcesChanged === true) {
              querySensors()
              queryCameras()
=======
              var intersects = pcdGlobal.raycaster.intersectObjects(pcdGlobal.scene.children);
              var p = intersects.length > 0 ? intersects[0] : null;
>>>>>>> 8b093abc

              if (p !== null) {
                console.log(p.point);
                setPoint(p.point);
              } else {
                console.log("no point intersected");
              }
            },
            doPCDMove: function () {
              let gripperName = theApp.filterResources("rdk", "component", "gripper")[0];
              let cameraName = pcdGlobal.cameraName;
              let cameraPointX = theData.pcdClick.x;
              let cameraPointY = theData.pcdClick.y;
              let cameraPointZ = theData.pcdClick.z;

              let req = new motionApi.MoveRequest();
              let cameraPoint = new commonApi.Pose();
              cameraPoint.setX(cameraPointX);
              cameraPoint.setY(cameraPointY);
              cameraPoint.setZ(cameraPointZ);

              var pose = new commonApi.PoseInFrame();
              pose.setReferenceFrame(cameraName);
              pose.setPose(cameraPoint);
              req.setDestination(pose);
              let componentName = new commonApi.ResourceName();
              componentName.setNamespace(gripperName.namespace);
              componentName.setType(gripperName.type);
              componentName.setSubtype(gripperName.subtype);
              componentName.setName(gripperName.name);
              req.setComponentName(componentName);
              console.log("making move attempt using " + gripperName);

              motionService.move(req, {}, (err, resp) => {
                grpcCallback(err, resp);
                if (err) {
                  return Promise.reject(err);
                }
                return Promise.resolve(resp).then(console.log("move success: " + resp.getSuccess()));
              });
            },
            findSegments: function (segmenterName, segmenterParams) {
              console.log("parameters for segmenter below:");
              console.log(segmenterParams);
              theData.pcdClick.calculatingSegments = true;
              theData.pcdClick.foundSegments = false;
              let req = new visionApi.GetObjectPointCloudsRequest();
              req.setCameraName(pcdGlobal.cameraName);
              req.setSegmenterName(segmenterName);
              req.setParameters(proto.google.protobuf.Struct.fromJavaScript(segmenterParams));
              const mimeType = "pointcloud/pcd";
              req.setMimeType(mimeType);
              console.log("finding object segments...");
              visionService.getObjectPointClouds(req, {}, (err, resp) => {
                grpcCallback(err, resp, false);
                if (err) {
                  console.log("error getting segments");
                  console.log(err);
                  theData.pcdClick.calculatingSegments = false;
                  return;
                }
                console.log("got pcd segments");
                theData.pcdClick.foundSegments = true;
                theData.objects = resp.getObjectsList();
                theData.pcdClick.calculatingSegments = false;
              });
            },
            doSegmentLoad: function (i) {
              var segment = theData.objects[i];
              var data = segment.getPointCloud_asB64();
              var center = segment.getGeometries().getGeometriesList()[0].getCenter();
              var box = segment.getGeometries().getGeometriesList()[0].getBox();
              var p = { x: center.getX() / 1000, y: center.getY() / 1000, z: center.getZ() / 1000 };
              console.log(p);
              setPoint(p);
              setBoundingBox(box, p);
              const mimeType = "pointcloud/pcd";
              pcdLoad(`data:${mimeType};base64,${data}`);
            },
            doPointLoad: function (i) {
              var segment = theData.objects[i];
              var center = segment.getGeometries().getGeometriesList()[0].getCenter();
              var p = { x: center.getX() / 1000, y: center.getY() / 1000, z: center.getZ() / 1000 };
              console.log(p);
              setPoint(p);
            },
            doBoundingBoxLoad: function (i) {
              var segment = theData.objects[i];
              var center = segment.getGeometries().getGeometriesList()[0].getCenter();
              var box = segment.getGeometries().getGeometriesList()[0].getBox();
              var centerP = { x: center.getX() / 1000, y: center.getY() / 1000, z: center.getZ() / 1000 };
              setBoundingBox(box, centerP);
            },
            doPCDLoad: function (data) {
              const mimeType = "pointcloud/pcd";
              pcdLoad(`data:${mimeType};base64,${data}`);
            },
            doSelectObject: function (selection) {
                console.log(selection);
            },
            setNavigationMode: function (mode) {
              let pbMode = navigationApi.Mode.MODE_UNSPECIFIED;
              switch (mode) {
                case "manual":
                  pbMode = navigationApi.Mode.MODE_MANUAL;
                  break;
                case "waypoint":
                  pbMode = navigationApi.Mode.MODE_WAYPOINT;
                  break;
              }
              var req = new navigationApi.SetModeRequest();
              req.setMode(pbMode);
              navigationService.setMode(req, {}, (err, resp) => grpcCallback(err, resp));
            },
            setNavigationLocation: function (elId) {
              const posSplit = document.getElementById(elId).value.split(",");
              if (posSplit.length != 2) {
                return;
              }
              const lat = parseFloat(posSplit[0]);
              const lng = parseFloat(posSplit[1]);
              var req = new robotApi.ResourceRunCommandRequest();
              let gpsName = "";
              gpses = theApp.filterResources("rdk", "component", "gps");
              if (gpses.length > 0) {
                gpsName = gpses[0].name;
              } else {
                theData.error = "no gps device found";
                return;
              }
              req.setResourceName(gpsName);
              req.setCommandName("set_location");
              req.setArgs(
                proto.google.protobuf.Struct.fromJavaScript({
                  latitude: lat,
                  longitude: lng,
                })
              );
              robotService.resourceRunCommand(req, {}, (err, resp) => grpcCallback(err, resp));
            },
            viewCamera : function(name) {
              const streamContainer = document.getElementById(`stream-${name}`);
              const req = new streamApi.AddStreamRequest();
              req.setName(name);
              streamService.addStream(req, {}, (err, resp) => {
                grpcCallback(err, resp, false)
                if (streamContainer && streamContainer.getElementsByTagName("img").length > 0) {
                    streamContainer.getElementsByTagName("img")[0].remove();
                }
                if (err) {
                  theData.error = "no live camera device found";
                  return;
                }
              });
            },
            viewPreviewCamera : function(name) {
              const streamPreviewContainer = document.getElementById(`stream-preview-${name}`);
              const req = new streamApi.AddStreamRequest();
              req.setName(name);
              streamService.addStream(req, {}, (err, resp) => {
                grpcCallback(err, resp, false);
                if (err) {
                  theData.error = "no live camera device found";
                  return;
                }
              });
            },
            displayRadiansInDegrees: function (r) {
              var d = r * 180;
              while (d < 0) {
                d += 360;
              }
              while (d > 360) {
                d -= 360;
              }
              return d.toFixed(1);
            },
            getGPIO: function (boardName) {
              var pin = document.getElementById("get_pin_" + boardName).value;
              var req = new boardApi.GetGPIORequest();
              req.setName(boardName);
              req.setPin(pin);
              boardService.getGPIO(req, {}, (err, resp) => {
                if (err) {
                  console.log(err);
                  return;
                }
                var x = resp.toObject();
                document.getElementById("get_pin_value_" + boardName).innerHTML = "Pin: " + pin + " is " + (x.high ? "high" : "low");
              });
            },
            setGPIO: function (boardName) {
              var pin = document.getElementById("set_pin_" + boardName).value;
              var v = document.getElementById("set_pin_v_" + boardName).value;
              var req = new boardApi.SetGPIORequest();
              req.setName(boardName);
              req.setPin(pin);
              req.setHigh(v === "high");
              boardService.setGPIO(req, {}, grpcCallback);
            },
          },
          directives: {
            // TODO(RDK-41): replace with vue component after naveed work done
            mapMounted(el) {
              if (theData.mapOnce) {
                return;
              }
              theData.mapOnce = true;
              initNavigation();
            },
          },
        });

        const relevantSubtypesForStatus = ["arm", "gantry", "board", "servo", "motor", "input_controller"];

        const loadCurrentOps = async function () {
          var req = new robotApi.GetOperationsRequest();
          robotService.getOperations(req, {}, (err, resp) => {
            var lst = resp.toObject().operationsList;
            theData.currentOps = lst;
          });
          setTimeout(loadCurrentOps, 500);
        };

<<<<<<< HEAD
          const queryCameras = async function() {
            let pResolve;
            let pReject;
            p = new Promise((resolve, reject) => {
              pResolve = resolve;
              pReject = reject;
            });
            configurationService.getCameras(new configurationApi.GetCamerasRequest(), {}, function(err, resp) {
              grpcCallback(err, resp, false)
              if (err) {
                pReject(err);
                return;
              }
              theData.cameraConfigs = resp.toObject().camerasList
              pResolve(null);
            });
          }

          // query stream service every 0.5s
          const streamServiceCallback = function(err, resp) {
            grpcCallback(err, resp, false)
=======
        // query metadata service every 0.5s
        const queryMetadata = async function () {
          let pResolve;
          let pReject;
          let p = new Promise((resolve, reject) => {
            pResolve = resolve;
            pReject = reject;
          });
          let resourcesChanged = false;
          let shouldRestartStatusStream = false;
          metadataService.resources(new metadataApi.ResourcesRequest(), {}, function (err, resp) {
            grpcCallback(err, resp, false);
>>>>>>> 8b093abc
            if (err) {
              pReject(err);
              return;
            }
            resources = resp.toObject().resourcesList;

            // if resource list has changed, flag that
            let differences = new Set(theData.resources.map((name) => theApp.resourceNameToString(name)));
            let resourceSet = new Set(resources.map((name) => theApp.resourceNameToString(name)));
            for (let elem of resourceSet) {
              if (differences.has(elem)) {
                differences.delete(elem);
              } else {
                differences.add(elem);
              }
            }
            if (differences.size > 0) {
              resourcesChanged = true;

              // restart status stream if resource difference includes a resource we care about
              for (let elem of differences) {
                let name = theApp.stringToResourceName(elem);
                if (name.namespace == "rdk" && name.type == "component" && relevantSubtypesForStatus.includes(name.subtype)) {
                  shouldRestartStatusStream = true;
                  break;
                }
              }
            }

            theData.resources = resources;
            pResolve(null);
          });
          await p;

          if (resourcesChanged === true) {
            querySensors();

            if (shouldRestartStatusStream === true) {
              restartStatusStream();
            }
          }
          setTimeout(() => queryMetadata(), 500);
        };

        const querySensors = async function () {
          let pResolve;
          let pReject;
          p = new Promise((resolve, reject) => {
            pResolve = resolve;
            pReject = reject;
          });
          sensorsService.getSensors(new sensorsApi.GetSensorsRequest(), {}, function (err, resp) {
            grpcCallback(err, resp, false);
            if (err) {
              pReject(err);
              return;
            }
            theData.sensorNames = resp.toObject().sensorNamesList;
            pResolve(null);
          });
        };

        // query stream service every 0.5s
        const streamServiceCallback = function (err, resp) {
          grpcCallback(err, resp, false);
          if (err) {
            return;
          }
          let streamNames = resp.toObject().namesList;
          theData.streamNames = streamNames;
        };
        const queryStreams = async function () {
          let pResolve;
          let pReject;
          let p = new Promise((resolve, reject) => {
            pResolve = resolve;
            pReject = reject;
          });
          streamService.listStreams(new streamApi.ListStreamsRequest(), {}, function (err, resp) {
            grpcCallback(err, resp, false);
            if (err) {
              pReject(err);
              return;
            }
            let streamNames = resp.toObject().namesList;
            theData.streamNames = streamNames;
            pResolve(null);
          });
          await p;
          setTimeout(() => queryStreams(), 500);
        };

        let statusStream;
        let lastStatusTS = Date.now();
        const checkIntervalMillis = 3000;
        const checkLastStatus = function () {
          if (Date.now() - lastStatusTS > checkIntervalMillis) {
            restartStatusStream();
            return;
          }
          setTimeout(checkLastStatus, checkIntervalMillis);
        };

        const restartStatusStream = async function () {
          if (statusStream) {
            statusStream.cancel();
            try {
              console.log("reconnecting");
              await window.connect();
            } catch (e) {
              console.error("failed to reconnect; retrying:", e);
              setTimeout(() => restartStatusStream(), 1000);
            }
          }
          let resourceNames = [];
          // get all relevant resource names
          relevantSubtypesForStatus.forEach((subtype) => (resourceNames = resourceNames.concat(theApp.filterResources("rdk", "component", subtype))));
          let names = resourceNames.map((name) => {
            let resourceName = new commonApi.ResourceName();
            resourceName.setNamespace(name.namespace);
            resourceName.setType(name.type);
            resourceName.setSubtype(name.subtype);
            resourceName.setName(name.name);
            return resourceName;
          });
          const streamReq = new statusApi.StreamStatusRequest();
          streamReq.setResourceNamesList(names);
          streamReq.setEvery(new proto.google.protobuf.Duration().setNanos(500000000)); // 500ms
          statusStream = statusService.streamStatus(streamReq);
          let firstData = true;
          statusStream.on("data", function (response) {
            lastStatusTS = Date.now();
            updateStatus(response.getStatusList());
            if (firstData) {
              firstData = false;
              checkLastStatus();
            }
          });
          statusStream.on("status", function (status) {
            console.log("error streaming robot status");
            console.log(status);
            console.log(status.code, " ", status.details);
          });
          statusStream.on("end", function (end) {
            console.log("done streaming robot status");
            setTimeout(() => restartStatusStream(), 1000);
          });
        };
        queryMetadata();
        loadCurrentOps();
        if (window.streamService) {
          queryStreams();
        }
      }

      pcdGlobal = null;

      function initPCDIfNeeded() {
        if (pcdGlobal) {
          return;
        }
        theData.pcdClick.enable = true;
        console.log("initing pcd");

        const sphereGeometry = new THREE.SphereGeometry(0.009, 32, 32);
        const sphereMaterial = new THREE.MeshBasicMaterial({ color: 0xff0000 });

        pcdGlobal = {
          scene: new THREE.Scene(),
          camera: new THREE.PerspectiveCamera(75, window.innerWidth / window.innerHeight, 0.1, 2000),
          renderer: new THREE.WebGLRenderer(),
          raycaster: new THREE.Raycaster(),
          sphere: new THREE.Mesh(sphereGeometry, sphereMaterial),
        };

        pcdGlobal.renderer.setSize(window.innerWidth / 2, window.innerHeight / 2);
        document.getElementById("pcd").appendChild(pcdGlobal.renderer.domElement);

        pcdGlobal.controls = new orbitLib.OrbitControls(pcdGlobal.camera, pcdGlobal.renderer.domElement);
        pcdGlobal.camera.position.set(0, 0, 0);
        pcdGlobal.controls.target.set(0, 0, -1);
        pcdGlobal.controls.update();
        pcdGlobal.camera.updateMatrix();

        console.log("pcd init done");
      }

      function resizeRendererToDisplaySize(renderer) {
        const canvas = renderer.domElement;
        const width = canvas.clientWidth;
        const height = canvas.clientHeight;
        const needResize = canvas.width !== width || canvas.height !== height;
        if (needResize) {
          renderer.setSize(width, height, false);
        }
        return needResize;
      }

      function pcdAnimate() {
        if (resizeRendererToDisplaySize(pcdGlobal.renderer)) {
          const canvas = pcdGlobal.renderer.domElement;
          pcdGlobal.camera.aspect = canvas.clientWidth / canvas.clientHeight;
          pcdGlobal.camera.updateProjectionMatrix();
        }
        pcdGlobal.renderer.render(pcdGlobal.scene, pcdGlobal.camera);
        pcdGlobal.controls.update();
        requestAnimationFrame(pcdAnimate);
      }

      function pcdLoad(path) {
        var loader = new pcdLib.PCDLoader();
        loader.load(
          path,

          // called when the resource is loaded
          function (mesh) {
            pcdGlobal.scene.clear();
            pcdGlobal.scene.add(mesh);
            pcdGlobal.scene.add(pcdGlobal.sphere);
            if (pcdGlobal.cube) {
              pcdGlobal.scene.add(pcdGlobal.cube);
            }
            pcdAnimate();
          },
          // called when loading is in progresses
          function (xhr) {
            //console.log( ( xhr.loaded / xhr.total * 100 ) + '% loaded' );
          },
          // called when loading has errors
          function (error) {
            console.log(error);
          }
        );
        theData.pcdClick.pcdloaded = true;
      }

      function r(n) {
        return Math.round(n * 1000);
      }

      function setPoint(point) {
        theData.pcdClick.x = r(point.x);
        theData.pcdClick.y = r(point.y);
        theData.pcdClick.z = r(point.z);
        pcdGlobal.sphere.position.copy(point);
      }

      function setBoundingBox(box, centerPoint) {
        const geometry = new THREE.BoxGeometry(box.getWidthMm() / 1000, box.getLengthMm() / 1000, box.getDepthMm() / 1000);
        const edges = new THREE.EdgesGeometry(geometry);
        const material = new THREE.LineBasicMaterial({ color: 0xff0000 });
        const cube = new THREE.LineSegments(edges, material);
        cube.position.copy(centerPoint);
        cube.name = "bounding-box";
        pcdGlobal.scene.remove(pcdGlobal.scene.getObjectByName("bounding-box"));
        pcdGlobal.cube = cube;
        pcdGlobal.scene.add(cube);
      }

      async function doConnect(authEntity, creds, onError) {
        console.debug("connecting");
        document.getElementById("connecting-error").innerHTML = "";
        document.getElementById("connecting").classList.add("connecting");
        try {
          await window.connect(authEntity, creds);
        } catch (e) {
          const msg = `failed to connect: ${e}`;
          console.error(msg);
          document.getElementById("connecting-error").innerHTML = msg;
          document.getElementById("connecting").classList.remove("connecting");
          if (onError) {
            setTimeout(onError, 1000);
          }
          return;
        }
        console.debug("connected");
        document.getElementById("pre-app").classList.add("connected");
        await startup();
      }

      async function waitForClientAndStart() {
        if (window.supportedAuthTypes.length == 0) {
          doConnect(window.bakedAuth.authEntity, window.bakedAuth.creds, waitForClientAndStart);
          return;
        }

        const authElems = [];
        const disableAll = () => {
          for (elem of authElems) {
            elem.disabled = true;
          }
        };
        const enableAll = () => {
          for (elem of authElems) {
            elem.disabled = false;
          }
        };
        for (authType of window.supportedAuthTypes) {
          const authDiv = document.getElementById(`auth-${authType}`);
          const input = authDiv.getElementsByTagName("input")[0];
          const button = authDiv.getElementsByTagName("button")[0];
          authElems.push(input, button);
          const doLogin = () => {
            disableAll();
            const creds = { type: authType, payload: input.value };
            doConnect("", creds, "", "", () => enableAll());
          };
          button.addEventListener("click", () => doLogin());
          input.addEventListener("keyup", (event) => {
            if (event.keyCode !== 13) {
              return;
            }
            doLogin();
          });
        }
      }

      async function initNavigation() {
        await mapReady;
        window.map = new google.maps.Map(document.getElementById("map"), { zoom: 18 });
        window.map.addListener("click", (e) => {
          var req = new navigationApi.AddWaypointRequest();
          var point = new commonApi.GeoPoint();
          point.setLatitude(e.latLng.lat());
          point.setLongitude(e.latLng.lng());
          req.setLocation(point);
          navigationService.addWaypoint(req, {}, (err, resp) => grpcCallback(err, resp));
        });

        let centered = false;
        const knownWaypoints = {};
        let localLabelCounter = 0;
        const updateWaypoints = function () {
          var req = new navigationApi.GetWaypointsRequest();
          navigationService.getWaypoints(req, {}, (err, resp) => {
            grpcCallback(err, resp, false);
            if (err) {
              console.log(err);
              setTimeout(updateWaypoints, 1000);
              return;
            }
            let waypoints = [];
            if (resp) {
              waypoints = resp.getWaypointsList();
            }
            const currentWaypoints = {};
            for (var i = 0; i < waypoints.length; i++) {
              const waypoint = waypoints[i];
              const pos = { lat: waypoint.getLocation().getLatitude(), lng: waypoint.getLocation().getLongitude() };
              const posStr = JSON.stringify(pos);
              if (knownWaypoints[posStr]) {
                currentWaypoints[posStr] = knownWaypoints[posStr];
                continue;
              }
              const marker = new google.maps.Marker({
                position: pos,
                map: window.map,
                label: `${localLabelCounter++}`,
              });
              currentWaypoints[posStr] = marker;
              knownWaypoints[posStr] = marker;
              marker.addListener("click", () => {
                console.log("clicked on marker", pos);
              });
              marker.addListener("dblclick", () => {
                var req = new navigationApi.RemoveWaypointRequest();
                req.setId(waypoint.getId());
                navigationService.removeWaypoint(req, {}, (err, resp) => grpcCallback(err, resp));
              });
            }
            const waypointsToDelete = Object.keys(knownWaypoints).filter((elem) => {
              return !(elem in currentWaypoints);
            });
            for (key of waypointsToDelete) {
              const marker = knownWaypoints[key];
              marker.setMap(null);
              delete knownWaypoints[key];
            }
            setTimeout(updateWaypoints, 1000);
          });
        };
        updateWaypoints();

        const locationMarker = new google.maps.Marker({ label: "robot" });
        const updateLocation = function () {
          var req = new navigationApi.GetLocationRequest();
          navigationService.getLocation(req, {}, (err, resp) => {
            grpcCallback(err, resp, false);
            if (err) {
              console.log(err);
              setTimeout(updateLocation, 1000);
              return;
            }
            const pos = { lat: resp.getLocation().getLatitude(), lng: resp.getLocation().getLongitude() };
            if (!centered) {
              centered = true;
              window.map.setCenter(pos);
            }
            locationMarker.setPosition(pos);
            locationMarker.setMap(window.map);
            setTimeout(updateLocation, 1000);
          });
        };
        updateLocation();
      }

      function initMap() {
        mapReadyResolve();
      }

      let mapReadyResolve;
      let mapReady = new Promise((resolve) => {
        mapReadyResolve = resolve;
      });

      function imuRefresh() {
        if (window.theApp) {
          var all = theApp.filterResources("rdk", "component", "imu");
          all.forEach(function (x) {
            var name = x.name;

            if (!theData.imuData[name]) {
              theData.imuData[name] = {};
            }

            var req = new imuApi.ReadOrientationRequest();
            req.setName(name);

            imuService.readOrientation(req, {}, (err, resp) => {
              if (err) {
                console.log(err);
                return;
              }
              theData.imuData[name].orientation = resp.toObject().orientation;
            });

            var req = new imuApi.ReadAngularVelocityRequest();
            req.setName(name);

            imuService.readAngularVelocity(req, {}, (err, resp) => {
              if (err) {
                console.log(err);
                return;
              }
              theData.imuData[name].angularVelocity = resp.toObject().angularVelocity;
            });

            var req = new imuApi.ReadAccelerationRequest();
            req.setName(name);

            imuService.readAcceleration(req, {}, (err, resp) => {
              if (err) {
                console.log(err);
                return;
              }
              theData.imuData[name].acceleration = resp.toObject().acceleration;
            });

            var req = new imuApi.ReadMagnetometerRequest();
            req.setName(name);

            imuService.readMagnetometer(req, {}, (err, resp) => {
              if (err) {
                console.log(err);
                return;
              }
              theData.imuData[name].magnetometer = resp.toObject().magnetometer;
            });
          });
        }
        setTimeout(imuRefresh, 500);
      }
      imuRefresh();
    </script>
  </head>
  <body onLoad="waitForClientAndStart()">
    <div id="pre-app">
      <div id="connecting-error"></div>
      <div id="connecting">Connecting via {{ if .WebRTCEnabled }}WebRTC{{ else }}gRPC{{ end }}...</div>
      {{range $authType := .SupportedAuthTypes }}
      <span>{{ $authType }}: </span>
      <div id="auth-{{ $authType }}">
        <viam-input type="password"/>
        <viam-button group>Login</viam-button>
      </div>
      {{ end }}
    </div>
    <div id="app" v-cloak>
      <div class="p-2">
          <div style="color: red;">${ error }</div>
          <!-- ******* BASE *******  -->
          <div class="base pb-4" v-for="base in filterResources('rdk', 'component', 'base')" :key="base.name">
                <div v-if="!streamNames.length">
                  <div class="camera">
                    <viam-base
                        :base-name="base.name"
                        :connected-camera="false"
                        :crumbs="['base', base.name]"
                        :base-status="baseRunStatus"
                        @keyboard-ctl="baseKeyboardCtl"
                        @base-run="handleBaseAction"
                        @base-stop="handleBaseActionStop(base.name)"
                    ></viam-base>
                  </div>
                </div>
                <div v-else>
                  <div class="camera" v-for="streamName in streamNames" :key="streamName">
                    <viam-base
                        :base-name="base.name"
                        :stream-name="streamName"
                        :crumbs="['base', base.name]"
                        :base-status="baseRunStatus"
                        @base-change-tab="viewPreviewCamera(streamName)"
                        @keyboard-ctl="baseKeyboardCtl"
                        @base-run="handleBaseAction"
                        @base-stop="handleBaseActionStop(base.name)"
                        @show-base-camera="viewPreviewCamera(streamName)"
                    ></viam-base>
                  </div>
                </div>
            </div>

          <!-- ******* GANTRY *******  -->
          <div class="gantry pb-4" v-for="gantry in filterResources('rdk', 'component', 'gantry')" :key="gantry.name" v-if="resourceStatusByName(gantry)">
            <h3>Gantry ${gantry.name}</h3>
            <table  class="table-auto border-collapse border border-slate-400">
                 <th class="border border-slate-300"ead>
                  <tr>
                     <th class="border border-slate-300">axis</th>
                     <th class="border border-slate-300">position</th>
                     <th class="border border-slate-300">length</th>
                  </tr>
                </thead>
                <tbody>
                  <tr v-for="pp in resourceStatusByName(gantry).parts" :key="pp.axis">
                     <th class="border border-slate-300">${pp.axis}</th>
                     <td class="border border-slate-300">
                      <viam-button group v-on:click="gantryInc( gantry, pp.axis, -10 )">--</viam-button>
                      <viam-button group v-on:click="gantryInc( gantry, pp.axis, -1 )">-</viam-button>
                      <viam-button group v-on:click="gantryInc( gantry, pp.axis, 1 )">+</viam-button>
                      <viam-button group v-on:click="gantryInc( gantry, pp.axis, 10 )">++</viam-button>
                    </td>
                     <td class="border border-slate-300">${pp.pos.toFixed(2)}</td>
                     <td class="border border-slate-300">${pp.length}</td>
                  </tr>
                </tbody>
            </table>
          </div>

          <!-- ******* IMU *******  -->
          <div class="pb-4">
            <div v-for="(imu, x) in filterResources('rdk', 'component', 'imu').entries()" :key="imu[1].name">
              <hr />
              <h2>IMU: ${imu[1].name}</h2>
              <table  class="table-auto border-collapse border border-slate-400" v-if="imuData[imu[1].name] && imuData[imu[1].name].angularVelocity">
                <tr> <th class="border border-slate-300" colspan="2">Orientation (degrees)</th></tr>
                <tr> <th class="border border-slate-300">Roll</th> <td class="border border-slate-300">${imuData[imu[1].name].orientation.rollDeg.toFixed(2)}</td></tr>
                <tr> <th class="border border-slate-300">Pitch</th> <td class="border border-slate-300">${imuData[imu[1].name].orientation.pitchDeg.toFixed(2)}</td></tr>
                <tr> <th class="border border-slate-300">Yaw</th> <td class="border border-slate-300">${imuData[imu[1].name].orientation.yawDeg.toFixed(2)}</td></tr>
                <tr> <th class="border border-slate-300" colspan="2">Angular Velocity (degrees/second)</th></tr>
                <tr> <th class="border border-slate-300">X</th> <td class="border border-slate-300">${imuData[imu[1].name].angularVelocity.xDegsPerSec.toFixed(2)}</td></tr>
                <tr> <th class="border border-slate-300">Y</th> <td class="border border-slate-300">${imuData[imu[1].name].angularVelocity.yDegsPerSec.toFixed(2)}</td></tr>
                <tr> <th class="border border-slate-300">Z</th> <td class="border border-slate-300">${imuData[imu[1].name].angularVelocity.zDegsPerSec.toFixed(2)}</td></tr>
                <tr> <th class="border border-slate-300" colspan="2">Acceleration (mm/second/second)</th></tr>
                <tr> <th class="border border-slate-300">X</th> <td class="border border-slate-300">${imuData[imu[1].name].acceleration.xMmPerSecPerSec.toFixed(2)}</td></tr>
                <tr> <th class="border border-slate-300">Y</th> <td class="border border-slate-300">${imuData[imu[1].name].acceleration.yMmPerSecPerSec.toFixed(2)}</td></tr>
                <tr> <th class="border border-slate-300">Z</th> <td class="border border-slate-300">${imuData[imu[1].name].acceleration.zMmPerSecPerSec.toFixed(2)}</td></tr>
                <tr> <th class="border border-slate-300" colspan="2">Magnetometer (gauss)</th></tr>
                <tr> <th class="border border-slate-300">X</th> <td class="border border-slate-300">${imuData[imu[1].name].magnetometer.xGauss.toFixed(2)}</td></tr>
                <tr> <th class="border border-slate-300">Y</th> <td class="border border-slate-300">${imuData[imu[1].name].magnetometer.yGauss.toFixed(2)}</td></tr>
                <tr> <th class="border border-slate-300">Z</th> <td class="border border-slate-300">${imuData[imu[1].name].magnetometer.zGauss.toFixed(2)}</td></tr>
              </table>
            </div>
            <hr />
          </div>

<<<<<<< HEAD
      <!-- ******* BOARD *******  -->
      <div class="board" v-for="board in filterResources('rdk', 'component', 'board')" v-if="resourceStatusByName(board)" :key="board.name">
        <h3>Board ${board.name}</h3>
        <table border="1">

          <tr><th colspan="2">Analogs</th></tr>
          <tr v-for="(analog, name) in resourceStatusByName(board).analogsMap" :key="name">
            <th>${name}</th>
            <td>${analog.value || 0}</td>
          </tr>

          <tr><th colspan="2">DigitalInterrupts</th></tr>
          <tr v-for="(di, name) in resourceStatusByName(board).digitalInterruptsMap" :key="name">
            <th>${name}</th>
            <td>${di.value || 0}</td>
          </tr>

          <tr><th colspan="2">GPIO</th></tr>
          <tr>
            <th>Get</th>
            <td>
              Pin: <input :id="'get_pin_' + board.name"/><button v-on:click="getGPIO(board.name)">Get</button><br>
              <span :id="'get_pin_value_' + board.name"/>
            </td>
          </tr>
          <tr>
            <th>Set</th>
            <td>
              Pin: <input :id="'set_pin_' + board.name"/><br>
              <select :id="'set_pin_v_' + board.name">
                <option>low</option>
                <option>high</option>
              </select>
              <button v-on:click="setGPIO(board.name)">Set</button><br>
            </td>
          </tr>
          
        </table>
      </div>
      <!-- end boards -->

      <!-- cameras -->
      <table border="1" v-if="nonEmpty(filterResources('rdk', 'component', 'camera'))">
        <tr>
          <th colspan="3">
            Camera frames
          </th>
        </tr>
        <tr>
          <th>Name</th>
          <th>2D img</th>
          <th>3D img</th>
        </tr>
        <tr v-for="camera in filterResources('rdk', 'component', 'camera')">
          <td>${camera.name}</td>
          <td><a href="#" v-on:click.prevent="renderFrame(camera.name)">GO</a></td>
          <td><button v-on:click="renderPCD(camera.name); getSegmenterNames()">GO</button></td>
        </tr>
      </table>

      <table border=1 v-if="nonEmpty(sensorNames)">
        <tr>
          <th colspan="2">Sensors</th>
        </tr>

        <tr>
          <th>Name</th>
          <th>Type</th>
          <th>Readings</th>
          <th colspan="2"> <button v-on:click="getReadings(sensorNames)">Get All Readings</button></th>
        </tr>

        <tr v-for="name in sensorNames">
          <td>${name.name}</td>
          <td>${name.subtype}</td>
          <td>${sensorReadings[resourceNameToString(name)]}</td>
          <td> <button v-on:click="getReadings([name])">Get Readings</button></td>
        </tr>

      </table>

      <!-- camera configs -->
      <table border=1 v-if="nonEmpty(cameraConfigs)">
        <tr>
          <th colspan="3">Available Cameras</th>
        </tr>
        <tr>
          <th>Label</th>
          <th>Status</th>
          <th>Resolutions</th>
        </tr>
        <tr v-for="conf in cameraConfigs">
          <td>${conf.label}</td>
          <td>${conf.status}</td>
          <td>
            <select v-if="nonEmpty(conf.propertiesList)">
              <option v-for="prop in conf.propertiesList">
                ${prop.video.width}x${prop.video.height} (${prop.video.frameFormat})
              </option>
            </select>
          </td>
        </tr>
      </table>

      <div id="pcd_wrapper">
        <table>
          <tr>
            <td><div id="pcd" v-on:click="grabClick"/></td>
            <td v-if="pcdClick.enable">
              <table>
=======
          <!-- ******* ARM *******  -->
          <div class="arm pb-4" v-for="arm in filterResources('rdk', 'component', 'arm')" :key="arm.name">
            <h3>Arm ${arm.name}</h3>
            <div style="display: flex; margin-bottom: 1em">
              <table v-if="armToggle[arm.name]" border="1" style="margin-right: 1em" class="border border-slate-300">
                <tr>
                  <th colspan="2" class="border border-slate-300"><h5>END POSITION (mms)</h5></th>
                </tr>
                <tr v-for="cc in armToggle[arm.name].pos_pieces" :key="cc.endPosition[0]">
                  <th class="border border-slate-300">${cc.endPosition[1]}</th>
                  <td class="border border-slate-300"><input v-model="cc.endPositionValue"></td>
                </tr>
>>>>>>> 8b093abc
                <tr>
                  <th class="border border-slate-300" colspan="2">
                    <viam-button v-on:click="armModifyAllDoEndPosition(arm)">Go To End Position</viam-button>
                    <viam-button v-on:click="armModifyAllCancel(arm)">Cancel</viam-button>
                  </th>
                </tr>
              </table>
              <table v-if="armToggle[arm.name]" border="1" class="border border-slate-300">
                <tr>
                  <th colspan="2" class="border border-slate-300"><h5>JOINTS (degrees)</h5></th>
                </tr>
                <tr v-for="bb in armToggle[arm.name].joint_pieces" :key="bb.joint">
                  <th class="border border-slate-300">Joint ${bb.joint}</th>
                  <td class="border border-slate-300"><input v-model="bb.jointValue"></td>
                </tr>
                <tr>
                  <th class="border border-slate-300" colspan="2">
                    <viam-button v-on:click="armModifyAllDoJoint(arm)">Go To Joints</viam-button>
                    <viam-button v-on:click="armModifyAllCancel(arm)">Cancel</viam-button>
                  </th>
                </tr>
              </table>
            </div>
    
            <div style="display: flex; margin-bottom: 1em">
              <table border="1" v-if="resourceStatusByName(arm)" style="margin-right: 1em" class="border border-slate-300">
                <tr>
                  <th colspan="3" class="border border-slate-300"><h5>END POSITION (mms)</h5></th>
                </tr>
                <tr v-for="aa in resourceStatusByName(arm).pos_pieces" :key="aa.endPosition[0]">
                  <th class="border border-slate-300">${aa.endPosition[1]}</th>
                  <td class="border border-slate-300">
                    <viam-button v-on:click="armEndPositionInc( arm, aa.endPosition[1], -10 )">--</viam-button>
                    <viam-button v-on:click="armEndPositionInc( arm, aa.endPosition[1], -1 )">-</viam-button>
                    <viam-button v-on:click="armEndPositionInc( arm, aa.endPosition[1], 1 )">+</viam-button>
                    <viam-button v-on:click="armEndPositionInc( arm, aa.endPosition[1], 10 )">++</viam-button>
                  </td>
                  <td class="border border-slate-300">${aa.endPositionValue.toFixed(2)}</td>
                </tr>
                <tr>
                  <th class="border border-slate-300" colspan="8">
                    <viam-button v-on:click="armHome(arm)">Home</viam-button>
                    <viam-button v-on:click="armModifyAll(arm)">Modify All</viam-button>
                  </th>
                </tr>
              </table> <!-- end main table -->
              <table border="1" v-if="resourceStatusByName(arm)" class="border border-slate-300">
                <tr>
                  <th colspan="3" class="border border-slate-300"><h5>JOINTS (degrees)</h5></th>
                </tr>
                <tr v-for="aa in resourceStatusByName(arm).joint_pieces" :key="aa.joint">          
                  <th class="border border-slate-300">Joint ${aa.joint}</th>
                  <td class="border border-slate-300">
                    <viam-button v-on:click="armJointInc( arm, aa.joint, -10 )">--</viam-button>
                    <viam-button v-on:click="armJointInc( arm, aa.joint, -1 )">-</viam-button>
                    <viam-button v-on:click="armJointInc( arm, aa.joint, 1 )">+</viam-button>
                    <viam-button v-on:click="armJointInc( arm, aa.joint, 10 )">++</viam-button>
                  </td>
                  <td class="border border-slate-300">${aa.jointValue.toFixed(2)}</td>
                </tr>
                <tr>
                  <th class="border border-slate-300" colspan="8">
                    <viam-button v-on:click="armHome(arm)">Home</viam-button>
                    <viam-button v-on:click="armModifyAll(arm)">Modify All</viam-button>
                  </th>
                </tr>
              </table> <!-- end main table -->
            </div>
          </div>

          <!-- ******* GRIPPER *******  -->
          <div class="gripper pb-4" v-for="gripper in filterResources('rdk', 'component', 'gripper')" :key="gripper.name">
            <h3>Gripper ${ gripper.name }</h3>
            <ul>
              <li><viam-button group v-on:click="gripperAction( gripper.name, 'open')">Open</viam-button></li>
              <li><viam-button group v-on:click="gripperAction( gripper.name, 'grab')">Grab</viam-button></li>
            </ul>
          </div>

          <!-- ******* SERVO *******  -->
          <div
            class="servo pb-4"
            v-for="servo in filterResources('rdk', 'component', 'servo')"
            :key="servo.name"
            v-if="resourceStatusByName(servo)"
            style="margin-bottom: .5em;"
          >
            <table  class="table-auto border-collapse border border-slate-400">
              <tr> <th class="border border-slate-300">Servo</th> <td class="border border-slate-300">${servo.name}</td></tr>
              <tr> <td class="border border-slate-300">Angle</td> <td class="border border-slate-300">${resourceStatusByName(servo).positionDeg}</td></tr>
              <tr>
                 <td class="border border-slate-300"></td>
                 <td class="border border-slate-300">
                  <viam-button group v-on:click="servoMove(servo, -10)">-10</viam-button>
                  <viam-button group v-on:click="servoMove(servo, -1)">-1</viam-button>
                  <viam-button group v-on:click="servoMove(servo, 1)">1</viam-button>
                  <viam-button group v-on:click="servoMove(servo, 10)">10</viam-button>
                </td>
              </tr>
            </table>
          </div>

          <!-- ******* MOTOR *******  -->
          <motor-detail
            class="pb-4"
            v-for="motor in filterResources('rdk', 'component', 'motor')"
            :key="'new-' + motor.name"
            v-if="resourceStatusByName(motor)"
            v-bind:motor-name="motor.name"
            v-bind:motor-status="resourceStatusByName(motor)"
            v-on:execute="motorCommand(motor.name, $event)"
            style="max-width: 1080px;"
          >
          </motor-detail>

          <!-- ******* INPUT VIEW *******  -->
          <input-controller
            class="pb-4"
            v-for="controller in filteredInputControllerList()"
            :key="'new-' + controller.name"
            v-if="resourceStatusByName(controller)"
            v-bind:controller-name="controller.name"
            v-bind:controller-status="resourceStatusByName(controller)"
            style="max-width: 1080px;"
          >
          </input-controller>

          <!-- ******* WEB CONTROLS *******  -->
          <web-gamepad class="pb-4" v-if="hasWebGamepad()" v-on:execute="inputInject($event)" style="max-width: 1080px;"> </web-gamepad>

                    <!-- ******* BOARD *******  -->
          <div class="board pb-4" v-for="board in filterResources('rdk', 'component', 'board')" v-if="resourceStatusByName(board)" :key="board.name">
            <h3>Board ${board.name}</h3>
            <table  class="table-auto border-collapse border border-slate-400">

              <tr> <th class="border border-slate-300" colspan="2">Analogs</th></tr>
              <tr v-for="(analog, name) in resourceStatusByName(board).analogsMap" :key="name">
                 <th class="border border-slate-300">${name}</th>
                 <td class="border border-slate-300">${analog.value || 0}</td>
              </tr>

              <tr> <th class="border border-slate-300" colspan="2">DigitalInterrupts</th></tr>
              <tr v-for="(di, name) in resourceStatusByName(board).digitalInterruptsMap" :key="name">
                 <th class="border border-slate-300">${name}</th>
                 <td class="border border-slate-300">${di.value || 0}</td>
              </tr>

              <tr> <th class="border border-slate-300" colspan="2">GPIO</th></tr>
              <tr>
                 <th class="border border-slate-300">Get</th>
                 <td class="border border-slate-300">
                  Pin: <viam-input :id="'get_pin_' + board.name"/><viam-button group v-on:click="getGPIO(board.name)">Get</viam-button><br>
                  <span :id="'get_pin_value_' + board.name"/>
                </td>
              </tr>
              <tr>
                 <th class="border border-slate-300">Set</th>
                 <td class="border border-slate-300">
                  Pin: <viam-input :id="'set_pin_' + board.name"/><br>
                  <select :id="'set_pin_v_' + board.name">
                    <option>low</option>
                    <option>high</option>
                  </select>
                  <viam-button group v-on:click="setGPIO(board.name)">Set</viam-button><br>
                </td>
              </tr>
            </table>
          </div>
          <!-- end boards -->

          <div class="pb-4">
            <table  class="table-auto border-collapse border border-slate-400" border=1 v-if="nonEmpty(sensorNames)">
              <tr>
                <th class="border border-slate-300" colspan="2">Sensors</th>
              </tr>

              <tr>
                <th class="border border-slate-300">Name</th>
                <th class="border border-slate-300">Type</th>
                <th class="border border-slate-300">Readings</th>
                <th class="border border-slate-300" colspan="2"> <viam-button group v-on:click="getReadings(sensorNames)">Get All Readings</viam-button></th>
              </tr>

              <tr v-for="name in sensorNames">
                <td class="border border-slate-300">${name.name}</td>
                <td class="border border-slate-300">${name.subtype}</td>
                <td class="border border-slate-300">${sensorReadings[resourceNameToString(name)]}</td>
                <td class="border border-slate-300"> <viam-button group v-on:click="getReadings([name])">Get Readings</viam-button></td>
              </tr>
            </table>
          </div>
          <!-- get segments -->
          <div class="pb-4" id="map-container" v-if="filterResources('rdk', 'service', 'navigation').length !== 0">
            <br />
            <br />
            <viam-button group v-on:click="setNavigationMode('manual')">Manual</viam-button>
            <viam-button group v-on:click="setNavigationMode('waypoint')">Waypoint</viam-button>
            <br />
            <viam-input type="text" id="nav-set-location" value="40.745297,-74.010916" />
            <viam-button group v-on:click="setNavigationLocation('nav-set-location')">Try Set Location</viam-button>
            <div id="map" v-map-mounted></div>
          </div>
          <div class="pb-4">
            <h3>Current Operations</h3>
            <table class="table-auto border-collapse border border-slate-400">
              <tr>
                <th class="border border-slate-300">id</th>
                <th class="border border-slate-300">method</th>
                <th class="border border-slate-300">elapsed time</th>
                <th class="border border-slate-300"></th>
              </tr>
              <tr v-for="o in currentOps" :key="o.id">
                <td class="border border-slate-300">${o.id}</td>
                <td class="border border-slate-300">${o.method}</td>
                <td class="border border-slate-300">${(new Date()).getTime() - (o.started.seconds * 1000)}ms</td>
                <td class="border border-slate-300"><button v-on:click="killOp(o.id)">Kill</button></td>
              </tr>
            </table>
          </div>

          <!-- ******* CAMERAS *******  -->
          <div class="camera pb-4" v-for="streamName in streamNames" :key="streamName">
              <camera
                      :stream-name="streamName"
                      :crumbs="[streamName]"
                      :x="pcdClick.x"
                      :y="pcdClick.y"
                      :z="pcdClick.z"
                      :pcd-click="pcdClick"
                      :segmenter-names="segmenterNames"
                      :segmenter-parameters="segmenterParameters"
                      :segmenter-parameter-names="segmenterParameterNames"
                      :parameter-type="parameterType"
                      :segment-algo="segmentAlgo"
                      :segment-objects="objects"
                      @full-image="doPCDLoad(fullcloud)"
                      @find-segments="findSegments(segmentAlgo, segmenterParameters)"
                      @change-segmenter="getSegmenterParameters"
                      @toggle-camera="viewManualFrame(streamName)"
                      @refresh-camera="viewCameraFrame"
                      @selected-camera-view="viewCameraFrame"
                      @toggle-pcd="renderPCD(streamName); getSegmenterNames()"
                      @pcd-click="grabClick"
                      @pcd-move="doPCDMove"
                      @point-load="doPointLoad"
                      @segment-load="doSegmentLoad"
                      @bounding-box-load="doBoundingBoxLoad"
                      @download-screenshot="renderFrame(streamName)"
                      @download-raw-data="doPCDLoad(fullcloud)"
                      @select-object="doSelectObject"
              ></camera>
          </div>
        </div>
    </div>
    <!-- end vue app -->

    <!-- TODO(RDK-70): remove api key once going into production -->
    <script src="https://maps.googleapis.com/maps/api/js?key=AIzaSyBn72TEqFOVWoj06cvua0Dc0pz2uvq90nY&callback=initMap&libraries=&v=weekly" async></script>
  </body>
</html><|MERGE_RESOLUTION|>--- conflicted
+++ resolved
@@ -206,138 +206,6 @@
       }
 
       async function startup() {
-<<<<<<< HEAD
-          theData = {
-              error : "",
-              res : {},
-              rawStatus : {},
-              status : {},
-              pcdClick : {},
-              sensorReadings: {},
-              resources: [],
-              cameraConfigs: [],
-              sensorNames: [],
-              streamNames: [],
-              segmenterNames: [],
-              segmenterParameterNames: [],
-              segmenterParameters: {},
-              segmentAlgo: "",
-              fullcloud: null,
-              objects: null,
-              minPtsPlane : 10000,
-              minPtsSegment: 100,
-              clusterRad: 5,
-              armToggle : {},
-              mapOnce: false,
-              value: 0,
-              imuData: {}
-          };
-          theApp = new Vue({
-              el: '#app',
-              delimiters: ['${', '}'],
-              data: theData,
-              components: {},
-              methods : {
-                  parameterType : function(typeName) {
-                      if (typeName == "int" || typeName == "float64") {
-                          return "number";
-                      } else if (typeName == "string" || typeName == "char") {
-                          return "text";
-                      }
-                      return "";
-                  },
-                  getSegmenterNames :  function() {
-                      let req = new objectSegmentationApi.GetSegmentersRequest();
-                      objectSegmentationService.getSegmenters(req,  {}, (err, resp) => {
-                        grpcCallback(err, resp, false)
-                        if (err) {
-                          console.log("error getting segmenter names");
-                          console.log(err);
-                          return;
-                        }
-                        theData.segmenterNames = resp.getSegmentersList();
-                      });
-                  },
-                  getSegmenterParameters : function(name) {
-                    let req = new objectSegmentationApi.GetSegmenterParametersRequest();
-                    req.setSegmenterName(name);
-                    objectSegmentationService.getSegmenterParameters(req,  {}, (err, resp) => {
-                      grpcCallback(err, resp, false)
-                      if (err) {
-                        console.log("error getting segmenter parameters for "+name);
-                        console.log(err);
-                        return;
-                      }
-                      theData.segmenterParameterNames = resp.getParametersList();
-                      theData.segmenterParameters = {};
-                    });
-                  },
-                  filterResources : function(namespace, type, subtype) {
-                    return theData.resources.filter(elem => {
-                      return elem.namespace == namespace && elem.type == type && elem.subtype == subtype
-                    })
-                  },
-                  resourceNameToSubtypeString : function(name) {
-                    return `${name.namespace}:${name.type}:${name.subtype}`
-                  },
-                  resourceNameToString : function(name) {
-                    strName = theApp.resourceNameToSubtypeString(name)
-                    if (name.name !== "") {
-                      strName += `/${name.name}`
-                    }
-                    return strName
-                  },
-                  stringToResourceName : function(nameStr) {
-                    let nameParts = nameStr.split("/")
-                    let name = ""
-                    if (nameParts.length === 2){
-                      name = nameParts[1]
-                    } else if (nameParts.length === 2) {
-                      throw "more than one backslash in resource name string"
-                    }
-                    let subtypeParts = nameParts[0].split(":")
-                    if (subtypeParts.length > 3) {
-                      throw "more than 2 colons in resource name string"
-                    }
-                    if (subtypeParts.length < 3){
-                     throw "less than 2 colons in resource name string"
-                    }
-                    return {namespace: subtypeParts[0], type: subtypeParts[1], subtype: subtypeParts[2], name: name}
-                  },
-                  resourceStatusByName : function(name) {
-                    return theData.status[theApp.resourceNameToString(name)]
-                  },
-                  rawResourceStatusByName : function(name) {
-                    return theData.rawStatus[theApp.resourceNameToString(name)]
-                  },
-                  gantryInc : function(name, axis, amount) {
-                      var g = theApp.resourceStatusByName(name)
-                      var pos = [];
-                      for ( var i=0; i < g.parts.length; i++) {
-                          pos[i] = g.parts[i].pos;
-                      }
-                      pos[axis] += amount;
-
-                      const req = new gantryApi.MoveToPositionRequest();
-                      req.setName(name.name);
-                      req.setPositionsMmList(pos);
-                      gantryService.moveToPosition(req, {}, (err, resp) => grpcCallback(err, resp));
-                  },
-                  armEndPositionInc : function(name, getterSetter, amount) {
-                    if (getterSetter[0] == 'o' || getterSetter[0] == 'O') {
-                        amount /= 100;
-                    }
-                    const arm = theApp.rawResourceStatusByName(name);
-                    let old = arm["end_position"]
-                    var newPose = new commonApi.Pose()
-                    var fieldSetters = [ ["x", "X"], ["y", "Y"], ["z", "Z"], ["theta", "Theta"], ["o_x", "OX"], ["o_y", "OY"], ["o_z", "OZ"]];
-                    for (var j=0; j<fieldSetters.length; j++ ){
-                        let endPositionField = fieldSetters[j][0];
-                        let endPositionValue = old[endPositionField] || 0
-                        const setter = `set${fieldSetters[j][1]}`;
-                        newPose[setter](endPositionValue);
-                    }
-=======
         theData = {
           error: "",
           res: {},
@@ -459,7 +327,6 @@
                 pos[i] = g.parts[i].pos;
               }
               pos[axis] += amount;
->>>>>>> 8b093abc
 
               const req = new gantryApi.MoveToPositionRequest();
               req.setName(name.name);
@@ -962,14 +829,8 @@
 
               pcdGlobal.raycaster.setFromCamera(mouse, pcdGlobal.camera);
 
-<<<<<<< HEAD
-            if (resourcesChanged === true) {
-              querySensors()
-              queryCameras()
-=======
               var intersects = pcdGlobal.raycaster.intersectObjects(pcdGlobal.scene.children);
               var p = intersects.length > 0 ? intersects[0] : null;
->>>>>>> 8b093abc
 
               if (p !== null) {
                 console.log(p.point);
@@ -1194,29 +1055,6 @@
           setTimeout(loadCurrentOps, 500);
         };
 
-<<<<<<< HEAD
-          const queryCameras = async function() {
-            let pResolve;
-            let pReject;
-            p = new Promise((resolve, reject) => {
-              pResolve = resolve;
-              pReject = reject;
-            });
-            configurationService.getCameras(new configurationApi.GetCamerasRequest(), {}, function(err, resp) {
-              grpcCallback(err, resp, false)
-              if (err) {
-                pReject(err);
-                return;
-              }
-              theData.cameraConfigs = resp.toObject().camerasList
-              pResolve(null);
-            });
-          }
-
-          // query stream service every 0.5s
-          const streamServiceCallback = function(err, resp) {
-            grpcCallback(err, resp, false)
-=======
         // query metadata service every 0.5s
         const queryMetadata = async function () {
           let pResolve;
@@ -1229,7 +1067,6 @@
           let shouldRestartStatusStream = false;
           metadataService.resources(new metadataApi.ResourcesRequest(), {}, function (err, resp) {
             grpcCallback(err, resp, false);
->>>>>>> 8b093abc
             if (err) {
               pReject(err);
               return;
@@ -1806,118 +1643,6 @@
             <hr />
           </div>
 
-<<<<<<< HEAD
-      <!-- ******* BOARD *******  -->
-      <div class="board" v-for="board in filterResources('rdk', 'component', 'board')" v-if="resourceStatusByName(board)" :key="board.name">
-        <h3>Board ${board.name}</h3>
-        <table border="1">
-
-          <tr><th colspan="2">Analogs</th></tr>
-          <tr v-for="(analog, name) in resourceStatusByName(board).analogsMap" :key="name">
-            <th>${name}</th>
-            <td>${analog.value || 0}</td>
-          </tr>
-
-          <tr><th colspan="2">DigitalInterrupts</th></tr>
-          <tr v-for="(di, name) in resourceStatusByName(board).digitalInterruptsMap" :key="name">
-            <th>${name}</th>
-            <td>${di.value || 0}</td>
-          </tr>
-
-          <tr><th colspan="2">GPIO</th></tr>
-          <tr>
-            <th>Get</th>
-            <td>
-              Pin: <input :id="'get_pin_' + board.name"/><button v-on:click="getGPIO(board.name)">Get</button><br>
-              <span :id="'get_pin_value_' + board.name"/>
-            </td>
-          </tr>
-          <tr>
-            <th>Set</th>
-            <td>
-              Pin: <input :id="'set_pin_' + board.name"/><br>
-              <select :id="'set_pin_v_' + board.name">
-                <option>low</option>
-                <option>high</option>
-              </select>
-              <button v-on:click="setGPIO(board.name)">Set</button><br>
-            </td>
-          </tr>
-          
-        </table>
-      </div>
-      <!-- end boards -->
-
-      <!-- cameras -->
-      <table border="1" v-if="nonEmpty(filterResources('rdk', 'component', 'camera'))">
-        <tr>
-          <th colspan="3">
-            Camera frames
-          </th>
-        </tr>
-        <tr>
-          <th>Name</th>
-          <th>2D img</th>
-          <th>3D img</th>
-        </tr>
-        <tr v-for="camera in filterResources('rdk', 'component', 'camera')">
-          <td>${camera.name}</td>
-          <td><a href="#" v-on:click.prevent="renderFrame(camera.name)">GO</a></td>
-          <td><button v-on:click="renderPCD(camera.name); getSegmenterNames()">GO</button></td>
-        </tr>
-      </table>
-
-      <table border=1 v-if="nonEmpty(sensorNames)">
-        <tr>
-          <th colspan="2">Sensors</th>
-        </tr>
-
-        <tr>
-          <th>Name</th>
-          <th>Type</th>
-          <th>Readings</th>
-          <th colspan="2"> <button v-on:click="getReadings(sensorNames)">Get All Readings</button></th>
-        </tr>
-
-        <tr v-for="name in sensorNames">
-          <td>${name.name}</td>
-          <td>${name.subtype}</td>
-          <td>${sensorReadings[resourceNameToString(name)]}</td>
-          <td> <button v-on:click="getReadings([name])">Get Readings</button></td>
-        </tr>
-
-      </table>
-
-      <!-- camera configs -->
-      <table border=1 v-if="nonEmpty(cameraConfigs)">
-        <tr>
-          <th colspan="3">Available Cameras</th>
-        </tr>
-        <tr>
-          <th>Label</th>
-          <th>Status</th>
-          <th>Resolutions</th>
-        </tr>
-        <tr v-for="conf in cameraConfigs">
-          <td>${conf.label}</td>
-          <td>${conf.status}</td>
-          <td>
-            <select v-if="nonEmpty(conf.propertiesList)">
-              <option v-for="prop in conf.propertiesList">
-                ${prop.video.width}x${prop.video.height} (${prop.video.frameFormat})
-              </option>
-            </select>
-          </td>
-        </tr>
-      </table>
-
-      <div id="pcd_wrapper">
-        <table>
-          <tr>
-            <td><div id="pcd" v-on:click="grabClick"/></td>
-            <td v-if="pcdClick.enable">
-              <table>
-=======
           <!-- ******* ARM *******  -->
           <div class="arm pb-4" v-for="arm in filterResources('rdk', 'component', 'arm')" :key="arm.name">
             <h3>Arm ${arm.name}</h3>
@@ -1930,7 +1655,6 @@
                   <th class="border border-slate-300">${cc.endPosition[1]}</th>
                   <td class="border border-slate-300"><input v-model="cc.endPositionValue"></td>
                 </tr>
->>>>>>> 8b093abc
                 <tr>
                   <th class="border border-slate-300" colspan="2">
                     <viam-button v-on:click="armModifyAllDoEndPosition(arm)">Go To End Position</viam-button>
