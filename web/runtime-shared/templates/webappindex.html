<html>
  <head>
    <style type="text/css" media="screen">
      #source {
        position: relative;
        width: 50%;
        height: 50%;
      }
      #map {
        height: 400px;
        width: 100%;
      }
      [v-cloak] { display: none; }
      #pre-app.connected { display: none; }
      #connecting { display: none; }
      #connecting.connecting { display: block; }
     #connecting-error { color: red };
     h3 {
       margin: 0.1em;
       margin-block-end: 0.1em;
     }
    </style>
    <link rel="icon" type="image/png" href="data:image/png;base64,iVBORw0KGgo=">
    <script>
      window.webrtcEnabled = {{ .WebRTCEnabled }}
      window.webrtcHost = {{ .WebRTCHost }}
      window.webrtcSignalingAddress = {{ .WebRTCSignalingAddress }}
      window.webrtcAdditionalICEServers = {{ .WebRTCAdditionalICEServers }}
      window.bakedAuth = {{ .BakedAuth }} || {};
      window.supportedAuthTypes = {{ .SupportedAuthTypes }} || [];
    </script>
    {{ if .External }}
    <script src="/static/rdk/control.js"></script>
    <script src="/static/rdk/third-party/vue.js"></script>
    <link rel="stylesheet" href="/static/rdk/dls/dls.css">
    <script type="module">
      import "/static/rdk/dls/dls.umd.min.js";
    </script>
    {{ else }}
    <script src="/static/rdk-api/control.js"></script>
    <script src="/static/third-party/vue.js"></script>
    <link rel="stylesheet" href="/static/dls/dls.css">
    <script type="module">
      import "/static/dls/dls.umd.min.js";
    </script>
    {{ end }}
    <script>
      function roundTo2Decimals(num) {
          num = Math.round(num * 100);
          return num / 100;
      }

      function grpcCallback(err, resp, stringify) {
        if (err) {
          theData.error = JSON.stringify(err);
          return;
        }
        if (stringify === undefined || stringify) {
          try {
            if (resp.toJavaScript) {
              theData.res = JSON.stringify(resp.toJavaScript());
            } else {
              theData.res = JSON.stringify(resp.toObject());
            }
          } catch (e) {
            theData.error = JSON.stringify(e);
          }
        }
      }

      function fixArms(old) {
          var n = [];
          for (var i=0; i<old.length; i++) {
              const [armName, armValue] = old[i];
              var newArm = { name : armName, pieces : [] };

              var fieldSetters = [ ["x", "X"], ["y", "Y"], ["z", "Z"], ["theta", "Theta"], ["oX", "OX"], ["oY", "OY"], ["oZ", "OZ"]];
              for (var j=0; j<fieldSetters.length; j++ ){
                  let gridField = fieldSetters[j][0].split(".");
                  let gridValue = armValue.gridPosition[gridField[0]];
                  for (let k = 1; k < gridField.length; k++) {
                    gridValue = gridValue[gridField[k]];
                  }
                  newArm.pieces.push( { grid : fieldSetters[j],
                                        joint : j,
                                        gridValue : gridValue,
                                        jointValue : armValue.jointPositions.degreesList[j] || 0,
                                      });
              }

              n.push(newArm);
          }
          return n;
      }

      function fixBoards(old) {
          var n = [];
          for (var i=0; i<old.length; i++) {
              const [boardName, boardValue] = old[i];
              var newBoard = {
                  name : boardName,
                  analogsMap : boardValue.analogsMap || [],
                  digitalInterruptsMap : boardValue.digitalInterruptsMap || [],
              };
              n.push(newBoard);
          }
          return n;
      }

      function fixGantries(old) {
          var n = [];
          for (var i=0; i<old.length; i++) {
              var o = { name : old[i][0], parts : [] };

              var x = old[i][1];

              if (x.positionsList.length != x.lengthsList.length) {
                  throw "gantry lists different lengths";
              }

              for ( var i=0; i < x.positionsList.length; i++) {
                  o.parts.push( { axis : i, pos : x.positionsList[i], length : x.lengthsList[i] } );
              }

              n.push(o);
          }
          return n;
      }
     
     function fixServos(old) {
       var n = {};
       for (var i=0; i<old.length; i++) {
         var name = old[i][0];
         var angle = old[i][1].angle;
         n[name] = angle;
       }
       return n;
     }
     
     firstResult = false;

     async function updateStatus(rawStatus) {
          theData.rawStatus = rawStatus;
          window.rawStatus = rawStatus;
          // toObject gives annoying suffixes; see https://github.com/protocolbuffers/protobuf/issues/6773
          const rawStatusObj = rawStatus.toObject();

          var status = {}

          // make vue friendly
          status.armsMap = rawStatusObj.armsMap;
          status.basesMap = rawStatusObj.basesMap;
          status.gantriesMap = rawStatusObj.gantriesMap;
          status.grippersMap = rawStatusObj.grippersMap;
          status.boardsMap = rawStatusObj.boardsMap;
          status.camerasMap = rawStatusObj.camerasMap;
          status.servosMap = rawStatusObj.servosMap;
          status.motorsMap = rawStatusObj.motorsMap;
          status.servicesMap = rawStatusObj.servicesMap;
          status.inputControllersMap = rawStatusObj.inputControllersMap;

          status.armsMap = fixArms(status.armsMap);
          status.boardsMap = fixBoards(status.boardsMap);
          status.gantriesMap = fixGantries(status.gantriesMap);
          status.servosMap = fixServos(status.servosMap);

        if (!firstResult) {
          console.log(rawStatusObj);
            console.log(status);
            firstResult = true;
          }

          theData.status = status;
      }

      async function startup() {
          theData = {
              error : "",
              res : {},
              rawStatus : null,
              status : {},
              pcdClick : {},
              sensorReadings: {},
              resources: [],
              sensorNames: [],
              streamNames: [],
              fullcloud: null,
              objects: null,
              minPtsPlane : 10000,
              minPtsSegment: 100,
              clusterRad: 5,
              armToggle : {},
              mapOnce: false,
              value: 0,
              imuData: {},
          };
          theApp = new Vue({
              el: '#app',
              delimiters: ['${', '}'],
              data: theData,
              components: {},
              methods : {
                  filterResources : function(namespace, type, subtype) {
                    return theData.resources.filter(elem => {
                      return elem.namespace == namespace && elem.type == type && elem.subtype == subtype
                    })
                  },
                  resourceNameToString : function(name) {
                    strName = `${name.namespace}:${name.type}:${name.subtype}`
                    if (name.name !== "") {
                      strName += `/${name.name}`
                    }
                    return strName
                  },
                  armByName : function(name) {
                    return theData.status.armsMap.find(elem => elem.name == name) || {}
                  },
                  boardByName : function(name) {
                    return theData.status.boardsMap.find(elem => elem.name == name) || {}
                  },
                  gantryByName : function(name) {
                      return theData.status.gantriesMap.find(elem => elem.name == name) || {}
                  },
                  gantryInc : function(name, axis, amount) {
                      var g = theData.status.gantriesMap.find(elem => elem.name == name);
                      var pos = [];
                      for ( var i=0; i < g.parts.length; i++) {
                          pos[i] = g.parts[i].pos;
                      }
                      pos[axis] += amount;

                      const req = new gantryApi.MoveToPositionRequest();
                      req.setName(name);
                      req.setPositionsMmList(pos);
                      gantryService.moveToPosition(req, {}, (err, resp) => grpcCallback(err, resp));
                  },
                  armGridInc : function(name, getterSetter, amount) {
                      if (getterSetter[0] == 'o' || getterSetter[0] == 'O') {
                          amount /= 100;
                      }
                      const arm = theData.rawStatus.getArmsMap().get(name);
                      var old = arm.getGridPosition();
                      var newPose = Object.assign(Object.create(commonApi.Pose.prototype), old);
                      const getter = `get${getterSetter}`;
                      const setter = `set${getterSetter}`;
                      newPose[setter](newPose[getter]() + amount);
                      const req = new armApi.MoveToPositionRequest();
                      req.setName(name);
                      req.setPose(newPose);
                      armService.moveToPosition(req, {}, (err, resp) => grpcCallback(err, resp));
                  },
                  armJointInc : function(name, field, amount) {
                      const arm = theData.rawStatus.getArmsMap().get(name);
                      var old = arm.getJointPositions();
                      var newPositioDegs = Object.assign(Object.create(armApi.ArmJointPositions.prototype), old);
                      var newList = newPositioDegs.getDegreesList();
                      newList[field] += amount;
                      newPositioDegs.setDegreesList(newList);
                      const req = new armApi.MoveToJointPositionsRequest();
                      req.setName(name);
                      req.setPositionDegs(newPositioDegs);
                      armService.moveToJointPositions(req, {}, (err, resp) => grpcCallback(err, resp));
                  },
                  armHome : function(name) {
                      const arm = theData.rawStatus.getArmsMap().get(name);
                      var old = arm.getJointPositions();
                      var newPositionDegs = Object.assign(Object.create(armApi.ArmJointPositions.prototype), old);
                      var newList = newPositionDegs.getDegreesList();
                      for (var i = 0; i < newList.length; i++) {
                        newList[i] = 0;
                      }
                      newPositionDegs.setDegreesList(newList);
                      const req = new armApi.MoveToJointPositionsRequest();
                      req.setName(name);
                      req.setPositionDegs(newPositionDegs);
                      armService.moveToJointPositions(req, {}, (err, resp) => grpcCallback(err, resp));
                  },
                  armModifyAll : function(name) {
                      const arm = theApp.armByName(name);
                      var n = { name : name, pieces : [] };

                      for ( var i=0; i < arm.pieces.length; i++) {
                          n.pieces.push( {
                              grid : arm.pieces[i].grid,
                              gridValue : roundTo2Decimals(arm.pieces[i].gridValue),
                              joint : arm.pieces[i].joint,
                              jointValue : roundTo2Decimals(arm.pieces[i].jointValue),
                          });

                      }

                      theData.armToggle[name] = n;
                  },
                  armModifyAllCancel : function(name) {
                      delete theData.armToggle[name];
                  },
                  armModifyAllDoGrid : function(name) {
                      const arm = theData.rawStatus.getArmsMap().get(name);
                      var old = arm.getGridPosition();

                      var newPose = Object.assign(Object.create(commonApi.Pose.prototype), old);
                      var newPieces = theData.armToggle[name].pieces;

                      for (var i=0; i < newPieces.length; i++) {
                          var getterSetter = newPieces[i].grid[1];
                          const getter = `get${getterSetter}`;
                          const setter = `set${getterSetter}`;
                          newPose[setter](newPieces[i].gridValue);
                      }

                      const req = new armApi.MoveToPositionRequest();
                      req.setName(name);
                      req.setPose(newPose);
                      armService.moveToPosition(req, {}, (err, resp) => grpcCallback(err, resp));
                      delete theData.armToggle[name];
                  },
                  armModifyAllDoJoint : function(name) {
                      const arm = theData.rawStatus.getArmsMap().get(name);
                      var old = arm.getJointPositions();

                      var newPositionDegs = Object.assign(Object.create(armApi.ArmJointPositions.prototype), old);
                      var newList = newPositionDegs.getDegreesList();

                      var newPieces = theData.armToggle[name].pieces;
                      for (var i=0; i < newPieces.length && i < newList.length; i++) {
                          newList[newPieces[i].joint] = newPieces[i].jointValue;
                      }

                      newPositionDegs.setDegreesList(newList);

                      const req = new armApi.MoveToJointPositionsRequest();
                      req.setName(name);
                      req.setPositionDegs(newPositionDegs);
                      armService.moveToJointPositions(req, {}, (err, resp) => grpcCallback(err, resp));
                      delete theData.armToggle[name];
                  },

                  gripperAction : function(name, action) {
                      let req;
                      switch (action) {
                        case 'open':
                          req = new gripperApi.OpenRequest();
                          req.setName(name);
                          gripperService.open(req, {}, (err, resp) => grpcCallback(err, resp));
                          break;
                        case 'grab':
                          req = new gripperApi.GrabRequest();
                          req.setName(name);
                          gripperService.grab(req, {}, (err, resp) => grpcCallback(err, resp));
                          break;
                      }
                  },
                  servoMove : function(name, amount) {
                      const servo = theData.rawStatus.getServosMap().get(name);
                      var oldAngle = servo.getAngle();
                      let angle = oldAngle + amount;
                      const req = new servoApi.MoveRequest();
                      req.setName(name);
                      req.setAngleDeg(angle);
                      servoService.move(req, {}, (err, resp) => grpcCallback(err, resp));
                  },
                  motorCommand: function(motor, cmd) {
                    let req = cmd.request;
                    req.setName(motor);

                    switch (cmd.type) {
                      case "go":
                        motorService.setPower(req, {}, (err, resp) => grpcCallback(err, resp));
                        break;
                      case "goFor":
                        motorService.goFor(req, {}, (err, resp) => grpcCallback(err, resp));
                        break;
                      case "goTo":
                        motorService.goTo(req, {}, (err, resp) => grpcCallback(err, resp));
                        break;
                    }
                  },
                  inputControllerByName : function(name) {
                    return theData.status.inputControllersMap.find(elem => elem[0] == name) || {}
                  },
                  filteredInputControllerList : function() {
                    // filters out WebGamepad
                    return theData.resources.filter(elem => {
                      return (
                        elem.namespace == 'rdk'
                        && elem.type == 'component'
                        && elem.subtype == 'input_controller'
                        && elem.name !== 'WebGamepad'
                      )})
                  },
                  inputInject: function(req) {
                    inputControllerService.triggerEvent(req, {}, (err, resp) => grpcCallback(err, resp));
                  },
                  doAction : function(name) {
                      const req = new robotApi.DoActionRequest();
                      req.setName(name);
                      robotService.doAction(req, {}, (err, resp) => grpcCallback(err, resp));
                  },
                  baseAction : function(name, action, amount) {
                      let req;
                      switch (action) {
                        case 'straight':
                          req = new baseApi.MoveStraightRequest();
                          req.setName(name);
                          req.setMmPerSec(document.getElementById("speed").value)
                          req.setDistanceMm(document.getElementById("distance").value * amount);
                          baseService.moveStraight(req, {}, (err, resp) => grpcCallback(err, resp));
                          break;
                        case 'arc':
                          req = new baseApi.MoveArcRequest();
                          req.setName(name);
                          req.setMmPerSec(document.getElementById("speed").value)
                          req.setDistanceMm(document.getElementById("distance").value * amount);
                          req.setAngleDeg(document.getElementById("angle").value);
                          baseService.moveArc(req, {}, (err, resp) => grpcCallback(err, resp));
                          break;
                        case 'angle':
                          req = new baseApi.SpinRequest();
                          req.setName(name);
                          req.setDegsPerSec(document.getElementById("speed").value)
                          req.setAngleDeg(document.getElementById("angle").value * amount);
                          baseService.spin(req, {}, (err, resp) => grpcCallback(err, resp));
                          break;
                      }
                  },
                  renderFrame : function(cameraName) {
<<<<<<< HEAD
                      req = new cameraApi.CameraServiceRenderFrameRequest();
=======
                      req = new cameraApi.RenderFrameRequest();
>>>>>>> 64a98bf9
                      req.setName(cameraName);
                      const mimeType = 'image/jpeg';
                      req.setMimeType(mimeType)
                      cameraService.renderFrame(req,  {}, (err, resp) => {
                        grpcCallback(err, resp, false)
                        if (err) {
                          return;
                        }
                        let blob = new Blob([resp.getData_asU8()], { type: mimeType });
                        window.open(URL.createObjectURL(blob), "_blank");
                      });
                  },
                  renderPCD : function(cameraName) {
                      theData.pcdClick.pcdloaded = false;
                      theData.pcdClick.foundSegments = false;
                      initPCDIfNeeded();
                      pcdGlobal.cameraName = cameraName;

                      req = new cameraApi.GetPointCloudRequest();
                      req.setName(cameraName);
                      const mimeType = 'pointcloud/pcd';
                      req.setMimeType(mimeType)
                      cameraService.getPointCloud(req,  {}, (err, resp) => {
                        grpcCallback(err, resp, false)
                        if (err) {
                          return;
                        }
                        console.log("loading pcd");
                        theData.fullcloud = resp.getFrame_asB64();
                        pcdLoad(`data:${mimeType};base64,${theData.fullcloud}`);
                      });

                  },
                  getReadings : function(sensorNames) {
                      var req = new sensorsApi.GetReadingsRequest();
                      let names = sensorNames.map(name => {
                        let resourceName = new commonApi.ResourceName()
                        resourceName.setUuid(name.uuid)
                        resourceName.setNamespace(name.namespace)
                        resourceName.setType(name.type)
                        resourceName.setSubtype(name.subtype)
                        resourceName.setName(name.name)
                        return resourceName
                      })
                      req.setSensorNamesList(names);
                      sensorsService.getReadings(req, {}, (err, resp) => {
                        grpcCallback(err, resp, false)
                        if (err) {
                          return;
                        }
                        resp.toObject().readingsList.forEach(function(r) {
                          theData.sensorReadings[theApp.resourceNameToString(r.name)] = r.readingsList;
                        });
                      });
                  },
                  processFunctionResults: function(err, resp) {
                    grpcCallback(err, resp, false)
                    if (err) {
                      document.getElementById("function_results").value = `${err}`;
                      return;
                    }
                    var results = resp.getResultsList();

                    let resultStr = '';
                    if (results.length > 0) {
                      resultStr += 'Results: \n';
                      for (let i = 0; i < results.length && i < results.length; i++) {
                        let result = results[i];
                        resultStr += `${i}: ${JSON.stringify(result.toJavaScript())}\n`;
                      }
                    }
                    resultStr += `StdOut: ${resp.getStdOut()}\n`;
                    resultStr += `StdErr: ${resp.getStdErr()}\n`;
                    document.getElementById("function_results").value = resultStr;
                  },
                  visualizeForceMatrix: function(name, id) {
                    document.getElementById('force-button-id-' + id).style.display = 'none';

                    // 2D animation stuff
                    let canvas2D = document.getElementById('force-2d-id-' + id);
                    var animation_stuff_2D = {
                      ctx: canvas2D.getContext('2d'),
                      squareWidth: 50,
                      maxPressure: 1,
                      canvasId: 'force-2d-id-' + id
                    }

                    // 3D animation stuff
                    var canvas3DWidth = 500;
                    var canvas3DHeight = 500;

                    const scene = new THREE.Scene();
                    scene.background = new THREE.Color( 0xFBE7C6 );
                    const camera = new THREE.PerspectiveCamera(75, canvas3DWidth / canvas3DHeight, 0.1, 1000);

                    const renderer = new THREE.WebGLRenderer();
                    renderer.setSize(canvas3DWidth, canvas3DHeight);
                    var div_3d = document.getElementById('force-3d-id-' + id);
                    div_3d.appendChild(renderer.domElement);
                    camera.position.z = 6;
                    camera.position.y = -6;

                    var animation_stuff_3D = {
                      cubes: [],
                      scene: scene,
                      canvas3DHeight: canvas3DHeight,
                      canvas3DWidth: canvas3DWidth
                    }

                    // [kat] TODO(https://github.com/viamrobotics/rdk/issues/336): slip detection works locally, but not on app.viam.com
                    // Slip detection stuff
                    let slipCanvas = document.getElementById('slip-id-' + id);
                    var slip_animation_stuff = {
                      ctx: slipCanvas.getContext('2d')
                    }

                    // Allows moving the 3D scene using the mouse
                    controls = new trackLib.TrackballControls( camera, renderer.domElement);
                    controls.target.set( 0, 0, 0 )
                    controls.rotateSpeed = 1.0

                    let startedForceAnimation = false;
                    const timeInterval = 10; // in milliseconds
                    let req = new forceMatrixApi.ReadMatrixRequest();
                    req.setName(name);

                    let slipReq = new forceMatrixApi.DetectSlipRequest();
                    slipReq.setName(name);

                    isFirstRender = true;
                    // Loop through grabbing data & visualizing it
                    setTimeout(async function getDataAndVisualizeIt(isFirstRender) {
                      let pResolve1;
                      let pReject1;
                      let p1 = new Promise((resolve, reject) => {
                        pResolve1 = resolve;
                        pReject1 = reject;
                      });
                      let pReject2;
                      let pResolve2;
                      let p2 = new Promise((resolve, reject) => {
                        pResolve2 = resolve;
                        pReject2 = reject;
                      });
                      forceMatrixService.readMatrix(req, {}, (err, resp) => {
                        if (err) {
                          pReject1(err);
                        }
                        pResolve1(null);
                        animateForceMatrix(err, resp, animation_stuff_2D, animation_stuff_3D, isFirstRender)
                      });
                      forceMatrixService.detectSlip(slipReq, {}, (err, resp) => {
                        if (err) {
                          pReject2(err);
                        }
                        pResolve2(null);
                        updateDetectSlipResult(err, resp, slip_animation_stuff)
                      });
                      await p1;
                      await p2;

                      // Start the 3D game engine animation if it hasn't been started yet
                      if (!startedForceAnimation) {
                        startedForceAnimation = true;
                        function animate() {
                            requestAnimationFrame( animate );
                            controls.update()
                            renderer.render( scene, camera );
                        }
                        animate();
                      }

                      setTimeout(getDataAndVisualizeIt, timeInterval, false);
                    }, timeInterval, isFirstRender);
                  },
                  nonEmpty : function(d) {
                      for ( var k in d ) {
                          return true;
                      }
                      return false;
                  },
                  hasKey : function(d, key) {
                    if (!d) {
                      return false;
                    }
                    if (Array.isArray(d)) {
                      for (let i = 0; i < d.length; i++) {
                        if (d[i] == key || (d[i].length && d[i].length >= 1 && d[i][0] == key)) {
                          return true;
                        }
                      }
                      return false;
                    }
                    return d.hasOwn(key);
                  },
                  grabClick : function(e) {
                      var mouse = new THREE.Vector2();
                      mouse.x = ((e.offsetX / e.srcElement.offsetWidth) * 2) - 1
                      mouse.y = ((e.offsetY / e.srcElement.offsetHeight) * -2) + 1

	                  pcdGlobal.raycaster.setFromCamera( mouse, pcdGlobal.camera );

	                  var intersects = pcdGlobal.raycaster.intersectObjects( pcdGlobal.scene.children );
                      var p = ( intersects.length ) > 0 ? intersects[ 0 ] : null;

                      if ( p !== null ) {
                        console.log(p.point);
                        setPoint(p.point);
                      } else {
                        console.log("no point intersected");
                      }

                  },
                  doPCDGrab : function(){
                      let gripperName = theData.status.grippersMap[0][0];
                      let armName = theData.status.armsMap[0].name;
                      let cameraName = pcdGlobal.cameraName;
                      let cameraPointX = theData.pcdClick.x;
                      let cameraPointY = theData.pcdClick.y;
                      let cameraPointZ = theData.pcdClick.z;

                      let req = new objectManipulationApi.DoGrabRequest();
                      let cameraPoint = new commonApi.Vector3();
                      cameraPoint.setX(cameraPointX);
                      cameraPoint.setY(cameraPointY);
                      cameraPoint.setZ(cameraPointZ);

                      req.setArmName(armName);
                      req.setCameraName(cameraName);
                      req.setCameraPoint(cameraPoint);
                      req.setGripperName(gripperName);
                      console.log("making grab attempt using " + gripperName);

                      objectManipulationService.doGrab(req, {},
                        (err, resp) => {
                          grpcCallback(err, resp);
                          if (err) {
                            return Promise.reject(err);
                          }
                          return Promise.resolve(resp).then(console.log("grab success: "+resp.getSuccess()));
                      })
                  },
                  findSegments : function(minPointsPlane, minPointsSegment, clusteringRadius){
                      theData.pcdClick.calculatingSegments = true;
                      let req = new objectSegmentationApi.GetObjectPointCloudsRequest();
                      console.log("camera name: "+pcdGlobal.cameraName);
                      req.setName(pcdGlobal.cameraName);
                      req.setMinPointsInPlane(minPointsPlane);
                      req.setMinPointsInSegment(minPointsSegment);
                      req.setClusteringRadiusMm(clusteringRadius);
                      const mimeType = 'pointcloud/pcd';
                      req.setMimeType(mimeType);
                      console.log("finding object segments...");
                      objectSegmentationService.getObjectPointClouds(req,  {}, (err, resp) => {
                        grpcCallback(err, resp, false)
                        if (err) {
                          console.log("error getting segments");
                          console.log(err);
                          theData.pcdClick.calculatingSegments = false;
                          return;
                        }
                        console.log("got pcd segments");
                        theData.pcdClick.foundSegments = true;
                        theData.objects = resp.getObjectsList();
                        theData.pcdClick.calculatingSegments = false;
                      });
                  },
                  doSegmentLoad : function(i){
                        var segment = theData.objects[i];
                        var data = segment.getFrame_asB64();
                        var center = segment.getCenterCoordinatesMm();
                        var box = segment.getBoundingBoxMm();
                        var p = {x: center.getX()/1000., y: -center.getY()/1000., z: -center.getZ()/1000.};
                        console.log(p);
                        setPoint(p);
                        setBoundingBox(box, p);
                        const mimeType = 'pointcloud/pcd';
                        pcdLoad(`data:${mimeType};base64,${data}`);
                  },
                  doPointLoad : function(i){
                        var segment = theData.objects[i];
                        var center = segment.getCenterCoordinatesMm();
                        var p = {x: center.getX()/1000., y: -center.getY()/1000., z: -center.getZ()/1000.};
                        console.log(p);
                        setPoint(p);
                  },
                  doBoundingBoxLoad : function(i){
                        var segment = theData.objects[i];
                        var center = segment.getCenterCoordinatesMm();
                        var box = segment.getBoundingBoxMm();
                        var centerP = {x: center.getX()/1000., y: -center.getY()/1000., z: -center.getZ()/1000.};
                        setBoundingBox(box, centerP);
                  },
                  doPCDLoad : function(data){
                        const mimeType = 'pointcloud/pcd';
                        pcdLoad(`data:${mimeType};base64,${data}`);
                  },
                  setNavigationMode : function(mode){
                    let pbMode = navigationApi.Mode.MODE_UNSPECIFIED;
                    switch (mode) {
                      case 'manual':
                        pbMode = navigationApi.Mode.MODE_MANUAL;
                        break;
                      case 'waypoint':
                        pbMode = navigationApi.Mode.MODE_WAYPOINT;
                        break;
                    }
                    var req = new navigationApi.SetModeRequest();
                    req.setMode(pbMode);
                    navigationService.setMode(req, {}, (err, resp) => grpcCallback(err, resp));
                  },
                  setNavigationLocation: function(elId) {
                    const posSplit = document.getElementById(elId).value.split(",");
                    if (posSplit.length != 2) {
                      return;
                    }
                    const lat = parseFloat(posSplit[0]);
                    const lng = parseFloat(posSplit[1]);
                    var req = new robotApi.ResourceRunCommandRequest();
                    let gpsName = "";
                    gpses = theApp.filterResources("rdk", "component", "gps")
                    if (gpses.length > 0){
                      gpsName = gpses[0].name
                    } else {
                      theData.error = "no gps device found";
                      return;
                    }
                    req.setResourceName(gpsName);
                    req.setCommandName("set_location");
                    req.setArgs(proto.google.protobuf.Struct.fromJavaScript({
                      latitude: lat,
                      longitude: lng,
                    }))
                    robotService.resourceRunCommand(req, {}, (err, resp) => grpcCallback(err, resp));
                  },
                  viewCamera : function(name) {
                      const streamContainer = document.getElementById(`stream-${name}`);
                      const button = streamContainer.getElementsByTagName("button")[0];
                      button.disabled = true;
                      const req = new streamApi.AddStreamRequest();
                      req.setName(name);
                      streamService.addStream(req, {}, (err, resp) => {
                        grpcCallback(err, resp, false)
                        if (err) {
                          button.disabled = false;
                          return;
                        }
                      });
                  },
                  displayRadiansInDegrees :function(r) {
                      var d = r * 180;
                      while (d < 0) {
                          d += 360;
                      }
                      while (d > 360) {
                          d -= 360;
                      }
                      return d.toFixed(1);
                  },
                  getGPIO: function(boardName) {
                    var pin = document.getElementById("get_pin_" + boardName).value;
                    var req = new boardApi.GetGPIORequest();
                    req.setName(boardName);
                    req.setPin(pin);
                    boardService.getGPIO(req, {}, (err, resp) => {
                      if (err) {
                        console.log(err);
                        return;
                      }
                      var x = resp.toObject();
                      document.getElementById("get_pin_value_" + boardName).innerHTML = "Pin: " + pin + " is " + (x.high ? "high" : "low");
                    });
                  },
                  setGPIO: function(boardName) {
                    var pin = document.getElementById("set_pin_" + boardName).value;
                    var v = document.getElementById("set_pin_v_" + boardName).value;
                    var req = new boardApi.SetGPIORequest();
                    req.setName(boardName);
                    req.setPin(pin);
                    req.setHigh(v === "high");
                    boardService.setGPIO(req, {}, grpcCallback);
                  },
              },
            directives: {
              // TODO(https://github.com/viamrobotics/rdk/issues/406): replace with vue component after naveed work done
              mapMounted (el) {
                  if (theData.mapOnce) {
                    return;
                  }
                  theData.mapOnce = true;
                  initNavigation();
                }
              },
          })

          // query metadata service every 0.5s
          const queryMetadata = async function() {
            let pResolve;
            let pReject;
            let p = new Promise((resolve, reject) => {
              pResolve = resolve;
              pReject = reject;
            });
            let resourcesChanged = false
            metadataService.resources(new metadataApi.ResourcesRequest(), {}, function(err, resp) {
              grpcCallback(err, resp, false)
              if (err) {
                pReject(err);
                return;
              }
              resources = resp.toObject().resourcesList

              // if resource list has changed, flag that
              let differences = new Set(theData.resources.map(name => theApp.resourceNameToString(name)))
              let resourceSet = new Set(resources.map(name => theApp.resourceNameToString(name)))
              for (let elem of resourceSet) {
                  if (differences.has(elem)) {
                    differences.delete(elem)
                  } else {
                    differences.add(elem)
                  }
              }
              if (differences.size > 0) {
                resourcesChanged = true
              }

              theData.resources = resources
              pResolve(null);
            });
            await p;

            if (resourcesChanged === true) {
              p = new Promise((resolve, reject) => {
                pResolve = resolve;
                pReject = reject;
              });
              sensorsService.getSensors(new sensorsApi.GetSensorsRequest(), {}, function(err, resp) {
                grpcCallback(err, resp, false)
                if (err) {
                  pReject(err);
                  return;
                }
                theData.sensorNames = resp.toObject().sensorNamesList
                pResolve(null);
              });
              await p;
            }
            setTimeout(() => queryMetadata(), 500);
          }

          // query stream service every 0.5s
          const streamServiceCallback = function(err, resp) {
            grpcCallback(err, resp, false)
            if (err) {
              return;
            }
            let streamNames = resp.toObject().namesList
            theData.streamNames = streamNames
          }
          const queryStreams = async function() {
            let pResolve;
            let pReject;
            let p = new Promise((resolve, reject) => {
              pResolve = resolve;
              pReject = reject;
            });
            streamService.listStreams(new streamApi.ListStreamsRequest(), {}, function(err, resp) {
              grpcCallback(err, resp, false)
              if (err) {
                pReject(err);
                return;
              }
              let streamNames = resp.toObject().namesList
              theData.streamNames = streamNames;
              pResolve(null);
            });
            await p;
            setTimeout(() => queryStreams(), 500);
          }

          const streamReq = new robotApi.StatusStreamRequest();
          streamReq.setEvery((new proto.google.protobuf.Duration()).setNanos(500000000)); // 500ms

          let statusStream;
          let lastStatusTS = Date.now();
          const checkInternvalMillis = 3000;
          const checkLastStatus = function() {
            if ((Date.now() - lastStatusTS) > checkInternvalMillis) {
              restartStatusStream();
              return
            }
            setTimeout(checkLastStatus, checkInternvalMillis)
          }

          const restartStatusStream = async function() {
            if (statusStream) {
              statusStream.cancel();
              try {
                console.log("reconnecting");
                await window.connect();
              } catch (e) {
                console.error("failed to reconnect; retrying:", e);
                setTimeout(() => restartStatusStream(), 1000);
              }
            }
            statusStream = robotService.statusStream(streamReq);
            let firstData = true;
            statusStream.on('data', function(response) {
              lastStatusTS = Date.now();
              updateStatus(response.getStatus());
              if (firstData) {
                firstData = false;
                checkLastStatus();
                queryMetadata();
                if (window.streamService) {
                  queryStreams();
                }
              }
            });
            statusStream.on('status', function(status) {
              console.log("error streaming robot status");
              console.log(status);
              console.log(status.code, " ", status.details);
            });
            statusStream.on('end', function(end) {
              console.log("done streaming robot status");
              setTimeout(() => restartStatusStream(), 1000);
            });
          }
          await restartStatusStream();
      }

      pcdGlobal = null;

      function initPCDIfNeeded() {
          if (pcdGlobal) {
              return
          }
          theData.pcdClick.enable = true;
          console.log("initing pcd");

          const sphereGeometry = new THREE.SphereGeometry( .009, 32, 32 );
          const sphereMaterial = new THREE.MeshBasicMaterial( { color: 0xff0000 } );

          pcdGlobal = {
              scene : new THREE.Scene(),
              camera : new THREE.PerspectiveCamera( 75, window.innerWidth / window.innerHeight, .1, 2000 ),
              renderer : new THREE.WebGLRenderer(),
              raycaster : new THREE.Raycaster(),
              sphere: new THREE.Mesh( sphereGeometry, sphereMaterial ),
          };

          pcdGlobal.renderer.setSize( window.innerWidth / 2, window.innerHeight / 2 );
          document.getElementById("pcd").appendChild(pcdGlobal.renderer.domElement);

          pcdGlobal.controls = new orbitLib.OrbitControls( pcdGlobal.camera, pcdGlobal.renderer.domElement );
          pcdGlobal.camera.position.set( 0, 0, 0 );
          pcdGlobal.controls.target.set(0,0,-1);
          pcdGlobal.controls.update();
          pcdGlobal.camera.updateMatrix();

          console.log("pcd init done");
      }

      function resizeRendererToDisplaySize(renderer) {
          const canvas = renderer.domElement;
          const width = canvas.clientWidth;
          const height = canvas.clientHeight;
          const needResize = canvas.width !== width || canvas.height !== height;
          if (needResize) {
                    renderer.setSize(width, height, false);
                  }
          return needResize;
        }

      function pcdAnimate() {
          if (resizeRendererToDisplaySize(pcdGlobal.renderer)) {
                    const canvas = pcdGlobal.renderer.domElement;
                    pcdGlobal.camera.aspect = canvas.clientWidth / canvas.clientHeight;
                    pcdGlobal.camera.updateProjectionMatrix();
          }
	      pcdGlobal.renderer.render( pcdGlobal.scene, pcdGlobal.camera );
          pcdGlobal.controls.update();
          requestAnimationFrame( pcdAnimate );
      }

      function pcdLoad(path) {
          var loader = new pcdLib.PCDLoader();
          loader.load(
              path,

            // called when the resource is loaded
            function ( mesh ) {
              pcdGlobal.scene.clear();
              pcdGlobal.scene.add( mesh );
              pcdGlobal.scene.add( pcdGlobal.sphere);
              if (pcdGlobal.cube) {
                pcdGlobal.scene.add(pcdGlobal.cube);
              }
              pcdAnimate();
            },
            // called when loading is in progresses
            function ( xhr ) {
              //console.log( ( xhr.loaded / xhr.total * 100 ) + '% loaded' );
            },
            // called when loading has errors
            function ( error ) {
              console.log(error);
            }
          );
          theData.pcdClick.pcdloaded = true;
      }

      function r(n) {
          return Math.round(n*1000);
      }

      function setPoint(point) {
          theData.pcdClick.x = r(point.x);
          theData.pcdClick.y = r(point.y);
          theData.pcdClick.z = r(point.z);
          pcdGlobal.sphere.position.copy(point);
      }

      function setBoundingBox(box, centerPoint) {
          const geometry = new THREE.BoxGeometry( box.getWidthMm()/1000., box.getLengthMm()/1000., box.getDepthMm()/1000. );
          const edges = new THREE.EdgesGeometry( geometry );
          const material = new THREE.LineBasicMaterial( { color: 0xff0000 } );
          const cube = new THREE.LineSegments( edges, material );
          cube.position.copy(centerPoint);
          cube.name = "bounding-box";
          pcdGlobal.scene.remove(pcdGlobal.scene.getObjectByName("bounding-box"));
          pcdGlobal.cube = cube;
          pcdGlobal.scene.add(cube);
      }


      function animateForceMatrix(err, resp, anim_2D, anim_3D, isFirstRender) {
          grpcCallback(err, resp);
          if (err) {
            console.log("error getting force sensor readings: ", err);
            return;
          }
          var [numRows, numCols, data] = resp.getMatrix().array;
          if (data.length !== numRows * numCols || numRows === 0 || numCols === 0) {
            console.log("corrupt force sensor data");
            return;
          }

          const gradientRate = 10;
          const gradientHeight = 20;
          const gradientWidth = 40;
          const spaceBetweenTextAndGradient = 35;
          const offsetToLeftMatrix = 120;
          const offsetBetweenMatrices = 30;
          const squareSize = anim_2D.squareWidth

          let canvas2D = document.getElementById(anim_2D.canvasId);
          // if this is the first render, initialize the 2D and 3D scene
          if (isFirstRender || anim_3D.cubes.length == 0) {
            // let's add cubes to the 3D view
            for (let row = 0; row < numRows; row++) {
                cubeRow = []
                for (let col = 0; col < numCols; col++) {
                    const geometry = new THREE.BoxGeometry(1, 1, 0.1);
                    const material = new THREE.MeshBasicMaterial( { color: 0xffaebc} );
                    const cube = new THREE.Mesh( geometry, material );
                    cube.translateX((col - (numCols-1)/2) * 1.1);
                    cube.translateY((- row + (numRows-1)/2) * 1.1);
                    cubeRow.push(cube);
                    anim_3D.scene.add(cube);
                }
                anim_3D.cubes.push(cubeRow)

                // [Debug] This helps for debugging & understanding the 3D space:
                // var axesHelper = new THREE.AxesHelper( 5 );
                // anim_3D.scene.add( axesHelper );

            }
            // resize the canvas to fit any size of matrix
            canvas2D.height = Math.max(squareSize * numRows + 20, gradientRate * gradientHeight + 20);
            canvas2D.width = Math.max(2 * squareSize * numCols + offsetToLeftMatrix + offsetBetweenMatrices, anim_3D.canvas3DWidth + 100);
          }

          for (let row = 0; row < numRows; row++) {
            for (let col = 0; col < numCols; col++) {
              let pressure = data[row * numCols + col];
              if (pressure > anim_2D.maxPressure) {
                  anim_2D.maxPressure = pressure
              }

              // --- 2D animation stuff ---
              // Visualize gradient to the left of 2D animation stuff
              for (let g = 0; g < gradientRate; g++) {
                // Create colored boxes
                let greenShadeGradient = 255/gradientRate * g;
                anim_2D.ctx.fillStyle = 'rgb(0, ' + greenShadeGradient + ', 0)'; // old version with just green color
                anim_2D.ctx.fillRect(spaceBetweenTextAndGradient, g * gradientHeight, gradientWidth, gradientHeight);

                // Label the boxes
                anim_2D.ctx.fillStyle = 'white';
                anim_2D.ctx.fillRect(0, g * gradientHeight, spaceBetweenTextAndGradient, gradientHeight);
                anim_2D.ctx.fillStyle = 'black'
                anim_2D.ctx.font = '15px sans-serif';
                anim_2D.ctx.fillText(Math.floor(anim_2D.maxPressure/(gradientRate - 1) * g) ,0, gradientHeight * (g + 1));
              }

              // greenShade is the color used to represent the pressure in both the 2D and 3D visualization
              let greenShade = 255/anim_2D.maxPressure * pressure;

              let xPos = offsetToLeftMatrix + col * squareSize;
              let yPos = row * squareSize;
              let yTextOffset = 0.6 * squareSize;
              // Visualize black box with green colors indicating the pressure
              anim_2D.ctx.fillStyle = 'rgb(0, ' + greenShade + ', 0)';
              anim_2D.ctx.fillRect(xPos, yPos, squareSize, squareSize);

              // Inscribe raw pressure values in white
              anim_2D.ctx.fillStyle = 'white'
              anim_2D.ctx.font = '20px sans-serif';
              anim_2D.ctx.fillText(pressure, xPos, yPos + yTextOffset);


              let offsetToRightMatrix = offsetBetweenMatrices + numCols * squareSize;
              // Visualize pressure values only in a separate matrix for better reading of raw values
              anim_2D.ctx.fillStyle = 'white'
              anim_2D.ctx.fillRect(xPos + offsetToRightMatrix, yPos, squareSize, squareSize);
              anim_2D.ctx.fillStyle = 'black'
              anim_2D.ctx.strokeRect(xPos + offsetToRightMatrix, yPos, squareSize, squareSize);

              // Inscribe raw pressure values in black
              anim_2D.ctx.font = '20px sans-serif';
              anim_2D.ctx.fillText(pressure, xPos + offsetToRightMatrix, yPos + yTextOffset);

              // --- 3D animation stuff ---
              anim_3D.cubes[row][col].material.color.setRGB(0, greenShade/255, 0)
              anim_3D.cubes[row][col].scale.setZ(pressure/anim_2D.maxPressure * 14)
              anim_3D.cubes[row][col].position.setZ(0)
              anim_3D.cubes[row][col].translateZ(pressure/anim_2D.maxPressure * 7 * 0.1)
            }
          }
      }

      function updateDetectSlipResult (err, resp, slip_animation_stuff) {
        grpcCallback(err, resp);
        if (err) {
          console.log("error getting slip detection readings: ", err);
          return;
        }

        if (resp === null) {
          slip_animation_stuff.ctx.fillStyle = 'orange';
          slip_animation_stuff.ctx.fillRect(0, 0, 200, 50)

          slip_animation_stuff.ctx.fillStyle = 'black'
          slip_animation_stuff.ctx.font = '20px sans-serif';
          slip_animation_stuff.ctx.fillText("response is invalid", 0, 0);
          console.log("response is null - this is an issue when running this in the cloud, but not on a device locally")
        }

        let isSlipping = resp.getSlipDetected()
        if (isSlipping) {
          slip_animation_stuff.ctx.fillStyle = 'red';
          slip_animation_stuff.ctx.fillRect(0, 0, 150, 50)

          slip_animation_stuff.ctx.fillStyle = 'white'
          slip_animation_stuff.ctx.font = '20px sans-serif';
          slip_animation_stuff.ctx.fillText("SLIPPING", 5, 25);
        } else {
          slip_animation_stuff.ctx.fillStyle = 'green';
          slip_animation_stuff.ctx.fillRect(0, 0, 150, 50)
          slip_animation_stuff.ctx.fillStyle = 'white'
          slip_animation_stuff.ctx.font = '20px sans-serif';
          slip_animation_stuff.ctx.fillText("NOT SLIPPING", 5, 25);
        }
      }

      async function doConnect(authEntity, creds, onError) {
        console.debug("connecting");
        document.getElementById("connecting-error").innerHTML = "";
        document.getElementById("connecting").classList.add("connecting");
        try {
            await window.connect(authEntity, creds);
        } catch (e) {
          const msg = `failed to connect: ${e}`;
          console.error(msg);
          document.getElementById("connecting-error").innerHTML = msg;
          document.getElementById("connecting").classList.remove("connecting");
          if (onError) {
            setTimeout(onError, 1000);
          }
          return;
        }
        console.debug("connected");
        document.getElementById("pre-app").classList.add("connected");
        await startup();
      }

      async function waitForClientAndStart() {
        if (window.supportedAuthTypes.length == 0) {
          doConnect(
            window.bakedAuth.authEntity,
            window.bakedAuth.creds,
            waitForClientAndStart);
          return;
        }

        const authElems = [];
        const disableAll = () => {
          for (elem of authElems) {
            elem.disabled = true;
          }
        };
        const enableAll = () => {
          for (elem of authElems) {
            elem.disabled = false;
          }
        };
        for (authType of window.supportedAuthTypes) {
          const authDiv = document.getElementById(`auth-${authType}`);
          const input = authDiv.getElementsByTagName('input')[0];
          const button = authDiv.getElementsByTagName('button')[0];
          authElems.push(input, button);
          const doLogin = () => {
            disableAll();
            const creds = { type: authType, payload: input.value };
            doConnect("", creds, "", "", () => enableAll());
          }
          button.addEventListener("click", () => doLogin());
          input.addEventListener("keyup", (event) => {
            if (event.keyCode !== 13) {
              return;
            }
            doLogin();
          });
        }
      }

      async function initNavigation() {
        await mapReady;
        window.map = new google.maps.Map(document.getElementById("map"), {zoom: 18});
        window.map.addListener("click", (e) => {
          var req = new navigationApi.AddWaypointRequest();
          var point = new commonApi.GeoPoint();
          point.setLatitude(e.latLng.lat());
          point.setLongitude(e.latLng.lng());
          req.setLocation(point);
          navigationService.addWaypoint(req, {}, (err, resp) => grpcCallback(err, resp));
        });

        let centered = false;
        const knownWaypoints = {};
        let localLabelCounter = 0;
        const updateWaypoints = function() {
          var req = new navigationApi.GetWaypointsRequest();
          navigationService.getWaypoints(req, {}, (err, resp) => {
            grpcCallback(err, resp, false)
            if (err) {
              console.log(err);
              setTimeout(updateWaypoints, 1000);
              return;
            }
            let waypoints = [];
            if (resp) {
              waypoints = resp.getWaypointsList();
            }
            const currentWaypoints = {};
            for (var i = 0; i < waypoints.length; i++) {
              const waypoint = waypoints[i];
              const pos = {lat: waypoint.getLocation().getLatitude(), lng: waypoint.getLocation().getLongitude()};
              const posStr = JSON.stringify(pos);
              if (knownWaypoints[posStr]) {
                currentWaypoints[posStr] = knownWaypoints[posStr];
                continue;
              }
              const marker = new google.maps.Marker({
                position: pos,
                map: window.map,
                label: `${localLabelCounter++}`,
              });
              currentWaypoints[posStr] = marker;
              knownWaypoints[posStr] = marker;
              marker.addListener("click", () => {
                console.log("clicked on marker", pos)
              });
              marker.addListener("dblclick", () => {
                var req = new navigationApi.RemoveWaypointRequest();
                req.setId(waypoint.getId());
                navigationService.removeWaypoint(req, {}, (err, resp) => grpcCallback(err, resp));
              });
            }
            const waypointsToDelete = Object.keys(knownWaypoints).filter(elem => {
              return !(elem in currentWaypoints)
            });
            for (key of waypointsToDelete) {
              const marker = knownWaypoints[key];
              marker.setMap(null);
              delete knownWaypoints[key];
            }
            setTimeout(updateWaypoints, 1000);
          });
        }
        updateWaypoints();

        const locationMarker = new google.maps.Marker({label: "robot"});
        const updateLocation = function() {
          var req = new navigationApi.GetLocationRequest();
          navigationService.getLocation(req, {}, (err, resp) => {
            grpcCallback(err, resp, false)
            if (err) {
              console.log(err);
              setTimeout(updateLocation, 1000);
              return;
            }
            const pos = {lat: resp.getLocation().getLatitude(), lng: resp.getLocation().getLongitude()};
            if (!centered) {
              centered = true;
              window.map.setCenter(pos);
            }
            locationMarker.setPosition(pos);
            locationMarker.setMap(window.map);
            setTimeout(updateLocation, 1000);
          });
        }
        updateLocation();
      }

      function initMap() {
        mapReadyResolve();
      }

      let mapReadyResolve;
      let mapReady = new Promise(resolve => {
        mapReadyResolve = resolve;
      });

      function imuRefresh() {
          if (window.theApp) {
              var all = theApp.filterResources("rdk", "component", "imu");
              all.forEach(function(x) {
                  var name = x.name;

                  if (!theData.imuData[name]) {
                      theData.imuData[name] = {};
                  }

                  var req = new imuApi.ReadOrientationRequest();
                  req.setName(name);

                  imuService.readOrientation(req, {}, (err, resp) => {
                      if (err) {
                          console.log(err);
                          return;
                      }
                      theData.imuData[name].orientation = resp.toObject().orientation;
                  });

                  var req = new imuApi.ReadAngularVelocityRequest();
                  req.setName(name);

                  imuService.readAngularVelocity(req, {}, (err, resp) => {
                      if (err) {
                          console.log(err);
                          return;
                      }
                      theData.imuData[name].angularVelocity = resp.toObject().angularVelocity;
                  });

                var req = new imuApi.ReadAccelerationRequest();
                req.setName(name);

                imuService.readAcceleration(req, {}, (err, resp) => {
                  if (err) {
                    console.log(err);
                    return;
                  }
                  theData.imuData[name].acceleration = resp.toObject().acceleration;
                });

              });
          }
          setTimeout(imuRefresh, 500);
      }
      imuRefresh();
    </script>
  </head>
  <body onLoad="waitForClientAndStart()" style="background: var(--black-10);">
    <div id="pre-app">
      <div id="connecting-error"></div>
      <div id="connecting">Connecting via {{ if .WebRTCEnabled }}WebRTC{{ else }}gRPC{{ end }}...</div>
      {{range $authType := .SupportedAuthTypes }}
          <span>{{ $authType }}: </span>
          <div id="auth-{{ $authType }}">
            <input type="password"/>
            <viam-button>Login</viam-button>
          </div>
      {{ end }}
    </div>
    <div id="app" v-cloak>
      <div id="actions">
        {{range $r := .Actions}}
        <viam-button v-on:click="doAction('{{$r}}')">{{$r}}</viam-button>
        {{end}}
      </div>

      <div style="color: red">${ error }</div>
<<<<<<< HEAD
      <div class="grid grid-cols-2 gap-2">
        <div>
          <!-- ******* BASE *******  -->
          <collapse>Base<template v-slot:content>
            <div class="base" v-for="base in status.basesMap" :key="base[0]">
              <h3>${base[0]}</h3>
              <ul>
                <li><viam-button v-on:click="baseAction(base[0], 'straight', 1)">Forward</viam-button></li>
                <li><viam-button v-on:click="baseAction(base[0], 'straight', -1)">Backward</viam-button></li>
                <li><viam-button v-on:click="baseAction(base[0], 'arc', 1)">Arc Forward</viam-button></li>
                <li><viam-button v-on:click="baseAction(base[0], 'arc', -1)">Arc Backward</viam-button></li>
                <li><viam-button v-on:click="baseAction(base[0], 'angle', -1)">Spin Clockwise</viam-button></li>
                <li><viam-button v-on:click="baseAction(base[0], 'angle', 1)">Spin Counterclockwise</viam-button></li>
              </ul>

              Speed (mm per sec): <viam-input id="speed" name="speed" value="300"/><br>
              Distances (mm): <viam-input id="distance" name="distance" value="500"/><br>
              Angle (degree): <viam-input id="angle" name="angle" value="0"/><br>
            </div>
          </template></collapse>
        </div>
        <div>
          <!-- ******* GANTRY *******  -->
          <div class="gantry" v-for="gantry in filterResources('rdk', 'component', 'gantry')" :key="gantry.name">
            <h3>Gantry ${gantry.name}</h3>
            <table>
              <tr>
                <th>axis</th>
                <th>position</th>
                <th>length</th>
              </tr>
              <tr v-for="pp in gantryByName(gantry.name).parts" :key="pp.axis">
                <th>${pp.axis}</th>
                <td>
                  <viam-button v-on:click="gantryInc( gantry.name, pp.axis, -.1 )">--</viam-button>
                  <viam-button v-on:click="gantryInc( gantry.name, pp.axis, -.01 )">-</viam-button>
                  <viam-button v-on:click="gantryInc( gantry.name, pp.axis, .01 )">+</viam-button>
                  <viam-button v-on:click="gantryInc( gantry.name, pp.axis, .1 )">++</viam-button>
                </td>
                <td>${pp.pos.toFixed(2)}</td>
                <td>${pp.length}</td>
              </tr>
            </table>
          </div>
        </div>
        <div>
          <!-- ******* ForceMatrix *******  -->
          <div>
            <div v-for="(forcematrix, x) in filterResources('rdk', 'component', 'forcematrix').entries()" :key="forcematrix[1].name">
              <hr>
              <h2>ForceMatrix: ${forcematrix[1].name}</h2>
              <template>
                <viam-button :id="'force-button-id-' + x" v-on:click="visualizeForceMatrix(forcematrix[1].name, x)">Visualize Force Matrix</viam-button>
                <!-- force 2d canvas element is resized later upon arrival of sensor data (see animateForceMatrix)  -->
                <canvas :id="'force-2d-id-' + x" width="100" height="100" style="margin-top: 20px;"></canvas>
                <canvas :id="'slip-id-' + x" width="200" height="50"></canvas>
                <div :id="'force-3d-id-' + x"></div>
              </template>
            </div>
            <hr>
          </div>
=======

      <!-- ******* BASE *******  -->
      <div class="base" v-for="base in status.basesMap" :key="base[0]">
        <h3>${base[0]}</h3>
        <ul>
          <li><button v-on:click="baseAction(base[0], 'straight', 1)">Forward</button></li>
          <li><button v-on:click="baseAction(base[0], 'straight', -1)">Backward</button></li>
          <li><button v-on:click="baseAction(base[0], 'arc', 1)">Arc Forward</button></li>
          <li><button v-on:click="baseAction(base[0], 'arc', -1)">Arc Backward</button></li>
          <li><button v-on:click="baseAction(base[0], 'angle', -1)">Spin Clockwise</button></li>
          <li><button v-on:click="baseAction(base[0], 'angle', 1)">Spin Counterclockwise</button></li>
        </ul>

        Speed (mm per sec): <input id="speed" name="speed" value="300"/><br>
        Distances (mm): <input id="distance" name="distance" value="500"/><br>
        Angle (degree): <input id="angle" name="angle" value="0"/><br>
      </div>

      <!-- ******* GANTRY *******  -->
      <div class="gantry" v-for="gantry in filterResources('rdk', 'component', 'gantry')" :key="gantry.name">
        <h3>Gantry ${gantry.name}</h3>
        <table>
          <tr>
            <th>axis</th>
            <th>position</th>
            <th>length</th>
          </tr>
          <tr v-for="pp in gantryByName(gantry.name).parts" :key="pp.axis">
            <th>${pp.axis}</th>
            <td>
              <button v-on:click="gantryInc( gantry.name, pp.axis, -.1 )">--</button>
              <button v-on:click="gantryInc( gantry.name, pp.axis, -.01 )">-</button>
              <button v-on:click="gantryInc( gantry.name, pp.axis, .01 )">+</button>
              <button v-on:click="gantryInc( gantry.name, pp.axis, .1 )">++</button>
            </td>
            <td>${pp.pos.toFixed(2)}</td>
            <td>${pp.length}</td>
          </tr>
        </table>
      </div>

      <!-- ******* ForceMatrix *******  -->
      <div>
        <div v-for="(forceMatrix, x) in filterResources('rdk', 'component', 'force_matrix').entries()" :key="forceMatrix[1].name">
          <hr>
          <h2>ForceMatrix: ${forceMatrix[1].name}</h2>
          <template>
            <button :id="'force-button-id-' + x" v-on:click="visualizeForceMatrix(forceMatrix[1].name, x)">Visualize Force Matrix</button>
            <!-- force 2d canvas element is resized later upon arrival of sensor data (see animateForceMatrix)  -->
            <canvas :id="'force-2d-id-' + x" width="100" height="100" style="margin-top: 20px;"></canvas>
            <canvas :id="'slip-id-' + x" width="200" height="50"></canvas>
            <div :id="'force-3d-id-' + x"></div>
          </template>
        </div>
        <hr>
      </div>

      <!-- ******* IMU *******  -->
      <div>
        <div v-for="(imu, x) in filterResources('rdk', 'component', 'imu').entries()" :key="imu[1].name">
          <hr>
          <h2>IMU: ${imu[1].name}</h2>
          <table v-if="imuData[imu[1].name] && imuData[imu[1].name].angularVelocity">
            <tr><th colspan="2">Orientation (degrees)</th></tr>
            <tr><th>Roll</th><td>${imuData[imu[1].name].orientation.rollDeg.toFixed(2)}</td></tr>
            <tr><th>Pitch</th><td>${imuData[imu[1].name].orientation.pitchDeg.toFixed(2)}</td></tr>
            <tr><th>Yaw</th><td>${imuData[imu[1].name].orientation.yawDeg.toFixed(2)}</td></tr>
            <tr><th colspan="2">Angular Velocity (degrees/second)</th></tr>
            <tr><th>X</th><td>${imuData[imu[1].name].angularVelocity.xDegsPerSec.toFixed(2)}</td></tr>
            <tr><th>Y</th><td>${imuData[imu[1].name].angularVelocity.yDegsPerSec.toFixed(2)}</td></tr>
            <tr><th>Z</th><td>${imuData[imu[1].name].angularVelocity.zDegsPerSec.toFixed(2)}</td></tr>
            <tr><th colspan="2">Acceleration (mm/second/second)</th></tr>
            <tr><th>X</th><td>${imuData[imu[1].name].acceleration.xMmPerSecPerSec.toFixed(2)}</td></tr>
            <tr><th>Y</th><td>${imuData[imu[1].name].acceleration.yMmPerSecPerSec.toFixed(2)}</td></tr>
            <tr><th>Z</th><td>${imuData[imu[1].name].acceleration.zMmPerSecPerSec.toFixed(2)}</td></tr>
            
          </table>
        </div>
        <hr>
      </div>


      <!-- ******* ARM *******  -->
      <div class="arm" v-for="arm in filterResources('rdk', 'component', 'arm')" :key="arm.name">
        <h3>Arm ${arm.name}</h3>
        <table v-if="armToggle[arm.name]" border="1">
          <tr>
            <th colspan="2"><h5>GRID (mms)</h5></th>
            <th colspan="2"><h5>JOINTS (degrees)</h5></th>
          </tr>
          <tr v-for="aa in armToggle[arm.name].pieces" :key="aa.joint">
            <th>${aa.grid[0]}</th>
            <td><input v-model="aa.gridValue"></td>

            <th>Joint ${aa.joint}</th>
            <td><input v-model="aa.jointValue"></td>
          </tr>
          <tr>
            <th colspan="6">
              <button v-on:click="armModifyAllDoGrid(arm.name)">Go To Grid</button>
              <button v-on:click="armModifyAllDoJoint(arm.name)">Go To Joints</button>
              <button v-on:click="armModifyAllCancel(arm.name)">Cancel</button>
            </th>
          </tr>
        </table>
        <table border="1" v-else>
          <tr>
            <th colspan="3"><h5>GRID (mms)</h5></th>
            <th colspan="3"><h5>JOINTS (degrees)</h5></th>
          </tr>
          <tr v-for="aa in armByName(arm.name).pieces" :key="aa.joint">
            <th>${aa.grid[0]}</th>
            <td>
              <button v-on:click="armGridInc( arm.name, aa.grid[1], -10 )">--</button>
              <button v-on:click="armGridInc( arm.name, aa.grid[1], -1 )">-</button>
              <button v-on:click="armGridInc( arm.name, aa.grid[1], 1 )">+</button>
              <button v-on:click="armGridInc( arm.name, aa.grid[1], 10 )">++</button>
            </td>
            <td>${aa.gridValue.toFixed(2)}</td>

            <th>Joint ${aa.joint}</th>
            <td>
              <button v-on:click="armJointInc( arm.name, aa.joint, -10 )">--</button>
              <button v-on:click="armJointInc( arm.name, aa.joint, -1 )">-</button>
              <button v-on:click="armJointInc( arm.name, aa.joint, 1 )">+</button>
              <button v-on:click="armJointInc( arm.name, aa.joint, 10 )">++</button>
            </td>
            <td>${aa.jointValue.toFixed(2)}</td>
          </tr>
          <tr>
            <th colspan="8">
              <button v-on:click="armHome(arm.name)">Home</button>
              <button v-on:click="armModifyAll(arm.name)">Modify All</button>
            </th>
          </tr>
        </table> <!-- end main table -->
      </div>

      <!-- ******* GRIPPER *******  -->
      <div class="gripper" v-for="gripper in filterResources('rdk', 'component', 'gripper')" :key="gripper.name">
        <h3>Gripper ${ gripper.name }</h3>
        <ul>
          <li><button v-on:click="gripperAction( gripper.name, 'open')">Open</button></li>
          <li><button v-on:click="gripperAction( gripper.name, 'grab')">Grab</button></li>
        </ul>
      </div>

      <!-- ******* SERVO *******  -->
      <div class="servo" v-for="servo in filterResources('rdk', 'component', 'servo')" :key="servo.name" style="margin-bottom: .5em;">
        <table border="1">
          <tr><th>Servo</th><td>${servo.name}</td></tr>
          <tr><td>Angle</td><td>${status.servosMap[servo.name]}</td></tr>
          <tr>
            <td></td>
            <td>
              <button v-on:click="servoMove(servo.name, -10)">-10</button>
              <button v-on:click="servoMove(servo.name, -1)">-1</button>
              <button v-on:click="servoMove(servo.name, 1)">1</button>
              <button v-on:click="servoMove(servo.name, 10)">10</button>
            </td>
          </tr>
        </table>
      </div>

      <!-- ******* MOTOR *******  -->
      <motor-detail
        v-for="motor in status.motorsMap"
        :key="'new-' + motor[0]"
        v-bind:motor-name="motor[0]"
        v-bind:motor-status="motor[1]"
        v-on:execute="motorCommand(motor[0], $event)"
        style="max-width: 1080px;">
      </motor-detail>

      <!-- ******* INPUT VIEW *******  -->
      <input-controller
        v-for="controller in filteredInputControllerList()"
        :key="'new-' + controller.name"
        v-bind:controller-name="controller.name"
        v-bind:controller-status="inputControllerByName(controller.name)[1]"
        style="max-width: 1080px;">
      </input-controller>

      <!-- ******* WEB CONTROLS *******  -->
      <web-gamepad
        v-if="filterResources('rdk', 'component', 'input_controller').length !== 0 && Object.keys(inputControllerByName('WebGamepad')).length !== 0"
        v-on:execute="inputInject($event)"
        style="max-width: 1080px;">
      </web-gamepad>

      <!-- ******* CAMERAS *******  -->
      <div class="camera" v-for="streamName in streamNames" :key="streamName">
        <h3>Camera Stream ${streamName}</h3>
        <div :id="'stream-' + streamName">
          <button v-on:click="viewCamera(streamName)">View</button>
>>>>>>> 64a98bf9
        </div>
        <div>
          <!-- ******* IMU *******  -->
          <div>
            <div v-for="(imu, x) in filterResources('rdk', 'component', 'imu').entries()" :key="imu[1].name">
              <hr>
              <h2>IMU: ${imu[1].name}</h2>
              <table v-if="imuData[imu[1].name] && imuData[imu[1].name].angularVelocity">
                <tr><th colspan="2">Orientation (degrees)</th></tr>
                <tr><th>Roll</th><td>${imuData[imu[1].name].orientation.rollDeg.toFixed(2)}</td></tr>
                <tr><th>Pitch</th><td>${imuData[imu[1].name].orientation.pitchDeg.toFixed(2)}</td></tr>
                <tr><th>Yaw</th><td>${imuData[imu[1].name].orientation.yawDeg.toFixed(2)}</td></tr>
                <tr><th colspan="2">Angular Velocity</th></tr>
                <tr><th>X</th><td>${imuData[imu[1].name].angularVelocity.xDegsPerSec.toFixed(2)}</td></tr>
                <tr><th>Y</th><td>${imuData[imu[1].name].angularVelocity.yDegsPerSec.toFixed(2)}</td></tr>
                <tr><th>Z</th><td>${imuData[imu[1].name].angularVelocity.zDegsPerSec.toFixed(2)}</td></tr>
              </table>
            </div>
            <hr>
          </div>
        </div>
        <div>
          <!-- ******* ARM *******  -->
          <div class="arm" v-for="arm in filterResources('rdk', 'component', 'arm')" :key="arm.name">
            <h3>Arm ${arm.name}</h3>
            <table v-if="armToggle[arm.name]" border="1">
              <tr>
                <th colspan="2"><h5>GRID (mms)</h5></th>
                <th colspan="2"><h5>JOINTS (degrees)</h5></th>
              </tr>
              <tr v-for="aa in armToggle[arm.name].pieces" :key="aa.joint">
                <th>${aa.grid[0]}</th>
                <td><viam-input v-model="aa.gridValue"></td>

                <th>Joint ${aa.joint}</th>
                <td><viam-input v-model="aa.jointValue"></td>
              </tr>
              <tr>
                <th colspan="6">
                  <viam-button v-on:click="armModifyAllDoGrid(arm.name)">Go To Grid</viam-button>
                  <viam-button v-on:click="armModifyAllDoJoint(arm.name)">Go To Joints</viam-button>
                  <viam-button v-on:click="armModifyAllCancel(arm.name)">Cancel</viam-button>
                </th>
              </tr>
            </table>
            <table border="1" v-else>
              <tr>
                <th colspan="3"><h5>GRID (mms)</h5></th>
                <th colspan="3"><h5>JOINTS (degrees)</h5></th>
              </tr>
              <tr v-for="aa in armByName(arm.name).pieces" :key="aa.joint">
                <th>${aa.grid[0]}</th>
                <td>
                  <viam-button v-on:click="armGridInc( arm.name, aa.grid[1], -10 )">--</viam-button>
                  <viam-button v-on:click="armGridInc( arm.name, aa.grid[1], -1 )">-</viam-button>
                  <viam-button v-on:click="armGridInc( arm.name, aa.grid[1], 1 )">+</viam-button>
                  <viam-button v-on:click="armGridInc( arm.name, aa.grid[1], 10 )">++</viam-button>
                </td>
                <td>${aa.gridValue.toFixed(2)}</td>

                <th>Joint ${aa.joint}</th>
                <td>
                  <viam-button v-on:click="armJointInc( arm.name, aa.joint, -10 )">--</viam-button>
                  <viam-button v-on:click="armJointInc( arm.name, aa.joint, -1 )">-</viam-button>
                  <viam-button v-on:click="armJointInc( arm.name, aa.joint, 1 )">+</viam-button>
                  <viam-button v-on:click="armJointInc( arm.name, aa.joint, 10 )">++</viam-button>
                </td>
                <td>${aa.jointValue.toFixed(2)}</td>
              </tr>
              <tr>
                <th colspan="8">
                  <viam-button v-on:click="armHome(arm.name)">Home</viam-button>
                  <viam-button v-on:click="armModifyAll(arm.name)">Modify All</viam-button>
                </th>
              </tr>
            </table> <!-- end main table -->
          </div>
        </div>
        <div>
          <!-- ******* GRIPPER *******  -->
          <div class="gripper" v-for="gripper in filterResources('rdk', 'component', 'gripper')" :key="gripper.name">
            <h3>Gripper ${ gripper.name }</h3>
            <ul>
              <li><viam-button v-on:click="gripperAction( gripper.name, 'open')">Open</viam-button></li>
              <li><viam-button v-on:click="gripperAction( gripper.name, 'grab')">Grab</viam-button></li>
            </ul>
          </div>
        </div>
        <div>
          <!-- ******* SERVO *******  -->
          <div class="servo" v-for="servo in filterResources('rdk', 'component', 'servo')" :key="servo.name" style="margin-bottom: 64px;">
            <h3>Servo ${ servo.name }</h3>
            <table border="1">
              <tr><th>Angle</th><td>${servo.angle}</td></tr>
              <tr>
                <td></td>
                <td>
                  <viam-button v-on:click="servoMove(servo.name, -10)">-10</viam-button>
                  <viam-button v-on:click="servoMove(servo.name, -1)">-1</viam-button>
                  <viam-button v-on:click="servoMove(servo.name, 1)">1</viam-button>
                  <viam-button v-on:click="servoMove(servo.name, 10)">10</viam-button>
                </td>
              </tr>
            </table>
          </div>
        </div>
        <div>
          <!-- ******* MOTOR *******  -->
          <motor-detail
          v-for="motor in status.motorsMap"
          :key="'new-' + motor[0]"
          v-bind:motor-name="motor[0]"
          v-bind:motor-status="motor[1]"
          v-on:execute="motorCommand(motor[0], $event)"
          style="max-width: 1080px;">
        </motor-detail>
        </div>
        <div>
          <!-- ******* INPUT VIEW *******  -->
          <input-controller
          v-for="controller in filteredInputControllerList()"
          :key="'new-' + controller.name"
          v-bind:controller-name="controller.name"
          v-bind:controller-status="inputControllerByName(controller.name)[1]"
          style="max-width: 1080px;">
          </input-controller>
        </div>
        <div>
          <!-- ******* WEB CONTROLS *******  -->
          <web-gamepad
          v-if="filterResources('rdk', 'component', 'input_controller').length !== 0 && Object.keys(inputControllerByName('WebGamepad')).length !== 0"
          v-on:execute="inputInject($event)"
          style="max-width: 1080px;">
          </web-gamepad>
        </div>
        <div>
          <!-- ******* CAMERAS *******  -->
          <div class="camera" v-for="streamName in streamNames" :key="streamName">
            <h3>Camera ${streamName}</h3>
            <div :id="'stream-' + streamName">
              <viam-button v-on:click="viewCamera(streamName)">View</viam-button>
            </div>
          </div>
        </div>
        <!-- cameras -->
      <div>
        <Accordion v-if="nonEmpty(filterResources('rdk', 'component', 'camera'))"></Accordion>
      </div>
<<<<<<< HEAD
=======

      <!-- ******* BOARD *******  -->
      <div class="board" v-for="board in filterResources('rdk', 'component', 'board')" key="board.name">
        <h3>Board ${board.name}</h3>
        <table border="1">

          <tr><th colspan="2">Analogs</th></tr>
          <tr v-for="a in boardByName(board.name).analogsMap" :key="a[0]">
            <th>${a[0]}</th>
            <td>${a[1].value}</td>
          </tr>

          <tr><th colspan="2">DigitalInterrupts</th></tr>
          <tr v-for="di in boardByName(board.name).digitalInterruptsMap" :key="di[0]">
            <th>${di[0]}</th>
            <td>${di[1].value}</td>
          </tr>

          <tr><th colspan="2">GPIO</th></tr>
          <tr>
            <th>Get</th>
            <td>
              Pin: <input :id="'get_pin_' + board.name"/><button v-on:click="getGPIO(board.name)">Get</button><br>
              <span :id="'get_pin_value_' + board.name"/>
            </td>
          </tr>
          <tr>
            <th>Set</th>
            <td>
              Pin: <input :id="'set_pin_' + board.name"/><br>
              <select :id="'set_pin_v_' + board.name">
                <option>low</option>
                <option>high</option>
              </select>
              <button v-on:click="setGPIO(board.name)">Set</button><br>
            </td>
          </tr>
          
        </table>
      </div>
      <!-- end boards -->

      <!-- cameras -->
>>>>>>> 64a98bf9
      <table border="1" v-if="nonEmpty(filterResources('rdk', 'component', 'camera'))">
        <tr>
          <th colspan="3">
            Camera frames
          </th>
        </tr>
        <tr>
          <th>Name</th>
          <th>2D img</th>
          <th>3D img</th>
        </tr>
        <tr v-for="camera in filterResources('rdk', 'component', 'camera')">
          <td>${camera.name}</td>
<<<<<<< HEAD
          <td><a href="#" v-on:click.prevent="renderFrame(camera.name)">frame</a></td>
          <td><viam-button v-on:click="renderPCD(camera.name)">GO</viam-button></td>
=======
          <td><a href="#" v-on:click.prevent="renderFrame(camera.name)">GO</a></td>
          <td><button v-on:click="renderPCD(camera.name)">GO</button></td>
>>>>>>> 64a98bf9
        </tr>
      </table>

      <table border=1 v-if="nonEmpty(sensorNames)">
        <tr>
          <th colspan="2">Sensors</th>
        </tr>

        <tr>
          <th>Name</th>
          <th>Type</th>
          <th>Readings</th>
          <th colspan="2"> <button v-on:click="getReadings(sensorNames)">Get All Readings</button></th>
        </tr>

<<<<<<< HEAD
        <tr v-for="(sensor, x) in status.sensorsMap">
          <td>${sensor[0]}</td>
          <td>${sensor[1].type}</td>
          <td>${sensorReadings[sensor[0]]}</td>
          <td>
            <viam-button v-on:click="doSensorReadings(sensor[0])">Get Readings</viam-button>
          </td>
=======
        <tr v-for="name in sensorNames">
          <td>${name.name}</td>
          <td>${name.subtype}</td>
          <td>${sensorReadings[resourceNameToString(name)]}</td>
          <td> <button v-on:click="getReadings([name])">Get Readings</button></td>
>>>>>>> 64a98bf9
        </tr>

      </table>

      <div id="pcd_wrapper">
        <table>
          <tr>
            <td><div id="pcd" v-on:click="grabClick"/></td>
            <td v-if="pcdClick.enable">
              <table>
                <tr>
                  <th colspan=2>
                    Clicked On
                  </th>
                </tr>
                <tr>
                  <th>X</th>
                  <td>${pcdClick.x}</td>
                </tr>
                <tr>
                  <th>Y</th>
                  <td>${pcdClick.y}</td>
                </tr>
                <tr>
                  <th>Z</th>
                  <td>${pcdClick.z}</td>
                </tr>
                <tr>
                  <td colspan=2>
                    <viam-button v-on:click="doPCDGrab">Grab</viam-button>
                  </td>
                </tr>
              </table>
            </td>
          </tr>
        </table>
      </div> <!-- end pcd wrapper -->
      <!-- get segments -->
      <table v-if="pcdClick.pcdloaded">
        <tr>
          <td colspan=2>
              Min Pts in Plane: <viam-input type="number" id="minPtsPlane" min="0"  v-model="minPtsPlane"><br>
              Min Pts in Segment: <viam-input type="number" id="minPtsSegment" min="0" v-model="minPtsSegment"><br>
              Clustering Radius (mm): <viam-input type="number" id="clusterRad" min="0" v-model="clusterRad"><br>
          </td>
        </tr>
        <tr>
            <td>
                <viam-button v-on:click="findSegments(minPtsPlane, minPtsSegment, clusterRad)">Find Segments</viam-button>
            </td>
            <td v-if="pcdClick.calculatingSegments">Finding...</td>
        </tr>
      </table>
      <table v-if="pcdClick.foundSegments">
        <tr>
          <th>Object</th>
          <th>PCD</th>
          <th>Point</th>
          <th>Bounding Box</th>
        </tr>
        <tr>
          <td>Full Image</td>
          <td><viam-button v-on:click="doPCDLoad(fullcloud)">GO</viam-button></td>
          <td>--</td>
        </tr>
        <tr v-for="(seg, i) in objects">
            <td>Object ${i}</td>
            <td><viam-button v-on:click="doSegmentLoad(i)">GO</viam-button></td>
            <td><viam-button v-on:click="doPointLoad(i)">GO</viam-button></td>
            <td><viam-button v-on:click="doBoundingBoxLoad(i)">GO</viam-button></td>
        </tr>
      </table>
        <div>
          <!-- ******* BOARD *******  -->
          <div class="board" v-for="board in filterResources('rdk', 'component', 'board')" key="board.name">
            <h3>Board ${board.name}</h3>
            <table border="1">

              <tr><th colspan="2">Analogs</th></tr>
              <tr v-for="a in boardByName(board.name).analogsMap" :key="a[0]">
                <th>${a[0]}</th>
                <td>${a[1].value}</td>
              </tr>

              <tr><th colspan="2">DigitalInterrupts</th></tr>
              <tr v-for="di in boardByName(board.name).digitalInterruptsMap" :key="di[0]">
                <th>${di[0]}</th>
                <td>${di[1].value}</td>
              </tr>
            </table>
          </div>
          <!-- end boards -->
        </div>
        <div>
          <div id="map-container" v-if="hasKey(status.servicesMap, 'rdk:service:navigation')">
            <br />
            <br />
            <viam-button v-on:click="setNavigationMode('manual')">Manual</viam-button>
            <viam-button v-on:click="setNavigationMode('waypoint')">Waypoint</viam-button>
            <br />
            <viam-input type="text" id="nav-set-location" value="40.745297,-74.010916">
            <viam-button v-on:click="setNavigationLocation('nav-set-location')">Try Set Location</viam-button>
            <div id="map" v-map-mounted></div>
          </div>
        </div>
      </div>
    </div> <!-- end vue app -->
    <!-- TODO(https://github.com/viamrobotics/rdk/issues/202): remove api key once going into production -->
    <script
      src="https://maps.googleapis.com/maps/api/js?key=AIzaSyBn72TEqFOVWoj06cvua0Dc0pz2uvq90nY&callback=initMap&libraries=&v=weekly"
      async
    ></script>
  </body>
</html><|MERGE_RESOLUTION|>--- conflicted
+++ resolved
@@ -126,7 +126,7 @@
           }
           return n;
       }
-     
+
      function fixServos(old) {
        var n = {};
        for (var i=0; i<old.length; i++) {
@@ -136,7 +136,7 @@
        }
        return n;
      }
-     
+
      firstResult = false;
 
      async function updateStatus(rawStatus) {
@@ -424,11 +424,7 @@
                       }
                   },
                   renderFrame : function(cameraName) {
-<<<<<<< HEAD
-                      req = new cameraApi.CameraServiceRenderFrameRequest();
-=======
                       req = new cameraApi.RenderFrameRequest();
->>>>>>> 64a98bf9
                       req.setName(cameraName);
                       const mimeType = 'image/jpeg';
                       req.setMimeType(mimeType)
@@ -1435,7 +1431,6 @@
       </div>
 
       <div style="color: red">${ error }</div>
-<<<<<<< HEAD
       <div class="grid grid-cols-2 gap-2">
         <div>
           <!-- ******* BASE *******  -->
@@ -1497,203 +1492,6 @@
             </div>
             <hr>
           </div>
-=======
-
-      <!-- ******* BASE *******  -->
-      <div class="base" v-for="base in status.basesMap" :key="base[0]">
-        <h3>${base[0]}</h3>
-        <ul>
-          <li><button v-on:click="baseAction(base[0], 'straight', 1)">Forward</button></li>
-          <li><button v-on:click="baseAction(base[0], 'straight', -1)">Backward</button></li>
-          <li><button v-on:click="baseAction(base[0], 'arc', 1)">Arc Forward</button></li>
-          <li><button v-on:click="baseAction(base[0], 'arc', -1)">Arc Backward</button></li>
-          <li><button v-on:click="baseAction(base[0], 'angle', -1)">Spin Clockwise</button></li>
-          <li><button v-on:click="baseAction(base[0], 'angle', 1)">Spin Counterclockwise</button></li>
-        </ul>
-
-        Speed (mm per sec): <input id="speed" name="speed" value="300"/><br>
-        Distances (mm): <input id="distance" name="distance" value="500"/><br>
-        Angle (degree): <input id="angle" name="angle" value="0"/><br>
-      </div>
-
-      <!-- ******* GANTRY *******  -->
-      <div class="gantry" v-for="gantry in filterResources('rdk', 'component', 'gantry')" :key="gantry.name">
-        <h3>Gantry ${gantry.name}</h3>
-        <table>
-          <tr>
-            <th>axis</th>
-            <th>position</th>
-            <th>length</th>
-          </tr>
-          <tr v-for="pp in gantryByName(gantry.name).parts" :key="pp.axis">
-            <th>${pp.axis}</th>
-            <td>
-              <button v-on:click="gantryInc( gantry.name, pp.axis, -.1 )">--</button>
-              <button v-on:click="gantryInc( gantry.name, pp.axis, -.01 )">-</button>
-              <button v-on:click="gantryInc( gantry.name, pp.axis, .01 )">+</button>
-              <button v-on:click="gantryInc( gantry.name, pp.axis, .1 )">++</button>
-            </td>
-            <td>${pp.pos.toFixed(2)}</td>
-            <td>${pp.length}</td>
-          </tr>
-        </table>
-      </div>
-
-      <!-- ******* ForceMatrix *******  -->
-      <div>
-        <div v-for="(forceMatrix, x) in filterResources('rdk', 'component', 'force_matrix').entries()" :key="forceMatrix[1].name">
-          <hr>
-          <h2>ForceMatrix: ${forceMatrix[1].name}</h2>
-          <template>
-            <button :id="'force-button-id-' + x" v-on:click="visualizeForceMatrix(forceMatrix[1].name, x)">Visualize Force Matrix</button>
-            <!-- force 2d canvas element is resized later upon arrival of sensor data (see animateForceMatrix)  -->
-            <canvas :id="'force-2d-id-' + x" width="100" height="100" style="margin-top: 20px;"></canvas>
-            <canvas :id="'slip-id-' + x" width="200" height="50"></canvas>
-            <div :id="'force-3d-id-' + x"></div>
-          </template>
-        </div>
-        <hr>
-      </div>
-
-      <!-- ******* IMU *******  -->
-      <div>
-        <div v-for="(imu, x) in filterResources('rdk', 'component', 'imu').entries()" :key="imu[1].name">
-          <hr>
-          <h2>IMU: ${imu[1].name}</h2>
-          <table v-if="imuData[imu[1].name] && imuData[imu[1].name].angularVelocity">
-            <tr><th colspan="2">Orientation (degrees)</th></tr>
-            <tr><th>Roll</th><td>${imuData[imu[1].name].orientation.rollDeg.toFixed(2)}</td></tr>
-            <tr><th>Pitch</th><td>${imuData[imu[1].name].orientation.pitchDeg.toFixed(2)}</td></tr>
-            <tr><th>Yaw</th><td>${imuData[imu[1].name].orientation.yawDeg.toFixed(2)}</td></tr>
-            <tr><th colspan="2">Angular Velocity (degrees/second)</th></tr>
-            <tr><th>X</th><td>${imuData[imu[1].name].angularVelocity.xDegsPerSec.toFixed(2)}</td></tr>
-            <tr><th>Y</th><td>${imuData[imu[1].name].angularVelocity.yDegsPerSec.toFixed(2)}</td></tr>
-            <tr><th>Z</th><td>${imuData[imu[1].name].angularVelocity.zDegsPerSec.toFixed(2)}</td></tr>
-            <tr><th colspan="2">Acceleration (mm/second/second)</th></tr>
-            <tr><th>X</th><td>${imuData[imu[1].name].acceleration.xMmPerSecPerSec.toFixed(2)}</td></tr>
-            <tr><th>Y</th><td>${imuData[imu[1].name].acceleration.yMmPerSecPerSec.toFixed(2)}</td></tr>
-            <tr><th>Z</th><td>${imuData[imu[1].name].acceleration.zMmPerSecPerSec.toFixed(2)}</td></tr>
-            
-          </table>
-        </div>
-        <hr>
-      </div>
-
-
-      <!-- ******* ARM *******  -->
-      <div class="arm" v-for="arm in filterResources('rdk', 'component', 'arm')" :key="arm.name">
-        <h3>Arm ${arm.name}</h3>
-        <table v-if="armToggle[arm.name]" border="1">
-          <tr>
-            <th colspan="2"><h5>GRID (mms)</h5></th>
-            <th colspan="2"><h5>JOINTS (degrees)</h5></th>
-          </tr>
-          <tr v-for="aa in armToggle[arm.name].pieces" :key="aa.joint">
-            <th>${aa.grid[0]}</th>
-            <td><input v-model="aa.gridValue"></td>
-
-            <th>Joint ${aa.joint}</th>
-            <td><input v-model="aa.jointValue"></td>
-          </tr>
-          <tr>
-            <th colspan="6">
-              <button v-on:click="armModifyAllDoGrid(arm.name)">Go To Grid</button>
-              <button v-on:click="armModifyAllDoJoint(arm.name)">Go To Joints</button>
-              <button v-on:click="armModifyAllCancel(arm.name)">Cancel</button>
-            </th>
-          </tr>
-        </table>
-        <table border="1" v-else>
-          <tr>
-            <th colspan="3"><h5>GRID (mms)</h5></th>
-            <th colspan="3"><h5>JOINTS (degrees)</h5></th>
-          </tr>
-          <tr v-for="aa in armByName(arm.name).pieces" :key="aa.joint">
-            <th>${aa.grid[0]}</th>
-            <td>
-              <button v-on:click="armGridInc( arm.name, aa.grid[1], -10 )">--</button>
-              <button v-on:click="armGridInc( arm.name, aa.grid[1], -1 )">-</button>
-              <button v-on:click="armGridInc( arm.name, aa.grid[1], 1 )">+</button>
-              <button v-on:click="armGridInc( arm.name, aa.grid[1], 10 )">++</button>
-            </td>
-            <td>${aa.gridValue.toFixed(2)}</td>
-
-            <th>Joint ${aa.joint}</th>
-            <td>
-              <button v-on:click="armJointInc( arm.name, aa.joint, -10 )">--</button>
-              <button v-on:click="armJointInc( arm.name, aa.joint, -1 )">-</button>
-              <button v-on:click="armJointInc( arm.name, aa.joint, 1 )">+</button>
-              <button v-on:click="armJointInc( arm.name, aa.joint, 10 )">++</button>
-            </td>
-            <td>${aa.jointValue.toFixed(2)}</td>
-          </tr>
-          <tr>
-            <th colspan="8">
-              <button v-on:click="armHome(arm.name)">Home</button>
-              <button v-on:click="armModifyAll(arm.name)">Modify All</button>
-            </th>
-          </tr>
-        </table> <!-- end main table -->
-      </div>
-
-      <!-- ******* GRIPPER *******  -->
-      <div class="gripper" v-for="gripper in filterResources('rdk', 'component', 'gripper')" :key="gripper.name">
-        <h3>Gripper ${ gripper.name }</h3>
-        <ul>
-          <li><button v-on:click="gripperAction( gripper.name, 'open')">Open</button></li>
-          <li><button v-on:click="gripperAction( gripper.name, 'grab')">Grab</button></li>
-        </ul>
-      </div>
-
-      <!-- ******* SERVO *******  -->
-      <div class="servo" v-for="servo in filterResources('rdk', 'component', 'servo')" :key="servo.name" style="margin-bottom: .5em;">
-        <table border="1">
-          <tr><th>Servo</th><td>${servo.name}</td></tr>
-          <tr><td>Angle</td><td>${status.servosMap[servo.name]}</td></tr>
-          <tr>
-            <td></td>
-            <td>
-              <button v-on:click="servoMove(servo.name, -10)">-10</button>
-              <button v-on:click="servoMove(servo.name, -1)">-1</button>
-              <button v-on:click="servoMove(servo.name, 1)">1</button>
-              <button v-on:click="servoMove(servo.name, 10)">10</button>
-            </td>
-          </tr>
-        </table>
-      </div>
-
-      <!-- ******* MOTOR *******  -->
-      <motor-detail
-        v-for="motor in status.motorsMap"
-        :key="'new-' + motor[0]"
-        v-bind:motor-name="motor[0]"
-        v-bind:motor-status="motor[1]"
-        v-on:execute="motorCommand(motor[0], $event)"
-        style="max-width: 1080px;">
-      </motor-detail>
-
-      <!-- ******* INPUT VIEW *******  -->
-      <input-controller
-        v-for="controller in filteredInputControllerList()"
-        :key="'new-' + controller.name"
-        v-bind:controller-name="controller.name"
-        v-bind:controller-status="inputControllerByName(controller.name)[1]"
-        style="max-width: 1080px;">
-      </input-controller>
-
-      <!-- ******* WEB CONTROLS *******  -->
-      <web-gamepad
-        v-if="filterResources('rdk', 'component', 'input_controller').length !== 0 && Object.keys(inputControllerByName('WebGamepad')).length !== 0"
-        v-on:execute="inputInject($event)"
-        style="max-width: 1080px;">
-      </web-gamepad>
-
-      <!-- ******* CAMERAS *******  -->
-      <div class="camera" v-for="streamName in streamNames" :key="streamName">
-        <h3>Camera Stream ${streamName}</h3>
-        <div :id="'stream-' + streamName">
-          <button v-on:click="viewCamera(streamName)">View</button>
->>>>>>> 64a98bf9
         </div>
         <div>
           <!-- ******* IMU *******  -->
@@ -1784,10 +1582,10 @@
         </div>
         <div>
           <!-- ******* SERVO *******  -->
-          <div class="servo" v-for="servo in filterResources('rdk', 'component', 'servo')" :key="servo.name" style="margin-bottom: 64px;">
-            <h3>Servo ${ servo.name }</h3>
+          <div class="servo" v-for="servo in filterResources('rdk', 'component', 'servo')" :key="servo.name" style="margin-bottom: .5em;">
             <table border="1">
-              <tr><th>Angle</th><td>${servo.angle}</td></tr>
+              <tr><th>Servo</th><td>${servo.name}</td></tr>
+              <tr><td>Angle</td><td>${status.servosMap[servo.name]}</td></tr>
               <tr>
                 <td></td>
                 <td>
@@ -1842,52 +1640,6 @@
       <div>
         <Accordion v-if="nonEmpty(filterResources('rdk', 'component', 'camera'))"></Accordion>
       </div>
-<<<<<<< HEAD
-=======
-
-      <!-- ******* BOARD *******  -->
-      <div class="board" v-for="board in filterResources('rdk', 'component', 'board')" key="board.name">
-        <h3>Board ${board.name}</h3>
-        <table border="1">
-
-          <tr><th colspan="2">Analogs</th></tr>
-          <tr v-for="a in boardByName(board.name).analogsMap" :key="a[0]">
-            <th>${a[0]}</th>
-            <td>${a[1].value}</td>
-          </tr>
-
-          <tr><th colspan="2">DigitalInterrupts</th></tr>
-          <tr v-for="di in boardByName(board.name).digitalInterruptsMap" :key="di[0]">
-            <th>${di[0]}</th>
-            <td>${di[1].value}</td>
-          </tr>
-
-          <tr><th colspan="2">GPIO</th></tr>
-          <tr>
-            <th>Get</th>
-            <td>
-              Pin: <input :id="'get_pin_' + board.name"/><button v-on:click="getGPIO(board.name)">Get</button><br>
-              <span :id="'get_pin_value_' + board.name"/>
-            </td>
-          </tr>
-          <tr>
-            <th>Set</th>
-            <td>
-              Pin: <input :id="'set_pin_' + board.name"/><br>
-              <select :id="'set_pin_v_' + board.name">
-                <option>low</option>
-                <option>high</option>
-              </select>
-              <button v-on:click="setGPIO(board.name)">Set</button><br>
-            </td>
-          </tr>
-          
-        </table>
-      </div>
-      <!-- end boards -->
-
-      <!-- cameras -->
->>>>>>> 64a98bf9
       <table border="1" v-if="nonEmpty(filterResources('rdk', 'component', 'camera'))">
         <tr>
           <th colspan="3">
@@ -1901,13 +1653,8 @@
         </tr>
         <tr v-for="camera in filterResources('rdk', 'component', 'camera')">
           <td>${camera.name}</td>
-<<<<<<< HEAD
-          <td><a href="#" v-on:click.prevent="renderFrame(camera.name)">frame</a></td>
+          <td><a href="#" v-on:click.prevent="renderFrame(camera.name)">GO</a></td>
           <td><viam-button v-on:click="renderPCD(camera.name)">GO</viam-button></td>
-=======
-          <td><a href="#" v-on:click.prevent="renderFrame(camera.name)">GO</a></td>
-          <td><button v-on:click="renderPCD(camera.name)">GO</button></td>
->>>>>>> 64a98bf9
         </tr>
       </table>
 
@@ -1920,24 +1667,14 @@
           <th>Name</th>
           <th>Type</th>
           <th>Readings</th>
-          <th colspan="2"> <button v-on:click="getReadings(sensorNames)">Get All Readings</button></th>
+          <th colspan="2"> <viam-button v-on:click="getReadings(sensorNames)">Get All Readings</viam-button></th>
         </tr>
 
-<<<<<<< HEAD
-        <tr v-for="(sensor, x) in status.sensorsMap">
-          <td>${sensor[0]}</td>
-          <td>${sensor[1].type}</td>
-          <td>${sensorReadings[sensor[0]]}</td>
-          <td>
-            <viam-button v-on:click="doSensorReadings(sensor[0])">Get Readings</viam-button>
-          </td>
-=======
         <tr v-for="name in sensorNames">
           <td>${name.name}</td>
           <td>${name.subtype}</td>
           <td>${sensorReadings[resourceNameToString(name)]}</td>
-          <td> <button v-on:click="getReadings([name])">Get Readings</button></td>
->>>>>>> 64a98bf9
+          <td> <viam-button v-on:click="getReadings([name])">Get Readings</viam-button></td>
         </tr>
 
       </table>
