<html>
  <head>
    <style type="text/css" media="screen">
      #source {
        position: relative;
        width: 50%;
        height: 50%;
      }
    </style>
    <link rel="icon" type="image/png" href="data:image/png;base64,iVBORw0KGgo=">
    <script>
      window.webrtcEnabled = {{ .WebRTCEnabled }}
      window.webrtcHost = {{ .WebRTCHost }}
      window.webrtcSignalingAddress = {{ .WebRTCSignalingAddress }}
    </script>
    {{ if .External }}
    <script src="/static/core/control.js"></script>
    <script src="/static/core/third-party/vue.js"></script>
    <script src="/static/core/third-party/ace/ace.js" type="text/javascript" charset="utf-8"></script>
    <script src="/static/core/components.js"></script>
    <link rel="stylesheet" href="/static/core/components/coreComponents.css">
    <link rel="stylesheet" href="https://cdnjs.cloudflare.com/ajax/libs/font-awesome/5.15.4/css/all.min.css">
    <script type="module">
      import "/static/core/components/coreComponents.umd.min.js";
    </script>
    {{ else }}
    <script src="/static/control.js"></script>
    <script src="/static/third-party/vue.js"></script>
    <script src="/static/third-party/ace/ace.js" type="text/javascript" charset="utf-8"></script>
    <script src="/static/components.js"></script>
    <link rel="stylesheet" href="/static/components/coreComponents.css">
    <link rel="stylesheet" href="https://cdnjs.cloudflare.com/ajax/libs/font-awesome/5.15.4/css/all.min.css">
    <script type="module">
      import "/static/components/coreComponents.umd.js";
    </script>
    {{ end }}

    <script>
      function roundTo2Decimals(num) {
          num = Math.round(num * 100);
          return num / 100;
      }

      function grpcCallback(err, resp, stringify) {
        if (err) {
          theData.error = JSON.stringify(err);
          return;
        }
        if (stringify === undefined || stringify) {
          try {
            theData.res = JSON.stringify(resp.toObject());
          } catch (e) {
            theData.error = JSON.stringify(e);
          }
        }
      }

      {{ range $view := .Views }}
        {{ jsSafe $view.JavaScript }}
      {{ end }}

      function fixArms(old) {
          var n = [];
          for (var i=0; i<old.length; i++) {
              const [armName, armValue] = old[i];
              var newArm = { name : armName, pieces : [] };

              var fieldSetters = [ ["x", "X"], ["y", "Y"], ["z", "Z"], ["theta", "Theta"], ["oX", "OX"], ["oY", "OY"], ["oZ", "OZ"]];
              for (var j=0; j<fieldSetters.length; j++ ){
                  let gridField = fieldSetters[j][0].split(".");
                  let gridValue = armValue.gridPosition[gridField[0]];
                  for (let k = 1; k < gridField.length; k++) {
                    gridValue = gridValue[gridField[k]];
                  }
                  newArm.pieces.push( { grid : fieldSetters[j],
                                        joint : j,
                                        gridValue : gridValue,
                                        jointValue : armValue.jointPositions.degreesList[j] || 0,
                                      });
              }

              n.push(newArm);
          }
          return n;
      }

      firstResult = false;

      async function updateStatus(rawStatus) {
          theData.rawStatus = rawStatus;
          window.rawStatus = rawStatus;
          // toObject gives annoying suffixes; see https://github.com/protocolbuffers/protobuf/issues/6773
          const rawSatusObj = rawStatus.toObject();

          var status = {}

          // make vue friendly
          status.armsMap = rawSatusObj.armsMap;
          status.basesMap = rawSatusObj.basesMap;
          status.grippersMap = rawSatusObj.grippersMap;
          status.boardsMap = rawSatusObj.boardsMap;
          status.camerasMap = rawSatusObj.camerasMap;
          status.sensorsMap = rawSatusObj.sensorsMap;
          status.servosMap = rawSatusObj.servosMap;
          status.motorsMap = rawSatusObj.motorsMap;
          status.functionsMap = rawSatusObj.functionsMap;

          status.armsMap = fixArms(status.armsMap);

          if (!firstResult) {
            console.log(rawSatusObj);
            console.log(status);
            firstResult = true;
          }

          theData.status = status;
      }

      async function startup() {
          theData = {
              error : "",
              res : {},
              rawStatus : null,
              status : {},
              pcdClick : {},
              fullcloud: null,
              segments : null,
              segCenters : null,
              minPtsPlane : 10000,
              minPtsSegment: 100,
              clusterRad: 5,
              armToggle : {},
              editor: undefined,
          };
          theApp = new Vue({
              el: '#app',
              delimiters: ['${', '}'],
              data: theData,
              components: {},
              methods : {
                  armGridInc : function(name, getterSetter, amount) {
                      if (getterSetter[0] == 'o' || getterSetter[0] == 'O') {
                          amount /= 100;
                      }
                      const arm = theData.rawStatus.getArmsMap().get(name);
                      var old = arm.getGridPosition();
                      var newPosition = Object.assign(Object.create(robotApi.ArmPosition.prototype), old);
                      const getter = `get${getterSetter}`;
                      const setter = `set${getterSetter}`;
                      newPosition[setter](newPosition[getter]() + amount);
                      const req = new robotApi.ArmMoveToPositionRequest();
                      req.setName(name);
                      req.setTo(newPosition);
                      robotService.armMoveToPosition(req, {}, (err, resp) => grpcCallback(err, resp));
                  },
                  armJointInc : function(name, field, amount) {
                      const arm = theData.rawStatus.getArmsMap().get(name);
                      var old = arm.getJointPositions();
                      var newPosition = Object.assign(Object.create(robotApi.JointPositions.prototype), old);
                      var newList = newPosition.getDegreesList();
                      newList[field] += amount;
                      newPosition.setDegreesList(newList);
                      const req = new robotApi.ArmMoveToJointPositionsRequest();
                      req.setName(name);
                      req.setTo(newPosition);
                      robotService.armMoveToJointPositions(req, {}, (err, resp) => grpcCallback(err, resp));
                  },
                  armHome : function(name) {
                      const arm = theData.rawStatus.getArmsMap().get(name);
                      var old = arm.getJointPositions();
                      var newPosition = Object.assign(Object.create(robotApi.JointPositions.prototype), old);
                      var newList = newPosition.getDegreesList();
                      for (var i = 0; i < newList.length; i++) {
                        newList[i] = 0;
                      }
                      newPosition.setDegreesList(newList);
                      const req = new robotApi.ArmMoveToJointPositionsRequest();
                      req.setName(name);
                      req.setTo(newPosition);
                      robotService.armMoveToJointPositions(req, {}, (err, resp) => grpcCallback(err, resp));
                  },
                  armModifyAll : function(name, arm) {
                      var n = { name : name, pieces : [] };

                      for ( var i=0; i < arm.pieces.length; i++) {
                          n.pieces.push( {
                              grid : arm.pieces[i].grid,
                              gridValue : roundTo2Decimals(arm.pieces[i].gridValue),
                              joint : arm.pieces[i].joint,
                              jointValue : roundTo2Decimals(arm.pieces[i].jointValue),
                          });

                      }

                      theData.armToggle[name] = n;
                  },
                  armModifyAllCancel : function(name, arm) {
                      delete theData.armToggle[name];
                  },
                  armModifyAllDoGrid : function(name) {
                      const arm = theData.rawStatus.getArmsMap().get(name);
                      var old = arm.getGridPosition();

                      var newPosition = Object.assign(Object.create(robotApi.ArmPosition.prototype), old);
                      var newPieces = theData.armToggle[name].pieces;

                      for (var i=0; i < newPieces.length; i++) {
                          var getterSetter = newPieces[i].grid[1];
                          const getter = `get${getterSetter}`;
                          const setter = `set${getterSetter}`;
                          newPosition[setter](newPieces[i].gridValue);
                      }

                      const req = new robotApi.ArmMoveToPositionRequest();
                      req.setName(name);
                      req.setTo(newPosition);
                      robotService.armMoveToPosition(req, {}, (err, resp) => grpcCallback(err, resp));
                      delete theData.armToggle[name];
                  },
                  armModifyAllDoJoint : function(name) {
                      const arm = theData.rawStatus.getArmsMap().get(name);
                      var old = arm.getJointPositions();

                      var newPosition = Object.assign(Object.create(robotApi.JointPositions.prototype), old);
                      var newList = newPosition.getDegreesList();

                      var newPieces = theData.armToggle[name].pieces;
                      for (var i=0; i < newPieces.length && i < newList.length; i++) {
                          newList[newPieces[i].joint] = newPieces[i].jointValue;
                      }

                      newPosition.setDegreesList(newList);

                      const req = new robotApi.ArmMoveToJointPositionsRequest();
                      req.setName(name);
                      req.setTo(newPosition);
                      robotService.armMoveToJointPositions(req, {}, (err, resp) => grpcCallback(err, resp));
                      delete theData.armToggle[name];
                  },

                  gripperAction : function(name, action) {
                      let req;
                      switch (action) {
                        case 'open':
                          req = new robotApi.GripperOpenRequest();
                          req.setName(name);
                          robotService.gripperOpen(req, {}, (err, resp) => grpcCallback(err, resp));
                          break;
                        case 'grab':
                          req = new robotApi.GripperGrabRequest();
                          req.setName(name);
                          robotService.gripperGrab(req, {}, (err, resp) => grpcCallback(err, resp));
                          break;
                      }
                  },
                  servoMove : function(name, amount) {
                      const servo = theData.rawStatus.getServosMap().get(name);
                      var old = servo.getAngle();
                      var angle = old + amount;
                      const req = new robotApi.ServoMoveRequest();
                      req.setName(name);
                      req.setAngleDeg(angle);
                      robotService.servoMove(req, {}, (err, resp) => grpcCallback(err, resp));
                  },
                  motorButton: function(name, cmd) {
                      let req;
                      if (cmd.r) {
                        req = new robotApi.MotorGoForRequest();
                        req.setRevolutions(cmd.r);
                        if (cmd.s) {
                          req.setRpm(cmd.s);
                        }
                      } else {
                        req = new robotApi.MotorGoRequest();
                        if (cmd.s) {
                            req.setPowerPct(cmd.s);
                        }
                      }
                      req.setName(name);
                      switch (cmd.d) {
                        case 'backward':
                          req.setDirection(robotApi.DirectionRelative.DIRECTION_RELATIVE_BACKWARD);
                          break;
                        case 'forward':
                          req.setDirection(robotApi.DirectionRelative.DIRECTION_RELATIVE_FORWARD);
                          break;
                      }
                      if (cmd.r) {
                        robotService.motorGoFor(req, {}, (err, resp) => grpcCallback(err, resp));
                      } else {
                        robotService.motorGo(req, {}, (err, resp) => grpcCallback(err, resp));
                      }
                  },
                  motorCommand: function(board, motor, cmd) {
                    let req = cmd.request;
                    req.setBoardName(board);
                    req.setMotorName(motor);

                    switch (cmd.type) {
                      case "go":
                        robotService.boardMotorGo(req, {}, (err, resp) => grpcCallback(err, resp));
                        break;
                      case "goFor":
                        robotService.boardMotorGoFor(req, {}, (err, resp) => grpcCallback(err, resp));
                        break;
                      case "goTo":
                        robotService.boardMotorGoTo(req, {}, (err, resp) => grpcCallback(err, resp));
                        break;
                    }
                  },
                  doAction : function(name) {
                      const req = new robotApi.DoActionRequest();
                      req.setName(name);
                      robotService.doAction(req, {}, (err, resp) => grpcCallback(err, resp));
                  },
                  baseAction : function(name, action, amount) {
                      let req;
                      switch (action) {
                        case 'straight':
                          req = new robotApi.BaseMoveStraightRequest();
                          req.setName(name);
                          req.setMillisPerSec(document.getElementById("speed").value)
                          req.setDistanceMillis(document.getElementById("distance").value * amount);
                          robotService.baseMoveStraight(req, {}, (err, resp) => grpcCallback(err, resp));
                          break;
                        case 'angle':
                          req = new robotApi.BaseSpinRequest();
                          req.setName(name);
                          req.setDegsPerSec(document.getElementById("speed").value)
                          req.setAngleDeg(amount);
                          robotService.baseSpin(req, {}, (err, resp) => grpcCallback(err, resp));
                          break;
                      }
                  },
                  renderFrame : function(cameraName) {
                      req = new robotApi.CameraFrameRequest();
                      req.setName(cameraName);
                      const mimeType = 'image/png';
                      req.setMimeType(mimeType)
                      robotService.cameraFrame(req,  {}, (err, resp) => {
                        grpcCallback(err, resp, false)
                        if (err) {
                          return;
                        }
                        let blob = new Blob([resp.getFrame_asU8()], { type: mimeType });
                        window.open(URL.createObjectURL(blob), "_blank");
                      });
                  },
                  renderPCD : function(cameraName) {
                      theData.pcdClick.pcdloaded = false;
                      theData.pcdClick.foundSegments = false;
                      initPCDIfNeeded();
                      pcdGlobal.cameraName = cameraName;

                      req = new robotApi.PointCloudRequest();
                      req.setName(cameraName);
                      const mimeType = 'pointcloud/pcd';
                      req.setMimeType(mimeType)
                      robotService.pointCloud(req,  {}, (err, resp) => {
                        grpcCallback(err, resp, false)
                        if (err) {
                          return;
                        }
                        console.log("loading pcd");
                        theData.fullcloud = resp.getFrame_asB64();
                        pcdLoad(`data:${mimeType};base64,${theData.fullcloud}`);
                      });

                  },
                  doSensorReadings : function(name) {
                      var req = new robotApi.SensorReadingsRequest();
                      req.setName(name);
                      robotService.sensorReadings(req, {}, (err, resp) => grpcCallback(err, resp));
                  },
                  processFunctionResults: function(err, resp) {
                    grpcCallback(err, resp, false)
                    if (err) {
                      document.getElementById("function_results").value = `${err}`;
                      return;
                    }
                    var results = resp.getResultsList();

                    let resultStr = '';
                    if (results.length > 0) {
                      resultStr += 'Results: \n';
                      for (let i = 0; i < results.length && i < results.length; i++) {
                        let result = results[i];
                        resultStr += `${i}: ${JSON.stringify(result.toJavaScript())}\n`;
                      }
                    }
                    resultStr += `StdOut: ${resp.getStdOut()}\n`;
                    resultStr += `StdErr: ${resp.getStdErr()}\n`;
                    document.getElementById("function_results").value = resultStr;
                  },
                  executeFunction : function(name) {
                      document.getElementById("function_results").value = "";
                      var req = new robotApi.ExecuteFunctionRequest();
                      req.setName(name);
                      robotService.executeFunction(req, {}, this.processFunctionResults);
                  },
                  evalSource : function() {
                      document.getElementById("function_results").value = "";
                      var req = new robotApi.ExecuteSourceRequest();
                      req.setSource(theData.editor.getValue());
                      req.setEngine('javascript');
                      robotService.executeSource(req, {}, this.processFunctionResults);
                  },
                  nonEmpty : function(d) {
                      for ( var k in d ) {
                          return true;
                      }
                      return false;
                  },
                  grabClick : function(e) {
                      var mouse = new THREE.Vector2();
                      mouse.x = ((e.offsetX / e.srcElement.offsetWidth) * 2) - 1
                      mouse.y = ((e.offsetY / e.srcElement.offsetHeight) * -2) + 1

	                  pcdGlobal.raycaster.setFromCamera( mouse, pcdGlobal.camera );

	                  var intersects = pcdGlobal.raycaster.intersectObjects( pcdGlobal.scene.children );
                      var p = ( intersects.length ) > 0 ? intersects[ 0 ] : null;

                      if ( p !== null ) {
                        console.log(p.point);
                        setPoint(p.point);
                      } else {
                        console.log("no point intersected");
                      }

                  },
                  doPCDGrab : function(){
                      console.log(theData.pcdClick.path);
                      fetch(theData.pcdClick.path).then(console.log);
                  },
                  findSegments : function(minPointsPlane, minPointsSegment, clusteringRadius){
                      theData.pcdClick.calculatingSegments = true;
                      req = new robotApi.ObjectPointCloudsRequest();
                      console.log("camera name: "+pcdGlobal.cameraName);
                      req.setName(pcdGlobal.cameraName);
                      req.setMinPointsInPlane(minPointsPlane);
                      req.setMinPointsInSegment(minPointsSegment);
                      req.setClusteringRadius(clusteringRadius);
                      const mimeType = 'pointcloud/pcd';
                      req.setMimeType(mimeType);
                      console.log("finding object segments...");
                      robotService.objectPointClouds(req,  {}, (err, resp) => {
                        grpcCallback(err, resp, false)
                        if (err) {
                          console.log("error getting segments");
                          theData.pcdClick.calculatingSegments = false;
                          return;
                        }
                        console.log("got pcd segments");
                        theData.pcdClick.foundSegments = true;
                        theData.segments = resp.getFramesList_asB64();
                        theData.segCenters = resp.getCentersList();
                        theData.pcdClick.calculatingSegments = false;
                      });
                  },
                  doSegmentLoad : function(data, i){
                        var center = theData.segCenters[i];
                        var p = {x: center.getX()/1000., y: -center.getY()/1000., z: -center.getZ()/1000.};
                        console.log(p);
                        setPoint(p);
                        const mimeType = 'pointcloud/pcd';
                        pcdLoad(`data:${mimeType};base64,${data}`);
                  },
                  doPointLoad : function(i){
                        var center = theData.segCenters[i];
                        var p = {x: center.getX()/1000., y: -center.getY()/1000., z: -center.getZ()/1000.};
                        console.log(p);
                        setPoint(p);
                  },
                  doPCDLoad : function(data){
                        const mimeType = 'pointcloud/pcd';
                        pcdLoad(`data:${mimeType};base64,${data}`);
                  }
              }
          })

          const streamReq = new robotApi.StatusStreamRequest();
          streamReq.setEvery((new proto.google.protobuf.Duration()).setNanos(500000000)); // 500ms

          let statusStream;
          let lastStatusTS = Date.now();
          const checkInternvalMillis = 3000;
          const checkLastStatus = function() {
            if ((Date.now() - lastStatusTS) > checkInternvalMillis) {
              restartStatusStream();
              return
            }
            setTimeout(checkLastStatus, checkInternvalMillis)
          }

          const restartStatusStream = async function() {
            if (statusStream) {
              statusStream.cancel();
              try {
                console.log("reconnecting");
                await window.reconnect();
              } catch {
                console.error("failed to reconnect; retrying");
                setTimeout(() => restartStatusStream(), 1000);
              }
            }
            statusStream = robotService.statusStream(streamReq);
            let firstData = true;
            statusStream.on('data', function(response) {
              lastStatusTS = Date.now();
              updateStatus(response.getStatus());
              if (firstData) {
                firstData = false;
                checkLastStatus();
              }
            });
            statusStream.on('status', function(status) {
              console.log("error streaming robot status");
              console.log(status);
              console.log(status.code, " ", status.details);
            });
            statusStream.on('end', function(end) {
              console.log("done streaming robot status");
              setTimeout(() => restartStatusStream(), 1000);
            });
          }
          await restartStatusStream();

          const editor = ace.edit("source");
          editor.setTheme("ace/theme/monokai");
          editor.session.setMode("ace/mode/javascript");
          editor.resize();
          editor.setReadOnly(false);
          theData.editor = editor;
      }

      pcdGlobal = null;

      function initPCDIfNeeded() {
          if (pcdGlobal) {
              return
          }
          theData.pcdClick.enable = true;
          console.log("initing pcd");

          const sphereGeometry = new THREE.SphereGeometry( .009, 32, 32 );
          const sphereMaterial = new THREE.MeshBasicMaterial( { color: 0xff0000 } );

          pcdGlobal = {
              scene : new THREE.Scene(),
              camera : new THREE.PerspectiveCamera( 75, window.innerWidth / window.innerHeight, .1, 2000 ),
              renderer : new THREE.WebGLRenderer(),
              raycaster : new THREE.Raycaster(),
              sphere: new THREE.Mesh( sphereGeometry, sphereMaterial ),
          };

          pcdGlobal.renderer.setSize( window.innerWidth / 2, window.innerHeight / 2 );
          document.getElementById("pcd").appendChild(pcdGlobal.renderer.domElement);

          pcdGlobal.controls = new orbitLib.OrbitControls( pcdGlobal.camera, pcdGlobal.renderer.domElement );
          pcdGlobal.camera.position.set( 0, 0, 0 );
          pcdGlobal.controls.target.set(0,0,-1);
          pcdGlobal.controls.update();
          pcdGlobal.camera.updateMatrix();

          console.log("pcd init done");
      }

      function resizeRendererToDisplaySize(renderer) {
          const canvas = renderer.domElement;
          const width = canvas.clientWidth;
          const height = canvas.clientHeight;
          const needResize = canvas.width !== width || canvas.height !== height;
          if (needResize) {
                    renderer.setSize(width, height, false);
                  }
          return needResize;
        }

      function pcdAnimate() {
          if (resizeRendererToDisplaySize(pcdGlobal.renderer)) {
                    const canvas = pcdGlobal.renderer.domElement;
                    pcdGlobal.camera.aspect = canvas.clientWidth / canvas.clientHeight;
                    pcdGlobal.camera.updateProjectionMatrix();
          }
	      pcdGlobal.renderer.render( pcdGlobal.scene, pcdGlobal.camera );
          pcdGlobal.controls.update();
          requestAnimationFrame( pcdAnimate );
      }

      function pcdLoad(path) {
          var loader = new pcdLib.PCDLoader();
          loader.load(
              path,

            // called when the resource is loaded
            function ( mesh ) {
              pcdGlobal.scene.clear();
              pcdGlobal.scene.add( mesh );
              pcdGlobal.scene.add( pcdGlobal.sphere);
              pcdAnimate();
            },
            // called when loading is in progresses
            function ( xhr ) {
              //console.log( ( xhr.loaded / xhr.total * 100 ) + '% loaded' );
            },
            // called when loading has errors
            function ( error ) {
              console.log(error);
            }
          );
          theData.pcdClick.pcdloaded = true;
      }

      function r(n) {
          return Math.round(n*1000);
      }

      function setPoint(point) {
          var path = "/grab_at_camera_position/"
              + pcdGlobal.cameraName + "/"
              + r(point.x) + "/" + r(point.y) + "/" + r(point.z);

          theData.pcdClick.x = r(point.x);
          theData.pcdClick.y = r(point.y);
          theData.pcdClick.z = r(point.z);
          theData.pcdClick.path = path;
          pcdGlobal.sphere.position.copy(point);
      }

      async function waitForClientAndStart() {
        console.debug("waiting for robot service to be ready");
        await window.robotServiceReady;
        console.debug("ready");
        await startup();
      }

    </script>
  </head>
  <body onLoad="waitForClientAndStart()" style="background: var(--black-10);">
    <div id="app">
      <div id="actions">
        {{range $r := .Actions}}
        <button v-on:click="doAction('{{$r}}')">{{$r}}</button>
        {{end}}
      </div>

      <div style="font-color: red">${ error }</div>

      <!-- ******* BASE *******  -->
      <div class="base" v-for="base in status.basesMap" :key="base[0]">
        <h3>${base[0]}</h3>
        <ul>
          <li><button v-on:click="baseAction(base[0], 'straight', 1)">Forward</button></li>
          <li><button v-on:click="baseAction(base[0], 'straight', -1)">Backward</button></li>
          <li><button v-on:click="baseAction(base[0], 'angle', 15)">Spin Clockwise</button></li>
          <li><button v-on:click="baseAction(base[0], 'angle', -15)">Spin Counterclockwise</button></li>
        </ul>

        Speed (mm per sec): <input id="speed" name="speed" value="300"/><br>
        Distances (mm): <input id="distance" name="speed" value="500"/><br>
      </div>

      <!-- ******* ARM *******  -->
      <div class="arm" v-for="arm in status.armsMap" :key="arm.name">
        <h3>Arm ${arm.name}</h3>
        <table v-if="armToggle[arm.name]" border="1">
          <tr>
            <th colspan="2"><h5>GRID (mms)</h5></th>
            <th colspan="2"><h5>JOINTS (degrees)</h5></th>
          </tr>
          <tr v-for="aa in armToggle[arm.name].pieces" :key="aa.joint">
            <th>${aa.grid[0]}</th>
            <td><input v-model="aa.gridValue"></td>

            <th>Joint ${aa.joint}</th>
            <td><input v-model="aa.jointValue"></td>
          </tr>
          <tr>
            <th colspan="6">
              <button v-on:click="armModifyAllDoGrid(arm.name, arm)">Go To Grid</button>
              <button v-on:click="armModifyAllDoJoint(arm.name, arm)">Go To Joints</button>
              <button v-on:click="armModifyAllCancel(arm.name, arm)">Cancel</button>
            </th>
          </tr>
        </table>
        <table border="1" v-else>
          <tr>
            <th colspan="3"><h5>GRID (mms)</h5></th>
            <th colspan="3"><h5>JOINTS (degrees)</h5></th>
          </tr>
          <tr v-for="aa in arm.pieces" :key="aa.joint">
            <th>${aa.grid[0]}</th>
            <td>
              <button v-on:click="armGridInc( arm.name, aa.grid[1], -10 )">--</button>
              <button v-on:click="armGridInc( arm.name, aa.grid[1], -1 )">-</button>
              <button v-on:click="armGridInc( arm.name, aa.grid[1], 1 )">+</button>
              <button v-on:click="armGridInc( arm.name, aa.grid[1], 10 )">++</button>
            </td>
            <td>${aa.gridValue.toFixed(2)}</td>

            <th>Joint ${aa.joint}</th>
            <td>
              <button v-on:click="armJointInc( arm.name, aa.joint, -10 )">--</button>
              <button v-on:click="armJointInc( arm.name, aa.joint, -1 )">-</button>
              <button v-on:click="armJointInc( arm.name, aa.joint, 1 )">+</button>
              <button v-on:click="armJointInc( arm.name, aa.joint, 10 )">++</button>
            </td>
            <td>${aa.jointValue.toFixed(2)}</td>
          </tr>
          <tr>
            <th colspan="8">
              <button v-on:click="armHome( arm.name)">Home</button>
              <button v-on:click="armModifyAll(arm.name, arm)">Modify All</button>
            </th>
          </tr>
        </table> <!-- end main table -->
      </div>

      <!-- ******* GRIPPER *******  -->
      <div class="gripper" v-for="gripper in status.grippersMap" :key="gripper[0]">
        <h3>Gripper ${ gripper[0] }</h3>
        <ul>
          <li><button v-on:click="gripperAction( gripper[0], 'open')">Open</button></li>
          <li><button v-on:click="gripperAction( gripper[0], 'grab')">Grab</button></li>
        </ul>
      </div>

<<<<<<< HEAD
      <table>
        <tr>
          <td><img id="i0" src=""/></td>
          <td><img id="i1" src=""/></td>
          {{ range $view := .Views }}
          <td>
            {{ htmlSafe $view.Body }}
          </td>
          {{ end }}
        </tr>
      </table>

      <!-- ******* BOARD *******  -->

      <div class="board" v-for="(board, boardIndex) in status.boardsMap" :key="board[0]" style="width: 900px">
        <h3>Board ${board[0]}</h3>
        <table border="1">

          <tr><th colspan="2">Motors</th></tr>
          <motor-detail v-for="m in board[1].motorsMap" :key="m[0]" v-bind:motor-name="m[0]" v-bind:motor-status="m[1]" v-on:execute="motorCommand(board[0], m[0], $event)"></motor-detail>
          <tbody v-for="m in board[1].motorsMap" :key="m[0]">
            <tr>
              <th>${m[0]}</th>
=======
      <!-- ******* SERVO *******  -->
      <div class="servo" v-for="servo in status.servosMap" :key="servo[0]">
        <h3>Servo ${ servo[0] }</h3>
        <table border="1">
          <tr><th>Angle</th><td>${servo[1].angle}</td></tr>
          <tr>
            <td></td>
            <td>
              <button v-on:click="servoMove(servo[0], -10)">-10</button>
              <button v-on:click="servoMove(servo[0], -1)">-1</button>
              <button v-on:click="servoMove(servo[0], 1)">1</button>
              <button v-on:click="servoMove(servo[0], 10)">10</button>
            </td>
          </tr>
        </table>
      </div>

      <!-- ******* MOTOR *******  -->
      <div class="motor" v-for="motor in status.motorsMap" :key="motor[0]">
        <h3>Motor ${ motor[0] }</h3>
        <table border="1">
          <tr>
              <th>${motor[0]}</th>
>>>>>>> dd8869ed
              <td>
                <button v-on:click="motorButton(motor[0], {d:'backward', s: 1.0})">----</button>
                <button v-on:click="motorButton(motor[0], {d:'backward', s: .75})">---</button>
                <button v-on:click="motorButton(motor[0], {d:'backward', s: .50})">--</button>
                <button v-on:click="motorButton(motor[0], {d:'backward', s: .25})">-</button>
                <button v-on:click="motorButton(motor[0], {d:'none', s: 0})">0</button>
                <button v-on:click="motorButton(motor[0], {d:'forward', s: .25})">+</button>
                <button v-on:click="motorButton(motor[0], {d:'forward', s: .50})">++</button>
                <button v-on:click="motorButton(motor[0], {d:'forward', s: .75})">+++</button>
                <button v-on:click="motorButton(motor[0], {d:'forward', s: 1.0})">++++</button>
              </td>
            </tr>
            <tr>
              <td>50rpm</td>
              <td>
                <button v-on:click="motorButton(motor[0], {d:'backward', s: 50, r: 10})">-10</button>
                <button v-on:click="motorButton(motor[0], {d:'backward', s: 50, r: 1})">-1</button>
                <button v-on:click="motorButton(motor[0], {d:'backward', s: 50, r: .25})">-.25</button>
                <button v-on:click="motorButton(motor[0], {d:'forward', s: 50, r: .25})">+.25</button>
                <button v-on:click="motorButton(motor[0], {d:'forward', s: 50, r: 1})">+1</button>
                <button v-on:click="motorButton(motor[0], {d:'forward', s: 50, r: 10})">+10</button>
              </td>
            </tr>
            <tr>
              <td>10rpm</td>
              <td>
                <button v-on:click="motorButton(motor[0], {d:'backward', s: 10, r: 10})">-10</button>
                <button v-on:click="motorButton(motor[0], {d:'backward', s: 10, r: 1})">-1</button>
                <button v-on:click="motorButton(motor[0], {d:'backward', s: 10, r: .25})">-.25</button>
                <button v-on:click="motorButton(motor[0], {d:'forward', s: 10, r: .25})">+.25</button>
                <button v-on:click="motorButton(motor[0], {d:'forward', s: 10, r: 1})">+1</button>
                <button v-on:click="motorButton(motor[0], {d:'forward', s: 10, r: 10})">+10</button>
              </td>
            </tr>
<<<<<<< HEAD

            <tr>
              <td align="right">On</td>
              <td>${m[1].on}</td>
            </tr>
            <tr>
              <td align="right">PositionSupported</td>
              <td>${m[1].positionSupported}</td>
            </tr>
            <tr>
              <td align="right">Position</td>
              <td>${m[1].position}</td>
            </tr>
=======
          <tr>
            <td align="right">On</td>
            <td>${motor[1].on}</td>
          </tr>
          <tr>
            <td align="right">PositionSupported</td>
            <td>${motor[1].positionSupported}</td>
          </tr>
          <tr>
            <td align="right">Position</td>
            <td>${motor[1].position}</td>
          </tr>
        </table>
      </div>
>>>>>>> dd8869ed

      <table>
        <tr>
          <td><img id="i0" src=""/></td>
          <td><img id="i1" src=""/></td>
          {{ range $view := .Views }}
          <td>
            {{ htmlSafe $view.Body }}
          </td>
          {{ end }}
        </tr>
      </table>
      
      <!-- ******* BOARD *******  -->

      <div class="board" v-for="(board, boardIndex) in status.boardsMap" :key="board[0]">
        <h3>Board ${board[0]}</h3>
        <table border="1">

          <tr><th colspan="2">Analogs</th></tr>
          <tr v-for="a in board[1].analogsMap" :key="a[0]">
            <th>${a[0]}</th>
            <td>${a[1].value}</td>
          </tr>

          <tr><th colspan="2">DigitalInterrupts</th></tr>
          <tr v-for="di in board[1].digitalInterruptsMap" :key="di[0]">
            <th>${di[0]}</th>
            <td>${di[1].value}</td>
          </tr>
<<<<<<< HEAD

          <tr><th colspan="2">Servos</th></tr>
          <tbody v-for="(s, servoIndex) in board[1].servosMap" :key="s[0]">
            <tr><th>${s[0]}</th><td>${s[1].angle}</td></tr>
            <tr>
              <td></td>
              <td>
                <button v-on:click="servoMove( boardIndex, servoIndex, -10)">-10</button>
                <button v-on:click="servoMove( boardIndex, servoIndex, -1)">-1</button>
                <button v-on:click="servoMove( boardIndex, servoIndex, 1)">1</button>
                <button v-on:click="servoMove( boardIndex, servoIndex, 10)">10</button>
              </td>
            </tr>
          </tbody>

=======
          
>>>>>>> dd8869ed
        </table>
      </div> <!-- end boards -->
      <!-- cameras -->
      <table border="1" v-if="nonEmpty(status.camerasMap)">
        <tr>
          <th colspan="3">
            Cameras
          </th>
        </tr>
        <tr>
          <th>Name</th>
          <th>Frame</th>
          <th>PCD</th>
        </tr>
        <tr v-for="(cam,x) in status.camerasMap">
          <td>${cam[0]}</td>
          <td><a href="#" v-on:click.prevent="renderFrame(cam[0])">frame</a></td>
          <td><button v-on:click="renderPCD(cam[0])">GO</button></td>
        </tr>
      </table>

      <table border=1 v-if="nonEmpty(status.sensorsMap)">
        <tr>
          <th colspan="2">Sensors</th>
        </tr>

        <tr>
          <th>Name</th>
          <th>Type</th>
        </tr>

        <tr v-for="(sensor, x) in status.sensorsMap">
          <td>${sensor[0]}</td>
          <td>${sensor[1].type}</td>
          <td><button v-on:click="doSensorReadings(sensor[0])">Get Readings</button></td>
        </tr>
      </table>

      <div>${res}</div>
      <div>
        <h3>Functions</h3>
        <div id="named_functions" v-if="nonEmpty(status.functionsMap)">
          <h4>Named</h4>
          <div v-for="(func, x) in status.functionsMap">
            <button v-on:click="executeFunction(func[0])">${func[0]}</button>
          </div>
        </div>
        <h4>Evaluate</h4>
        <div id="source">console.log("hello world")</div>
        <br/>
        <button v-on:click="evalSource()">Run</button>
        <br/>
        <textarea disabled id="function_results" rows="10" cols="80"></textarea>
      </div>

      <div id="pcd_wrapper">
        <table>
          <tr>
            <td><div id="pcd" v-on:click="grabClick"/></td>
            <td v-if="pcdClick.enable">
              <table>
                <tr>
                  <th colspan=2>
                    Clicked On
                  </th>
                </tr>
                <tr>
                  <th>X</th>
                  <td>${pcdClick.x}</td>
                </tr>
                <tr>
                  <th>Y</th>
                  <td>${pcdClick.y}</td>
                </tr>
                <tr>
                  <th>Z</th>
                  <td>${pcdClick.z}</td>
                </tr>
                <tr>
                  <td colspan=2>${pcdClick.path}</td>
                </tr>
                <tr>
                  <td colspan=2>
                    <button v-on:click="doPCDGrab">Grab</button>
                  </td>
                </tr>
              </table>
            </td>
          </tr>
        </table>
      </div> <!-- end pcd wrapper -->
      <!-- get segments -->
      <table v-if="pcdClick.pcdloaded">
        <tr>
          <td colspan=2>
              Min Pts in Plane: <input type="number" id="minPtsPlane" min="0"  v-model="minPtsPlane"><br>
              Min Pts in Segment: <input type="number" id="minPtsSegment" min="0" v-model="minPtsSegment"><br>
              Clustering Radius (mm): <input type="number" id="clusterRad" min="0" v-model="clusterRad"><br>
          </td>
        </tr>
        <tr>
            <td>
                <button v-on:click="findSegments(minPtsPlane, minPtsSegment, clusterRad)">Find Segments</button>
            </td>
            <td v-if="pcdClick.calculatingSegments">Finding...</td>
        </tr>
      </table>
      <table v-if="pcdClick.foundSegments">
        <tr>
          <th>Object</th>
          <th>PCD</th>
          <th>Point</th>
        </tr>
        <tr>
          <td>Full Image</td>
          <td><button v-on:click="doPCDLoad(fullcloud)">GO</button></td>
          <td>--</td>
        </tr>
        <tr v-for="(seg, i) in segments">
            <td>Object ${i}</td>
            <td><button v-on:click="doSegmentLoad(seg, i)">GO</button></td>
            <td><button v-on:click="doPointLoad(i)">GO</button></td>
        </tr>
      </table>
    </div> <!-- end vue app -->
  </body>
</html>
<|MERGE_RESOLUTION|>--- conflicted
+++ resolved
@@ -291,20 +291,19 @@
                         robotService.motorGo(req, {}, (err, resp) => grpcCallback(err, resp));
                       }
                   },
-                  motorCommand: function(board, motor, cmd) {
+                  motorCommand: function(motor, cmd) {
                     let req = cmd.request;
-                    req.setBoardName(board);
-                    req.setMotorName(motor);
+                    req.setName(motor);
 
                     switch (cmd.type) {
                       case "go":
-                        robotService.boardMotorGo(req, {}, (err, resp) => grpcCallback(err, resp));
+                        robotService.motorGo(req, {}, (err, resp) => grpcCallback(err, resp));
                         break;
                       case "goFor":
-                        robotService.boardMotorGoFor(req, {}, (err, resp) => grpcCallback(err, resp));
+                        robotService.motorGoFor(req, {}, (err, resp) => grpcCallback(err, resp));
                         break;
                       case "goTo":
-                        robotService.boardMotorGoTo(req, {}, (err, resp) => grpcCallback(err, resp));
+                        robotService.motorGoTo(req, {}, (err, resp) => grpcCallback(err, resp));
                         break;
                     }
                   },
@@ -726,31 +725,6 @@
         </ul>
       </div>
 
-<<<<<<< HEAD
-      <table>
-        <tr>
-          <td><img id="i0" src=""/></td>
-          <td><img id="i1" src=""/></td>
-          {{ range $view := .Views }}
-          <td>
-            {{ htmlSafe $view.Body }}
-          </td>
-          {{ end }}
-        </tr>
-      </table>
-
-      <!-- ******* BOARD *******  -->
-
-      <div class="board" v-for="(board, boardIndex) in status.boardsMap" :key="board[0]" style="width: 900px">
-        <h3>Board ${board[0]}</h3>
-        <table border="1">
-
-          <tr><th colspan="2">Motors</th></tr>
-          <motor-detail v-for="m in board[1].motorsMap" :key="m[0]" v-bind:motor-name="m[0]" v-bind:motor-status="m[1]" v-on:execute="motorCommand(board[0], m[0], $event)"></motor-detail>
-          <tbody v-for="m in board[1].motorsMap" :key="m[0]">
-            <tr>
-              <th>${m[0]}</th>
-=======
       <!-- ******* SERVO *******  -->
       <div class="servo" v-for="servo in status.servosMap" :key="servo[0]">
         <h3>Servo ${ servo[0] }</h3>
@@ -769,12 +743,12 @@
       </div>
 
       <!-- ******* MOTOR *******  -->
+      <motor-detail v-for="motor in status.motorsMap" :key="'new-' + motor[0]" v-bind:motor-name="motor[0]" v-bind:motor-status="motor[1]" v-on:execute="motorCommand(motor[0], $event)" style="max-width: 900px; margin-top: 64px;"></motor-detail>
       <div class="motor" v-for="motor in status.motorsMap" :key="motor[0]">
         <h3>Motor ${ motor[0] }</h3>
         <table border="1">
           <tr>
               <th>${motor[0]}</th>
->>>>>>> dd8869ed
               <td>
                 <button v-on:click="motorButton(motor[0], {d:'backward', s: 1.0})">----</button>
                 <button v-on:click="motorButton(motor[0], {d:'backward', s: .75})">---</button>
@@ -809,21 +783,6 @@
                 <button v-on:click="motorButton(motor[0], {d:'forward', s: 10, r: 10})">+10</button>
               </td>
             </tr>
-<<<<<<< HEAD
-
-            <tr>
-              <td align="right">On</td>
-              <td>${m[1].on}</td>
-            </tr>
-            <tr>
-              <td align="right">PositionSupported</td>
-              <td>${m[1].positionSupported}</td>
-            </tr>
-            <tr>
-              <td align="right">Position</td>
-              <td>${m[1].position}</td>
-            </tr>
-=======
           <tr>
             <td align="right">On</td>
             <td>${motor[1].on}</td>
@@ -838,7 +797,6 @@
           </tr>
         </table>
       </div>
->>>>>>> dd8869ed
 
       <table>
         <tr>
@@ -851,7 +809,7 @@
           {{ end }}
         </tr>
       </table>
-      
+
       <!-- ******* BOARD *******  -->
 
       <div class="board" v-for="(board, boardIndex) in status.boardsMap" :key="board[0]">
@@ -869,25 +827,6 @@
             <th>${di[0]}</th>
             <td>${di[1].value}</td>
           </tr>
-<<<<<<< HEAD
-
-          <tr><th colspan="2">Servos</th></tr>
-          <tbody v-for="(s, servoIndex) in board[1].servosMap" :key="s[0]">
-            <tr><th>${s[0]}</th><td>${s[1].angle}</td></tr>
-            <tr>
-              <td></td>
-              <td>
-                <button v-on:click="servoMove( boardIndex, servoIndex, -10)">-10</button>
-                <button v-on:click="servoMove( boardIndex, servoIndex, -1)">-1</button>
-                <button v-on:click="servoMove( boardIndex, servoIndex, 1)">1</button>
-                <button v-on:click="servoMove( boardIndex, servoIndex, 10)">10</button>
-              </td>
-            </tr>
-          </tbody>
-
-=======
-          
->>>>>>> dd8869ed
         </table>
       </div> <!-- end boards -->
       <!-- cameras -->
