--- conflicted
+++ resolved
@@ -1272,19 +1272,11 @@
                   if (!theData.imuData[name]) {
                       theData.imuData[name] = {};
                   }
-<<<<<<< HEAD
-                  
+
                   var req = new imuApi.IMUServiceReadOrientationRequest();
                   req.setName(name);
-                  
+
                   imuService.readOrientation(req, {}, (err, resp) => {
-=======
-
-                  var req = new imuApi.IMUServiceOrientationRequest();
-                  req.setName(name);
-
-                  imuService.orientation(req, {}, (err, resp) => {
->>>>>>> fb6927c2
                       if (err) {
                           console.log(err);
                           return;
@@ -1294,13 +1286,8 @@
 
                   var req = new imuApi.IMUServiceReadAngularVelocityRequest();
                   req.setName(name);
-<<<<<<< HEAD
-                  
+
                   imuService.readAngularVelocity(req, {}, (err, resp) => {
-=======
-
-                  imuService.angularVelocity(req, {}, (err, resp) => {
->>>>>>> fb6927c2
                       if (err) {
                           console.log(err);
                           return;
