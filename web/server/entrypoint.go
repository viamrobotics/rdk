// Package server implements the entry point for running a robot web server.
package server

import (
	"cmp"
	"context"
	"encoding/json"
	"fmt"
	"github.com/edaniels/golog"
	"net"
	"os"
	"path"
	"path/filepath"
	"runtime"
	"runtime/pprof"
	"slices"
	"sync"
	"time"

	"github.com/invopop/jsonschema"
	"github.com/pkg/errors"
	"go.uber.org/multierr"
	"go.viam.com/utils"
	"go.viam.com/utils/perf"
	"go.viam.com/utils/rpc"

	"go.viam.com/rdk/config"
	"go.viam.com/rdk/grpc"
	"go.viam.com/rdk/logging"
	"go.viam.com/rdk/resource"
	"go.viam.com/rdk/robot"
	robotimpl "go.viam.com/rdk/robot/impl"
	"go.viam.com/rdk/robot/web"
	weboptions "go.viam.com/rdk/robot/web/options"
	rutils "go.viam.com/rdk/utils"
)

var viamDotDir = filepath.Join(rutils.PlatformHomeDir(), ".viam")

// Arguments for the command.
type Arguments struct {
	AllowInsecureCreds         bool   `flag:"allow-insecure-creds,usage=allow connections to send credentials over plaintext"`
	ConfigFile                 string `flag:"config,usage=robot config file"`
	CPUProfile                 string `flag:"cpuprofile,usage=write cpu profile to file"`
	Debug                      bool   `flag:"debug"`
	SharedDir                  string `flag:"shareddir,usage=web resource directory"`
	Version                    bool   `flag:"version,usage=print version"`
	WebProfile                 bool   `flag:"webprofile,usage=include profiler in http server"`
	WebRTC                     bool   `flag:"webrtc,default=true,usage=force webrtc connections instead of direct"`
	RevealSensitiveConfigDiffs bool   `flag:"reveal-sensitive-config-diffs,usage=show config diffs"`
	UntrustedEnv               bool   `flag:"untrusted-env,usage=disable processes and shell from running in a untrusted environment"`
	OutputTelemetry            bool   `flag:"output-telemetry,usage=print out telemetry data (metrics and spans)"`
	DisableMulticastDNS        bool   `flag:"disable-mdns,usage=disable server discovery through multicast DNS"`
	DumpResourcesPath          string `flag:"dump-resources,usage=dump all resource registrations as json to the provided file path"`
	EnableFTDC                 bool   `flag:"ftdc,default=true,usage=enable fulltime data capture for diagnostics"`
	OutputLogFile              string `flag:"log-file,usage=write logs to a file with log rotation"`
	NoTLS                      bool   `flag:"no-tls,usage=starts an insecure http server without TLS certificates even if one exists"`
	NetworkCheckOnly           bool   `flag:"network-check,usage=only runs normal network checks, logs results, and exits"`
}

type robotServer struct {
	args     Arguments
	logger   logging.Logger
	registry *logging.Registry
	conn     rpc.ClientConn
}

func logViamEnvVariables(logger logging.Logger) {
	var viamEnvVariables []interface{}
	if value, exists := os.LookupEnv("VIAM_MODULE_ROOT"); exists {
		viamEnvVariables = append(viamEnvVariables, "VIAM_MODULE_ROOT", value)
	}
	if value, exists := os.LookupEnv("VIAM_RESOURCE_CONFIGURATION_TIMEOUT"); exists {
		viamEnvVariables = append(viamEnvVariables, "VIAM_RESOURCE_CONFIGURATION_TIMEOUT", value)
	}
	if value, exists := os.LookupEnv("VIAM_MODULE_STARTUP_TIMEOUT"); exists {
		viamEnvVariables = append(viamEnvVariables, "VIAM_MODULE_STARTUP_TIMEOUT", value)
	}
	if value, exists := os.LookupEnv("CWD"); exists {
		viamEnvVariables = append(viamEnvVariables, "CWD", value)
	}
	if rutils.PlatformHomeDir() != "" {
		viamEnvVariables = append(viamEnvVariables, "HOME", rutils.PlatformHomeDir())
	}
	if len(viamEnvVariables) != 0 {
		logger.Infow("Starting viam-server with following environment variables", viamEnvVariables...)
	}
}

func logVersion(logger logging.Logger) {
	var versionFields []interface{}
	if config.Version != "" {
		versionFields = append(versionFields, "version", config.Version)
	}
	if config.GitRevision != "" {
		versionFields = append(versionFields, "git_rev", config.GitRevision)
	}
	if len(versionFields) != 0 {
		logger.Infow("Viam RDK", versionFields...)
	} else {
		logger.Info("Viam RDK built from source; version unknown")
	}
}

func logStartupInfo(logger logging.Logger) {
	logVersion(logger)
	logViamEnvVariables(logger)
}

// RunServer is an entry point to starting the web server that can be called by main in a code
// sample or otherwise be used to initialize the server.
func RunServer(ctx context.Context, args []string, _ logging.Logger) (err error) {
	var argsParsed Arguments
	if err := utils.ParseFlags(args, &argsParsed); err != nil {
		return err
	}

	ctx, err = rutils.WithTrustedEnvironment(ctx, !argsParsed.UntrustedEnv)
	if err != nil {
		return err
	}

	if argsParsed.DumpResourcesPath != "" {
		return dumpResourceRegistrations(argsParsed.DumpResourcesPath)
	}

	logger, registry := logging.NewBlankLoggerWithRegistry("rdk")
	// Dan: We changed from a constructor that defaulted to INFO to `NewBlankLoggerWithRegistry`
	// which defaults to DEBUG. We pessimistically set the level to INFO to ensure parity. Though I
	// expect `InitLoggingSettings` will always put the logger into the right state without any
	// observable side-effects.
	logger.SetLevel(logging.INFO)
	if argsParsed.OutputLogFile != "" {
		logWriter, closer := logging.NewFileAppender(argsParsed.OutputLogFile)
		defer func() {
			utils.UncheckedError(closer.Close())
		}()
		logger.AddAppender(logWriter)
	} else {
		logger.AddAppender(logging.NewStdoutAppender())
	}

	logging.RegisterEventLogger(logger)
	logging.ReplaceGlobal(logger)
	config.InitLoggingSettings(logger, argsParsed.Debug)

	if argsParsed.Version {
		// log startup info here and return if version flag.
		logStartupInfo(logger)
		return
	} else if argsParsed.NetworkCheckOnly {
		// Run network checks synchronously and immediately exit if `--network-check` flag was
		// used. Otherwise run network checks asynchronously.
		runNetworkChecks(ctx, logger)
		return
	}

	// log startup info locally if server fails and exits while attempting to start up
	var startupInfoLogged bool
	defer func() {
		if !startupInfoLogged {
			logger.CInfo(ctx, "error starting viam-server, logging version and exiting")
			logStartupInfo(logger)
		}
	}()

	if argsParsed.ConfigFile == "" {
		logger.Error("please specify a config file through the -config parameter.")
		return
	}

	if argsParsed.CPUProfile != "" {
		f, err := os.Create(argsParsed.CPUProfile)
		if err != nil {
			return err
		}
		err = pprof.StartCPUProfile(f)
		if err != nil {
			return err
		}
		defer pprof.StopCPUProfile()
	}

	var appConn rpc.ClientConn

	// Read the config from disk and use it to initialize the remote logger.
	initialReadCtx, cancel := context.WithTimeout(ctx, time.Second*5)
	cfgFromDisk, err := config.ReadLocalConfig(initialReadCtx, argsParsed.ConfigFile, logger.Sublogger("config"))
	if err != nil {
		cancel()
		return err
	}
	cancel()

	if argsParsed.OutputTelemetry {
		exporter := perf.NewDevelopmentExporter()
		if err := exporter.Start(); err != nil {
			return err
		}
		defer exporter.Stop()
	}

	// the underlying connection in `appConn` can be nil. In this case, a background Goroutine is kicked off to reattempt dials in a
	// serialized manner
	if cfgFromDisk.Cloud != nil {
		cloud := cfgFromDisk.Cloud
		appConnLogger := logger.Sublogger("networking").Sublogger("app_connection")
		appConn, err = grpc.NewAppConn(ctx, cloud.AppAddress, cloud.Secret, cloud.ID, appConnLogger)
		if err != nil {
			return err
		}
		defer utils.UncheckedErrorFunc(appConn.Close)
	}

	// Start remote logging with config from disk.
	// This is to ensure we make our best effort to write logs for failures loading the remote config.
	if cfgFromDisk.Cloud != nil && (cfgFromDisk.Cloud.LogPath != "" || cfgFromDisk.Cloud.AppAddress != "") {
		netAppender, err := logging.NewNetAppender(
			&logging.CloudConfig{
				AppAddress: cfgFromDisk.Cloud.AppAddress,
				ID:         cfgFromDisk.Cloud.ID,
				Secret:     cfgFromDisk.Cloud.Secret,
			},
			appConn, false, logger.Sublogger("networking").Sublogger("netlogger"),
		)
		if err != nil {
			return err
		}
		defer netAppender.Close()

		registry.AddAppenderToAll(netAppender)
	}
	// log startup info and run network checks after netlogger is initialized so it's captured in cloud machine logs.
	logStartupInfo(logger)
	startupInfoLogged = true

<<<<<<< HEAD
	// Have goutils use the logger we've just configured.
	golog.ReplaceGloabl(logger.AsZap())
=======
	go runNetworkChecks(ctx, logger)
>>>>>>> 608c7b61

	server := robotServer{
		logger:   logger,
		args:     argsParsed,
		registry: registry,
		conn:     appConn,
	}

	// Run the server with remote logging enabled.
	err = server.runServer(ctx)
	if err != nil {
		logger.Error("Fatal error running server, exiting now:", err)
	}

	return err
}

// runServer is an entry point to starting the web server after the local config is read. Once the local config
// is read the logger may be initialized to remote log. This ensure we capture errors starting up the server and report to the cloud.
func (s *robotServer) runServer(ctx context.Context) error {
	initialReadCtx, cancel := context.WithTimeout(ctx, time.Second*5)
	cfg, err := config.Read(initialReadCtx, s.args.ConfigFile, s.logger, s.conn)
	if err != nil {
		cancel()
		return err
	}
	cancel()
	config.UpdateFileConfigDebug(cfg.Debug)

	err = s.serveWeb(ctx, cfg)
	if err != nil {
		s.logger.Errorw("error serving web", "error", err)
	}

	return err
}

func (s *robotServer) createWebOptions(cfg *config.Config) (weboptions.Options, error) {
	options, err := weboptions.FromConfig(cfg)
	if err != nil {
		return weboptions.Options{}, err
	}
	options.Pprof = s.args.WebProfile || cfg.EnableWebProfile
	options.SharedDir = s.args.SharedDir
	options.Debug = s.args.Debug || cfg.Debug
	options.PreferWebRTC = s.args.WebRTC
	options.DisableMulticastDNS = s.args.DisableMulticastDNS
	options.NoTLS = s.args.NoTLS || cfg.Network.NoTLS
	if cfg.Cloud != nil && s.args.AllowInsecureCreds {
		options.SignalingDialOpts = append(options.SignalingDialOpts, rpc.WithAllowInsecureWithCredentialsDowngrade())
	}
	options.SignalingDialOpts = append(options.SignalingDialOpts, rpc.WithSignalingConn(s.conn))

	if len(options.Auth.Handlers) == 0 {
		host, _, err := net.SplitHostPort(cfg.Network.BindAddress)
		if err != nil {
			return weboptions.Options{}, err
		}
		if host == "" || host == "0.0.0.0" || host == "::" {
			s.logger.Warn("binding to all interfaces without authentication")
		}
	}
	return options, nil
}

// A wrapper around actual config processing that also applies options from the
// robot server.
func (s *robotServer) processConfig(in *config.Config) (*config.Config, error) {
	out, err := config.ProcessConfig(in)
	if err != nil {
		return nil, err
	}
	out.Debug = s.args.Debug || in.Debug
	out.EnableWebProfile = s.args.WebProfile || in.EnableWebProfile
	out.FromCommand = true
	out.AllowInsecureCreds = s.args.AllowInsecureCreds
	out.UntrustedEnv = s.args.UntrustedEnv

	// Use ~/.viam/packages for package path if one was not specified.
	if in.PackagePath == "" {
		out.PackagePath = path.Join(viamDotDir, "packages")
	}

	return out, nil
}

// A function to be started as a goroutine that watches for changes, either
// from disk or from cloud, to the robot's config. Starts comparisons based on
// `currCfg`. Reconfigures the robot when config changes are received from the
// watcher.
func (s *robotServer) configWatcher(ctx context.Context, currCfg *config.Config, r robot.LocalRobot,
	watcher config.Watcher,
) {
	// Reconfigure robot to have passed-in config before listening for any config
	// changes.
	r.Reconfigure(ctx, currCfg)

	for {
		select {
		case <-ctx.Done():
			return
		default:
		}
		select {
		case <-ctx.Done():
			return
		case cfg := <-watcher.Config():
			processedConfig, err := s.processConfig(cfg)
			if err != nil {
				s.logger.Errorw("reconfiguration aborted: error processing config", "error", err)
				continue
			}

			// flag to restart web service if necessary
			diff, err := config.DiffConfigs(*currCfg, *processedConfig, s.args.RevealSensitiveConfigDiffs)
			if err != nil {
				s.logger.Errorw("reconfiguration aborted: error diffing config", "error", err)
				continue
			}
			var options weboptions.Options

			if !diff.NetworkEqual {
				// TODO(RSDK-2694): use internal web service reconfiguration instead
				r.StopWeb()
				options, err = s.createWebOptions(processedConfig)
				if err != nil {
					s.logger.Errorw("reconfiguration aborted: error creating weboptions", "error", err)
					continue
				}
			}

			// Update logger registry if log patterns may have changed.
			//
			// This functionality is tested in `TestLogPropagation` in `local_robot_test.go`.
			if !diff.LogEqual {
				s.logger.Debug("Detected potential changes to log patterns; updating logger levels")
				config.UpdateLoggerRegistryFromConfig(s.registry, processedConfig, s.logger)
			}

			r.Reconfigure(ctx, processedConfig)

			if !diff.NetworkEqual {
				if err := r.StartWeb(ctx, options); err != nil {
					s.logger.Errorw("reconfiguration failed: error starting web service while reconfiguring", "error", err)
				}
			}
			currCfg = processedConfig
		}
	}
}

func (s *robotServer) serveWeb(ctx context.Context, cfg *config.Config) (err error) {
	ctx, cancel := context.WithCancel(ctx)

	hungShutdownDeadline := 90 * time.Second
	slowWatcher, slowWatcherCancel := utils.SlowGoroutineWatcherAfterContext(
		ctx, hungShutdownDeadline, "server is taking a while to shutdown", s.logger)

	doneServing := make(chan struct{})

	forceShutdown := make(chan struct{})
	defer func() { <-forceShutdown }()

	var (
		theRobot                  robot.LocalRobot
		theRobotLock              sync.Mutex
		cloudRestartCheckerActive chan struct{}
	)
	rpcDialer := rpc.NewCachedDialer()
	defer func() {
		if cloudRestartCheckerActive != nil {
			<-cloudRestartCheckerActive
		}
		err = multierr.Combine(err, rpcDialer.Close())
	}()
	defer cancel()
	ctx = rpc.ContextWithDialer(ctx, rpcDialer)

	utils.PanicCapturingGo(func() {
		defer close(forceShutdown)

		<-ctx.Done()

		slowTicker := time.NewTicker(10 * time.Second)
		defer slowTicker.Stop()

		checkDone := func() bool {
			select {
			case <-slowWatcher:
				select {
				// the successful shutdown case has us close(doneServing), followed by slowWatcherCancel,
				// meaning both may be selected so we check to see if doneServing was also closed. If the
				// deadline truly elapses, there's a chance we shutdown cleanly at the exact same time which may
				// result in not catching this case.
				case <-doneServing:
					return true
				default:
					theRobotLock.Lock()
					robot := theRobot
					theRobotLock.Unlock()
					if robot != nil {
						robot.Kill()
					}
					s.logger.Fatalw("server failed to cleanly shutdown after deadline", "deadline", hungShutdownDeadline)
					return true
				}
			case <-doneServing:
				return true
			default:
				return false
			}
		}

		for {
			select {
			case <-slowWatcher:
				if checkDone() {
					return
				}
			case <-doneServing:
				return
			case <-slowTicker.C:
				if checkDone() {
					return
				}
				s.logger.Warn("waiting for clean shutdown")
			}
		}
	})

	defer func() {
		close(doneServing)
		slowWatcherCancel()
		<-slowWatcher
	}()

	fullProcessedConfig, err := s.processConfig(cfg)
	if err != nil {
		return err
	}

	// Update logger registry as soon as we have fully processed config. Further
	// updates to the registry will be handled by the config watcher goroutine.
	//
	// This functionality is tested in `TestLogPropagation` in `local_robot_test.go`.
	config.UpdateLoggerRegistryFromConfig(s.registry, fullProcessedConfig, s.logger)

	if fullProcessedConfig.Cloud != nil {
		cloudRestartCheckerActive = make(chan struct{})
		utils.PanicCapturingGo(func() {
			defer close(cloudRestartCheckerActive)
			restartCheck := newRestartChecker(cfg.Cloud, s.logger, s.conn)
			restartInterval := defaultNeedsRestartCheckInterval

			for {
				if !utils.SelectContextOrWait(ctx, restartInterval) {
					return
				}

				mustRestart, newRestartInterval, err := restartCheck.needsRestart(ctx)
				if err != nil {
					s.logger.Infow("failed to check restart", "error", err)
					continue
				}

				restartInterval = newRestartInterval

				if mustRestart {
					logStackTraceAndCancel(cancel, s.logger)
				}
			}
		})
	}

	robotOptions := createRobotOptions()
	if s.args.RevealSensitiveConfigDiffs {
		robotOptions = append(robotOptions, robotimpl.WithRevealSensitiveConfigDiffs())
	}

	shutdownCallbackOpt := robotimpl.WithShutdownCallback(func() {
		logStackTraceAndCancel(cancel, s.logger)
	})
	robotOptions = append(robotOptions, shutdownCallbackOpt)

	if s.args.EnableFTDC {
		robotOptions = append(robotOptions, robotimpl.WithFTDC())
	}

	// Create `minimalProcessedConfig`, a copy of `fullProcessedConfig`. Remove
	// all components, services, remotes, modules, and processes from
	// `minimalProcessedConfig`. Create new robot with `minimalProcessedConfig`
	// and immediately start web service. We need the machine to be reachable
	// through the web service ASAP, even if some resources take a long time to
	// initially configure.
	minimalProcessedConfig := *fullProcessedConfig
	minimalProcessedConfig.Components = nil
	minimalProcessedConfig.Services = nil
	minimalProcessedConfig.Remotes = nil
	minimalProcessedConfig.Modules = nil
	minimalProcessedConfig.Processes = nil

	// Mark minimalProcessedConfig as an initial config, so robot reports a
	// state of initializing until reconfigured with full config.
	minimalProcessedConfig.Initial = true

	myRobot, err := robotimpl.New(ctx, &minimalProcessedConfig, s.conn, s.logger, robotOptions...)
	if err != nil {
		cancel()
		return err
	}
	theRobotLock.Lock()
	theRobot = myRobot
	theRobotLock.Unlock()
	defer func() {
		err = multierr.Combine(err, theRobot.Close(context.Background()))
	}()

	// watch for and deliver changes to the robot
	watcher, err := config.NewWatcher(ctx, cfg, s.logger.Sublogger("config"), s.conn)
	if err != nil {
		cancel()
		return err
	}
	defer func() {
		err = multierr.Combine(err, watcher.Close())
	}()

	onWatchDone := make(chan struct{})
	go func() {
		defer close(onWatchDone)

		// Use `fullProcessedConfig` as the initial config for the config watcher
		// goroutine, as we want incoming config changes to be compared to the full
		// config.
		s.configWatcher(ctx, fullProcessedConfig, theRobot, watcher)
	}()
	// At end of this function, cancel context and wait for watcher goroutine
	// to complete.
	defer func() {
		cancel()
		<-onWatchDone
	}()

	// Create initial web options with `minimalProcessedConfig`.
	options, err := s.createWebOptions(&minimalProcessedConfig)
	if err != nil {
		return err
	}
	return web.RunWeb(ctx, theRobot, options, s.logger)
}

// dumpResourceRegistrations prints all builtin resource registrations as a json array
// to the provided file. If you edit this function, ensure that etc/system_manifest/main.go is
// updated correspondingly.
func dumpResourceRegistrations(outputPath string) error {
	type resourceRegistration struct {
		API   string `json:"api"`
		Model string `json:"model"`
		// AttributeSchema is a serialization of the Go resource "Config" structures that components and services Reconfigure with.
		// Notably this includes the JSON tags that are used to parse these resource configs from the robot's JSON config.
		AttributeSchema *jsonschema.Schema `json:"attribute_schema,omitempty"`
	}

	// create the array of all resource registrations
	resources := make([]resourceRegistration, 0, len(resource.RegisteredResources()))
	for apimodel, reg := range resource.RegisteredResources() {
		var attributeSchema *jsonschema.Schema
		reflectType := reg.ConfigReflectType()
		if reflectType != nil {
			attributeSchema = jsonschema.ReflectFromType(reflectType)
		}
		resources = append(resources, resourceRegistration{
			API:             apimodel.API.String(),
			Model:           apimodel.Model.String(),
			AttributeSchema: attributeSchema,
		})
	}

	// sort the list alphabetically by API+Model
	slices.SortFunc(resources, func(a, b resourceRegistration) int {
		if a.API != b.API {
			return cmp.Compare(a.API, b.API)
		}
		return cmp.Compare(a.Model, b.Model)
	})

	// marshall and print the registrations to the provided file
	jsonResult, err := json.MarshalIndent(resources, "", "\t")
	if err != nil {
		return errors.Wrap(err, "unable to marshall resources")
	}

	if err := os.WriteFile(outputPath, jsonResult, 0o600); err != nil {
		return errors.Wrap(err, "unable to write resulting object to stdout")
	}
	return nil
}

func logStackTraceAndCancel(cancel context.CancelFunc, logger logging.Logger) {
	bufSize := 1 << 20
	traces := make([]byte, bufSize)
	traceSize := runtime.Stack(traces, true)
	message := "backtrace at robot shutdown"
	if traceSize == bufSize {
		message = fmt.Sprintf("%s (warning: backtrace truncated to %v bytes)", message, bufSize)
	}
	logger.Infof("%s, %s", message, traces[:traceSize])
	cancel()
}<|MERGE_RESOLUTION|>--- conflicted
+++ resolved
@@ -234,12 +234,10 @@
 	logStartupInfo(logger)
 	startupInfoLogged = true
 
-<<<<<<< HEAD
 	// Have goutils use the logger we've just configured.
 	golog.ReplaceGloabl(logger.AsZap())
-=======
+
 	go runNetworkChecks(ctx, logger)
->>>>>>> 608c7b61
 
 	server := robotServer{
 		logger:   logger,
