--- conflicted
+++ resolved
@@ -349,13 +349,11 @@
 	forceShutdown := make(chan struct{})
 	defer func() { <-forceShutdown }()
 
-<<<<<<< HEAD
 	var (
-		theRobot     robot.LocalRobot
-		theRobotLock sync.Mutex
+		theRobot                  robot.LocalRobot
+		theRobotLock              sync.Mutex
+		cloudRestartCheckerActive chan struct{}
 	)
-=======
-	var cloudRestartCheckerActive chan struct{}
 	rpcDialer := rpc.NewCachedDialer()
 	defer func() {
 		if cloudRestartCheckerActive != nil {
@@ -365,7 +363,6 @@
 	}()
 	defer cancel()
 	ctx = rpc.ContextWithDialer(ctx, rpcDialer)
->>>>>>> 91b92404
 
 	utils.PanicCapturingGo(func() {
 		defer close(forceShutdown)
@@ -524,66 +521,6 @@
 	defer func() {
 		err = multierr.Combine(err, watcher.Close())
 	}()
-<<<<<<< HEAD
-	onWatchDone := make(chan struct{})
-	oldCfg := processedConfig
-	utils.ManagedGo(func() {
-		for {
-			select {
-			case <-ctx.Done():
-				return
-			default:
-			}
-			select {
-			case <-ctx.Done():
-				return
-			case cfg := <-watcher.Config():
-				processedConfig, err := processConfig(cfg)
-				if err != nil {
-					s.logger.Errorw("reconfiguration aborted: error processing config", "error", err)
-					continue
-				}
-
-				// flag to restart web service if necessary
-				diff, err := config.DiffConfigs(*oldCfg, *processedConfig, s.args.RevealSensitiveConfigDiffs)
-				if err != nil {
-					s.logger.Errorw("reconfiguration aborted: error diffing config", "error", err)
-					continue
-				}
-				var options weboptions.Options
-
-				if !diff.NetworkEqual {
-					// TODO(RSDK-2694): use internal web service reconfiguration instead
-					theRobot.StopWeb()
-					options, err = s.createWebOptions(processedConfig)
-					if err != nil {
-						s.logger.Errorw("reconfiguration aborted: error creating weboptions", "error", err)
-						continue
-					}
-				}
-
-				// Update logger registry if log patterns may have changed.
-				//
-				// This functionality is tested in `TestLogPropagation` in `local_robot_test.go`.
-				if !diff.LogEqual {
-					s.logger.Debug("Detected potential changes to log patterns; updating logger levels")
-					config.UpdateLoggerRegistryFromConfig(s.registry, processedConfig, s.logger)
-				}
-
-				theRobot.Reconfigure(ctx, processedConfig)
-
-				if !diff.NetworkEqual {
-					if err := theRobot.StartWeb(ctx, options); err != nil {
-						s.logger.Errorw("reconfiguration failed: error starting web service while reconfiguring", "error", err)
-					}
-				}
-				oldCfg = processedConfig
-			}
-		}
-	}, func() {
-		close(onWatchDone)
-	})
-=======
 
 	onWatchDone := make(chan struct{})
 	go func() {
@@ -592,11 +529,10 @@
 		// Use `fullProcessedConfig` as the initial config for the config watcher
 		// goroutine, as we want incoming config changes to be compared to the full
 		// config.
-		s.configWatcher(ctx, fullProcessedConfig, myRobot, watcher)
+		s.configWatcher(ctx, fullProcessedConfig, theRobot, watcher)
 	}()
 	// At end of this function, cancel context and wait for watcher goroutine
 	// to complete.
->>>>>>> 91b92404
 	defer func() {
 		cancel()
 		<-onWatchDone
