// Package server implements the entry point for running a robot web server.
package server

import (
	"context"
	"net"
	"os"
	"runtime/pprof"
	"time"

	"github.com/edaniels/golog"
	"github.com/edaniels/gostream"
	"github.com/edaniels/gostream/codec/opus"
	"github.com/edaniels/gostream/codec/x264"
	"go.uber.org/multierr"
	"go.uber.org/zap"
	"go.viam.com/utils"
	"go.viam.com/utils/perf"
	"go.viam.com/utils/rpc"

	"go.viam.com/rdk/config"
	robotimpl "go.viam.com/rdk/robot/impl"
	"go.viam.com/rdk/robot/web"
	weboptions "go.viam.com/rdk/robot/web/options"
)

// Arguments for the command.
type Arguments struct {
	AllowInsecureCreds         bool   `flag:"allow-insecure-creds,usage=allow connections to send credentials over plaintext"`
	ConfigFile                 string `flag:"config,usage=robot config file"`
	CPUProfile                 string `flag:"cpuprofile,usage=write cpu profile to file"`
	Debug                      bool   `flag:"debug"`
	SharedDir                  string `flag:"shareddir,usage=web resource directory"`
	Version                    bool   `flag:"version,usage=print version"`
	WebProfile                 bool   `flag:"webprofile,usage=include profiler in http server"`
	WebRTC                     bool   `flag:"webrtc,usage=force webrtc connections instead of direct"`
	RevealSensitiveConfigDiffs bool   `flag:"reveal-sensitive-config-diffs,usage=show config diffs"`
}

type robotServer struct {
	args      Arguments
	logConfig zap.Config
	logger    *zap.SugaredLogger
}

// RunServer is an entry point to starting the web server that can be called by main in a code
// sample or otherwise be used to initialize the server.
func RunServer(ctx context.Context, args []string, _ golog.Logger) (err error) {
	var argsParsed Arguments
	if err := utils.ParseFlags(args, &argsParsed); err != nil {
		return err
	}

	// Replace logger with logger based on flags.
	var logConfig zap.Config
	if argsParsed.Debug {
		logConfig = golog.NewDevelopmentLoggerConfig()
	} else {
		logConfig = golog.NewProductionLoggerConfig()
	}
	logger := zap.Must(logConfig.Build()).Sugar().Named("robot_server")

	// Always log the version, return early if the '-version' flag was provided
	// fmt.Println would be better but fails linting. Good enough.
	logger.Infof("Viam RDK Version: %s, Hash: %s", config.Version, config.GitRevision)
	if argsParsed.Version {
		return
	}

	if argsParsed.ConfigFile == "" {
		logger.Error("please specify a config file through the -config parameter.")
		return
	}

	if argsParsed.CPUProfile != "" {
		f, err := os.Create(argsParsed.CPUProfile)
		if err != nil {
			return err
		}
		err = pprof.StartCPUProfile(f)
		if err != nil {
			return err
		}
		defer pprof.StopCPUProfile()
	}

	// Read the config from disk and use it to initialize the remote logger.
	initialReadCtx, cancel := context.WithTimeout(ctx, time.Second*5)
	cfgFromDisk, err := config.ReadLocalConfig(initialReadCtx, argsParsed.ConfigFile, logger)
	if err != nil {
		cancel()
		return err
	}
	cancel()

	if argsParsed.Debug {
		exporter := perf.NewDevelopmentExporter()
		if err := exporter.Start(); err != nil {
			return err
		}
		defer exporter.Stop()
	}

	// Start remote logging with config from disk.
	// This is to ensure we make our best effort to write logs for failures loading the remote config.
	if cfgFromDisk.Cloud != nil && (cfgFromDisk.Cloud.LogPath != "" || cfgFromDisk.Cloud.AppAddress != "") {
		var closer func()
		logger, closer, err = addCloudLogger(logger, cfgFromDisk.Cloud)
		if err != nil {
			return err
		}
		defer closer()
	}

	server := robotServer{
		logConfig: logConfig,
		logger:    logger,
		args:      argsParsed,
	}

	// Run the server with remote logging enabled.
	err = server.runServer(ctx)
	if err != nil {
		logger.Error("Fatal error running server, existing now: ", err)
	}

	return err
}

// runServer is an entry point to starting the web server after the local config is read. Once the local config
// is read the logger may be initialized to remote log. This ensure we capture errors starting up the server and report to the cloud.
func (s *robotServer) runServer(ctx context.Context) error {
	initialReadCtx, cancel := context.WithTimeout(ctx, time.Second*5)
	cfg, err := config.Read(initialReadCtx, s.args.ConfigFile, s.logger)
	if err != nil {
		cancel()
		return err
	}
	cancel()

	err = s.serveWeb(ctx, cfg)
	if err != nil {
		s.logger.Errorw("error serving web", "error", err)
	}

	return err
}

func (s *robotServer) createWebOptions(cfg *config.Config) (weboptions.Options, error) {
	options, err := weboptions.FromConfig(cfg)
	if err != nil {
		return weboptions.Options{}, err
	}
	options.Pprof = s.args.WebProfile
	options.SharedDir = s.args.SharedDir
	options.Debug = s.args.Debug || cfg.Debug
	options.WebRTC = s.args.WebRTC
	if cfg.Cloud != nil && s.args.AllowInsecureCreds {
		options.SignalingDialOpts = append(options.SignalingDialOpts, rpc.WithAllowInsecureWithCredentialsDowngrade())
	}

	if len(options.Auth.Handlers) == 0 {
		host, _, err := net.SplitHostPort(cfg.Network.BindAddress)
		if err != nil {
			return weboptions.Options{}, err
		}
		if host == "" || host == "0.0.0.0" || host == "::" {
			s.logger.Warn("binding to all interfaces without authentication")
		}
	}
	return options, nil
}

func (s *robotServer) serveWeb(ctx context.Context, cfg *config.Config) (err error) {
	ctx, cancel := context.WithCancel(ctx)
	defer cancel()
	rpcDialer := rpc.NewCachedDialer()
	defer func() {
		err = multierr.Combine(err, rpcDialer.Close())
	}()
	ctx = rpc.ContextWithDialer(ctx, rpcDialer)

	processConfig := func(in *config.Config) (*config.Config, error) {
		tlsCfg := config.NewTLSConfig(cfg)
		out, err := config.ProcessConfig(in, tlsCfg)
		if err != nil {
			return nil, err
		}
		out.Debug = s.args.Debug || cfg.Debug
		out.FromCommand = true
		out.AllowInsecureCreds = s.args.AllowInsecureCreds
		return out, nil
	}

	processedConfig, err := processConfig(cfg)
	if err != nil {
		return err
	}

	if processedConfig.Cloud != nil {
		utils.PanicCapturingGo(func() {
			restartCheck, err := newRestartChecker(ctx, cfg.Cloud, s.logger)
			if err != nil {
				s.logger.Panicw("error creating restart checker", "error", err)
				cancel()
				return
			}
			defer restartCheck.close()
			restartInterval := defaultNeedsRestartCheckInterval

			for {
				if !utils.SelectContextOrWait(ctx, restartInterval) {
					return
				}

				mustRestart, newRestartInterval, err := restartCheck.needsRestart(ctx)
				if err != nil {
					s.logger.Infow("failed to check restart", "error", err)
					continue
				}

				restartInterval = newRestartInterval

				if mustRestart {
					cancel()
					return
				}
			}
		})
	}

	var streamConfig gostream.StreamConfig
	streamConfig.AudioEncoderFactory = opus.NewEncoderFactory()
	streamConfig.VideoEncoderFactory = x264.NewEncoderFactory()

	robotOptions := []robotimpl.Option{robotimpl.WithWebOptions(web.WithStreamConfig(streamConfig))}
<<<<<<< HEAD
	if argsParsed.RevealSensitiveConfigDiffs {
=======
	if s.args.revealSensitiveConfigDiffs {
>>>>>>> 2984ab86
		robotOptions = append(robotOptions, robotimpl.WithRevealSensitiveConfigDiffs())
	}

	myRobot, err := robotimpl.New(ctx, processedConfig, s.logger, robotOptions...)
	if err != nil {
		return err
	}
	defer func() {
		err = multierr.Combine(err, myRobot.Close(context.Background()))
	}()

	// watch for and deliver changes to the robot
	watcher, err := config.NewWatcher(ctx, cfg, s.logger)
	if err != nil {
		return err
	}
	defer func() {
		err = multierr.Combine(err, utils.TryClose(ctx, watcher))
	}()
	onWatchDone := make(chan struct{})
	oldCfg := processedConfig
	utils.ManagedGo(func() {
		for {
			select {
			case <-ctx.Done():
				return
			default:
			}
			select {
			case <-ctx.Done():
				return
			case cfg := <-watcher.Config():
				processedConfig, err := processConfig(cfg)
				if err != nil {
					s.logger.Errorw("error processing config", "error", err)
					continue
				}
				myRobot.Reconfigure(ctx, processedConfig)

				// restart web service if necessary
<<<<<<< HEAD
				diff, err := config.DiffConfigs(*oldCfg, *processedConfig, argsParsed.RevealSensitiveConfigDiffs)
=======
				diff, err := config.DiffConfigs(*oldCfg, *processedConfig, s.args.revealSensitiveConfigDiffs)
>>>>>>> 2984ab86
				if err != nil {
					s.logger.Errorw("error diffing config", "error", err)
					continue
				}
				if !diff.NetworkEqual {
					if err := myRobot.StopWeb(); err != nil {
						s.logger.Errorw("error stopping web service while reconfiguring", "error", err)
						continue
					}
					options, err := s.createWebOptions(processedConfig)
					if err != nil {
						s.logger.Errorw("error creating weboptions", "error", err)
						continue
					}
					if err := myRobot.StartWeb(ctx, options); err != nil {
						s.logger.Errorw("error starting web service while reconfiguring", "error", err)
					}
				}
				oldCfg = processedConfig
			}
		}
	}, func() {
		close(onWatchDone)
	})
	defer func() {
		<-onWatchDone
	}()
	defer cancel()

	options, err := s.createWebOptions(processedConfig)
	return web.RunWeb(ctx, myRobot, options, s.logger)
}<|MERGE_RESOLUTION|>--- conflicted
+++ resolved
@@ -234,11 +234,7 @@
 	streamConfig.VideoEncoderFactory = x264.NewEncoderFactory()
 
 	robotOptions := []robotimpl.Option{robotimpl.WithWebOptions(web.WithStreamConfig(streamConfig))}
-<<<<<<< HEAD
-	if argsParsed.RevealSensitiveConfigDiffs {
-=======
-	if s.args.revealSensitiveConfigDiffs {
->>>>>>> 2984ab86
+	if s.args.RevealSensitiveConfigDiffs {
 		robotOptions = append(robotOptions, robotimpl.WithRevealSensitiveConfigDiffs())
 	}
 
@@ -279,11 +275,7 @@
 				myRobot.Reconfigure(ctx, processedConfig)
 
 				// restart web service if necessary
-<<<<<<< HEAD
-				diff, err := config.DiffConfigs(*oldCfg, *processedConfig, argsParsed.RevealSensitiveConfigDiffs)
-=======
-				diff, err := config.DiffConfigs(*oldCfg, *processedConfig, s.args.revealSensitiveConfigDiffs)
->>>>>>> 2984ab86
+				diff, err := config.DiffConfigs(*oldCfg, *processedConfig, s.args.RevealSensitiveConfigDiffs)
 				if err != nil {
 					s.logger.Errorw("error diffing config", "error", err)
 					continue
