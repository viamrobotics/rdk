package registry

import (
	"context"
	"testing"

	"go.viam.com/core/arm"
	"go.viam.com/core/base"
	"go.viam.com/core/camera"
	"go.viam.com/core/config"
	"go.viam.com/core/gripper"
	"go.viam.com/core/lidar"
	"go.viam.com/core/referenceframe"
	"go.viam.com/core/robot"
	"go.viam.com/core/sensor"

	"github.com/edaniels/golog"
	"go.viam.com/test"
)

func TestRegistry(t *testing.T) {
	af := func(ctx context.Context, r robot.Robot, config config.Component, logger golog.Logger) (arm.Arm, error) {
		return nil, nil
	}

	cf := func(ctx context.Context, r robot.Robot, config config.Component, logger golog.Logger) (camera.Camera, error) {
		return nil, nil
	}

	gf := func(ctx context.Context, r robot.Robot, config config.Component, logger golog.Logger) (gripper.Gripper, error) {
		return nil, nil
	}

	lf := func(ctx context.Context, r robot.Robot, config config.Component, logger golog.Logger) (lidar.Lidar, error) {
		return nil, nil
	}

	sf := func(ctx context.Context, r robot.Robot, config config.Component, logger golog.Logger) (sensor.Sensor, error) {
		return nil, nil
	}

<<<<<<< HEAD
	bf := func(ctx context.Context, r robot.Robot, config config.Component, logger golog.Logger) (base.Base, error) {
		return nil, nil
	}
	ff := func(name string) (referenceframe.Frame, error) {
		return nil, nil
	}

	// test panics
	test.That(t, func() { RegisterProvider("x", ProviderRegistration{}) }, test.ShouldPanic)
	test.That(t, func() { RegisterCamera("x", CameraRegistration{}) }, test.ShouldPanic)
	test.That(t, func() { RegisterArm("x", ArmRegistration{}) }, test.ShouldPanic)
	test.That(t, func() { RegisterBase("x", BaseRegistration{}) }, test.ShouldPanic)
	test.That(t, func() { RegisterGripper("x", GripperRegistration{}) }, test.ShouldPanic)
	test.That(t, func() { RegisterLidar("x", LidarRegistration{}) }, test.ShouldPanic)
	test.That(t, func() { RegisterSensor(sensor.Type("x"), "y", SensorRegistration{}) }, test.ShouldPanic)

	// test register
	RegisterProvider("x", ProviderRegistration{Constructor: pf})
	RegisterCamera("x", CameraRegistration{cf, ff})
	RegisterBase("x", BaseRegistration{Constructor: bf, Frame: ff})
	RegisterArm("x", ArmRegistration{Constructor: af, Frame: ff})
	RegisterGripper("x", GripperRegistration{gf, ff})
	RegisterLidar("x", LidarRegistration{Constructor: lf})
	RegisterSensor(sensor.Type("x"), "y", SensorRegistration{Constructor: sf, Frame: ff})

	// test look up
	test.That(t, ProviderLookup("x"), test.ShouldNotBeNil)
	test.That(t, ProviderLookup("z"), test.ShouldBeNil)
	test.That(t, ProviderLookup("x").Constructor, test.ShouldNotBeNil)
	test.That(t, ProviderLookup("x").Frame, test.ShouldBeNil)
	comp := &config.Component{Type: config.ComponentTypeProvider, Model: "x"}
	frameFunc, ok := FrameLookup(comp)
	test.That(t, frameFunc, test.ShouldBeNil)
	test.That(t, ok, test.ShouldEqual, false)
	// look up a component that doesn't exist
	comp = &config.Component{Type: config.ComponentTypeProvider, Model: "z"}
	frameFunc, ok = FrameLookup(comp)
	test.That(t, frameFunc, test.ShouldBeNil)
	test.That(t, ok, test.ShouldEqual, false)

=======
	RegisterCamera("x", cf)
	RegisterArm("x", af)
	RegisterGripper("x", gf)
	RegisterLidar("x", lf)
	RegisterSensor(sensor.Type("x"), "y", sf)

>>>>>>> 197dfe49
	test.That(t, CameraLookup("x"), test.ShouldNotBeNil)
	test.That(t, CameraLookup("z"), test.ShouldBeNil)
	test.That(t, CameraLookup("x").Constructor, test.ShouldNotBeNil)
	test.That(t, CameraLookup("x").Frame, test.ShouldNotBeNil)
	comp = &config.Component{Type: config.ComponentTypeCamera, Model: "x"}
	frameFunc, ok = FrameLookup(comp)
	test.That(t, frameFunc, test.ShouldEqual, ff)
	test.That(t, ok, test.ShouldEqual, true)
	// look up a component that doesn't exist
	comp = &config.Component{Type: config.ComponentTypeCamera, Model: "z"}
	frameFunc, ok = FrameLookup(comp)
	test.That(t, frameFunc, test.ShouldBeNil)
	test.That(t, ok, test.ShouldEqual, false)

	test.That(t, ArmLookup("x"), test.ShouldNotBeNil)
	test.That(t, ArmLookup("z"), test.ShouldBeNil)
	test.That(t, ArmLookup("x").Constructor, test.ShouldNotBeNil)
	test.That(t, ArmLookup("x").Frame, test.ShouldNotBeNil)
	comp = &config.Component{Type: config.ComponentTypeArm, Model: "x"}
	frameFunc, ok = FrameLookup(comp)
	test.That(t, frameFunc, test.ShouldEqual, ff)
	test.That(t, ok, test.ShouldEqual, true)
	// look up a component that doesn't exist
	comp = &config.Component{Type: config.ComponentTypeArm, Model: "z"}
	frameFunc, ok = FrameLookup(comp)
	test.That(t, frameFunc, test.ShouldBeNil)
	test.That(t, ok, test.ShouldEqual, false)

	test.That(t, BaseLookup("x"), test.ShouldNotBeNil)
	test.That(t, BaseLookup("z"), test.ShouldBeNil)
	test.That(t, BaseLookup("x").Constructor, test.ShouldNotBeNil)
	test.That(t, BaseLookup("x").Frame, test.ShouldNotBeNil)
	comp = &config.Component{Type: config.ComponentTypeBase, Model: "x"}
	frameFunc, ok = FrameLookup(comp)
	test.That(t, frameFunc, test.ShouldEqual, ff)
	test.That(t, ok, test.ShouldEqual, true)
	// look up a component that doesn't exist
	comp = &config.Component{Type: config.ComponentTypeBase, Model: "z"}
	frameFunc, ok = FrameLookup(comp)
	test.That(t, frameFunc, test.ShouldBeNil)
	test.That(t, ok, test.ShouldEqual, false)

	test.That(t, GripperLookup("x"), test.ShouldNotBeNil)
	test.That(t, GripperLookup("z"), test.ShouldBeNil)
	test.That(t, GripperLookup("x").Constructor, test.ShouldNotBeNil)
	test.That(t, GripperLookup("x").Frame, test.ShouldNotBeNil)
	comp = &config.Component{Type: config.ComponentTypeGripper, Model: "x"}
	frameFunc, ok = FrameLookup(comp)
	test.That(t, frameFunc, test.ShouldEqual, ff)
	test.That(t, ok, test.ShouldEqual, true)
	// look up a component that doesn't exist
	comp = &config.Component{Type: config.ComponentTypeGripper, Model: "z"}
	frameFunc, ok = FrameLookup(comp)
	test.That(t, frameFunc, test.ShouldBeNil)
	test.That(t, ok, test.ShouldEqual, false)

	test.That(t, LidarLookup("x"), test.ShouldNotBeNil)
	test.That(t, LidarLookup("z"), test.ShouldBeNil)
	test.That(t, LidarLookup("x").Constructor, test.ShouldNotBeNil)
	test.That(t, LidarLookup("x").Frame, test.ShouldBeNil)
	comp = &config.Component{Type: config.ComponentTypeLidar, Model: "x"}
	frameFunc, ok = FrameLookup(comp)
	test.That(t, frameFunc, test.ShouldBeNil)
	test.That(t, ok, test.ShouldEqual, false)
	// look up a component that doesn't exist
	comp = &config.Component{Type: config.ComponentTypeLidar, Model: "z"}
	frameFunc, ok = FrameLookup(comp)
	test.That(t, frameFunc, test.ShouldBeNil)
	test.That(t, ok, test.ShouldEqual, false)

	test.That(t, SensorLookup(sensor.Type("x"), "y"), test.ShouldNotBeNil)
	test.That(t, SensorLookup(sensor.Type("x"), "z"), test.ShouldBeNil)
	test.That(t, SensorLookup(sensor.Type("x"), "y").Constructor, test.ShouldNotBeNil)
	test.That(t, SensorLookup(sensor.Type("x"), "y").Frame, test.ShouldNotBeNil)
	comp = &config.Component{Type: config.ComponentTypeSensor, Model: "y", SubType: "x"}
	frameFunc, ok = FrameLookup(comp)
	test.That(t, frameFunc, test.ShouldEqual, ff)
	test.That(t, ok, test.ShouldEqual, true)
	// look up a component that doesn't exist
	comp = &config.Component{Type: config.ComponentTypeSensor, Model: "z", SubType: "x"}
	frameFunc, ok = FrameLookup(comp)
	test.That(t, frameFunc, test.ShouldBeNil)
	test.That(t, ok, test.ShouldEqual, false)
}<|MERGE_RESOLUTION|>--- conflicted
+++ resolved
@@ -39,7 +39,6 @@
 		return nil, nil
 	}
 
-<<<<<<< HEAD
 	bf := func(ctx context.Context, r robot.Robot, config config.Component, logger golog.Logger) (base.Base, error) {
 		return nil, nil
 	}
@@ -48,7 +47,6 @@
 	}
 
 	// test panics
-	test.That(t, func() { RegisterProvider("x", ProviderRegistration{}) }, test.ShouldPanic)
 	test.That(t, func() { RegisterCamera("x", CameraRegistration{}) }, test.ShouldPanic)
 	test.That(t, func() { RegisterArm("x", ArmRegistration{}) }, test.ShouldPanic)
 	test.That(t, func() { RegisterBase("x", BaseRegistration{}) }, test.ShouldPanic)
@@ -57,7 +55,6 @@
 	test.That(t, func() { RegisterSensor(sensor.Type("x"), "y", SensorRegistration{}) }, test.ShouldPanic)
 
 	// test register
-	RegisterProvider("x", ProviderRegistration{Constructor: pf})
 	RegisterCamera("x", CameraRegistration{cf, ff})
 	RegisterBase("x", BaseRegistration{Constructor: bf, Frame: ff})
 	RegisterArm("x", ArmRegistration{Constructor: af, Frame: ff})
@@ -80,14 +77,6 @@
 	test.That(t, frameFunc, test.ShouldBeNil)
 	test.That(t, ok, test.ShouldEqual, false)
 
-=======
-	RegisterCamera("x", cf)
-	RegisterArm("x", af)
-	RegisterGripper("x", gf)
-	RegisterLidar("x", lf)
-	RegisterSensor(sensor.Type("x"), "y", sf)
-
->>>>>>> 197dfe49
 	test.That(t, CameraLookup("x"), test.ShouldNotBeNil)
 	test.That(t, CameraLookup("z"), test.ShouldBeNil)
 	test.That(t, CameraLookup("x").Constructor, test.ShouldNotBeNil)
