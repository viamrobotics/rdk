// Package registry operates the global registry of robotic parts.
package registry

import (
	"context"
	"fmt"

	"github.com/edaniels/golog"
	"github.com/go-errors/errors"

	"go.viam.com/core/base"
	"go.viam.com/core/board"
	"go.viam.com/core/camera"
	"go.viam.com/core/component/arm"
	"go.viam.com/core/config"
	"go.viam.com/core/gripper"
	"go.viam.com/core/input"
	"go.viam.com/core/lidar"
	"go.viam.com/core/motor"
	"go.viam.com/core/referenceframe"
	"go.viam.com/core/resource"
	"go.viam.com/core/robot"
	"go.viam.com/core/sensor"
	"go.viam.com/core/servo"
)

type (
	// A CreateCamera creates a camera from a given config.
	CreateCamera func(ctx context.Context, r robot.Robot, config config.Component, logger golog.Logger) (camera.Camera, error)

	// A CreateGripper creates a gripper from a given config.
	CreateGripper func(ctx context.Context, r robot.Robot, config config.Component, logger golog.Logger) (gripper.Gripper, error)

	// A CreateBase creates a base from a given config.
	CreateBase func(ctx context.Context, r robot.Robot, config config.Component, logger golog.Logger) (base.Base, error)

	// A CreateLidar creates a lidar from a given config.
	CreateLidar func(ctx context.Context, r robot.Robot, config config.Component, logger golog.Logger) (lidar.Lidar, error)

	// A CreateSensor creates a sensor from a given config.
	CreateSensor func(ctx context.Context, r robot.Robot, config config.Component, logger golog.Logger) (sensor.Sensor, error)

	// A CreateFrame creates a frame from a given config.
	CreateFrame func(name string) (referenceframe.Frame, error)

	// A CreateBoard creates a board from a given config.
	CreateBoard func(ctx context.Context, r robot.Robot, config config.Component, logger golog.Logger) (board.Board, error)

	// A CreateServo creates a servo from a given config.
	CreateServo func(ctx context.Context, r robot.Robot, config config.Component, logger golog.Logger) (servo.Servo, error)

	// A CreateMotor creates a motor from a given config.
	CreateMotor func(ctx context.Context, r robot.Robot, config config.Component, logger golog.Logger) (motor.Motor, error)

	// A CreateInputController creates an input.Controller from a given config.
	CreateInputController func(ctx context.Context, r robot.Robot, config config.Component, logger golog.Logger) (input.Controller, error)

	// A CreateService creates a servoce from a given config.
	CreateService func(ctx context.Context, r robot.Robot, config config.Service, logger golog.Logger) (interface{}, error)
)

// Camera stores a Camera constructor (mandatory) and a Frame building function (optional)
type Camera struct {
	Constructor CreateCamera
	Frame       CreateFrame
}

// Gripper stores a Gripper constructor (mandatory) and a Frame building function (optional)
type Gripper struct {
	Constructor CreateGripper
	Frame       CreateFrame
}

// Base stores a Base constructor (mandatory) and a Frame building function (optional)
type Base struct {
	Constructor CreateBase
	Frame       CreateFrame
}

// Lidar stores a Lidar constructor (mandatory) and a Frame building function (optional)
type Lidar struct {
	Constructor CreateLidar
	Frame       CreateFrame
}

// Sensor stores a Sensor constructor (mandatory) and a Frame building function (optional)
type Sensor struct {
	Constructor CreateSensor
	Frame       CreateFrame
}

// Board stores a Board constructor (mandatory) and a Frame building function (optional)
type Board struct {
	Constructor CreateBoard
	Frame       CreateFrame
}

// Servo stores a Servo constructor (mandatory) and a Frame building function (optional)
type Servo struct {
	Constructor CreateServo
	Frame       CreateFrame
}

// Motor stores a Motor constructor (mandatory) and a Frame building function (optional)
type Motor struct {
	Constructor CreateMotor
	Frame       CreateFrame
}

// InputController stores an input.Controller constructor (mandatory) and a Frame building function (optional)
type InputController struct {
	Constructor CreateInputController
}

// Service stores a Service constructor (mandatory) and an attribute converter
type Service struct {
	Constructor           CreateService
	AttributeMapConverter config.AttributeMapConverter
}

// all registries
var (
<<<<<<< HEAD
	cameraRegistry          = map[string]Camera{}
	armRegistry             = map[string]Arm{}
	gripperRegistry         = map[string]Gripper{}
	baseRegistry            = map[string]Base{}
	lidarRegistry           = map[string]Lidar{}
	sensorRegistry          = map[sensor.Type]map[string]Sensor{}
	boardRegistry           = map[string]Board{}
	servoRegistry           = map[string]Servo{}
	motorRegistry           = map[string]Motor{}
	inputControllerRegistry = map[string]InputController{}
	serviceRegistry         = map[config.ServiceType]Service{}
=======
	cameraRegistry  = map[string]Camera{}
	gripperRegistry = map[string]Gripper{}
	baseRegistry    = map[string]Base{}
	lidarRegistry   = map[string]Lidar{}
	sensorRegistry  = map[sensor.Type]map[string]Sensor{}
	boardRegistry   = map[string]Board{}
	servoRegistry   = map[string]Servo{}
	motorRegistry   = map[string]Motor{}
	serviceRegistry = map[config.ServiceType]Service{}
>>>>>>> 26d19cc6
)

// RegisterCamera registers a camera model to a creator.
func RegisterCamera(model string, creator Camera) {
	_, old := cameraRegistry[model]
	if old {
		panic(errors.Errorf("trying to register two cameras with same model %s", model))
	}
	if creator.Constructor == nil {
		panic(errors.Errorf("cannot register a nil constructor for model %s", model))
	}
	cameraRegistry[model] = creator
}

// RegisterGripper registers a gripper model to a creator.
func RegisterGripper(model string, creator Gripper) {
	_, old := gripperRegistry[model]
	if old {
		panic(errors.Errorf("trying to register two grippers with same model %s", model))
	}
	if creator.Constructor == nil {
		panic(errors.Errorf("cannot register a nil constructor for model %s", model))
	}
	gripperRegistry[model] = creator
}

// RegisterBase registers a base model to a creator.
func RegisterBase(model string, creator Base) {
	_, old := baseRegistry[model]
	if old {
		panic(errors.Errorf("trying to register two bases with same model %s", model))
	}
	if creator.Constructor == nil {
		panic(errors.Errorf("cannot register a nil constructor for model %s", model))
	}
	baseRegistry[model] = creator
}

// RegisterLidar registers a lidar model to a creator.
func RegisterLidar(model string, creator Lidar) {
	_, old := lidarRegistry[model]
	if old {
		panic(errors.Errorf("trying to register two lidars with same model %s", model))
	}
	if creator.Constructor == nil {
		panic(errors.Errorf("cannot register a nil constructor for model %s", model))
	}
	lidarRegistry[model] = creator
}

// RegisterSensor registers a sensor type and model to a creator.
func RegisterSensor(sensorType sensor.Type, model string, creator Sensor) {
	if _, ok := sensorRegistry[sensorType]; !ok {
		sensorRegistry[sensorType] = make(map[string]Sensor)
	}
	_, old := sensorRegistry[sensorType][model]
	if old {
		panic(errors.Errorf("trying to register two sensors with same model %s", model))
	}
	if creator.Constructor == nil {
		panic(errors.Errorf("cannot register a nil constructor for model %s", model))
	}
	sensorRegistry[sensorType][model] = creator
}

// RegisterBoard registers a board model to a creator.
func RegisterBoard(model string, creator Board) {
	_, old := boardRegistry[model]
	if old {
		panic(errors.Errorf("trying to register two boards with same model %s", model))
	}
	if creator.Constructor == nil {
		panic(errors.Errorf("cannot register a nil constructor for model %s", model))
	}
	boardRegistry[model] = creator
}

// RegisterServo registers a servo model to a creator.
func RegisterServo(model string, creator Servo) {
	_, old := servoRegistry[model]
	if old {
		panic(errors.Errorf("trying to register two servos with same model %s", model))
	}
	if creator.Constructor == nil {
		panic(errors.Errorf("cannot register a nil constructor for model %s", model))
	}
	servoRegistry[model] = creator
}

// RegisterMotor registers a motor model to a creator.
func RegisterMotor(model string, creator Motor) {
	_, old := motorRegistry[model]
	if old {
		panic(errors.Errorf("trying to register two motors with same model %s", model))
	}
	if creator.Constructor == nil {
		panic(errors.Errorf("cannot register a nil constructor for model %s", model))
	}
	motorRegistry[model] = creator
}

// RegisterInputController registers an input controller model to a creator.
func RegisterInputController(model string, creator InputController) {
	_, old := inputControllerRegistry[model]
	if old {
		panic(errors.Errorf("trying to register two input controllers with same model %s", model))
	}
	if creator.Constructor == nil {
		panic(errors.Errorf("cannot register a nil constructor for model %s", model))
	}
	inputControllerRegistry[model] = creator
}

// RegisterService registers a service type to a registration.
func RegisterService(typeName config.ServiceType, registration Service) {
	_, old := serviceRegistry[typeName]
	if old {
		panic(errors.Errorf("trying to register two sevices with same type %s", typeName))
	}
	if registration.Constructor == nil {
		panic(errors.Errorf("cannot register a nil constructor for service %s", typeName))
	}
	if registration.AttributeMapConverter != nil {
		config.RegisterServiceAttributeMapConverter(typeName, registration.AttributeMapConverter)
	}
	serviceRegistry[typeName] = registration
}

// CameraLookup looks up a camera creator by the given model. nil is returned if
// there is no creator registered.
func CameraLookup(model string) *Camera {
	if registration, ok := cameraRegistry[model]; ok {
		return &registration
	}
	return nil
}

// GripperLookup looks up a gripper creator by the given model. nil is returned if
// there is no creator registered.
func GripperLookup(model string) *Gripper {
	if registration, ok := gripperRegistry[model]; ok {
		return &registration
	}
	return nil
}

// BaseLookup looks up a base creator by the given model. nil is returned if
// there is no creator registered.
func BaseLookup(model string) *Base {
	if registration, ok := baseRegistry[model]; ok {
		return &registration
	}
	return nil
}

// LidarLookup looks up a lidar creator by the given model. nil is returned if
// there is no creator registered.
func LidarLookup(model string) *Lidar {
	if registration, ok := lidarRegistry[model]; ok {
		return &registration
	}
	return nil
}

// SensorLookup looks up a sensor creator by the given model. nil is returned if
// there is no creator registered.
func SensorLookup(sensorType sensor.Type, model string) *Sensor {
	subTyped, ok := sensorRegistry[sensorType]
	if !ok {
		return nil
	}
	if registration, ok := subTyped[model]; ok {
		return &registration
	}
	return nil
}

// FrameLookup returns the FrameCreate function and a true bool if a frame is registered for the given component.
// Otherwise it returns nil and false.
func FrameLookup(comp *config.Component) (CreateFrame, bool) {
	switch comp.Type {
	case config.ComponentTypeBase:
		registration := BaseLookup(comp.Model)
		if registration == nil || registration.Frame == nil {
			return nil, false
		}
		return registration.Frame, true
	case config.ComponentTypeArm:
		rName := comp.ResourceName()
		registration := ComponentLookup(rName.Subtype, comp.Model)
		if registration == nil || registration.Frame == nil {
			return nil, false
		}
		return registration.Frame, true
	case config.ComponentTypeGripper:
		registration := GripperLookup(comp.Model)
		if registration == nil || registration.Frame == nil {
			return nil, false
		}
		return registration.Frame, true
	case config.ComponentTypeCamera:
		registration := CameraLookup(comp.Model)
		if registration == nil || registration.Frame == nil {
			return nil, false
		}
		return registration.Frame, true
	case config.ComponentTypeLidar:
		registration := LidarLookup(comp.Model)
		if registration == nil || registration.Frame == nil {
			return nil, false
		}
		return registration.Frame, true
	case config.ComponentTypeSensor:
		if comp.SubType == "" {
			return nil, false
		}
		registration := SensorLookup(sensor.Type(comp.SubType), comp.Model)
		if registration == nil || registration.Frame == nil {
			return nil, false
		}
		return registration.Frame, true
	case config.ComponentTypeBoard:
		registration := BoardLookup(comp.Model)
		if registration == nil || registration.Frame == nil {
			return nil, false
		}
		return registration.Frame, true
	case config.ComponentTypeServo:
		registration := ServoLookup(comp.Model)
		if registration == nil || registration.Frame == nil {
			return nil, false
		}
		return registration.Frame, true
	case config.ComponentTypeMotor:
		registration := MotorLookup(comp.Model)
		if registration == nil || registration.Frame == nil {
			return nil, false
		}
		return registration.Frame, true
	default:
		return nil, false
	}
}

// BoardLookup looks up a board creator by the given model. nil is returned if
// there is no creator registered.
func BoardLookup(model string) *Board {
	if registration, ok := boardRegistry[model]; ok {
		return &registration
	}
	return nil
}

// ServoLookup looks up a servo creator by the given model. nil is returned if
// there is no creator registered.
func ServoLookup(model string) *Servo {
	if registration, ok := servoRegistry[model]; ok {
		return &registration
	}
	return nil
}

// MotorLookup looks up a motor creator by the given model. nil is returned if
// there is no creator registered.
func MotorLookup(model string) *Motor {
	if registration, ok := motorRegistry[model]; ok {
		return &registration
	}
	return nil
}

// InputControllerLookup looks up an input.Controller creator by the given model. nil is returned if
// there is no creator registered.
func InputControllerLookup(model string) *InputController {
	if registration, ok := inputControllerRegistry[model]; ok {
		return &registration
	}
	return nil
}

// ServiceLookup looks up a service registration by the given type. nil is returned if
// there is no registration.
func ServiceLookup(typeName config.ServiceType) *Service {
	if registration, ok := serviceRegistry[typeName]; ok {
		return &registration
	}
	return nil
}

// core api v2 implementation starts here

type (
	// A CreateComponent creates a resource from a given config.
	CreateComponent func(ctx context.Context, r robot.Robot, config config.Component, logger golog.Logger) (interface{}, error)

	// A CreateReconfigurable makes a reconfigurable resource from a given resource.
	CreateReconfigurable func(resource interface{}) (resource.Reconfigurable, error)
)

// Component stores a resource constructor (mandatory) and a Frame building function (optional)
type Component struct {
	Constructor CreateComponent
	Frame       CreateFrame
}

// ComponentSubtype stores a reconfigurable resource creator
type ComponentSubtype struct {
	Reconfigurable CreateReconfigurable
}

// all registries
var (
	componentRegistry        = map[string]Component{}
	componentSubtypeRegistry = map[resource.Subtype]ComponentSubtype{}
)

// RegisterComponent register a creator to its corresponding component and model.
func RegisterComponent(subtype resource.Subtype, model string, creator Component) {
	qName := fmt.Sprintf("%s/%s", subtype, model)
	_, old := componentRegistry[qName]
	if old {
		panic(errors.Errorf("trying to register two resources with same subtype:%s, model:%s", subtype, model))
	}
	if creator.Constructor == nil {
		panic(errors.Errorf("cannot register a nil constructor for subtype:%s, model:%s", subtype, model))
	}
	componentRegistry[qName] = creator
}

// ComponentLookup looks up a creator by the given subtype and model. nil is returned if
// there is no creator registered.
func ComponentLookup(subtype resource.Subtype, model string) *Component {
	qName := fmt.Sprintf("%s/%s", subtype, model)
	if registration, ok := componentRegistry[qName]; ok {
		return &registration
	}
	return nil
}

// RegisterComponentSubtype register a ComponentSubtype to its corresponding component subtype.
func RegisterComponentSubtype(subtype resource.Subtype, creator ComponentSubtype) {
	_, old := componentSubtypeRegistry[subtype]
	if old {
		panic(errors.Errorf("trying to register two of the same component subtype:%s", subtype))
	}
	if creator.Reconfigurable == nil {
		panic(errors.Errorf("cannot register a nil Reconfigurable constructor for subtype:%s", subtype))
	}
	componentSubtypeRegistry[subtype] = creator
}

// ComponentSubtypeLookup looks up a ComponentSubtype by the given subtype. nil is returned if
// there is None.
func ComponentSubtypeLookup(subtype resource.Subtype) *ComponentSubtype {
	if registration, ok := componentSubtypeRegistry[subtype]; ok {
		return &registration
	}
	return nil
}

// TODO: currently here because of import cycles. get rid of this block at conclusion of Core v2 migration.
//these registrations should happen in the subtype's go package instead.
func init() {
	RegisterComponentSubtype(arm.Subtype, ComponentSubtype{
		Reconfigurable: func(r interface{}) (resource.Reconfigurable, error) {
			return arm.WrapWithReconfigurable(r)
		},
	})
}<|MERGE_RESOLUTION|>--- conflicted
+++ resolved
@@ -120,9 +120,7 @@
 
 // all registries
 var (
-<<<<<<< HEAD
 	cameraRegistry          = map[string]Camera{}
-	armRegistry             = map[string]Arm{}
 	gripperRegistry         = map[string]Gripper{}
 	baseRegistry            = map[string]Base{}
 	lidarRegistry           = map[string]Lidar{}
@@ -132,17 +130,6 @@
 	motorRegistry           = map[string]Motor{}
 	inputControllerRegistry = map[string]InputController{}
 	serviceRegistry         = map[config.ServiceType]Service{}
-=======
-	cameraRegistry  = map[string]Camera{}
-	gripperRegistry = map[string]Gripper{}
-	baseRegistry    = map[string]Base{}
-	lidarRegistry   = map[string]Lidar{}
-	sensorRegistry  = map[sensor.Type]map[string]Sensor{}
-	boardRegistry   = map[string]Board{}
-	servoRegistry   = map[string]Servo{}
-	motorRegistry   = map[string]Motor{}
-	serviceRegistry = map[config.ServiceType]Service{}
->>>>>>> 26d19cc6
 )
 
 // RegisterCamera registers a camera model to a creator.
