module go.viam.com/rdk

go 1.23

require (
	github.com/AlekSi/gocov-xml v1.0.0
	github.com/CPRT/roboclaw v0.0.0-20190825181223-76871438befc
	github.com/Masterminds/semver/v3 v3.3.0
	github.com/Masterminds/sprig v2.22.0+incompatible
	github.com/NYTimes/gziphandler v1.1.1
	github.com/a8m/envsubst v1.4.2
	github.com/adrianmo/go-nmea v1.7.0
	github.com/axw/gocov v1.1.0
	github.com/aybabtme/uniplot v0.0.0-20151203143629-039c559e5e7e
	github.com/benbjohnson/clock v1.3.5
	github.com/bep/debounce v1.2.1
	github.com/bluenviron/gortsplib/v4 v4.8.0
	github.com/bluenviron/mediacommon v1.9.2
	github.com/bufbuild/buf v1.21.0
	github.com/creack/pty v1.1.19-0.20220421211855-0d412c9fbeb1
	github.com/d2r2/go-i2c v0.0.0-20191123181816-73a8a799d6bc
	github.com/d2r2/go-logger v0.0.0-20210606094344-60e9d1233e22
	github.com/de-bkg/gognss v0.0.0-20220601150219-24ccfdcdbb5d
	github.com/disintegration/imaging v1.6.2
	github.com/docker/go-units v0.5.0
	github.com/edaniels/gobag v1.0.7-0.20220607183102-4242cd9e2848
	github.com/edaniels/golinters v0.0.5-0.20220906153528-641155550742
	github.com/edaniels/lidario v0.0.0-20220607182921-5879aa7b96dd
	github.com/fatih/color v1.17.0
	github.com/fogleman/gg v1.3.0
	github.com/fsnotify/fsnotify v1.6.0
	github.com/fullstorydev/grpcurl v1.8.6
	github.com/go-audio/audio v1.0.0
	github.com/go-audio/transforms v0.0.0-20180121090939-51830ccc35a5
	github.com/go-audio/wav v1.1.0
	github.com/go-gl/mathgl v1.0.0
	github.com/go-gnss/rtcm v0.0.3
	github.com/go-nlopt/nlopt v0.0.0-20230219125344-443d3362dcb5
	github.com/go-viper/mapstructure/v2 v2.1.0
	github.com/goccy/go-graphviz v0.1.3
	github.com/golang-jwt/jwt/v4 v4.5.0
	github.com/golang/freetype v0.0.0-20170609003504-e2365dfdc4a0
	github.com/golang/geo v0.0.0-20210211234256-740aa86cb551
	github.com/golang/protobuf v1.5.4
	github.com/golangci/golangci-lint v1.61.0
	github.com/google/flatbuffers v2.0.6+incompatible
	github.com/google/go-cmp v0.6.0
	github.com/google/uuid v1.6.0
	github.com/grpc-ecosystem/go-grpc-middleware v1.4.0
	github.com/grpc-ecosystem/grpc-gateway/v2 v2.15.2
	github.com/invopop/jsonschema v0.6.0
	github.com/jacobsa/go-serial v0.0.0-20180131005756-15cf729a72d4
	github.com/jedib0t/go-pretty/v6 v6.4.6
	github.com/jhump/protoreflect v1.15.1
	github.com/kellydunn/golang-geo v0.7.0
	github.com/kylelemons/godebug v1.1.0
	github.com/lestrrat-go/jwx v1.2.29
	github.com/lmittmann/ppm v1.0.2
	github.com/lucasb-eyer/go-colorful v1.2.0
	github.com/mattn/go-tflite v1.0.4
	github.com/matttproud/golang_protobuf_extensions v1.0.4
	github.com/mkch/gpio v0.0.0-20190919032813-8327cd97d95e
	github.com/montanaflynn/stats v0.7.0
	github.com/muesli/clusters v0.0.0-20200529215643-2700303c1762
	github.com/muesli/kmeans v0.3.1
	github.com/nathan-fiscaletti/consolesize-go v0.0.0-20220204101620-317176b6684d
	github.com/nfnt/resize v0.0.0-20180221191011-83c6a9932646
	github.com/pion/interceptor v0.1.29
	github.com/pion/logging v0.2.2
	github.com/pion/mediadevices v0.6.4
	github.com/pion/rtp v1.8.7
	github.com/rhysd/actionlint v1.6.24
	github.com/rs/cors v1.11.1
	github.com/sergi/go-diff v1.3.1
	github.com/u2takey/ffmpeg-go v0.4.1
	github.com/urfave/cli/v2 v2.10.3
	github.com/viamrobotics/evdev v0.1.3
	github.com/viamrobotics/webrtc/v3 v3.99.10
	github.com/xfmoulet/qoi v0.2.0
	go-hep.org/x/hep v0.32.1
	go.mongodb.org/mongo-driver v1.11.6
	go.opencensus.io v0.24.0
	go.uber.org/atomic v1.11.0
	go.uber.org/multierr v1.11.0
<<<<<<< HEAD
	go.uber.org/zap v1.24.0
	go.viam.com/api v0.1.348
=======
	go.uber.org/zap v1.27.0
	go.viam.com/api v0.1.347
>>>>>>> a487b4f4
	go.viam.com/test v1.1.1-0.20220913152726-5da9916c08a2
	go.viam.com/utils v0.1.106
	goji.io v2.0.2+incompatible
	golang.org/x/image v0.19.0
	golang.org/x/mobile v0.0.0-20240112133503-c713f31d574b
	golang.org/x/sync v0.8.0
	golang.org/x/sys v0.26.0
	golang.org/x/term v0.25.0
	golang.org/x/time v0.6.0
	golang.org/x/tools v0.24.0
	gonum.org/v1/gonum v0.12.0
	gonum.org/v1/plot v0.12.0
	google.golang.org/genproto/googleapis/api v0.0.0-20240827150818-7e3bb234dfed
	google.golang.org/genproto/googleapis/rpc v0.0.0-20240903143218-8af14fe29dc1
	google.golang.org/grpc v1.66.0
	google.golang.org/grpc/cmd/protoc-gen-go-grpc v1.2.0
	google.golang.org/protobuf v1.34.2
	gopkg.in/src-d/go-billy.v4 v4.3.2
	gorgonia.org/tensor v0.9.24
	gotest.tools/gotestsum v1.10.0
	periph.io/x/conn/v3 v3.7.0
	periph.io/x/host/v3 v3.8.1-0.20230331112814-9f0d9f7d76db
)

require (
	4d63.com/gocheckcompilerdirectives v1.2.1 // indirect
	4d63.com/gochecknoglobals v0.2.1 // indirect
	cel.dev/expr v0.15.0 // indirect
	cloud.google.com/go v0.115.1 // indirect
	cloud.google.com/go/auth v0.9.3 // indirect
	cloud.google.com/go/auth/oauth2adapt v0.2.4 // indirect
	cloud.google.com/go/compute/metadata v0.5.0 // indirect
	cloud.google.com/go/container v1.39.0 // indirect
	cloud.google.com/go/iam v1.2.0 // indirect
	cloud.google.com/go/monitoring v1.21.0 // indirect
	cloud.google.com/go/storage v1.43.0 // indirect
	cloud.google.com/go/trace v1.11.0 // indirect
	contrib.go.opencensus.io/exporter/stackdriver v0.13.4 // indirect
	git.sr.ht/~sbinet/gg v0.3.1 // indirect
	github.com/4meepo/tagalign v1.3.4 // indirect
	github.com/Abirdcfly/dupword v0.1.1 // indirect
	github.com/Antonboom/errname v0.1.13 // indirect
	github.com/Antonboom/nilnil v0.1.9 // indirect
	github.com/Antonboom/testifylint v1.4.3 // indirect
	github.com/Azure/go-ansiterm v0.0.0-20230124172434-306776ec8161 // indirect
	github.com/BurntSushi/toml v1.4.1-0.20240526193622-a339e1f7089c // indirect
	github.com/Crocmagnon/fatcontext v0.5.2 // indirect
	github.com/Djarvur/go-err113 v0.0.0-20210108212216-aea10b59be24 // indirect
	github.com/GaijinEntertainment/go-exhaustruct/v3 v3.3.0 // indirect
	github.com/Masterminds/goutils v1.1.1 // indirect
	github.com/Masterminds/semver v1.5.0 // indirect
	github.com/Microsoft/go-winio v0.6.1 // indirect
	github.com/OpenPeeDeeP/depguard/v2 v2.2.0 // indirect
	github.com/ajstarks/svgo v0.0.0-20211024235047-1546f124cd8b // indirect
	github.com/alecthomas/go-check-sumtype v0.1.4 // indirect
	github.com/alexkohler/nakedret/v2 v2.0.4 // indirect
	github.com/alexkohler/prealloc v1.0.0 // indirect
	github.com/alingse/asasalint v0.0.11 // indirect
	github.com/apache/arrow/go/arrow v0.0.0-20201229220542-30ce2eb5d4dc // indirect
	github.com/ashanbrown/forbidigo v1.6.0 // indirect
	github.com/ashanbrown/makezero v1.1.1 // indirect
	github.com/aws/aws-sdk-go v1.38.20 // indirect
	github.com/bamiaux/iobit v0.0.0-20170418073505-498159a04883 // indirect
	github.com/beorn7/perks v1.0.1 // indirect
	github.com/bkielbasa/cyclop v1.2.1 // indirect
	github.com/blackjack/webcam v0.6.1 // indirect
	github.com/blizzy78/varnamelen v0.8.0 // indirect
	github.com/bombsimon/wsl/v4 v4.4.1 // indirect
	github.com/breml/bidichk v0.2.7 // indirect
	github.com/breml/errchkjson v0.3.6 // indirect
	github.com/bufbuild/connect-go v1.8.0 // indirect
	github.com/bufbuild/protocompile v0.5.1 // indirect
	github.com/butuzov/ireturn v0.3.0 // indirect
	github.com/butuzov/mirror v1.2.0 // indirect
	github.com/campoy/embedmd v1.0.0 // indirect
	github.com/catenacyber/perfsprint v0.7.1 // indirect
	github.com/ccojocar/zxcvbn-go v1.0.2 // indirect
	github.com/cenkalti/backoff v2.2.1+incompatible // indirect
	github.com/cenkalti/backoff/v4 v4.2.1 // indirect
	github.com/census-instrumentation/opencensus-proto v0.4.1 // indirect
	github.com/cespare/xxhash/v2 v2.3.0 // indirect
	github.com/charithe/durationcheck v0.0.10 // indirect
	github.com/chavacava/garif v0.1.0 // indirect
	github.com/chewxy/hm v1.0.0 // indirect
	github.com/chewxy/math32 v1.0.8 // indirect
	github.com/ckaznocha/intrange v0.2.0 // indirect
	github.com/cncf/xds/go v0.0.0-20240423153145-555b57ec207b // indirect
	github.com/containerd/stargz-snapshotter/estargz v0.14.3 // indirect
	github.com/cpuguy83/go-md2man/v2 v2.0.4 // indirect
	github.com/curioswitch/go-reassign v0.2.0 // indirect
	github.com/daixiang0/gci v0.13.5 // indirect
	github.com/davecgh/go-spew v1.1.1 // indirect
	github.com/decred/dcrd/dcrec/secp256k1/v4 v4.2.0 // indirect
	github.com/denis-tingaikin/go-header v0.5.0 // indirect
	github.com/desertbit/timer v0.0.0-20180107155436-c41aec40b27f // indirect
	github.com/dnephin/pflag v1.0.7 // indirect
	github.com/docker/cli v24.0.2+incompatible // indirect
	github.com/docker/distribution v2.8.2+incompatible // indirect
	github.com/docker/docker v24.0.2+incompatible // indirect
	github.com/docker/docker-credential-helpers v0.7.0 // indirect
	github.com/docker/go-connections v0.4.0 // indirect
	github.com/edaniels/golog v0.0.0-20230215213219-28954395e8d0 // indirect
	github.com/edaniels/zeroconf v1.0.10 // indirect
	github.com/envoyproxy/go-control-plane v0.12.1-0.20240621013728-1eb8caab5155 // indirect
	github.com/envoyproxy/protoc-gen-validate v1.0.4 // indirect
	github.com/ettle/strcase v0.2.0 // indirect
	github.com/fatih/camelcase v1.0.0 // indirect
	github.com/fatih/structtag v1.2.0 // indirect
	github.com/felixge/fgprof v0.9.3 // indirect
	github.com/felixge/httpsnoop v1.0.4 // indirect
	github.com/firefart/nonamedreturns v1.0.5 // indirect
	github.com/fzipp/gocyclo v0.6.0 // indirect
	github.com/gen2brain/malgo v0.11.21 // indirect
	github.com/ghostiam/protogetter v0.3.6 // indirect
	github.com/gin-gonic/gin v1.9.1 // indirect
	github.com/go-audio/riff v1.0.0 // indirect
	github.com/go-chi/chi/v5 v5.0.8 // indirect
	github.com/go-critic/go-critic v0.11.4 // indirect
	github.com/go-fonts/liberation v0.3.0 // indirect
	github.com/go-latex/latex v0.0.0-20230307184459-12ec69307ad9 // indirect
	github.com/go-logr/logr v1.4.2 // indirect
	github.com/go-logr/stdr v1.2.2 // indirect
	github.com/go-pdf/fpdf v0.6.0 // indirect
	github.com/go-restruct/restruct v1.2.0-alpha.0.20210525045353-983b86fa188e // indirect
	github.com/go-toolsmith/astcast v1.1.0 // indirect
	github.com/go-toolsmith/astcopy v1.1.0 // indirect
	github.com/go-toolsmith/astequal v1.2.0 // indirect
	github.com/go-toolsmith/astfmt v1.1.0 // indirect
	github.com/go-toolsmith/astp v1.1.0 // indirect
	github.com/go-toolsmith/strparse v1.1.0 // indirect
	github.com/go-toolsmith/typep v1.1.0 // indirect
	github.com/go-xmlfmt/xmlfmt v1.1.2 // indirect
	github.com/goburrow/serial v0.1.0 // indirect
	github.com/gobwas/glob v0.2.3 // indirect
	github.com/goccy/go-json v0.10.2 // indirect
	github.com/gofrs/flock v0.12.1 // indirect
	github.com/gofrs/uuid/v5 v5.0.0 // indirect
	github.com/gogo/protobuf v1.3.2 // indirect
	github.com/golang/glog v1.2.1 // indirect
	github.com/golang/groupcache v0.0.0-20210331224755-41bb18bfe9da // indirect
	github.com/golang/snappy v0.0.4 // indirect
	github.com/golangci/dupl v0.0.0-20180902072040-3e9179ac440a // indirect
	github.com/golangci/gofmt v0.0.0-20240816233607-d8596aa466a9 // indirect
	github.com/golangci/misspell v0.6.0 // indirect
	github.com/golangci/modinfo v0.3.4 // indirect
	github.com/golangci/plugin-module-register v0.1.1 // indirect
	github.com/golangci/revgrep v0.5.3 // indirect
	github.com/golangci/unconvert v0.0.0-20240309020433-c5143eacb3ed // indirect
	github.com/gonuts/binary v0.2.0 // indirect
	github.com/google/go-containerregistry v0.15.2 // indirect
	github.com/google/pprof v0.0.0-20240827171923-fa2c70bbbfe5 // indirect
	github.com/google/s2a-go v0.1.8 // indirect
	github.com/google/shlex v0.0.0-20191202100458-e7afc7fbc510 // indirect
	github.com/googleapis/enterprise-certificate-proxy v0.3.3 // indirect
	github.com/googleapis/gax-go/v2 v2.13.0 // indirect
	github.com/gordonklaus/ineffassign v0.1.0 // indirect
	github.com/gorilla/securecookie v1.1.1 // indirect
	github.com/gostaticanalysis/analysisutil v0.7.1 // indirect
	github.com/gostaticanalysis/comment v1.4.2 // indirect
	github.com/gostaticanalysis/forcetypeassert v0.1.0 // indirect
	github.com/gostaticanalysis/nilerr v0.1.1 // indirect
	github.com/hashicorp/go-version v1.7.0 // indirect
	github.com/hashicorp/hcl v1.0.0 // indirect
	github.com/hexops/gotextdiff v1.0.3 // indirect
	github.com/huandu/xstrings v1.3.2 // indirect
	github.com/iancoleman/orderedmap v0.0.0-20190318233801-ac98e3ecb4b0 // indirect
	github.com/imdario/mergo v0.3.12 // indirect
	github.com/improbable-eng/grpc-web v0.15.0 // indirect
	github.com/inconshreveable/mousetrap v1.1.0 // indirect
	github.com/jdxcode/netrc v0.0.0-20221124155335-4616370d1a84 // indirect
	github.com/jgautheron/goconst v1.7.1 // indirect
	github.com/jingyugao/rowserrcheck v1.1.1 // indirect
	github.com/jirfag/go-printf-func-name v0.0.0-20200119135958-7558a9eaa5af // indirect
	github.com/jjti/go-spancheck v0.6.2 // indirect
	github.com/jmespath/go-jmespath v0.4.0 // indirect
	github.com/julz/importas v0.1.0 // indirect
	github.com/karamaru-alpha/copyloopvar v1.1.0 // indirect
	github.com/kisielk/errcheck v1.7.0 // indirect
	github.com/kkHAIKE/contextcheck v1.1.5 // indirect
	github.com/klauspost/compress v1.16.5 // indirect
	github.com/klauspost/pgzip v1.2.6 // indirect
	github.com/kulti/thelper v0.6.3 // indirect
	github.com/kunwardeep/paralleltest v1.0.10 // indirect
	github.com/kyoh86/exportloopref v0.1.11 // indirect
	github.com/lasiar/canonicalheader v1.1.1 // indirect
	github.com/ldez/gomoddirectives v0.2.4 // indirect
	github.com/ldez/tagliatelle v0.5.0 // indirect
	github.com/leonklingele/grouper v1.1.2 // indirect
	github.com/lestrrat-go/backoff/v2 v2.0.8 // indirect
	github.com/lestrrat-go/blackmagic v1.0.2 // indirect
	github.com/lestrrat-go/httpcc v1.0.1 // indirect
	github.com/lestrrat-go/iter v1.0.2 // indirect
	github.com/lestrrat-go/option v1.0.1 // indirect
	github.com/lib/pq v1.10.9 // indirect
	github.com/lufeee/execinquery v1.2.1 // indirect
	github.com/macabu/inamedparam v0.1.3 // indirect
	github.com/magiconair/properties v1.8.6 // indirect
	github.com/maratori/testableexamples v1.0.0 // indirect
	github.com/maratori/testpackage v1.1.1 // indirect
	github.com/matoous/godox v0.0.0-20230222163458-006bad1f9d26 // indirect
	github.com/mattn/go-colorable v0.1.13 // indirect
	github.com/mattn/go-isatty v0.0.20 // indirect
	github.com/mattn/go-pointer v0.0.1 // indirect
	github.com/mattn/go-runewidth v0.0.14 // indirect
	github.com/mgechev/revive v1.3.9 // indirect
	github.com/miekg/dns v1.1.53 // indirect
	github.com/mitchellh/copystructure v1.2.0 // indirect
	github.com/mitchellh/go-homedir v1.1.0 // indirect
	github.com/mitchellh/mapstructure v1.5.0 // indirect
	github.com/mitchellh/reflectwalk v1.0.2 // indirect
	github.com/moby/term v0.5.0 // indirect
	github.com/moricho/tparallel v0.3.2 // indirect
	github.com/morikuni/aec v1.0.0 // indirect
	github.com/nakabonne/nestif v0.3.1 // indirect
	github.com/nishanths/exhaustive v0.12.0 // indirect
	github.com/nishanths/predeclared v0.2.2 // indirect
	github.com/nunnatsa/ginkgolinter v0.16.2 // indirect
	github.com/olekukonko/tablewriter v0.0.5 // indirect
	github.com/opencontainers/go-digest v1.0.0 // indirect
	github.com/opencontainers/image-spec v1.1.0-rc3 // indirect
	github.com/pelletier/go-toml v1.9.5 // indirect
	github.com/pelletier/go-toml/v2 v2.2.3 // indirect
	github.com/pierrec/lz4 v2.0.5+incompatible // indirect
	github.com/pion/datachannel v1.5.8 // indirect
	github.com/pion/dtls/v2 v2.2.12 // indirect
	github.com/pion/ice/v2 v2.3.34 // indirect
	github.com/pion/mdns v0.0.12 // indirect
	github.com/pion/randutil v0.1.0 // indirect
	github.com/pion/rtcp v1.2.14 // indirect
	github.com/pion/sctp v1.8.33 // indirect
	github.com/pion/sdp/v3 v3.0.9 // indirect
	github.com/pion/srtp/v2 v2.0.20 // indirect
	github.com/pion/stun v0.6.1 // indirect
	github.com/pion/transport/v2 v2.2.10 // indirect
	github.com/pion/turn/v2 v2.1.6 // indirect
	github.com/pion/webrtc/v3 v3.2.36 // indirect
	github.com/pkg/browser v0.0.0-20210911075715-681adbf594b8 // indirect
	github.com/pkg/profile v1.7.0 // indirect
	github.com/planetscale/vtprotobuf v0.6.1-0.20240319094008-0393e58bdf10 // indirect
	github.com/pmezard/go-difflib v1.0.0 // indirect
	github.com/polyfloyd/go-errorlint v1.6.0 // indirect
	github.com/prometheus/client_golang v1.12.2 // indirect
	github.com/prometheus/client_model v0.6.0 // indirect
	github.com/prometheus/common v0.37.0 // indirect
	github.com/prometheus/procfs v0.7.3 // indirect
	github.com/quasilyte/go-ruleguard v0.4.3-0.20240823090925-0fe6f58b47b1 // indirect
	github.com/quasilyte/go-ruleguard/dsl v0.3.22 // indirect
	github.com/quasilyte/gogrep v0.5.0 // indirect
	github.com/quasilyte/regex/syntax v0.0.0-20210819130434-b3f0c404a727 // indirect
	github.com/quasilyte/stdinfo v0.0.0-20220114132959-f7386bf02567 // indirect
	github.com/rivo/uniseg v0.4.4 // indirect
	github.com/robfig/cron v1.2.0 // indirect
	github.com/russross/blackfriday/v2 v2.1.0 // indirect
	github.com/ryancurrah/gomodguard v1.3.5 // indirect
	github.com/ryanrolds/sqlclosecheck v0.5.1 // indirect
	github.com/sanposhiho/wastedassign/v2 v2.0.7 // indirect
	github.com/santhosh-tekuri/jsonschema/v5 v5.3.1 // indirect
	github.com/sashamelentyev/interfacebloat v1.1.0 // indirect
	github.com/sashamelentyev/usestdlibvars v1.27.0 // indirect
	github.com/securego/gosec/v2 v2.21.2 // indirect
	github.com/shazow/go-diff v0.0.0-20160112020656-b6b7b6733b8c // indirect
	github.com/sirupsen/logrus v1.9.3 // indirect
	github.com/sivchari/containedctx v1.0.3 // indirect
	github.com/sivchari/tenv v1.10.0 // indirect
	github.com/smartystreets/assertions v1.13.0 // indirect
	github.com/sonatard/noctx v0.0.2 // indirect
	github.com/sourcegraph/go-diff v0.7.0 // indirect
	github.com/spf13/afero v1.11.0 // indirect
	github.com/spf13/cast v1.5.0 // indirect
	github.com/spf13/cobra v1.8.1 // indirect
	github.com/spf13/jwalterweatherman v1.1.0 // indirect
	github.com/spf13/pflag v1.0.5 // indirect
	github.com/spf13/viper v1.12.0 // indirect
	github.com/srikrsna/protoc-gen-gotag v0.6.2 // indirect
	github.com/ssgreg/nlreturn/v2 v2.2.1 // indirect
	github.com/stbenjam/no-sprintf-host-port v0.1.1 // indirect
	github.com/stretchr/objx v0.5.2 // indirect
	github.com/stretchr/testify v1.9.0 // indirect
	github.com/subosito/gotenv v1.4.1 // indirect
	github.com/tarm/serial v0.0.0-20180830185346-98f6abe2eb07 // indirect
	github.com/tdakkota/asciicheck v0.2.0 // indirect
	github.com/tetafro/godot v1.4.17 // indirect
	github.com/tetratelabs/wazero v1.2.0 // indirect
	github.com/timakin/bodyclose v0.0.0-20230421092635-574207250966 // indirect
	github.com/timonwong/loggercheck v0.9.4 // indirect
	github.com/tomarrell/wrapcheck/v2 v2.9.0 // indirect
	github.com/tommy-muehle/go-mnd/v2 v2.5.1 // indirect
	github.com/u2takey/go-utils v0.3.1 // indirect
	github.com/ultraware/funlen v0.1.0 // indirect
	github.com/ultraware/whitespace v0.1.1 // indirect
	github.com/uudashr/gocognit v1.1.3 // indirect
	github.com/vbatts/tar-split v0.11.3 // indirect
	github.com/wlynxg/anet v0.0.3 // indirect
	github.com/xdg-go/pbkdf2 v1.0.0 // indirect
	github.com/xdg-go/scram v1.1.2 // indirect
	github.com/xdg-go/stringprep v1.0.4 // indirect
	github.com/xen0n/gosmopolitan v1.2.2 // indirect
	github.com/xrash/smetrics v0.0.0-20201216005158-039620a65673 // indirect
	github.com/xtgo/set v1.0.0 // indirect
	github.com/yagipy/maintidx v1.0.0 // indirect
	github.com/yeya24/promlinter v0.3.0 // indirect
	github.com/ykadowak/zerologlint v0.1.5 // indirect
	github.com/youmark/pkcs8 v0.0.0-20201027041543-1326539a0a0a // indirect
	github.com/zitadel/oidc v1.13.4 // indirect
	gitlab.com/bosi/decorder v0.4.2 // indirect
	go-simpler.org/musttag v0.12.2 // indirect
	go-simpler.org/sloglint v0.7.2 // indirect
	go.opentelemetry.io/contrib/instrumentation/google.golang.org/grpc/otelgrpc v0.54.0 // indirect
	go.opentelemetry.io/contrib/instrumentation/net/http/otelhttp v0.54.0 // indirect
	go.opentelemetry.io/otel v1.29.0 // indirect
	go.opentelemetry.io/otel/metric v1.29.0 // indirect
	go.opentelemetry.io/otel/sdk v1.28.0 // indirect
	go.opentelemetry.io/otel/trace v1.29.0 // indirect
	go.uber.org/automaxprocs v1.5.3 // indirect
	go.uber.org/goleak v1.3.0 // indirect
	go4.org/unsafe/assume-no-moving-gc v0.0.0-20230525183740-e7c30c78aeb2 // indirect
	golang.org/x/crypto v0.28.0 // indirect
	golang.org/x/exp/typeparams v0.0.0-20240314144324-c7f7c6466f7f // indirect
	golang.org/x/mod v0.21.0 // indirect
	golang.org/x/net v0.30.0 // indirect
	golang.org/x/oauth2 v0.22.0 // indirect
	golang.org/x/text v0.19.0 // indirect
	golang.org/x/xerrors v0.0.0-20220907171357-04be3eba64a2 // indirect
	google.golang.org/api v0.196.0 // indirect
	google.golang.org/genproto v0.0.0-20240903143218-8af14fe29dc1 // indirect
	gopkg.in/ini.v1 v1.67.0 // indirect
	gopkg.in/square/go-jose.v2 v2.6.0 // indirect
	gopkg.in/yaml.v2 v2.4.0 // indirect
	gopkg.in/yaml.v3 v3.0.1 // indirect
	gorgonia.org/vecf32 v0.9.0 // indirect
	gorgonia.org/vecf64 v0.9.0 // indirect
	honnef.co/go/tools v0.5.1 // indirect
	howett.net/plist v1.0.0 // indirect
	mvdan.cc/gofumpt v0.7.0 // indirect
	mvdan.cc/unparam v0.0.0-20240528143540-8a5130ca722f // indirect
	nhooyr.io/websocket v1.8.7 // indirect
)

require (
	github.com/erikstmartin/go-testdb v0.0.0-20160219214506-8d10e4a1bae5 // indirect
	github.com/goburrow/modbus v0.1.0
	github.com/kylelemons/go-gypsy v1.0.0 // indirect
	github.com/pkg/errors v0.9.1
	github.com/ziutek/mymysql v1.5.4 // indirect
	golang.org/x/exp v0.0.0-20240904232852-e7e105dedf7e
)<|MERGE_RESOLUTION|>--- conflicted
+++ resolved
@@ -82,13 +82,8 @@
 	go.opencensus.io v0.24.0
 	go.uber.org/atomic v1.11.0
 	go.uber.org/multierr v1.11.0
-<<<<<<< HEAD
-	go.uber.org/zap v1.24.0
+	go.uber.org/zap v1.27.0
 	go.viam.com/api v0.1.348
-=======
-	go.uber.org/zap v1.27.0
-	go.viam.com/api v0.1.347
->>>>>>> a487b4f4
 	go.viam.com/test v1.1.1-0.20220913152726-5da9916c08a2
 	go.viam.com/utils v0.1.106
 	goji.io v2.0.2+incompatible
