--- conflicted
+++ resolved
@@ -91,14 +91,9 @@
 	goji.io v2.0.2+incompatible
 	golang.org/x/image v0.15.0
 	golang.org/x/mobile v0.0.0-20240112133503-c713f31d574b
-<<<<<<< HEAD
-	golang.org/x/sys v0.18.0
-	golang.org/x/term v0.18.0
-=======
 	golang.org/x/sync v0.6.0
 	golang.org/x/sys v0.20.0
 	golang.org/x/term v0.20.0
->>>>>>> bf6023f2
 	golang.org/x/time v0.3.0
 	golang.org/x/tools v0.17.0
 	gonum.org/v1/gonum v0.12.0
@@ -111,6 +106,7 @@
 	gopkg.in/src-d/go-billy.v4 v4.3.2
 	gorgonia.org/tensor v0.9.24
 	gotest.tools/gotestsum v1.10.0
+	honnef.co/go/tools v0.4.3
 	periph.io/x/conn/v3 v3.7.0
 	periph.io/x/host/v3 v3.8.1-0.20230331112814-9f0d9f7d76db
 )
@@ -376,16 +372,9 @@
 	golang.org/x/crypto v0.23.0 // indirect
 	golang.org/x/exp/typeparams v0.0.0-20230224173230-c95f2b4c22f2 // indirect
 	golang.org/x/mod v0.14.0 // indirect
-<<<<<<< HEAD
-	golang.org/x/net v0.22.0 // indirect
-	golang.org/x/oauth2 v0.10.0 // indirect
-	golang.org/x/sync v0.6.0 // indirect
-	golang.org/x/text v0.14.0 // indirect
-=======
 	golang.org/x/net v0.25.0 // indirect
 	golang.org/x/oauth2 v0.10.0 // indirect
 	golang.org/x/text v0.15.0 // indirect
->>>>>>> bf6023f2
 	golang.org/x/xerrors v0.0.0-20220907171357-04be3eba64a2 // indirect
 	google.golang.org/api v0.126.0 // indirect
 	google.golang.org/appengine v1.6.7 // indirect
@@ -396,7 +385,6 @@
 	gopkg.in/yaml.v3 v3.0.1 // indirect
 	gorgonia.org/vecf32 v0.9.0 // indirect
 	gorgonia.org/vecf64 v0.9.0 // indirect
-	honnef.co/go/tools v0.4.3 // indirect
 	howett.net/plist v1.0.0 // indirect
 	mvdan.cc/gofumpt v0.5.0 // indirect
 	mvdan.cc/interfacer v0.0.0-20180901003855-c20040233aed // indirect
