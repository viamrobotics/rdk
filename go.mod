module go.viam.com/rdk

go 1.23

require (
	github.com/AlekSi/gocov-xml v1.0.0
	github.com/CPRT/roboclaw v0.0.0-20190825181223-76871438befc
	github.com/Masterminds/semver/v3 v3.3.0
	github.com/Masterminds/sprig v2.22.0+incompatible
	github.com/NYTimes/gziphandler v1.1.1
	github.com/a8m/envsubst v1.4.2
	github.com/adrianmo/go-nmea v1.7.0
	github.com/axw/gocov v1.1.0
	github.com/aybabtme/uniplot v0.0.0-20151203143629-039c559e5e7e
	github.com/benbjohnson/clock v1.3.5
	github.com/bep/debounce v1.2.1
	github.com/bluenviron/gortsplib/v4 v4.8.0
	github.com/bluenviron/mediacommon v1.9.2
	github.com/bufbuild/buf v1.21.0
	github.com/charmbracelet/huh v0.6.0
	github.com/charmbracelet/huh/spinner v0.0.0-20240917123815-c9b2c9cdb7b6
	github.com/creack/pty v1.1.19-0.20220421211855-0d412c9fbeb1
	github.com/d2r2/go-i2c v0.0.0-20191123181816-73a8a799d6bc
	github.com/d2r2/go-logger v0.0.0-20210606094344-60e9d1233e22
	github.com/de-bkg/gognss v0.0.0-20220601150219-24ccfdcdbb5d
	github.com/disintegration/imaging v1.6.2
	github.com/docker/go-units v0.5.0
	github.com/edaniels/gobag v1.0.7-0.20220607183102-4242cd9e2848
	github.com/edaniels/golinters v0.0.5-0.20220906153528-641155550742
	github.com/edaniels/lidario v0.0.0-20220607182921-5879aa7b96dd
	github.com/fatih/color v1.17.0
	github.com/fogleman/gg v1.3.0
	github.com/fsnotify/fsnotify v1.6.0
	github.com/fullstorydev/grpcurl v1.8.6
	github.com/go-audio/audio v1.0.0
	github.com/go-audio/transforms v0.0.0-20180121090939-51830ccc35a5
	github.com/go-audio/wav v1.1.0
	github.com/go-gl/mathgl v1.0.0
	github.com/go-gnss/rtcm v0.0.3
	github.com/go-nlopt/nlopt v0.0.0-20230219125344-443d3362dcb5
	github.com/go-viper/mapstructure/v2 v2.1.0
	github.com/goccy/go-graphviz v0.1.3
	github.com/golang-jwt/jwt/v4 v4.5.0
	github.com/golang/freetype v0.0.0-20170609003504-e2365dfdc4a0
	github.com/golang/geo v0.0.0-20210211234256-740aa86cb551
	github.com/golang/protobuf v1.5.4
	github.com/golangci/golangci-lint v1.61.0
	github.com/google/flatbuffers v2.0.6+incompatible
	github.com/google/go-cmp v0.6.0
	github.com/google/uuid v1.6.0
	github.com/grpc-ecosystem/go-grpc-middleware v1.4.0
	github.com/grpc-ecosystem/grpc-gateway/v2 v2.15.2
	github.com/invopop/jsonschema v0.6.0
	github.com/jacobsa/go-serial v0.0.0-20180131005756-15cf729a72d4
	github.com/jedib0t/go-pretty/v6 v6.4.6
	github.com/jhump/protoreflect v1.15.1
	github.com/kellydunn/golang-geo v0.7.0
	github.com/kylelemons/godebug v1.1.0
	github.com/lestrrat-go/jwx v1.2.29
	github.com/lmittmann/ppm v1.0.2
	github.com/lucasb-eyer/go-colorful v1.2.0
	github.com/mattn/go-tflite v1.0.4
	github.com/matttproud/golang_protobuf_extensions v1.0.4
	github.com/mkch/gpio v0.0.0-20190919032813-8327cd97d95e
	github.com/montanaflynn/stats v0.7.0
	github.com/muesli/clusters v0.0.0-20200529215643-2700303c1762
	github.com/muesli/kmeans v0.3.1
	github.com/nathan-fiscaletti/consolesize-go v0.0.0-20220204101620-317176b6684d
	github.com/nfnt/resize v0.0.0-20180221191011-83c6a9932646
	github.com/pion/interceptor v0.1.29
	github.com/pion/logging v0.2.2
	github.com/pion/mediadevices v0.6.4
	github.com/pion/rtp v1.8.7
	github.com/rhysd/actionlint v1.6.24
	github.com/rs/cors v1.11.1
	github.com/sergi/go-diff v1.3.1
	github.com/u2takey/ffmpeg-go v0.4.1
	github.com/urfave/cli/v2 v2.10.3
	github.com/viamrobotics/evdev v0.1.3
	github.com/viamrobotics/webrtc/v3 v3.99.10
	github.com/xfmoulet/qoi v0.2.0
	go-hep.org/x/hep v0.32.1
	go.mongodb.org/mongo-driver v1.11.6
	go.opencensus.io v0.24.0
	go.uber.org/atomic v1.11.0
	go.uber.org/multierr v1.11.0
	go.uber.org/zap v1.27.0
	go.viam.com/api v0.1.347
	go.viam.com/test v1.1.1-0.20220913152726-5da9916c08a2
	go.viam.com/utils v0.1.106
	goji.io v2.0.2+incompatible
	golang.org/x/image v0.19.0
	golang.org/x/mobile v0.0.0-20240112133503-c713f31d574b
	golang.org/x/sync v0.8.0
<<<<<<< HEAD
	golang.org/x/sys v0.25.0
	golang.org/x/term v0.24.0
	golang.org/x/text v0.18.0
=======
	golang.org/x/sys v0.26.0
	golang.org/x/term v0.25.0
>>>>>>> 0757d078
	golang.org/x/time v0.6.0
	golang.org/x/tools v0.24.0
	gonum.org/v1/gonum v0.12.0
	gonum.org/v1/plot v0.12.0
	google.golang.org/genproto/googleapis/api v0.0.0-20240827150818-7e3bb234dfed
	google.golang.org/genproto/googleapis/rpc v0.0.0-20240903143218-8af14fe29dc1
	google.golang.org/grpc v1.66.0
	google.golang.org/grpc/cmd/protoc-gen-go-grpc v1.2.0
	google.golang.org/protobuf v1.34.2
	gopkg.in/src-d/go-billy.v4 v4.3.2
	gorgonia.org/tensor v0.9.24
	gotest.tools/gotestsum v1.10.0
	periph.io/x/conn/v3 v3.7.0
	periph.io/x/host/v3 v3.8.1-0.20230331112814-9f0d9f7d76db
)

require (
	4d63.com/gocheckcompilerdirectives v1.2.1 // indirect
	4d63.com/gochecknoglobals v0.2.1 // indirect
	cel.dev/expr v0.15.0 // indirect
	cloud.google.com/go v0.115.1 // indirect
	cloud.google.com/go/auth v0.9.3 // indirect
	cloud.google.com/go/auth/oauth2adapt v0.2.4 // indirect
	cloud.google.com/go/compute/metadata v0.5.0 // indirect
	cloud.google.com/go/container v1.39.0 // indirect
	cloud.google.com/go/iam v1.2.0 // indirect
	cloud.google.com/go/monitoring v1.21.0 // indirect
	cloud.google.com/go/storage v1.43.0 // indirect
	cloud.google.com/go/trace v1.11.0 // indirect
	contrib.go.opencensus.io/exporter/stackdriver v0.13.4 // indirect
	git.sr.ht/~sbinet/gg v0.3.1 // indirect
	github.com/4meepo/tagalign v1.3.4 // indirect
	github.com/Abirdcfly/dupword v0.1.1 // indirect
	github.com/Antonboom/errname v0.1.13 // indirect
	github.com/Antonboom/nilnil v0.1.9 // indirect
	github.com/Antonboom/testifylint v1.4.3 // indirect
	github.com/Azure/go-ansiterm v0.0.0-20230124172434-306776ec8161 // indirect
	github.com/BurntSushi/toml v1.4.1-0.20240526193622-a339e1f7089c // indirect
	github.com/Crocmagnon/fatcontext v0.5.2 // indirect
	github.com/Djarvur/go-err113 v0.0.0-20210108212216-aea10b59be24 // indirect
	github.com/GaijinEntertainment/go-exhaustruct/v3 v3.3.0 // indirect
	github.com/Masterminds/goutils v1.1.1 // indirect
	github.com/Masterminds/semver v1.5.0 // indirect
	github.com/Microsoft/go-winio v0.6.1 // indirect
	github.com/OpenPeeDeeP/depguard/v2 v2.2.0 // indirect
	github.com/ajstarks/svgo v0.0.0-20211024235047-1546f124cd8b // indirect
	github.com/alecthomas/go-check-sumtype v0.1.4 // indirect
	github.com/alexkohler/nakedret/v2 v2.0.4 // indirect
	github.com/alexkohler/prealloc v1.0.0 // indirect
	github.com/alingse/asasalint v0.0.11 // indirect
	github.com/apache/arrow/go/arrow v0.0.0-20201229220542-30ce2eb5d4dc // indirect
	github.com/ashanbrown/forbidigo v1.6.0 // indirect
	github.com/ashanbrown/makezero v1.1.1 // indirect
	github.com/atotto/clipboard v0.1.4 // indirect
	github.com/aws/aws-sdk-go v1.38.20 // indirect
	github.com/aymanbagabas/go-osc52/v2 v2.0.1 // indirect
	github.com/bamiaux/iobit v0.0.0-20170418073505-498159a04883 // indirect
	github.com/beorn7/perks v1.0.1 // indirect
	github.com/bkielbasa/cyclop v1.2.1 // indirect
	github.com/blackjack/webcam v0.6.1 // indirect
	github.com/blizzy78/varnamelen v0.8.0 // indirect
	github.com/bombsimon/wsl/v4 v4.4.1 // indirect
	github.com/breml/bidichk v0.2.7 // indirect
	github.com/breml/errchkjson v0.3.6 // indirect
	github.com/bufbuild/connect-go v1.8.0 // indirect
	github.com/bufbuild/protocompile v0.5.1 // indirect
	github.com/butuzov/ireturn v0.3.0 // indirect
	github.com/butuzov/mirror v1.2.0 // indirect
	github.com/campoy/embedmd v1.0.0 // indirect
	github.com/catenacyber/perfsprint v0.7.1 // indirect
	github.com/catppuccin/go v0.2.0 // indirect
	github.com/ccojocar/zxcvbn-go v1.0.2 // indirect
	github.com/cenkalti/backoff v2.2.1+incompatible // indirect
	github.com/cenkalti/backoff/v4 v4.2.1 // indirect
	github.com/census-instrumentation/opencensus-proto v0.4.1 // indirect
	github.com/cespare/xxhash/v2 v2.3.0 // indirect
	github.com/charithe/durationcheck v0.0.10 // indirect
	github.com/charmbracelet/bubbles v0.20.0 // indirect
	github.com/charmbracelet/bubbletea v1.1.1 // indirect
	github.com/charmbracelet/lipgloss v0.13.0 // indirect
	github.com/charmbracelet/x/ansi v0.2.3 // indirect
	github.com/charmbracelet/x/exp/strings v0.0.0-20240722160745-212f7b056ed0 // indirect
	github.com/charmbracelet/x/term v0.2.0 // indirect
	github.com/chavacava/garif v0.1.0 // indirect
	github.com/chewxy/hm v1.0.0 // indirect
	github.com/chewxy/math32 v1.0.8 // indirect
	github.com/ckaznocha/intrange v0.2.0 // indirect
	github.com/cncf/xds/go v0.0.0-20240423153145-555b57ec207b // indirect
	github.com/containerd/stargz-snapshotter/estargz v0.14.3 // indirect
	github.com/cpuguy83/go-md2man/v2 v2.0.4 // indirect
	github.com/curioswitch/go-reassign v0.2.0 // indirect
	github.com/daixiang0/gci v0.13.5 // indirect
	github.com/davecgh/go-spew v1.1.1 // indirect
	github.com/decred/dcrd/dcrec/secp256k1/v4 v4.2.0 // indirect
	github.com/denis-tingaikin/go-header v0.5.0 // indirect
	github.com/desertbit/timer v0.0.0-20180107155436-c41aec40b27f // indirect
	github.com/dnephin/pflag v1.0.7 // indirect
	github.com/docker/cli v24.0.2+incompatible // indirect
	github.com/docker/distribution v2.8.2+incompatible // indirect
	github.com/docker/docker v24.0.2+incompatible // indirect
	github.com/docker/docker-credential-helpers v0.7.0 // indirect
	github.com/docker/go-connections v0.4.0 // indirect
	github.com/dustin/go-humanize v1.0.1 // indirect
	github.com/edaniels/golog v0.0.0-20230215213219-28954395e8d0 // indirect
	github.com/edaniels/zeroconf v1.0.10 // indirect
	github.com/envoyproxy/go-control-plane v0.12.1-0.20240621013728-1eb8caab5155 // indirect
	github.com/envoyproxy/protoc-gen-validate v1.0.4 // indirect
	github.com/erikgeiser/coninput v0.0.0-20211004153227-1c3628e74d0f // indirect
	github.com/ettle/strcase v0.2.0 // indirect
	github.com/fatih/camelcase v1.0.0 // indirect
	github.com/fatih/structtag v1.2.0 // indirect
	github.com/felixge/fgprof v0.9.3 // indirect
	github.com/felixge/httpsnoop v1.0.4 // indirect
	github.com/firefart/nonamedreturns v1.0.5 // indirect
	github.com/fzipp/gocyclo v0.6.0 // indirect
	github.com/gen2brain/malgo v0.11.21 // indirect
	github.com/ghostiam/protogetter v0.3.6 // indirect
	github.com/gin-gonic/gin v1.9.1 // indirect
	github.com/go-audio/riff v1.0.0 // indirect
	github.com/go-chi/chi/v5 v5.0.8 // indirect
	github.com/go-critic/go-critic v0.11.4 // indirect
	github.com/go-fonts/liberation v0.3.0 // indirect
	github.com/go-latex/latex v0.0.0-20230307184459-12ec69307ad9 // indirect
	github.com/go-logr/logr v1.4.2 // indirect
	github.com/go-logr/stdr v1.2.2 // indirect
	github.com/go-pdf/fpdf v0.6.0 // indirect
	github.com/go-restruct/restruct v1.2.0-alpha.0.20210525045353-983b86fa188e // indirect
	github.com/go-toolsmith/astcast v1.1.0 // indirect
	github.com/go-toolsmith/astcopy v1.1.0 // indirect
	github.com/go-toolsmith/astequal v1.2.0 // indirect
	github.com/go-toolsmith/astfmt v1.1.0 // indirect
	github.com/go-toolsmith/astp v1.1.0 // indirect
	github.com/go-toolsmith/strparse v1.1.0 // indirect
	github.com/go-toolsmith/typep v1.1.0 // indirect
	github.com/go-xmlfmt/xmlfmt v1.1.2 // indirect
	github.com/goburrow/serial v0.1.0 // indirect
	github.com/gobwas/glob v0.2.3 // indirect
	github.com/goccy/go-json v0.10.2 // indirect
	github.com/gofrs/flock v0.12.1 // indirect
	github.com/gofrs/uuid/v5 v5.0.0 // indirect
	github.com/gogo/protobuf v1.3.2 // indirect
	github.com/golang/glog v1.2.1 // indirect
	github.com/golang/groupcache v0.0.0-20210331224755-41bb18bfe9da // indirect
	github.com/golang/snappy v0.0.4 // indirect
	github.com/golangci/dupl v0.0.0-20180902072040-3e9179ac440a // indirect
	github.com/golangci/gofmt v0.0.0-20240816233607-d8596aa466a9 // indirect
	github.com/golangci/misspell v0.6.0 // indirect
	github.com/golangci/modinfo v0.3.4 // indirect
	github.com/golangci/plugin-module-register v0.1.1 // indirect
	github.com/golangci/revgrep v0.5.3 // indirect
	github.com/golangci/unconvert v0.0.0-20240309020433-c5143eacb3ed // indirect
	github.com/gonuts/binary v0.2.0 // indirect
	github.com/google/go-containerregistry v0.15.2 // indirect
	github.com/google/pprof v0.0.0-20240827171923-fa2c70bbbfe5 // indirect
	github.com/google/s2a-go v0.1.8 // indirect
	github.com/google/shlex v0.0.0-20191202100458-e7afc7fbc510 // indirect
	github.com/googleapis/enterprise-certificate-proxy v0.3.3 // indirect
	github.com/googleapis/gax-go/v2 v2.13.0 // indirect
	github.com/gordonklaus/ineffassign v0.1.0 // indirect
	github.com/gorilla/securecookie v1.1.1 // indirect
	github.com/gostaticanalysis/analysisutil v0.7.1 // indirect
	github.com/gostaticanalysis/comment v1.4.2 // indirect
	github.com/gostaticanalysis/forcetypeassert v0.1.0 // indirect
	github.com/gostaticanalysis/nilerr v0.1.1 // indirect
	github.com/hashicorp/go-version v1.7.0 // indirect
	github.com/hashicorp/hcl v1.0.0 // indirect
	github.com/hexops/gotextdiff v1.0.3 // indirect
	github.com/huandu/xstrings v1.3.2 // indirect
	github.com/iancoleman/orderedmap v0.0.0-20190318233801-ac98e3ecb4b0 // indirect
	github.com/imdario/mergo v0.3.12 // indirect
	github.com/improbable-eng/grpc-web v0.15.0 // indirect
	github.com/inconshreveable/mousetrap v1.1.0 // indirect
	github.com/jdxcode/netrc v0.0.0-20221124155335-4616370d1a84 // indirect
	github.com/jgautheron/goconst v1.7.1 // indirect
	github.com/jingyugao/rowserrcheck v1.1.1 // indirect
	github.com/jirfag/go-printf-func-name v0.0.0-20200119135958-7558a9eaa5af // indirect
	github.com/jjti/go-spancheck v0.6.2 // indirect
	github.com/jmespath/go-jmespath v0.4.0 // indirect
	github.com/julz/importas v0.1.0 // indirect
	github.com/karamaru-alpha/copyloopvar v1.1.0 // indirect
	github.com/kisielk/errcheck v1.7.0 // indirect
	github.com/kkHAIKE/contextcheck v1.1.5 // indirect
	github.com/klauspost/compress v1.16.5 // indirect
	github.com/klauspost/pgzip v1.2.6 // indirect
	github.com/kulti/thelper v0.6.3 // indirect
	github.com/kunwardeep/paralleltest v1.0.10 // indirect
	github.com/kyoh86/exportloopref v0.1.11 // indirect
	github.com/lasiar/canonicalheader v1.1.1 // indirect
	github.com/ldez/gomoddirectives v0.2.4 // indirect
	github.com/ldez/tagliatelle v0.5.0 // indirect
	github.com/leonklingele/grouper v1.1.2 // indirect
	github.com/lestrrat-go/backoff/v2 v2.0.8 // indirect
	github.com/lestrrat-go/blackmagic v1.0.2 // indirect
	github.com/lestrrat-go/httpcc v1.0.1 // indirect
	github.com/lestrrat-go/iter v1.0.2 // indirect
	github.com/lestrrat-go/option v1.0.1 // indirect
	github.com/lib/pq v1.10.9 // indirect
	github.com/lufeee/execinquery v1.2.1 // indirect
	github.com/macabu/inamedparam v0.1.3 // indirect
	github.com/magiconair/properties v1.8.6 // indirect
	github.com/maratori/testableexamples v1.0.0 // indirect
	github.com/maratori/testpackage v1.1.1 // indirect
	github.com/matoous/godox v0.0.0-20230222163458-006bad1f9d26 // indirect
	github.com/mattn/go-colorable v0.1.13 // indirect
	github.com/mattn/go-isatty v0.0.20 // indirect
	github.com/mattn/go-localereader v0.0.1 // indirect
	github.com/mattn/go-pointer v0.0.1 // indirect
	github.com/mattn/go-runewidth v0.0.16 // indirect
	github.com/mgechev/revive v1.3.9 // indirect
	github.com/miekg/dns v1.1.53 // indirect
	github.com/mitchellh/copystructure v1.2.0 // indirect
	github.com/mitchellh/go-homedir v1.1.0 // indirect
	github.com/mitchellh/hashstructure/v2 v2.0.2 // indirect
	github.com/mitchellh/mapstructure v1.5.0 // indirect
	github.com/mitchellh/reflectwalk v1.0.2 // indirect
	github.com/moby/term v0.5.0 // indirect
	github.com/moricho/tparallel v0.3.2 // indirect
	github.com/morikuni/aec v1.0.0 // indirect
	github.com/muesli/ansi v0.0.0-20230316100256-276c6243b2f6 // indirect
	github.com/muesli/cancelreader v0.2.2 // indirect
	github.com/muesli/termenv v0.15.3-0.20240618155329-98d742f6907a // indirect
	github.com/nakabonne/nestif v0.3.1 // indirect
	github.com/nishanths/exhaustive v0.12.0 // indirect
	github.com/nishanths/predeclared v0.2.2 // indirect
	github.com/nunnatsa/ginkgolinter v0.16.2 // indirect
	github.com/olekukonko/tablewriter v0.0.5 // indirect
	github.com/opencontainers/go-digest v1.0.0 // indirect
	github.com/opencontainers/image-spec v1.1.0-rc3 // indirect
	github.com/pelletier/go-toml v1.9.5 // indirect
	github.com/pelletier/go-toml/v2 v2.2.3 // indirect
	github.com/pierrec/lz4 v2.0.5+incompatible // indirect
	github.com/pion/datachannel v1.5.8 // indirect
	github.com/pion/dtls/v2 v2.2.12 // indirect
	github.com/pion/ice/v2 v2.3.34 // indirect
	github.com/pion/mdns v0.0.12 // indirect
	github.com/pion/randutil v0.1.0 // indirect
	github.com/pion/rtcp v1.2.14 // indirect
	github.com/pion/sctp v1.8.33 // indirect
	github.com/pion/sdp/v3 v3.0.9 // indirect
	github.com/pion/srtp/v2 v2.0.20 // indirect
	github.com/pion/stun v0.6.1 // indirect
	github.com/pion/transport/v2 v2.2.10 // indirect
	github.com/pion/turn/v2 v2.1.6 // indirect
	github.com/pion/webrtc/v3 v3.2.36 // indirect
	github.com/pkg/browser v0.0.0-20210911075715-681adbf594b8 // indirect
	github.com/pkg/profile v1.7.0 // indirect
	github.com/planetscale/vtprotobuf v0.6.1-0.20240319094008-0393e58bdf10 // indirect
	github.com/pmezard/go-difflib v1.0.0 // indirect
	github.com/polyfloyd/go-errorlint v1.6.0 // indirect
	github.com/prometheus/client_golang v1.12.2 // indirect
	github.com/prometheus/client_model v0.6.0 // indirect
	github.com/prometheus/common v0.37.0 // indirect
	github.com/prometheus/procfs v0.7.3 // indirect
	github.com/quasilyte/go-ruleguard v0.4.3-0.20240823090925-0fe6f58b47b1 // indirect
	github.com/quasilyte/go-ruleguard/dsl v0.3.22 // indirect
	github.com/quasilyte/gogrep v0.5.0 // indirect
	github.com/quasilyte/regex/syntax v0.0.0-20210819130434-b3f0c404a727 // indirect
	github.com/quasilyte/stdinfo v0.0.0-20220114132959-f7386bf02567 // indirect
	github.com/rivo/uniseg v0.4.7 // indirect
	github.com/robfig/cron v1.2.0 // indirect
	github.com/russross/blackfriday/v2 v2.1.0 // indirect
	github.com/ryancurrah/gomodguard v1.3.5 // indirect
	github.com/ryanrolds/sqlclosecheck v0.5.1 // indirect
	github.com/sanposhiho/wastedassign/v2 v2.0.7 // indirect
	github.com/santhosh-tekuri/jsonschema/v5 v5.3.1 // indirect
	github.com/sashamelentyev/interfacebloat v1.1.0 // indirect
	github.com/sashamelentyev/usestdlibvars v1.27.0 // indirect
	github.com/securego/gosec/v2 v2.21.2 // indirect
	github.com/shazow/go-diff v0.0.0-20160112020656-b6b7b6733b8c // indirect
	github.com/sirupsen/logrus v1.9.3 // indirect
	github.com/sivchari/containedctx v1.0.3 // indirect
	github.com/sivchari/tenv v1.10.0 // indirect
	github.com/smartystreets/assertions v1.13.0 // indirect
	github.com/sonatard/noctx v0.0.2 // indirect
	github.com/sourcegraph/go-diff v0.7.0 // indirect
	github.com/spf13/afero v1.11.0 // indirect
	github.com/spf13/cast v1.5.0 // indirect
	github.com/spf13/cobra v1.8.1 // indirect
	github.com/spf13/jwalterweatherman v1.1.0 // indirect
	github.com/spf13/pflag v1.0.5 // indirect
	github.com/spf13/viper v1.12.0 // indirect
	github.com/srikrsna/protoc-gen-gotag v0.6.2 // indirect
	github.com/ssgreg/nlreturn/v2 v2.2.1 // indirect
	github.com/stbenjam/no-sprintf-host-port v0.1.1 // indirect
	github.com/stretchr/objx v0.5.2 // indirect
	github.com/stretchr/testify v1.9.0 // indirect
	github.com/subosito/gotenv v1.4.1 // indirect
	github.com/tarm/serial v0.0.0-20180830185346-98f6abe2eb07 // indirect
	github.com/tdakkota/asciicheck v0.2.0 // indirect
	github.com/tetafro/godot v1.4.17 // indirect
	github.com/tetratelabs/wazero v1.2.0 // indirect
	github.com/timakin/bodyclose v0.0.0-20230421092635-574207250966 // indirect
	github.com/timonwong/loggercheck v0.9.4 // indirect
	github.com/tomarrell/wrapcheck/v2 v2.9.0 // indirect
	github.com/tommy-muehle/go-mnd/v2 v2.5.1 // indirect
	github.com/u2takey/go-utils v0.3.1 // indirect
	github.com/ultraware/funlen v0.1.0 // indirect
	github.com/ultraware/whitespace v0.1.1 // indirect
	github.com/uudashr/gocognit v1.1.3 // indirect
	github.com/vbatts/tar-split v0.11.3 // indirect
	github.com/wlynxg/anet v0.0.3 // indirect
	github.com/xdg-go/pbkdf2 v1.0.0 // indirect
	github.com/xdg-go/scram v1.1.2 // indirect
	github.com/xdg-go/stringprep v1.0.4 // indirect
	github.com/xen0n/gosmopolitan v1.2.2 // indirect
	github.com/xrash/smetrics v0.0.0-20201216005158-039620a65673 // indirect
	github.com/xtgo/set v1.0.0 // indirect
	github.com/yagipy/maintidx v1.0.0 // indirect
	github.com/yeya24/promlinter v0.3.0 // indirect
	github.com/ykadowak/zerologlint v0.1.5 // indirect
	github.com/youmark/pkcs8 v0.0.0-20201027041543-1326539a0a0a // indirect
	github.com/zitadel/oidc v1.13.4 // indirect
	gitlab.com/bosi/decorder v0.4.2 // indirect
	go-simpler.org/musttag v0.12.2 // indirect
	go-simpler.org/sloglint v0.7.2 // indirect
	go.opentelemetry.io/contrib/instrumentation/google.golang.org/grpc/otelgrpc v0.54.0 // indirect
	go.opentelemetry.io/contrib/instrumentation/net/http/otelhttp v0.54.0 // indirect
	go.opentelemetry.io/otel v1.29.0 // indirect
	go.opentelemetry.io/otel/metric v1.29.0 // indirect
	go.opentelemetry.io/otel/sdk v1.28.0 // indirect
	go.opentelemetry.io/otel/trace v1.29.0 // indirect
	go.uber.org/automaxprocs v1.5.3 // indirect
	go.uber.org/goleak v1.3.0 // indirect
	go4.org/unsafe/assume-no-moving-gc v0.0.0-20230525183740-e7c30c78aeb2 // indirect
	golang.org/x/crypto v0.28.0 // indirect
	golang.org/x/exp/typeparams v0.0.0-20240314144324-c7f7c6466f7f // indirect
	golang.org/x/mod v0.21.0 // indirect
	golang.org/x/net v0.30.0 // indirect
	golang.org/x/oauth2 v0.22.0 // indirect
<<<<<<< HEAD
=======
	golang.org/x/text v0.19.0 // indirect
>>>>>>> 0757d078
	golang.org/x/xerrors v0.0.0-20220907171357-04be3eba64a2 // indirect
	google.golang.org/api v0.196.0 // indirect
	google.golang.org/genproto v0.0.0-20240903143218-8af14fe29dc1 // indirect
	gopkg.in/ini.v1 v1.67.0 // indirect
	gopkg.in/square/go-jose.v2 v2.6.0 // indirect
	gopkg.in/yaml.v2 v2.4.0 // indirect
	gopkg.in/yaml.v3 v3.0.1 // indirect
	gorgonia.org/vecf32 v0.9.0 // indirect
	gorgonia.org/vecf64 v0.9.0 // indirect
	honnef.co/go/tools v0.5.1 // indirect
	howett.net/plist v1.0.0 // indirect
	mvdan.cc/gofumpt v0.7.0 // indirect
	mvdan.cc/unparam v0.0.0-20240528143540-8a5130ca722f // indirect
	nhooyr.io/websocket v1.8.7 // indirect
)

require (
	github.com/erikstmartin/go-testdb v0.0.0-20160219214506-8d10e4a1bae5 // indirect
	github.com/goburrow/modbus v0.1.0
	github.com/kylelemons/go-gypsy v1.0.0 // indirect
	github.com/pkg/errors v0.9.1
	github.com/ziutek/mymysql v1.5.4 // indirect
	golang.org/x/exp v0.0.0-20240904232852-e7e105dedf7e
)<|MERGE_RESOLUTION|>--- conflicted
+++ resolved
@@ -92,14 +92,9 @@
 	golang.org/x/image v0.19.0
 	golang.org/x/mobile v0.0.0-20240112133503-c713f31d574b
 	golang.org/x/sync v0.8.0
-<<<<<<< HEAD
-	golang.org/x/sys v0.25.0
-	golang.org/x/term v0.24.0
-	golang.org/x/text v0.18.0
-=======
 	golang.org/x/sys v0.26.0
 	golang.org/x/term v0.25.0
->>>>>>> 0757d078
+	golang.org/x/text v0.19.0
 	golang.org/x/time v0.6.0
 	golang.org/x/tools v0.24.0
 	gonum.org/v1/gonum v0.12.0
@@ -429,10 +424,6 @@
 	golang.org/x/mod v0.21.0 // indirect
 	golang.org/x/net v0.30.0 // indirect
 	golang.org/x/oauth2 v0.22.0 // indirect
-<<<<<<< HEAD
-=======
-	golang.org/x/text v0.19.0 // indirect
->>>>>>> 0757d078
 	golang.org/x/xerrors v0.0.0-20220907171357-04be3eba64a2 // indirect
 	google.golang.org/api v0.196.0 // indirect
 	google.golang.org/genproto v0.0.0-20240903143218-8af14fe29dc1 // indirect
