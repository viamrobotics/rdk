--- conflicted
+++ resolved
@@ -98,11 +98,7 @@
 	go.uber.org/goleak v1.3.0
 	go.uber.org/multierr v1.11.0
 	go.uber.org/zap v1.27.0
-<<<<<<< HEAD
 	go.viam.com/api v0.1.503
-=======
-	go.viam.com/api v0.1.502
->>>>>>> 39c0d49d
 	go.viam.com/test v1.2.4
 	go.viam.com/utils v0.4.2
 	goji.io v2.0.2+incompatible
