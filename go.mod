--- conflicted
+++ resolved
@@ -87,13 +87,9 @@
 	go.viam.com/test v1.1.1-0.20220913152726-5da9916c08a2
 	go.viam.com/utils v0.1.54
 	goji.io v2.0.2+incompatible
-<<<<<<< HEAD
 	golang.org/x/image v0.13.0
-=======
-	golang.org/x/image v0.12.0
-	golang.org/x/sys v0.13.0
+	golang.org/x/sys v0.14.0
 	golang.org/x/term v0.13.0
->>>>>>> 96ba4c2e
 	golang.org/x/time v0.3.0
 	golang.org/x/tools v0.10.0
 	gonum.org/v1/gonum v0.12.0
@@ -372,11 +368,6 @@
 	golang.org/x/net v0.17.0 // indirect
 	golang.org/x/oauth2 v0.10.0 // indirect
 	golang.org/x/sync v0.3.0 // indirect
-<<<<<<< HEAD
-	golang.org/x/sys v0.14.0 // indirect
-	golang.org/x/term v0.13.0 // indirect
-=======
->>>>>>> 96ba4c2e
 	golang.org/x/text v0.13.0 // indirect
 	golang.org/x/xerrors v0.0.0-20220907171357-04be3eba64a2 // indirect
 	google.golang.org/api v0.126.0 // indirect
