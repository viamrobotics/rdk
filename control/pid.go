package control

import (
	"context"
	"math"
	"sync"
	"time"

	"github.com/pkg/errors"

	"go.viam.com/rdk/logging"
)

func (l *Loop) newPID(config BlockConfig, logger logging.Logger) (Block, error) {
	p := &basicPID{cfg: config, logger: logger}
	if err := p.reset(); err != nil {
		return nil, err
	}
	l.pidBlocks = append(l.pidBlocks, p)
	return p, nil
}

// BasicPID is the standard implementation of a PID controller.
type basicPID struct {
	mu       sync.Mutex
	cfg      BlockConfig
	error    float64
	kI       float64
	kD       float64
	kP       float64
	int      float64
	y        []*Signal
	satLimUp float64 `default:"255.0"`
	limUp    float64 `default:"255.0"`
	satLimLo float64
	limLo    float64
	tuner    pidTuner
	tuning   bool
	logger   logging.Logger
}

func (p *basicPID) GetTuning() bool {
	return p.tuning
}

// Output returns the discrete step of the PID controller, dt is the delta time between two subsequent call,
// setPoint is the desired value, measured is the measured value.
// Returns false when the output is invalid (the integral is saturating) in this case continue to use the last valid value.
func (p *basicPID) Next(ctx context.Context, x []*Signal, dt time.Duration) ([]*Signal, bool) {
	p.mu.Lock()
	defer p.mu.Unlock()
	if p.tuning {
		out, done := p.tuner.pidTunerStep(math.Abs(x[0].GetSignalValueAt(0)), p.logger)
		if done {
			p.kD = p.tuner.kD
			p.kI = p.tuner.kI
			p.kP = p.tuner.kP
			p.logger.Info("\n\n-------- ***** PID GAINS CALCULATED **** --------")
			p.logger.CInfof(ctx, "Calculated gains are p: %1.6f, i: %1.6f, d: %1.6f", p.kP, p.kI, p.kD)
<<<<<<< HEAD
			p.logger.CInfof(ctx, "You must MANUALLY ADD p, i and d gains to the robot config to use the values after tuning\n\n")
=======
			p.logger.CInfof(ctx, "You must MANUALLY ADD p, i and d gains to the robot config to use the values after tuning")
>>>>>>> fb00a67b
			p.tuning = false
		}
		p.y[0].SetSignalValueAt(0, out)
	} else {
		dtS := dt.Seconds()
		pvError := x[0].GetSignalValueAt(0)
		p.int += p.kI * pvError * dtS
		switch {
		case p.int >= p.satLimUp:
			p.int = p.satLimUp
		case p.int <= p.satLimLo:
			p.int = p.satLimLo
		default:
		}
		deriv := (pvError - p.error) / dtS
		output := p.kP*pvError + p.int + p.kD*deriv
		p.error = pvError
		if output > p.limUp {
			output = p.limUp
		} else if output < p.limLo {
			output = p.limLo
		}
		p.y[0].SetSignalValueAt(0, output)
	}
	return p.y, true
}

func (p *basicPID) reset() error {
	p.int = 0
	p.error = 0

	if !p.cfg.Attribute.Has("kI") &&
		!p.cfg.Attribute.Has("kD") &&
		!p.cfg.Attribute.Has("kP") {
		return errors.Errorf("pid block %s should have at least one kI, kP or kD field", p.cfg.Name)
	}
	if len(p.cfg.DependsOn) != 1 {
		return errors.Errorf("pid block %s should have 1 input got %d", p.cfg.Name, len(p.cfg.DependsOn))
	}
	p.kI = p.cfg.Attribute["kI"].(float64)
	p.kD = p.cfg.Attribute["kD"].(float64)
	p.kP = p.cfg.Attribute["kP"].(float64)

	// ensure a default of 255
	p.satLimUp = 255
	if satLimUp, ok := p.cfg.Attribute["int_sat_lim_up"].(float64); ok {
		p.satLimUp = satLimUp
	}

	// ensure a default of 255
	p.limUp = 255
	if limup, ok := p.cfg.Attribute["limit_up"].(float64); ok {
		p.limUp = limup
	}

	// zero float64 for this value is default in the pid struct
	// by golang
	if p.cfg.Attribute.Has("int_sat_lim_lo") {
		p.satLimLo = p.cfg.Attribute["int_sat_lim_lo"].(float64)
	}

	// zero float64 for this value is default in the pid struct
	// by golang
	if p.cfg.Attribute.Has("limit_lo") {
		p.limLo = p.cfg.Attribute["limit_lo"].(float64)
	}

	p.tuning = false
	if p.kI == 0.0 && p.kD == 0.0 && p.kP == 0.0 {
		var ssrVal float64
		if p.cfg.Attribute["tune_ssr_value"] != nil {
			ssrVal = p.cfg.Attribute["tune_ssr_value"].(float64)
		}

		tuneStepPct := 0.35
		if p.cfg.Attribute.Has("tune_step_pct") {
			tuneStepPct = p.cfg.Attribute["tune_step_pct"].(float64)
		}

		tuneMethod := tuneMethodZiegerNicholsPID
		if p.cfg.Attribute.Has("tune_method") {
			tuneMethod = tuneCalcMethod(p.cfg.Attribute["tune_method"].(string))
		}

		p.tuner = pidTuner{
			limUp:      p.limUp,
			limLo:      p.limLo,
			ssRValue:   ssrVal,
			tuneMethod: tuneMethod,
			stepPct:    tuneStepPct,
		}
		err := p.tuner.reset()
		if err != nil {
			return err
		}
		if p.tuner.stepPct > 1 || p.tuner.stepPct < 0 {
			return errors.Errorf("tuner pid block %s should have a percentage value between 0-1 for TuneStepPct", p.cfg.Name)
		}
		p.tuning = true
	}
	p.y = make([]*Signal, 1)
	p.y[0] = makeSignal(p.cfg.Name, p.cfg.Type)
	return nil
}

func (p *basicPID) Reset(ctx context.Context) error {
	p.mu.Lock()
	defer p.mu.Unlock()
	return p.reset()
}

func (p *basicPID) UpdateConfig(ctx context.Context, config BlockConfig) error {
	p.mu.Lock()
	defer p.mu.Unlock()
	p.cfg = config
	return p.reset()
}

func (p *basicPID) Output(ctx context.Context) []*Signal {
	return p.y
}

func (p *basicPID) Config(ctx context.Context) BlockConfig {
	return p.cfg
}

type tuneCalcMethod string

const (
	tuneMethodZiegerNicholsPI            tuneCalcMethod = "ziegerNicholsPI"
	tuneMethodZiegerNicholsPID           tuneCalcMethod = "ziegerNicholsPID"
	tuneMethodZiegerNicholsPD            tuneCalcMethod = "ziegerNicholsPD"
	tuneMethodZiegerNicholsSomeOvershoot tuneCalcMethod = "ziegerNicholsSomeOvershoot"
	tuneMethodZiegerNicholsNoOvershoot   tuneCalcMethod = "ziegerNicholsNoOvershoot"
	tuneMethodCohenCoonsPI               tuneCalcMethod = "cohenCoonsPI"
	tuneMethodCohenCoonsPID              tuneCalcMethod = "cohenCoonsPID"
	tuneMethodTyreusLuybenPI             tuneCalcMethod = "tyreusLuybenPI"
	tuneMethodTyreusLuybenPID            tuneCalcMethod = "tyreusLuybenPID"
)

const (
	begin = iota
	step
	relay
	end
)

type pidTuner struct {
	kI           float64
	kD           float64
	kP           float64
	currentPhase int
	stepRsp      []float64
	stepRespT    []time.Time
	tS           time.Time
	xF           float64
	vF           float64
	dF           float64
	pPv          float64
	lastR        time.Time
	avgSpeedSS   float64
	tC           time.Duration
	pPeakH       []float64
	pPeakL       []float64
	pFindDir     int
	tuneMethod   tuneCalcMethod
	stepPct      float64 `default:".35"`
	limUp        float64
	limLo        float64
	ssRValue     float64 `default:"2.0"`
	ccT2         time.Duration
	ccT3         time.Duration
	out          float64
}

// reference for computation: https://en.wikipedia.org/wiki/Ziegler%E2%80%93Nichols_method#cite_note-1
func (p *pidTuner) computeGains() {
	stepPwr := p.limUp * p.stepPct
	i := 0
	a := 0.0
	for ; i < int(math.Min(float64(len(p.pPeakH)), float64(len(p.pPeakL)))); i++ {
		a += math.Abs(p.pPeakH[i] - p.pPeakL[i])
	}
	a /= (2.0 * float64(i+1))
	d := 0.5 * stepPwr
	kU := (4 * d) / (math.Pi * a)
	pU := (p.tC * 2.0).Seconds()
	switch p.tuneMethod {
	case tuneMethodZiegerNicholsPI:
		p.kP = 0.4545 * kU
		p.kI = 0.5454 * (kU / pU)
		p.kD = 0.0
	case tuneMethodZiegerNicholsPD:
		p.kP = 0.8 * kU
		p.kI = 0.0
		p.kD = 0.10 * kU * pU
	case tuneMethodZiegerNicholsPID:
		p.kP = 0.6 * kU
		p.kI = 1.2 * (kU / pU)
		p.kD = 0.075 * kU * pU
	case tuneMethodZiegerNicholsSomeOvershoot:
		p.kP = 0.333 * kU
		p.kI = 0.66666 * (kU / pU)
		p.kD = 0.1111 * kU * pU
	case tuneMethodZiegerNicholsNoOvershoot:
		p.kP = 0.2 * kU
		p.kI = 0.4 * (kU / pU)
		p.kD = 0.0666 * kU * pU
	case tuneMethodTyreusLuybenPI:
		p.kP = 0.3215 * kU
		p.kI = 0.1420 * (kU / pU)
		p.kD = 0.0
	case tuneMethodTyreusLuybenPID:
		p.kP = 0.4545 * kU
		p.kI = 0.2066 * (kU / pU)
		p.kD = 0.0721 * kU * pU
	case tuneMethodCohenCoonsPI:
		t1 := (p.ccT2.Seconds() - math.Log(2.0)*p.ccT3.Seconds()) / (1.0 - math.Log(2.0))
		tau := p.ccT3.Seconds() - t1
		tauD := t1
		K := (p.avgSpeedSS / stepPwr)
		r := tauD / tau
		p.kP = (1.0 / (K * r)) * (0.9 + r/12)
		p.kI = p.kP / (tauD) * (30 + 3*r) / (9 + 20*r)
	case tuneMethodCohenCoonsPID:
		t1 := (p.ccT2.Seconds() - math.Log(2.0)*p.ccT3.Seconds()) / (1.0 - math.Log(2.0))
		tau := p.ccT3.Seconds() - t1
		tauD := t1
		K := (p.avgSpeedSS / stepPwr)
		r := tauD / tau
		p.kP = (1.0 / (K * r)) * (4.0/3.0 + r/4)
		p.kI = p.kP / (tauD) * (32 + 6*r) / (13 + 8*r)
		p.kD = p.kP / (4 * tauD / (11 + 2*r))
	default: // ziegler nichols PI is the default
		p.kP = 0.4545 * kU
		p.kI = 0.5454 * (kU / pU)
		p.kD = 0.0
	}
}

func pidTunerFindTCat(speeds []float64, times []time.Time, speed float64) time.Duration {
	for i, v := range speeds {
		if v > speed {
			return times[i].Sub(times[0])
		}
	}
	return time.Duration(0)
}

func (p *pidTuner) pidTunerStep(pv float64, logger logging.Logger) (float64, bool) {
	l1 := 0.2
	l2 := 0.1
	l3 := 0.1
	stepPwr := p.limUp * p.stepPct
	switch p.currentPhase {
	case begin:
		logger.Infof("starting the PID tunning process method %s SSR value %1.3f", p.tuneMethod, p.ssRValue)
		p.currentPhase = step
		p.tS = time.Now()
		p.out = stepPwr
		return p.out, false
	case step:
		p.vF = l2*math.Pow(pv-p.xF, 2.0) + (1-l1)*p.vF
		p.dF = l3*(math.Pow(pv-p.pPv, 2.0)) + (1-l3)*p.dF
		p.xF = l1*pv + (1-l1)*p.xF
		r := (2 - l1) * p.vF / p.dF
		p.pPv = pv
		p.stepRsp = append(p.stepRsp, pv)
		p.stepRespT = append(p.stepRespT, time.Now())
		if len(p.stepRsp) > 20 && r < p.ssRValue {
			p.tS = time.Now()
			p.lastR = time.Now()
			p.avgSpeedSS = 0.0
			for i := 0; i < 5; i++ {
				p.avgSpeedSS += p.stepRsp[len(p.stepRsp)-6]
			}
			p.avgSpeedSS /= 5
			if p.tuneMethod == tuneMethodCohenCoonsPI || p.tuneMethod == tuneMethodCohenCoonsPID {
				p.out = 0.0
				p.ccT2 = pidTunerFindTCat(p.stepRsp, p.stepRespT, 0.5*p.avgSpeedSS)
				p.ccT3 = pidTunerFindTCat(p.stepRsp, p.stepRespT, 0.632*p.avgSpeedSS)
				p.computeGains()
				p.currentPhase = end
			} else {
				p.out = stepPwr + 0.5*stepPwr
				p.currentPhase = relay
			}
			p.tC = pidTunerFindTCat(p.stepRsp, p.stepRespT, 0.85*p.avgSpeedSS)
			p.pFindDir = 1
		} else if time.Since(p.tS) > 5*time.Second {
			logger.Errorf("couldn't reach steady state  r value %1.4f", r)
			p.out = 0.0
			p.currentPhase = end
		}
		return p.out, false
	case relay:
		if time.Since(p.lastR) > p.tC {
			p.lastR = time.Now()
			if p.out > stepPwr {
				p.out -= stepPwr
				p.pFindDir = 1
			} else {
				p.out += stepPwr
				p.pFindDir = -1
			}
		}
		if p.pFindDir == 1 && p.pPv > pv {
			p.pFindDir = 0
			p.pPeakH = append(p.pPeakH, p.pPv)
		} else if p.pFindDir == -1 && p.pPv < pv {
			p.pFindDir = 0
			p.pPeakL = append(p.pPeakL, p.pPv)
		}
		p.pPv = pv
		if time.Since(p.tS) > 4*time.Second {
			p.out = 0
			p.computeGains()
			p.currentPhase = end
		}
		return p.out, false
	case end:
		if int(pv) == 0 {
			return 0.0, true
		}
		return 0.0, false
	default:
		return 0.0, false
	}
}

func (p *pidTuner) reset() error {
	p.out = 0.0
	p.kI = 0.0
	p.kD = 0.0
	p.kP = 0.0
	return nil
}<|MERGE_RESOLUTION|>--- conflicted
+++ resolved
@@ -57,11 +57,7 @@
 			p.kP = p.tuner.kP
 			p.logger.Info("\n\n-------- ***** PID GAINS CALCULATED **** --------")
 			p.logger.CInfof(ctx, "Calculated gains are p: %1.6f, i: %1.6f, d: %1.6f", p.kP, p.kI, p.kD)
-<<<<<<< HEAD
-			p.logger.CInfof(ctx, "You must MANUALLY ADD p, i and d gains to the robot config to use the values after tuning\n\n")
-=======
 			p.logger.CInfof(ctx, "You must MANUALLY ADD p, i and d gains to the robot config to use the values after tuning")
->>>>>>> fb00a67b
 			p.tuning = false
 		}
 		p.y[0].SetSignalValueAt(0, out)
