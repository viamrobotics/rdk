package control

import (
	"context"
	"sync"
	"time"

	"github.com/pkg/errors"

	"go.viam.com/rdk/logging"
)

type endpoint struct {
	mu     sync.Mutex
	ctr    Controllable
	cfg    BlockConfig
	y      []*Signal
	logger logging.Logger
}

func newEndpoint(config BlockConfig, logger logging.Logger, ctr Controllable) (Block, error) {
	e := &endpoint{cfg: config, logger: logger, ctr: ctr}
	if err := e.reset(); err != nil {
		return nil, err
	}
	return e, nil
}

func (e *endpoint) Next(ctx context.Context, x []*Signal, dt time.Duration) ([]*Signal, bool) {
<<<<<<< HEAD
	e.logger.Debugf("z length %v", len(x))
	e.logger.Debugf("controllable is %v", e.ctr)
	switch len(x) {
	case 1, 2:
		if e.ctr != nil {
			e.logger.Debugf("setting state %v", x)
=======
	e.logger.CInfof(ctx, "z length %v", len(x))
	e.logger.CInfof(ctx, "controllable is %v", e.ctr)
	switch len(x) {
	case 1, 2:
		if e.ctr != nil {
			e.logger.CInfof(ctx, "setting state %v", x)
>>>>>>> 0e37d4fa
			err := e.ctr.SetState(ctx, x)
			if err != nil {
				return []*Signal{}, false
			}
		}
		return []*Signal{}, false
	case 0:
		if e.ctr != nil {
<<<<<<< HEAD
			e.logger.Debug("case 0")
=======
			e.logger.CInfo(ctx, "case 0")
>>>>>>> 0e37d4fa
			vals, err := e.ctr.State(ctx)
			if err != nil {
				return []*Signal{}, false
			}
			for idx, val := range vals {
<<<<<<< HEAD
				e.logger.Debugf("length val %v.  e.y %v", len(vals), e.y)
=======
				e.logger.CInfof(ctx, "length val %v.  e.y %v", len(vals), e.y)
>>>>>>> 0e37d4fa
				e.y[idx].SetSignalValueAt(0, val)
			}
		}
		return e.y, true
	default:
		return e.y, false
	}
}

func (e *endpoint) reset() error {
	_, motorOk := e.cfg.Attribute["motor_name"]
	if motorOk {
		e.logger.Info("making a signal of length 1")
		e.y = make([]*Signal, 1)
		e.y[0] = makeSignal(e.cfg.Name)
	}

	_, baseOk := e.cfg.Attribute["base_name"]
	if baseOk {
		e.logger.Info("making a signal of length 2")
		e.y = make([]*Signal, 2)
		e.y[0] = makeSignal(e.cfg.Name)
		e.y[1] = makeSignal(e.cfg.Name)
	}

	if !motorOk && !baseOk {
		return errors.Errorf("endpoint %s should have a motor_name field", e.cfg.Name)
	}

	return nil
}

func (e *endpoint) Reset(ctx context.Context) error {
	e.mu.Lock()
	defer e.mu.Unlock()
	return e.reset()
}

func (e *endpoint) UpdateConfig(ctx context.Context, config BlockConfig) error {
	e.mu.Lock()
	defer e.mu.Unlock()
	e.cfg = config
	return e.reset()
}

func (e *endpoint) Output(ctx context.Context) []*Signal {
	return e.y
}

func (e *endpoint) Config(ctx context.Context) BlockConfig {
	return e.cfg
}<|MERGE_RESOLUTION|>--- conflicted
+++ resolved
@@ -27,21 +27,12 @@
 }
 
 func (e *endpoint) Next(ctx context.Context, x []*Signal, dt time.Duration) ([]*Signal, bool) {
-<<<<<<< HEAD
-	e.logger.Debugf("z length %v", len(x))
-	e.logger.Debugf("controllable is %v", e.ctr)
-	switch len(x) {
-	case 1, 2:
-		if e.ctr != nil {
-			e.logger.Debugf("setting state %v", x)
-=======
 	e.logger.CInfof(ctx, "z length %v", len(x))
 	e.logger.CInfof(ctx, "controllable is %v", e.ctr)
 	switch len(x) {
 	case 1, 2:
 		if e.ctr != nil {
 			e.logger.CInfof(ctx, "setting state %v", x)
->>>>>>> 0e37d4fa
 			err := e.ctr.SetState(ctx, x)
 			if err != nil {
 				return []*Signal{}, false
@@ -50,21 +41,13 @@
 		return []*Signal{}, false
 	case 0:
 		if e.ctr != nil {
-<<<<<<< HEAD
-			e.logger.Debug("case 0")
-=======
 			e.logger.CInfo(ctx, "case 0")
->>>>>>> 0e37d4fa
 			vals, err := e.ctr.State(ctx)
 			if err != nil {
 				return []*Signal{}, false
 			}
 			for idx, val := range vals {
-<<<<<<< HEAD
-				e.logger.Debugf("length val %v.  e.y %v", len(vals), e.y)
-=======
 				e.logger.CInfof(ctx, "length val %v.  e.y %v", len(vals), e.y)
->>>>>>> 0e37d4fa
 				e.y[idx].SetSignalValueAt(0, val)
 			}
 		}
