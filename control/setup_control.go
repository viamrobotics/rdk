package control

import (
	"context"
	"fmt"
	"sync"

	"github.com/pkg/errors"
	"go.uber.org/multierr"
	"go.viam.com/utils"

	"go.viam.com/rdk/logging"
	rdkutils "go.viam.com/rdk/utils"
)

// BlockNameEndpoint, BlockNameConstant, and BlockNameTrapezoidal
// represent the strings needed to update a control loop block.
const (
	BlockNameEndpoint    = "endpoint"
	BlockNameConstant    = "constant"
	BlockNameTrapezoidal = "trapezoidalVelocityProfile"
	// rPiGain is 1/255 because the PWM signal on a pi (and most other boards)
	// is limited to 8 bits, or the range 0-255.
	rPiGain                 = 0.00392157
	defaultControllableType = "motor_name"
	defaultDerivativeType   = "backward1st1"
)

var (
	loopFrequency   = 50.0
	sumIndex        = 1
	linearPIDIndex  = 2
	angularPIDIndex = -1
)

// PIDLoop is used for setting up a PID control loop.
type PIDLoop struct {
	BlockNames              map[string][]string
	PIDVals                 []PIDConfig
	TunedVals               *[]PIDConfig
	ControlConf             *Config
	ControlLoop             *Loop
	Options                 Options
	Controllable            Controllable
	logger                  logging.Logger
	activeBackgroundWorkers sync.WaitGroup
}

// PIDConfig is values needed to configure a PID control loop.
type PIDConfig struct {
	Type string  `json:"type,omitempty"`
	P    float64 `json:"p"`
	I    float64 `json:"i"`
	D    float64 `json:"d"`

	// PID block specific values
	// these are integral sum and signalErr for the pid signal
	int       float64
	signalErr float64
}

// NeedsAutoTuning checks if the PIDConfig values require auto tuning.
func (conf *PIDConfig) NeedsAutoTuning() bool {
	return (conf.P == 0.0 && conf.I == 0.0 && conf.D == 0.0)
}

// Options contains values used for a control loop.
type Options struct {
	// PositionControlUsingTrapz adds a trapezoidalVelocityProfile block to the
	// control config to allow for position control of a component
	PositionControlUsingTrapz bool

	// SensorFeedback2DVelocityControl adds linear and angular blocks to a control
	// config in order to use the sensorcontrolled base component for velocity control
	SensorFeedback2DVelocityControl bool

	// DerivativeType is the type of derivative to be used for the derivative block of a control config
	DerivativeType string

	// UseCustomeConfig is if the necessary config is not created by this setup file
	UseCustomConfig bool

	// CompleteCustomConfig is the custom control config to be used instead of the config
	// created by this setup file
	CompleteCustomConfig Config

	// NeedsAutoTuning is true when all PID values of a PID block are 0 and
	// the control loop needs to be auto-tuned
	NeedsAutoTuning bool

	// LoopFrequency is the frequency at which the control loop should run
	LoopFrequency float64

	// ControllableType is the type of component the control loop will be set up for,
	// currently a base or motor
	ControllableType string
}

// SetupPIDControlConfig creates a control config.
func SetupPIDControlConfig(
	pidVals []PIDConfig,
	componentName string,
	options Options,
	c Controllable,
	logger logging.Logger,
) (*PIDLoop, error) {
	pidLoop := &PIDLoop{
		Controllable: c,
		PIDVals:      pidVals,
		TunedVals:    &[]PIDConfig{{}, {}},
		logger:       logger,
		Options:      options,
		ControlConf:  &Config{},
		ControlLoop:  nil,
	}

	// set controlConf as either an optional custom config, or as the default control config
	if options.UseCustomConfig {
		*pidLoop.ControlConf = options.CompleteCustomConfig
		for i, b := range options.CompleteCustomConfig.Blocks {
			if b.Type == blockSum {
				sumIndex = i
			}
		}
	} else {
		pidLoop.createControlLoopConfig(pidVals, componentName)
	}

	// auto tune the control loop if needed
	if options.NeedsAutoTuning {
		cancelCtx, cancelFunc := context.WithCancel(context.Background())
		if err := pidLoop.TunePIDLoop(cancelCtx, cancelFunc); err != nil {
			return nil, err
		}
	}

	return pidLoop, nil
}

// TunePIDLoop runs the auto-tuning process for a PID control loop.
func (p *PIDLoop) TunePIDLoop(ctx context.Context, cancelFunc context.CancelFunc) error {
	var errs error
	p.activeBackgroundWorkers.Add(1)
	utils.PanicCapturingGo(func() {
		defer func() {
			cancelFunc()
			if p.ControlLoop != nil {
				p.ControlLoop.Stop()
				p.ControlLoop = nil
			}
		}()
		defer p.activeBackgroundWorkers.Done()
		select {
		case <-ctx.Done():
			return
		default:
		}
		if p.Options.UseCustomConfig {
			if err := p.StartControlLoop(); err != nil {
				p.logger.Error(err)
			}
			return
		}
		// switch sum to depend on the setpoint if position control
		if p.Options.PositionControlUsingTrapz {
			p.logger.Debug("tuning trapz PID")
			p.ControlConf.Blocks[sumIndex].DependsOn[0] = p.BlockNames[BlockNameConstant][0]
			if err := p.StartControlLoop(); err != nil {
				p.logger.Error(err)
				errs = multierr.Combine(errs, err)
			}

			p.ControlLoop.MonitorTuning(ctx)

			tunedPID := p.ControlLoop.GetPIDVals(0)
			tunedPID.Type = p.PIDVals[0].Type
			(*p.TunedVals)[0] = tunedPID

			p.ControlLoop.Stop()
			p.ControlLoop = nil
		}
		if p.Options.SensorFeedback2DVelocityControl {
			// check if linear needs to be tuned
			if p.PIDVals[0].NeedsAutoTuning() {
				p.logger.Info("tuning linear PID")
<<<<<<< HEAD
				if err := p.tuneSinglePID(ctx, angularPIDIndex); err != nil {
					p.logger.Error(err)
=======
				if err := p.tuneSinglePID(ctx, angularPIDIndex, 0); err != nil {
>>>>>>> 7a0577cf
					errs = multierr.Combine(errs, err)
				}
			}

			// check if angular needs to be tuned
			if p.PIDVals[1].NeedsAutoTuning() {
				p.logger.Info("tuning angular PID")
<<<<<<< HEAD
				if err := p.tuneSinglePID(ctx, linearPIDIndex); err != nil {
					p.logger.Error(err)
=======
				if err := p.tuneSinglePID(ctx, linearPIDIndex, 1); err != nil {
>>>>>>> 7a0577cf
					errs = multierr.Combine(errs, err)
				}
			}
		}
	})
	return errs
}

func (p *PIDLoop) tuneSinglePID(ctx context.Context, blockIndex, pidIndex int) error {
	// preserve old values and set them to be non-zero
	pOld := p.ControlConf.Blocks[blockIndex].Attribute["kP"]
	iOld := p.ControlConf.Blocks[blockIndex].Attribute["kI"]
	// to tune one set of PID values, the other PI values must be non-zero
	p.ControlConf.Blocks[blockIndex].Attribute["kP"] = 0.0001
	p.ControlConf.Blocks[blockIndex].Attribute["kI"] = 0.0001
	if err := p.StartControlLoop(); err != nil {
		return err
	}

	p.ControlLoop.MonitorTuning(ctx)
	tunedPID := p.ControlLoop.GetPIDVals(pidIndex)
	tunedPID.Type = p.PIDVals[pidIndex].Type
	(*p.TunedVals)[pidIndex] = tunedPID

	p.ControlLoop.Stop()
	p.ControlLoop = nil

	// reset PI values
	p.ControlConf.Blocks[blockIndex].Attribute["kP"] = pOld
	p.ControlConf.Blocks[blockIndex].Attribute["kI"] = iOld

	return nil
}

func (p *PIDLoop) createControlLoopConfig(pidVals []PIDConfig, componentName string) {
	// create basic control config
	controllableType := defaultControllableType
	if p.Options.ControllableType != "" {
		controllableType = p.Options.ControllableType
	}
	if p.Options.PositionControlUsingTrapz && p.Options.SensorFeedback2DVelocityControl {
		p.logger.Warn(
			"PositionControlUsingTrapz and SensorFeedback2DVelocityControl are not yet supported in the same control loop")
	}

	p.basicControlConfig(componentName, pidVals[0], controllableType)

	// add position control
	if p.Options.PositionControlUsingTrapz {
		p.addPositionControl()
	}

	// add sensor feedback velocity control
	if p.Options.SensorFeedback2DVelocityControl {
		p.addSensorFeedbackVelocityControl(pidVals[1])
	}

	// assign block names
	p.BlockNames = make(map[string][]string, len(p.ControlConf.Blocks))
	for _, b := range p.ControlConf.Blocks {
		p.BlockNames[string(b.Type)] = append(p.BlockNames[string(b.Type)], b.Name)
	}
}

// create most basic PID control loop containing
// constant -> sum -> PID -> gain -> endpoint -> sum.
func (p *PIDLoop) basicControlConfig(endpointName string, pidVals PIDConfig, controllableType string) {
	if p.Options.LoopFrequency != 0.0 {
		loopFrequency = p.Options.LoopFrequency
	}
	*p.ControlConf = Config{
		Blocks: []BlockConfig{
			{
				Name: "set_point",
				Type: blockConstant,
				Attribute: rdkutils.AttributeMap{
					"constant_val": 0.0,
				},
			},
			{
				Name: "sum",
				Type: blockSum,
				Attribute: rdkutils.AttributeMap{
					"sum_string": "+-",
				},
				DependsOn: []string{"set_point", "endpoint"},
			},
			{
				Name: "PID",
				Type: blockPID,
				Attribute: rdkutils.AttributeMap{
					"int_sat_lim_lo": -255.0,
					"int_sat_lim_up": 255.0,
					"kD":             pidVals.D,
					"kI":             pidVals.I,
					"kP":             pidVals.P,
					// "PIDSets":        []*PIDConfig{&pidVals}, // commenting out until we use it
					"limit_lo":       -255.0,
					"limit_up":       255.0,
					"tune_method":    "ziegerNicholsPI",
					"tune_ssr_value": 2.0,
					"tune_step_pct":  0.35,
				},
				DependsOn: []string{"sum"},
			},
			{
				Name: "gain",
				Type: blockGain,
				Attribute: rdkutils.AttributeMap{
					"gain": rPiGain,
				},
				DependsOn: []string{"PID"},
			},
			{
				Name: "endpoint",
				Type: blockEndpoint,
				Attribute: rdkutils.AttributeMap{
					controllableType: endpointName,
				},
				DependsOn: []string{"gain"},
			},
		},
		Frequency: loopFrequency,
	}
}

func (p *PIDLoop) addPositionControl() {
	// add trapezoidalVelocityProfile block between the constant and sum blocks
	trapzBlock := BlockConfig{
		Name: "trapz",
		Type: blockTrapezoidalVelocityProfile,
		Attribute: rdkutils.AttributeMap{
			"kpp_gain":   0.45,
			"max_acc":    30000.0,
			"max_vel":    4000.0,
			"pos_window": 0.0,
		},
		DependsOn: []string{"set_point", "endpoint"},
	}
	p.ControlConf.Blocks = append(p.ControlConf.Blocks, trapzBlock)

	// add derivative block between the endpoint and sum blocks
	derivativeType := defaultDerivativeType
	if p.Options.DerivativeType != "" {
		derivativeType = p.Options.DerivativeType
	}
	derivBlock := BlockConfig{
		Name: "derivative",
		Type: blockDerivative,
		Attribute: rdkutils.AttributeMap{
			"derive_type": derivativeType,
		},
		DependsOn: []string{"endpoint"},
	}
	p.ControlConf.Blocks = append(p.ControlConf.Blocks, derivBlock)

	p.ControlConf.Blocks[sumIndex].DependsOn[1] = "derivative"
	// change the sum block to depend on the new trapz and derivative blocks
	if !p.Options.NeedsAutoTuning {
		p.ControlConf.Blocks[sumIndex].DependsOn[0] = "trapz"
	}
}

func (p *PIDLoop) addSensorFeedbackVelocityControl(angularPIDVals PIDConfig) {
	// change current block names to include "linear" excluding sum and endpoint
	for i, b := range p.ControlConf.Blocks {
		if b.Type != blockSum && b.Type != blockEndpoint {
			newName := "linear_" + b.Name
			p.ControlConf.Blocks[i].Name = newName
		} else if b.Type == blockSum {
			b.Attribute["sum_string"] = "++-"
		}
		// change dependsOn to match new name that includes "linear"
		for j, s := range b.DependsOn {
			if s != string(blockSum) && s != string(blockEndpoint) {
				newName := "linear_" + s
				b.DependsOn[j] = newName
			}
		}
	}

	// add angular blocks
	// angular constant
	angularSetpoint := BlockConfig{
		Name: "angular_set_point",
		Type: blockConstant,
		Attribute: rdkutils.AttributeMap{
			"constant_val": 0.0,
		},
		DependsOn: []string{},
	}
	p.ControlConf.Blocks = append(p.ControlConf.Blocks, angularSetpoint)

	// angular PID
	angularPID := BlockConfig{
		Name: "angular_PID",
		Type: blockPID,
		Attribute: rdkutils.AttributeMap{
			"kD":             angularPIDVals.D,
			"kI":             angularPIDVals.I,
			"kP":             angularPIDVals.P,
			"int_sat_lim_lo": -255.0,
			"int_sat_lim_up": 255.0,
			"limit_lo":       -255.0,
			"limit_up":       255.0,
			"tune_method":    "ziegerNicholsPI",
			"tune_ssr_value": 2.0,
			"tune_step_pct":  0.35,
		},
		DependsOn: []string{"sum"},
	}
	p.ControlConf.Blocks = append(p.ControlConf.Blocks, angularPID)
	angularPIDIndex = len(p.ControlConf.Blocks) - 1

	// angular gain
	angularGain := BlockConfig{
		Name: "angular_gain",
		Type: blockGain,
		Attribute: rdkutils.AttributeMap{
			"gain": rPiGain,
		},
		DependsOn: []string{"angular_PID"},
	}
	p.ControlConf.Blocks = append(p.ControlConf.Blocks, angularGain)

	// change sum block to depend on the new angular setpoint
	p.ControlConf.Blocks[sumIndex].DependsOn = []string{"linear_set_point", "angular_set_point", "endpoint"}

	// change endpoint block to depend on the new angular gain
	p.ControlConf.Blocks[4].DependsOn = []string{"linear_gain", "angular_gain"}
}

// StartControlLoop starts a PID control loop.
func (p *PIDLoop) StartControlLoop() error {
	loop, err := NewLoop(p.logger, *p.ControlConf, p.Controllable)
	if err != nil {
		return err
	}
	if err := loop.Start(); err != nil {
		return err
	}
	p.ControlLoop = loop

	return nil
}

// CreateConstantBlock returns a new constant block based on the parameters.
func CreateConstantBlock(ctx context.Context, name string, constVal float64) BlockConfig {
	return BlockConfig{
		Name: name,
		Type: blockConstant,
		Attribute: rdkutils.AttributeMap{
			"constant_val": constVal,
		},
		DependsOn: []string{},
	}
}

// UpdateConstantBlock creates and sets a control config constant block.
func UpdateConstantBlock(ctx context.Context, name string, constVal float64, loop *Loop) error {
	newConstBlock := CreateConstantBlock(ctx, name, constVal)
	if err := loop.SetConfigAt(ctx, name, newConstBlock); err != nil {
		return err
	}
	return nil
}

// CreateTrapzBlock returns a new trapezoidalVelocityProfile block based on the parameters.
func CreateTrapzBlock(ctx context.Context, name string, maxVel float64, dependsOn []string) BlockConfig {
	return BlockConfig{
		Name: name,
		Type: blockTrapezoidalVelocityProfile,
		Attribute: rdkutils.AttributeMap{
			"max_vel":    maxVel,
			"max_acc":    30000.0,
			"pos_window": 0.0,
			"kpp_gain":   0.45,
		},
		DependsOn: dependsOn,
	}
}

// UpdateTrapzBlock creates and sets a control config trapezoidalVelocityProfile block.
func UpdateTrapzBlock(ctx context.Context, name string, maxVel float64, dependsOn []string, loop *Loop) error {
	if maxVel == 0 {
		return errors.New("maxVel must be a non-zero value")
	}
	newTrapzBlock := CreateTrapzBlock(ctx, name, maxVel, dependsOn)
	if err := loop.SetConfigAt(ctx, name, newTrapzBlock); err != nil {
		return err
	}
	return nil
}

// TunedPIDErr returns an error with the stored tuned PID values.
func TunedPIDErr(name string, tunedVals []PIDConfig) error {
	var tunedStr string
	for _, pid := range tunedVals {
		if !pid.NeedsAutoTuning() {
			tunedStr += fmt.Sprintf(`{"p": %v, "i": %v, "d": %v, "type": "%v"} `, pid.P, pid.I, pid.D, pid.Type)
		}
	}
	return fmt.Errorf(`%v has been tuned, please copy the following control values into your config: %v`, name, tunedStr)
}

// TuningInProgressErr returns an error when the loop is actively tuning.
func TuningInProgressErr(name string) error {
	return fmt.Errorf(`tuning for %v is in progress`, name)
}<|MERGE_RESOLUTION|>--- conflicted
+++ resolved
@@ -183,12 +183,7 @@
 			// check if linear needs to be tuned
 			if p.PIDVals[0].NeedsAutoTuning() {
 				p.logger.Info("tuning linear PID")
-<<<<<<< HEAD
-				if err := p.tuneSinglePID(ctx, angularPIDIndex); err != nil {
-					p.logger.Error(err)
-=======
 				if err := p.tuneSinglePID(ctx, angularPIDIndex, 0); err != nil {
->>>>>>> 7a0577cf
 					errs = multierr.Combine(errs, err)
 				}
 			}
@@ -196,12 +191,7 @@
 			// check if angular needs to be tuned
 			if p.PIDVals[1].NeedsAutoTuning() {
 				p.logger.Info("tuning angular PID")
-<<<<<<< HEAD
-				if err := p.tuneSinglePID(ctx, linearPIDIndex); err != nil {
-					p.logger.Error(err)
-=======
 				if err := p.tuneSinglePID(ctx, linearPIDIndex, 1); err != nil {
->>>>>>> 7a0577cf
 					errs = multierr.Combine(errs, err)
 				}
 			}
